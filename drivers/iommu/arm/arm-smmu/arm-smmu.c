--- conflicted
+++ resolved
@@ -3490,11 +3490,7 @@
 
 	ret = of_property_read_u32(smmu->dev->of_node, "qcom,num-smr-override",
 		&num_mapping_groups_override);
-<<<<<<< HEAD
-	if (!ret && size != num_mapping_groups_override) {
-=======
 	if (!ret && size > num_mapping_groups_override) {
->>>>>>> 2576223e
 		dev_dbg(smmu->dev, "%d mapping groups overridden to %d\n",
 			size, num_mapping_groups_override);
 
@@ -3532,11 +3528,7 @@
 		"qcom,num-context-banks-override",
 		&num_context_banks_override);
 
-<<<<<<< HEAD
-	if (!ret && smmu->num_context_banks != num_context_banks_override) {
-=======
 	if (!ret && smmu->num_context_banks > num_context_banks_override) {
->>>>>>> 2576223e
 		dev_dbg(smmu->dev, "%d context banks overridden to %d\n",
 			smmu->num_context_banks,
 			num_context_banks_override);
