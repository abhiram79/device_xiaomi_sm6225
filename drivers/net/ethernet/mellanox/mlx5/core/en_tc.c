/*
 * Copyright (c) 2016, Mellanox Technologies. All rights reserved.
 *
 * This software is available to you under a choice of one of two
 * licenses.  You may choose to be licensed under the terms of the GNU
 * General Public License (GPL) Version 2, available from the file
 * COPYING in the main directory of this source tree, or the
 * OpenIB.org BSD license below:
 *
 *     Redistribution and use in source and binary forms, with or
 *     without modification, are permitted provided that the following
 *     conditions are met:
 *
 *      - Redistributions of source code must retain the above
 *        copyright notice, this list of conditions and the following
 *        disclaimer.
 *
 *      - Redistributions in binary form must reproduce the above
 *        copyright notice, this list of conditions and the following
 *        disclaimer in the documentation and/or other materials
 *        provided with the distribution.
 *
 * THE SOFTWARE IS PROVIDED "AS IS", WITHOUT WARRANTY OF ANY KIND,
 * EXPRESS OR IMPLIED, INCLUDING BUT NOT LIMITED TO THE WARRANTIES OF
 * MERCHANTABILITY, FITNESS FOR A PARTICULAR PURPOSE AND
 * NONINFRINGEMENT. IN NO EVENT SHALL THE AUTHORS OR COPYRIGHT HOLDERS
 * BE LIABLE FOR ANY CLAIM, DAMAGES OR OTHER LIABILITY, WHETHER IN AN
 * ACTION OF CONTRACT, TORT OR OTHERWISE, ARISING FROM, OUT OF OR IN
 * CONNECTION WITH THE SOFTWARE OR THE USE OR OTHER DEALINGS IN THE
 * SOFTWARE.
 */

#include <net/flow_dissector.h>
#include <net/sch_generic.h>
#include <net/pkt_cls.h>
#include <net/tc_act/tc_gact.h>
#include <net/tc_act/tc_skbedit.h>
#include <linux/mlx5/fs.h>
#include <linux/mlx5/device.h>
#include <linux/rhashtable.h>
#include <linux/refcount.h>
#include <linux/completion.h>
#include <net/tc_act/tc_mirred.h>
#include <net/tc_act/tc_vlan.h>
#include <net/tc_act/tc_tunnel_key.h>
#include <net/tc_act/tc_pedit.h>
#include <net/tc_act/tc_csum.h>
#include <net/arp.h>
#include <net/ipv6_stubs.h>
#include "en.h"
#include "en_rep.h"
#include "en_tc.h"
#include "eswitch.h"
<<<<<<< HEAD
#include "eswitch_offloads_chains.h"
=======
#include "esw/chains.h"
>>>>>>> 04d5ce62
#include "fs_core.h"
#include "en/port.h"
#include "en/tc_tun.h"
#include "en/mapping.h"
#include "en/tc_ct.h"
#include "lib/devcom.h"
#include "lib/geneve.h"
#include "diag/en_tc_tracepoint.h"

#define MLX5_MH_ACT_SZ MLX5_UN_SZ_BYTES(set_action_in_add_action_in_auto)

struct mlx5_nic_flow_attr {
	u32 action;
	u32 flow_tag;
	struct mlx5_modify_hdr *modify_hdr;
	u32 hairpin_tirn;
	u8 match_level;
	struct mlx5_flow_table	*hairpin_ft;
	struct mlx5_fc		*counter;
};

#define MLX5E_TC_FLOW_BASE (MLX5E_TC_FLAG_LAST_EXPORTED_BIT + 1)

enum {
	MLX5E_TC_FLOW_FLAG_INGRESS	= MLX5E_TC_FLAG_INGRESS_BIT,
	MLX5E_TC_FLOW_FLAG_EGRESS	= MLX5E_TC_FLAG_EGRESS_BIT,
	MLX5E_TC_FLOW_FLAG_ESWITCH	= MLX5E_TC_FLAG_ESW_OFFLOAD_BIT,
	MLX5E_TC_FLOW_FLAG_FT		= MLX5E_TC_FLAG_FT_OFFLOAD_BIT,
	MLX5E_TC_FLOW_FLAG_NIC		= MLX5E_TC_FLAG_NIC_OFFLOAD_BIT,
	MLX5E_TC_FLOW_FLAG_OFFLOADED	= MLX5E_TC_FLOW_BASE,
	MLX5E_TC_FLOW_FLAG_HAIRPIN	= MLX5E_TC_FLOW_BASE + 1,
	MLX5E_TC_FLOW_FLAG_HAIRPIN_RSS	= MLX5E_TC_FLOW_BASE + 2,
	MLX5E_TC_FLOW_FLAG_SLOW		= MLX5E_TC_FLOW_BASE + 3,
	MLX5E_TC_FLOW_FLAG_DUP		= MLX5E_TC_FLOW_BASE + 4,
	MLX5E_TC_FLOW_FLAG_NOT_READY	= MLX5E_TC_FLOW_BASE + 5,
	MLX5E_TC_FLOW_FLAG_DELETED	= MLX5E_TC_FLOW_BASE + 6,
	MLX5E_TC_FLOW_FLAG_CT		= MLX5E_TC_FLOW_BASE + 7,
};

#define MLX5E_TC_MAX_SPLITS 1

/* Helper struct for accessing a struct containing list_head array.
 * Containing struct
 *   |- Helper array
 *      [0] Helper item 0
 *          |- list_head item 0
 *          |- index (0)
 *      [1] Helper item 1
 *          |- list_head item 1
 *          |- index (1)
 * To access the containing struct from one of the list_head items:
 * 1. Get the helper item from the list_head item using
 *    helper item =
 *        container_of(list_head item, helper struct type, list_head field)
 * 2. Get the contining struct from the helper item and its index in the array:
 *    containing struct =
 *        container_of(helper item, containing struct type, helper field[index])
 */
struct encap_flow_item {
	struct mlx5e_encap_entry *e; /* attached encap instance */
	struct list_head list;
	int index;
};

struct mlx5e_tc_flow {
	struct rhash_head	node;
	struct mlx5e_priv	*priv;
	u64			cookie;
	unsigned long		flags;
	struct mlx5_flow_handle *rule[MLX5E_TC_MAX_SPLITS + 1];
	/* Flow can be associated with multiple encap IDs.
	 * The number of encaps is bounded by the number of supported
	 * destinations.
	 */
	struct encap_flow_item encaps[MLX5_MAX_FLOW_FWD_VPORTS];
	struct mlx5e_tc_flow    *peer_flow;
	struct mlx5e_mod_hdr_entry *mh; /* attached mod header instance */
	struct list_head	mod_hdr; /* flows sharing the same mod hdr ID */
	struct mlx5e_hairpin_entry *hpe; /* attached hairpin instance */
	struct list_head	hairpin; /* flows sharing the same hairpin */
	struct list_head	peer;    /* flows with peer flow */
	struct list_head	unready; /* flows not ready to be offloaded (e.g due to missing route) */
	int			tmp_efi_index;
	struct list_head	tmp_list; /* temporary flow list used by neigh update */
	refcount_t		refcnt;
	struct rcu_head		rcu_head;
	struct completion	init_done;
	int tunnel_id; /* the mapped tunnel id of this flow */

	union {
		struct mlx5_esw_flow_attr esw_attr[0];
		struct mlx5_nic_flow_attr nic_attr[0];
	};
};

struct mlx5e_tc_flow_parse_attr {
	const struct ip_tunnel_info *tun_info[MLX5_MAX_FLOW_FWD_VPORTS];
	struct net_device *filter_dev;
	struct mlx5_flow_spec spec;
	struct mlx5e_tc_mod_hdr_acts mod_hdr_acts;
	int mirred_ifindex[MLX5_MAX_FLOW_FWD_VPORTS];
};

#define MLX5E_TC_TABLE_NUM_GROUPS 4
#define MLX5E_TC_TABLE_MAX_GROUP_SIZE BIT(16)

struct tunnel_match_key {
	struct flow_dissector_key_control enc_control;
	struct flow_dissector_key_keyid enc_key_id;
	struct flow_dissector_key_ports enc_tp;
	struct flow_dissector_key_ip enc_ip;
	union {
		struct flow_dissector_key_ipv4_addrs enc_ipv4;
		struct flow_dissector_key_ipv6_addrs enc_ipv6;
	};

	int filter_ifindex;
};

/* Tunnel_id mapping is TUNNEL_INFO_BITS + ENC_OPTS_BITS.
 * Upper TUNNEL_INFO_BITS for general tunnel info.
 * Lower ENC_OPTS_BITS bits for enc_opts.
 */
#define TUNNEL_INFO_BITS 6
#define TUNNEL_INFO_BITS_MASK GENMASK(TUNNEL_INFO_BITS - 1, 0)
#define ENC_OPTS_BITS 2
#define ENC_OPTS_BITS_MASK GENMASK(ENC_OPTS_BITS - 1, 0)
#define TUNNEL_ID_BITS (TUNNEL_INFO_BITS + ENC_OPTS_BITS)
#define TUNNEL_ID_MASK GENMASK(TUNNEL_ID_BITS - 1, 0)

struct mlx5e_tc_attr_to_reg_mapping mlx5e_tc_attr_to_reg_mappings[] = {
	[CHAIN_TO_REG] = {
		.mfield = MLX5_ACTION_IN_FIELD_METADATA_REG_C_0,
		.moffset = 0,
		.mlen = 2,
	},
	[TUNNEL_TO_REG] = {
		.mfield = MLX5_ACTION_IN_FIELD_METADATA_REG_C_1,
		.moffset = 3,
		.mlen = 1,
		.soffset = MLX5_BYTE_OFF(fte_match_param,
					 misc_parameters_2.metadata_reg_c_1),
	},
	[ZONE_TO_REG] = zone_to_reg_ct,
	[CTSTATE_TO_REG] = ctstate_to_reg_ct,
	[MARK_TO_REG] = mark_to_reg_ct,
	[LABELS_TO_REG] = labels_to_reg_ct,
	[FTEID_TO_REG] = fteid_to_reg_ct,
	[TUPLEID_TO_REG] = tupleid_to_reg_ct,
};

static void mlx5e_put_flow_tunnel_id(struct mlx5e_tc_flow *flow);

void
mlx5e_tc_match_to_reg_match(struct mlx5_flow_spec *spec,
			    enum mlx5e_tc_attr_to_reg type,
			    u32 data,
			    u32 mask)
{
	int soffset = mlx5e_tc_attr_to_reg_mappings[type].soffset;
	int match_len = mlx5e_tc_attr_to_reg_mappings[type].mlen;
	void *headers_c = spec->match_criteria;
	void *headers_v = spec->match_value;
	void *fmask, *fval;

	fmask = headers_c + soffset;
	fval = headers_v + soffset;

	mask = cpu_to_be32(mask) >> (32 - (match_len * 8));
	data = cpu_to_be32(data) >> (32 - (match_len * 8));

	memcpy(fmask, &mask, match_len);
	memcpy(fval, &data, match_len);

	spec->match_criteria_enable |= MLX5_MATCH_MISC_PARAMETERS_2;
}

int
mlx5e_tc_match_to_reg_set(struct mlx5_core_dev *mdev,
			  struct mlx5e_tc_mod_hdr_acts *mod_hdr_acts,
			  enum mlx5e_tc_attr_to_reg type,
			  u32 data)
{
	int moffset = mlx5e_tc_attr_to_reg_mappings[type].moffset;
	int mfield = mlx5e_tc_attr_to_reg_mappings[type].mfield;
	int mlen = mlx5e_tc_attr_to_reg_mappings[type].mlen;
	char *modact;
	int err;

	err = alloc_mod_hdr_actions(mdev, MLX5_FLOW_NAMESPACE_FDB,
				    mod_hdr_acts);
	if (err)
		return err;

	modact = mod_hdr_acts->actions +
		 (mod_hdr_acts->num_actions * MLX5_MH_ACT_SZ);

	/* Firmware has 5bit length field and 0 means 32bits */
	if (mlen == 4)
		mlen = 0;

	MLX5_SET(set_action_in, modact, action_type, MLX5_ACTION_TYPE_SET);
	MLX5_SET(set_action_in, modact, field, mfield);
	MLX5_SET(set_action_in, modact, offset, moffset * 8);
	MLX5_SET(set_action_in, modact, length, mlen * 8);
	MLX5_SET(set_action_in, modact, data, data);
	mod_hdr_acts->num_actions++;

	return 0;
}

struct mlx5e_hairpin {
	struct mlx5_hairpin *pair;

	struct mlx5_core_dev *func_mdev;
	struct mlx5e_priv *func_priv;
	u32 tdn;
	u32 tirn;

	int num_channels;
	struct mlx5e_rqt indir_rqt;
	u32 indir_tirn[MLX5E_NUM_INDIR_TIRS];
	struct mlx5e_ttc_table ttc;
};

struct mlx5e_hairpin_entry {
	/* a node of a hash table which keeps all the  hairpin entries */
	struct hlist_node hairpin_hlist;

	/* protects flows list */
	spinlock_t flows_lock;
	/* flows sharing the same hairpin */
	struct list_head flows;
	/* hpe's that were not fully initialized when dead peer update event
	 * function traversed them.
	 */
	struct list_head dead_peer_wait_list;

	u16 peer_vhca_id;
	u8 prio;
	struct mlx5e_hairpin *hp;
	refcount_t refcnt;
	struct completion res_ready;
};

struct mod_hdr_key {
	int num_actions;
	void *actions;
};

struct mlx5e_mod_hdr_entry {
	/* a node of a hash table which keeps all the mod_hdr entries */
	struct hlist_node mod_hdr_hlist;

	/* protects flows list */
	spinlock_t flows_lock;
	/* flows sharing the same mod_hdr entry */
	struct list_head flows;

	struct mod_hdr_key key;

	struct mlx5_modify_hdr *modify_hdr;

	refcount_t refcnt;
	struct completion res_ready;
	int compl_result;
};

static void mlx5e_tc_del_flow(struct mlx5e_priv *priv,
			      struct mlx5e_tc_flow *flow);

static struct mlx5e_tc_flow *mlx5e_flow_get(struct mlx5e_tc_flow *flow)
{
	if (!flow || !refcount_inc_not_zero(&flow->refcnt))
		return ERR_PTR(-EINVAL);
	return flow;
}

static void mlx5e_flow_put(struct mlx5e_priv *priv,
			   struct mlx5e_tc_flow *flow)
{
	if (refcount_dec_and_test(&flow->refcnt)) {
		mlx5e_tc_del_flow(priv, flow);
		kfree_rcu(flow, rcu_head);
	}
}

static void __flow_flag_set(struct mlx5e_tc_flow *flow, unsigned long flag)
{
	/* Complete all memory stores before setting bit. */
	smp_mb__before_atomic();
	set_bit(flag, &flow->flags);
}

#define flow_flag_set(flow, flag) __flow_flag_set(flow, MLX5E_TC_FLOW_FLAG_##flag)

static bool __flow_flag_test_and_set(struct mlx5e_tc_flow *flow,
				     unsigned long flag)
{
	/* test_and_set_bit() provides all necessary barriers */
	return test_and_set_bit(flag, &flow->flags);
}

#define flow_flag_test_and_set(flow, flag)			\
	__flow_flag_test_and_set(flow,				\
				 MLX5E_TC_FLOW_FLAG_##flag)

static void __flow_flag_clear(struct mlx5e_tc_flow *flow, unsigned long flag)
{
	/* Complete all memory stores before clearing bit. */
	smp_mb__before_atomic();
	clear_bit(flag, &flow->flags);
}

#define flow_flag_clear(flow, flag) __flow_flag_clear(flow, \
						      MLX5E_TC_FLOW_FLAG_##flag)

static bool __flow_flag_test(struct mlx5e_tc_flow *flow, unsigned long flag)
{
	bool ret = test_bit(flag, &flow->flags);

	/* Read fields of flow structure only after checking flags. */
	smp_mb__after_atomic();
	return ret;
}

#define flow_flag_test(flow, flag) __flow_flag_test(flow, \
						    MLX5E_TC_FLOW_FLAG_##flag)

static bool mlx5e_is_eswitch_flow(struct mlx5e_tc_flow *flow)
{
	return flow_flag_test(flow, ESWITCH);
}

static bool mlx5e_is_ft_flow(struct mlx5e_tc_flow *flow)
{
	return flow_flag_test(flow, FT);
}

static bool mlx5e_is_offloaded_flow(struct mlx5e_tc_flow *flow)
{
	return flow_flag_test(flow, OFFLOADED);
}

static inline u32 hash_mod_hdr_info(struct mod_hdr_key *key)
{
	return jhash(key->actions,
		     key->num_actions * MLX5_MH_ACT_SZ, 0);
}

static inline int cmp_mod_hdr_info(struct mod_hdr_key *a,
				   struct mod_hdr_key *b)
{
	if (a->num_actions != b->num_actions)
		return 1;

	return memcmp(a->actions, b->actions, a->num_actions * MLX5_MH_ACT_SZ);
}

static struct mod_hdr_tbl *
get_mod_hdr_table(struct mlx5e_priv *priv, int namespace)
{
	struct mlx5_eswitch *esw = priv->mdev->priv.eswitch;

	return namespace == MLX5_FLOW_NAMESPACE_FDB ? &esw->offloads.mod_hdr :
		&priv->fs.tc.mod_hdr;
}

static struct mlx5e_mod_hdr_entry *
mlx5e_mod_hdr_get(struct mod_hdr_tbl *tbl, struct mod_hdr_key *key, u32 hash_key)
{
	struct mlx5e_mod_hdr_entry *mh, *found = NULL;

	hash_for_each_possible(tbl->hlist, mh, mod_hdr_hlist, hash_key) {
		if (!cmp_mod_hdr_info(&mh->key, key)) {
			refcount_inc(&mh->refcnt);
			found = mh;
			break;
		}
	}

	return found;
}

static void mlx5e_mod_hdr_put(struct mlx5e_priv *priv,
			      struct mlx5e_mod_hdr_entry *mh,
			      int namespace)
{
	struct mod_hdr_tbl *tbl = get_mod_hdr_table(priv, namespace);

	if (!refcount_dec_and_mutex_lock(&mh->refcnt, &tbl->lock))
		return;
	hash_del(&mh->mod_hdr_hlist);
	mutex_unlock(&tbl->lock);

	WARN_ON(!list_empty(&mh->flows));
	if (mh->compl_result > 0)
		mlx5_modify_header_dealloc(priv->mdev, mh->modify_hdr);

	kfree(mh);
}

static int get_flow_name_space(struct mlx5e_tc_flow *flow)
{
	return mlx5e_is_eswitch_flow(flow) ?
		MLX5_FLOW_NAMESPACE_FDB : MLX5_FLOW_NAMESPACE_KERNEL;
}
static int mlx5e_attach_mod_hdr(struct mlx5e_priv *priv,
				struct mlx5e_tc_flow *flow,
				struct mlx5e_tc_flow_parse_attr *parse_attr)
{
	int num_actions, actions_size, namespace, err;
	struct mlx5e_mod_hdr_entry *mh;
	struct mod_hdr_tbl *tbl;
	struct mod_hdr_key key;
	u32 hash_key;

	num_actions  = parse_attr->mod_hdr_acts.num_actions;
	actions_size = MLX5_MH_ACT_SZ * num_actions;

	key.actions = parse_attr->mod_hdr_acts.actions;
	key.num_actions = num_actions;

	hash_key = hash_mod_hdr_info(&key);

	namespace = get_flow_name_space(flow);
	tbl = get_mod_hdr_table(priv, namespace);

	mutex_lock(&tbl->lock);
	mh = mlx5e_mod_hdr_get(tbl, &key, hash_key);
	if (mh) {
		mutex_unlock(&tbl->lock);
		wait_for_completion(&mh->res_ready);

		if (mh->compl_result < 0) {
			err = -EREMOTEIO;
			goto attach_header_err;
		}
		goto attach_flow;
	}

	mh = kzalloc(sizeof(*mh) + actions_size, GFP_KERNEL);
	if (!mh) {
		mutex_unlock(&tbl->lock);
		return -ENOMEM;
	}

	mh->key.actions = (void *)mh + sizeof(*mh);
	memcpy(mh->key.actions, key.actions, actions_size);
	mh->key.num_actions = num_actions;
	spin_lock_init(&mh->flows_lock);
	INIT_LIST_HEAD(&mh->flows);
	refcount_set(&mh->refcnt, 1);
	init_completion(&mh->res_ready);

	hash_add(tbl->hlist, &mh->mod_hdr_hlist, hash_key);
	mutex_unlock(&tbl->lock);

	mh->modify_hdr = mlx5_modify_header_alloc(priv->mdev, namespace,
						  mh->key.num_actions,
						  mh->key.actions);
	if (IS_ERR(mh->modify_hdr)) {
		err = PTR_ERR(mh->modify_hdr);
		mh->compl_result = err;
		goto alloc_header_err;
	}
	mh->compl_result = 1;
	complete_all(&mh->res_ready);

attach_flow:
	flow->mh = mh;
	spin_lock(&mh->flows_lock);
	list_add(&flow->mod_hdr, &mh->flows);
	spin_unlock(&mh->flows_lock);
	if (mlx5e_is_eswitch_flow(flow))
		flow->esw_attr->modify_hdr = mh->modify_hdr;
	else
		flow->nic_attr->modify_hdr = mh->modify_hdr;

	return 0;

alloc_header_err:
	complete_all(&mh->res_ready);
attach_header_err:
	mlx5e_mod_hdr_put(priv, mh, namespace);
	return err;
}

static void mlx5e_detach_mod_hdr(struct mlx5e_priv *priv,
				 struct mlx5e_tc_flow *flow)
{
	/* flow wasn't fully initialized */
	if (!flow->mh)
		return;

	spin_lock(&flow->mh->flows_lock);
	list_del(&flow->mod_hdr);
	spin_unlock(&flow->mh->flows_lock);

	mlx5e_mod_hdr_put(priv, flow->mh, get_flow_name_space(flow));
	flow->mh = NULL;
}

static
struct mlx5_core_dev *mlx5e_hairpin_get_mdev(struct net *net, int ifindex)
{
	struct net_device *netdev;
	struct mlx5e_priv *priv;

	netdev = __dev_get_by_index(net, ifindex);
	priv = netdev_priv(netdev);
	return priv->mdev;
}

static int mlx5e_hairpin_create_transport(struct mlx5e_hairpin *hp)
{
	u32 in[MLX5_ST_SZ_DW(create_tir_in)] = {0};
	void *tirc;
	int err;

	err = mlx5_core_alloc_transport_domain(hp->func_mdev, &hp->tdn);
	if (err)
		goto alloc_tdn_err;

	tirc = MLX5_ADDR_OF(create_tir_in, in, ctx);

	MLX5_SET(tirc, tirc, disp_type, MLX5_TIRC_DISP_TYPE_DIRECT);
	MLX5_SET(tirc, tirc, inline_rqn, hp->pair->rqn[0]);
	MLX5_SET(tirc, tirc, transport_domain, hp->tdn);

	err = mlx5_core_create_tir(hp->func_mdev, in, MLX5_ST_SZ_BYTES(create_tir_in), &hp->tirn);
	if (err)
		goto create_tir_err;

	return 0;

create_tir_err:
	mlx5_core_dealloc_transport_domain(hp->func_mdev, hp->tdn);
alloc_tdn_err:
	return err;
}

static void mlx5e_hairpin_destroy_transport(struct mlx5e_hairpin *hp)
{
	mlx5_core_destroy_tir(hp->func_mdev, hp->tirn);
	mlx5_core_dealloc_transport_domain(hp->func_mdev, hp->tdn);
}

static void mlx5e_hairpin_fill_rqt_rqns(struct mlx5e_hairpin *hp, void *rqtc)
{
	u32 indirection_rqt[MLX5E_INDIR_RQT_SIZE], rqn;
	struct mlx5e_priv *priv = hp->func_priv;
	int i, ix, sz = MLX5E_INDIR_RQT_SIZE;

	mlx5e_build_default_indir_rqt(indirection_rqt, sz,
				      hp->num_channels);

	for (i = 0; i < sz; i++) {
		ix = i;
		if (priv->rss_params.hfunc == ETH_RSS_HASH_XOR)
			ix = mlx5e_bits_invert(i, ilog2(sz));
		ix = indirection_rqt[ix];
		rqn = hp->pair->rqn[ix];
		MLX5_SET(rqtc, rqtc, rq_num[i], rqn);
	}
}

static int mlx5e_hairpin_create_indirect_rqt(struct mlx5e_hairpin *hp)
{
	int inlen, err, sz = MLX5E_INDIR_RQT_SIZE;
	struct mlx5e_priv *priv = hp->func_priv;
	struct mlx5_core_dev *mdev = priv->mdev;
	void *rqtc;
	u32 *in;

	inlen = MLX5_ST_SZ_BYTES(create_rqt_in) + sizeof(u32) * sz;
	in = kvzalloc(inlen, GFP_KERNEL);
	if (!in)
		return -ENOMEM;

	rqtc = MLX5_ADDR_OF(create_rqt_in, in, rqt_context);

	MLX5_SET(rqtc, rqtc, rqt_actual_size, sz);
	MLX5_SET(rqtc, rqtc, rqt_max_size, sz);

	mlx5e_hairpin_fill_rqt_rqns(hp, rqtc);

	err = mlx5_core_create_rqt(mdev, in, inlen, &hp->indir_rqt.rqtn);
	if (!err)
		hp->indir_rqt.enabled = true;

	kvfree(in);
	return err;
}

static int mlx5e_hairpin_create_indirect_tirs(struct mlx5e_hairpin *hp)
{
	struct mlx5e_priv *priv = hp->func_priv;
	u32 in[MLX5_ST_SZ_DW(create_tir_in)];
	int tt, i, err;
	void *tirc;

	for (tt = 0; tt < MLX5E_NUM_INDIR_TIRS; tt++) {
		struct mlx5e_tirc_config ttconfig = mlx5e_tirc_get_default_config(tt);

		memset(in, 0, MLX5_ST_SZ_BYTES(create_tir_in));
		tirc = MLX5_ADDR_OF(create_tir_in, in, ctx);

		MLX5_SET(tirc, tirc, transport_domain, hp->tdn);
		MLX5_SET(tirc, tirc, disp_type, MLX5_TIRC_DISP_TYPE_INDIRECT);
		MLX5_SET(tirc, tirc, indirect_table, hp->indir_rqt.rqtn);
		mlx5e_build_indir_tir_ctx_hash(&priv->rss_params, &ttconfig, tirc, false);

		err = mlx5_core_create_tir(hp->func_mdev, in,
					   MLX5_ST_SZ_BYTES(create_tir_in), &hp->indir_tirn[tt]);
		if (err) {
			mlx5_core_warn(hp->func_mdev, "create indirect tirs failed, %d\n", err);
			goto err_destroy_tirs;
		}
	}
	return 0;

err_destroy_tirs:
	for (i = 0; i < tt; i++)
		mlx5_core_destroy_tir(hp->func_mdev, hp->indir_tirn[i]);
	return err;
}

static void mlx5e_hairpin_destroy_indirect_tirs(struct mlx5e_hairpin *hp)
{
	int tt;

	for (tt = 0; tt < MLX5E_NUM_INDIR_TIRS; tt++)
		mlx5_core_destroy_tir(hp->func_mdev, hp->indir_tirn[tt]);
}

static void mlx5e_hairpin_set_ttc_params(struct mlx5e_hairpin *hp,
					 struct ttc_params *ttc_params)
{
	struct mlx5_flow_table_attr *ft_attr = &ttc_params->ft_attr;
	int tt;

	memset(ttc_params, 0, sizeof(*ttc_params));

	ttc_params->any_tt_tirn = hp->tirn;

	for (tt = 0; tt < MLX5E_NUM_INDIR_TIRS; tt++)
		ttc_params->indir_tirn[tt] = hp->indir_tirn[tt];

	ft_attr->max_fte = MLX5E_TTC_TABLE_SIZE;
	ft_attr->level = MLX5E_TC_TTC_FT_LEVEL;
	ft_attr->prio = MLX5E_TC_PRIO;
}

static int mlx5e_hairpin_rss_init(struct mlx5e_hairpin *hp)
{
	struct mlx5e_priv *priv = hp->func_priv;
	struct ttc_params ttc_params;
	int err;

	err = mlx5e_hairpin_create_indirect_rqt(hp);
	if (err)
		return err;

	err = mlx5e_hairpin_create_indirect_tirs(hp);
	if (err)
		goto err_create_indirect_tirs;

	mlx5e_hairpin_set_ttc_params(hp, &ttc_params);
	err = mlx5e_create_ttc_table(priv, &ttc_params, &hp->ttc);
	if (err)
		goto err_create_ttc_table;

	netdev_dbg(priv->netdev, "add hairpin: using %d channels rss ttc table id %x\n",
		   hp->num_channels, hp->ttc.ft.t->id);

	return 0;

err_create_ttc_table:
	mlx5e_hairpin_destroy_indirect_tirs(hp);
err_create_indirect_tirs:
	mlx5e_destroy_rqt(priv, &hp->indir_rqt);

	return err;
}

static void mlx5e_hairpin_rss_cleanup(struct mlx5e_hairpin *hp)
{
	struct mlx5e_priv *priv = hp->func_priv;

	mlx5e_destroy_ttc_table(priv, &hp->ttc);
	mlx5e_hairpin_destroy_indirect_tirs(hp);
	mlx5e_destroy_rqt(priv, &hp->indir_rqt);
}

static struct mlx5e_hairpin *
mlx5e_hairpin_create(struct mlx5e_priv *priv, struct mlx5_hairpin_params *params,
		     int peer_ifindex)
{
	struct mlx5_core_dev *func_mdev, *peer_mdev;
	struct mlx5e_hairpin *hp;
	struct mlx5_hairpin *pair;
	int err;

	hp = kzalloc(sizeof(*hp), GFP_KERNEL);
	if (!hp)
		return ERR_PTR(-ENOMEM);

	func_mdev = priv->mdev;
	peer_mdev = mlx5e_hairpin_get_mdev(dev_net(priv->netdev), peer_ifindex);

	pair = mlx5_core_hairpin_create(func_mdev, peer_mdev, params);
	if (IS_ERR(pair)) {
		err = PTR_ERR(pair);
		goto create_pair_err;
	}
	hp->pair = pair;
	hp->func_mdev = func_mdev;
	hp->func_priv = priv;
	hp->num_channels = params->num_channels;

	err = mlx5e_hairpin_create_transport(hp);
	if (err)
		goto create_transport_err;

	if (hp->num_channels > 1) {
		err = mlx5e_hairpin_rss_init(hp);
		if (err)
			goto rss_init_err;
	}

	return hp;

rss_init_err:
	mlx5e_hairpin_destroy_transport(hp);
create_transport_err:
	mlx5_core_hairpin_destroy(hp->pair);
create_pair_err:
	kfree(hp);
	return ERR_PTR(err);
}

static void mlx5e_hairpin_destroy(struct mlx5e_hairpin *hp)
{
	if (hp->num_channels > 1)
		mlx5e_hairpin_rss_cleanup(hp);
	mlx5e_hairpin_destroy_transport(hp);
	mlx5_core_hairpin_destroy(hp->pair);
	kvfree(hp);
}

static inline u32 hash_hairpin_info(u16 peer_vhca_id, u8 prio)
{
	return (peer_vhca_id << 16 | prio);
}

static struct mlx5e_hairpin_entry *mlx5e_hairpin_get(struct mlx5e_priv *priv,
						     u16 peer_vhca_id, u8 prio)
{
	struct mlx5e_hairpin_entry *hpe;
	u32 hash_key = hash_hairpin_info(peer_vhca_id, prio);

	hash_for_each_possible(priv->fs.tc.hairpin_tbl, hpe,
			       hairpin_hlist, hash_key) {
		if (hpe->peer_vhca_id == peer_vhca_id && hpe->prio == prio) {
			refcount_inc(&hpe->refcnt);
			return hpe;
		}
	}

	return NULL;
}

static void mlx5e_hairpin_put(struct mlx5e_priv *priv,
			      struct mlx5e_hairpin_entry *hpe)
{
	/* no more hairpin flows for us, release the hairpin pair */
	if (!refcount_dec_and_mutex_lock(&hpe->refcnt, &priv->fs.tc.hairpin_tbl_lock))
		return;
	hash_del(&hpe->hairpin_hlist);
	mutex_unlock(&priv->fs.tc.hairpin_tbl_lock);

	if (!IS_ERR_OR_NULL(hpe->hp)) {
		netdev_dbg(priv->netdev, "del hairpin: peer %s\n",
			   dev_name(hpe->hp->pair->peer_mdev->device));

		mlx5e_hairpin_destroy(hpe->hp);
	}

	WARN_ON(!list_empty(&hpe->flows));
	kfree(hpe);
}

#define UNKNOWN_MATCH_PRIO 8

static int mlx5e_hairpin_get_prio(struct mlx5e_priv *priv,
				  struct mlx5_flow_spec *spec, u8 *match_prio,
				  struct netlink_ext_ack *extack)
{
	void *headers_c, *headers_v;
	u8 prio_val, prio_mask = 0;
	bool vlan_present;

#ifdef CONFIG_MLX5_CORE_EN_DCB
	if (priv->dcbx_dp.trust_state != MLX5_QPTS_TRUST_PCP) {
		NL_SET_ERR_MSG_MOD(extack,
				   "only PCP trust state supported for hairpin");
		return -EOPNOTSUPP;
	}
#endif
	headers_c = MLX5_ADDR_OF(fte_match_param, spec->match_criteria, outer_headers);
	headers_v = MLX5_ADDR_OF(fte_match_param, spec->match_value, outer_headers);

	vlan_present = MLX5_GET(fte_match_set_lyr_2_4, headers_v, cvlan_tag);
	if (vlan_present) {
		prio_mask = MLX5_GET(fte_match_set_lyr_2_4, headers_c, first_prio);
		prio_val = MLX5_GET(fte_match_set_lyr_2_4, headers_v, first_prio);
	}

	if (!vlan_present || !prio_mask) {
		prio_val = UNKNOWN_MATCH_PRIO;
	} else if (prio_mask != 0x7) {
		NL_SET_ERR_MSG_MOD(extack,
				   "masked priority match not supported for hairpin");
		return -EOPNOTSUPP;
	}

	*match_prio = prio_val;
	return 0;
}

static int mlx5e_hairpin_flow_add(struct mlx5e_priv *priv,
				  struct mlx5e_tc_flow *flow,
				  struct mlx5e_tc_flow_parse_attr *parse_attr,
				  struct netlink_ext_ack *extack)
{
	int peer_ifindex = parse_attr->mirred_ifindex[0];
	struct mlx5_hairpin_params params;
	struct mlx5_core_dev *peer_mdev;
	struct mlx5e_hairpin_entry *hpe;
	struct mlx5e_hairpin *hp;
	u64 link_speed64;
	u32 link_speed;
	u8 match_prio;
	u16 peer_id;
	int err;

	peer_mdev = mlx5e_hairpin_get_mdev(dev_net(priv->netdev), peer_ifindex);
	if (!MLX5_CAP_GEN(priv->mdev, hairpin) || !MLX5_CAP_GEN(peer_mdev, hairpin)) {
		NL_SET_ERR_MSG_MOD(extack, "hairpin is not supported");
		return -EOPNOTSUPP;
	}

	peer_id = MLX5_CAP_GEN(peer_mdev, vhca_id);
	err = mlx5e_hairpin_get_prio(priv, &parse_attr->spec, &match_prio,
				     extack);
	if (err)
		return err;

	mutex_lock(&priv->fs.tc.hairpin_tbl_lock);
	hpe = mlx5e_hairpin_get(priv, peer_id, match_prio);
	if (hpe) {
		mutex_unlock(&priv->fs.tc.hairpin_tbl_lock);
		wait_for_completion(&hpe->res_ready);

		if (IS_ERR(hpe->hp)) {
			err = -EREMOTEIO;
			goto out_err;
		}
		goto attach_flow;
	}

	hpe = kzalloc(sizeof(*hpe), GFP_KERNEL);
	if (!hpe) {
		mutex_unlock(&priv->fs.tc.hairpin_tbl_lock);
		return -ENOMEM;
	}

	spin_lock_init(&hpe->flows_lock);
	INIT_LIST_HEAD(&hpe->flows);
	INIT_LIST_HEAD(&hpe->dead_peer_wait_list);
	hpe->peer_vhca_id = peer_id;
	hpe->prio = match_prio;
	refcount_set(&hpe->refcnt, 1);
	init_completion(&hpe->res_ready);

	hash_add(priv->fs.tc.hairpin_tbl, &hpe->hairpin_hlist,
		 hash_hairpin_info(peer_id, match_prio));
	mutex_unlock(&priv->fs.tc.hairpin_tbl_lock);

	params.log_data_size = 15;
	params.log_data_size = min_t(u8, params.log_data_size,
				     MLX5_CAP_GEN(priv->mdev, log_max_hairpin_wq_data_sz));
	params.log_data_size = max_t(u8, params.log_data_size,
				     MLX5_CAP_GEN(priv->mdev, log_min_hairpin_wq_data_sz));

	params.log_num_packets = params.log_data_size -
				 MLX5_MPWRQ_MIN_LOG_STRIDE_SZ(priv->mdev);
	params.log_num_packets = min_t(u8, params.log_num_packets,
				       MLX5_CAP_GEN(priv->mdev, log_max_hairpin_num_packets));

	params.q_counter = priv->q_counter;
	/* set hairpin pair per each 50Gbs share of the link */
	mlx5e_port_max_linkspeed(priv->mdev, &link_speed);
	link_speed = max_t(u32, link_speed, 50000);
	link_speed64 = link_speed;
	do_div(link_speed64, 50000);
	params.num_channels = link_speed64;

	hp = mlx5e_hairpin_create(priv, &params, peer_ifindex);
	hpe->hp = hp;
	complete_all(&hpe->res_ready);
	if (IS_ERR(hp)) {
		err = PTR_ERR(hp);
		goto out_err;
	}

	netdev_dbg(priv->netdev, "add hairpin: tirn %x rqn %x peer %s sqn %x prio %d (log) data %d packets %d\n",
		   hp->tirn, hp->pair->rqn[0],
		   dev_name(hp->pair->peer_mdev->device),
		   hp->pair->sqn[0], match_prio, params.log_data_size, params.log_num_packets);

attach_flow:
	if (hpe->hp->num_channels > 1) {
		flow_flag_set(flow, HAIRPIN_RSS);
		flow->nic_attr->hairpin_ft = hpe->hp->ttc.ft.t;
	} else {
		flow->nic_attr->hairpin_tirn = hpe->hp->tirn;
	}

	flow->hpe = hpe;
	spin_lock(&hpe->flows_lock);
	list_add(&flow->hairpin, &hpe->flows);
	spin_unlock(&hpe->flows_lock);

	return 0;

out_err:
	mlx5e_hairpin_put(priv, hpe);
	return err;
}

static void mlx5e_hairpin_flow_del(struct mlx5e_priv *priv,
				   struct mlx5e_tc_flow *flow)
{
	/* flow wasn't fully initialized */
	if (!flow->hpe)
		return;

	spin_lock(&flow->hpe->flows_lock);
	list_del(&flow->hairpin);
	spin_unlock(&flow->hpe->flows_lock);

	mlx5e_hairpin_put(priv, flow->hpe);
	flow->hpe = NULL;
}

static int
mlx5e_tc_add_nic_flow(struct mlx5e_priv *priv,
		      struct mlx5e_tc_flow_parse_attr *parse_attr,
		      struct mlx5e_tc_flow *flow,
		      struct netlink_ext_ack *extack)
{
	struct mlx5_flow_context *flow_context = &parse_attr->spec.flow_context;
	struct mlx5_nic_flow_attr *attr = flow->nic_attr;
	struct mlx5_core_dev *dev = priv->mdev;
	struct mlx5_flow_destination dest[2] = {};
	struct mlx5_flow_act flow_act = {
		.action = attr->action,
		.flags    = FLOW_ACT_NO_APPEND,
	};
	struct mlx5_fc *counter = NULL;
	int err, dest_ix = 0;

	flow_context->flags |= FLOW_CONTEXT_HAS_TAG;
	flow_context->flow_tag = attr->flow_tag;

	if (flow_flag_test(flow, HAIRPIN)) {
		err = mlx5e_hairpin_flow_add(priv, flow, parse_attr, extack);
		if (err)
			return err;

		if (flow_flag_test(flow, HAIRPIN_RSS)) {
			dest[dest_ix].type = MLX5_FLOW_DESTINATION_TYPE_FLOW_TABLE;
			dest[dest_ix].ft = attr->hairpin_ft;
		} else {
			dest[dest_ix].type = MLX5_FLOW_DESTINATION_TYPE_TIR;
			dest[dest_ix].tir_num = attr->hairpin_tirn;
		}
		dest_ix++;
	} else if (attr->action & MLX5_FLOW_CONTEXT_ACTION_FWD_DEST) {
		dest[dest_ix].type = MLX5_FLOW_DESTINATION_TYPE_FLOW_TABLE;
		dest[dest_ix].ft = priv->fs.vlan.ft.t;
		dest_ix++;
	}

	if (attr->action & MLX5_FLOW_CONTEXT_ACTION_COUNT) {
		counter = mlx5_fc_create(dev, true);
		if (IS_ERR(counter))
			return PTR_ERR(counter);

		dest[dest_ix].type = MLX5_FLOW_DESTINATION_TYPE_COUNTER;
		dest[dest_ix].counter_id = mlx5_fc_id(counter);
		dest_ix++;
		attr->counter = counter;
	}

	if (attr->action & MLX5_FLOW_CONTEXT_ACTION_MOD_HDR) {
		err = mlx5e_attach_mod_hdr(priv, flow, parse_attr);
		flow_act.modify_hdr = attr->modify_hdr;
		dealloc_mod_hdr_actions(&parse_attr->mod_hdr_acts);
		if (err)
			return err;
	}

	mutex_lock(&priv->fs.tc.t_lock);
	if (IS_ERR_OR_NULL(priv->fs.tc.t)) {
		struct mlx5_flow_table_attr ft_attr = {};
		int tc_grp_size, tc_tbl_size, tc_num_grps;
		u32 max_flow_counter;

		max_flow_counter = (MLX5_CAP_GEN(dev, max_flow_counter_31_16) << 16) |
				    MLX5_CAP_GEN(dev, max_flow_counter_15_0);

		tc_grp_size = min_t(int, max_flow_counter, MLX5E_TC_TABLE_MAX_GROUP_SIZE);

		tc_tbl_size = min_t(int, tc_grp_size * MLX5E_TC_TABLE_NUM_GROUPS,
				    BIT(MLX5_CAP_FLOWTABLE_NIC_RX(dev, log_max_ft_size)));
		tc_num_grps = MLX5E_TC_TABLE_NUM_GROUPS;

		ft_attr.prio = MLX5E_TC_PRIO;
		ft_attr.max_fte = tc_tbl_size;
		ft_attr.level = MLX5E_TC_FT_LEVEL;
		ft_attr.autogroup.max_num_groups = tc_num_grps;
		priv->fs.tc.t =
			mlx5_create_auto_grouped_flow_table(priv->fs.ns,
							    &ft_attr);
		if (IS_ERR(priv->fs.tc.t)) {
			mutex_unlock(&priv->fs.tc.t_lock);
			NL_SET_ERR_MSG_MOD(extack,
					   "Failed to create tc offload table\n");
			netdev_err(priv->netdev,
				   "Failed to create tc offload table\n");
			return PTR_ERR(priv->fs.tc.t);
		}
	}

	if (attr->match_level != MLX5_MATCH_NONE)
		parse_attr->spec.match_criteria_enable |= MLX5_MATCH_OUTER_HEADERS;

	flow->rule[0] = mlx5_add_flow_rules(priv->fs.tc.t, &parse_attr->spec,
					    &flow_act, dest, dest_ix);
	mutex_unlock(&priv->fs.tc.t_lock);

	return PTR_ERR_OR_ZERO(flow->rule[0]);
}

static void mlx5e_tc_del_nic_flow(struct mlx5e_priv *priv,
				  struct mlx5e_tc_flow *flow)
{
	struct mlx5_nic_flow_attr *attr = flow->nic_attr;
	struct mlx5_fc *counter = NULL;

	counter = attr->counter;
	if (!IS_ERR_OR_NULL(flow->rule[0]))
		mlx5_del_flow_rules(flow->rule[0]);
	mlx5_fc_destroy(priv->mdev, counter);

	mutex_lock(&priv->fs.tc.t_lock);
	if (!mlx5e_tc_num_filters(priv, MLX5_TC_FLAG(NIC_OFFLOAD)) && priv->fs.tc.t) {
		mlx5_destroy_flow_table(priv->fs.tc.t);
		priv->fs.tc.t = NULL;
	}
	mutex_unlock(&priv->fs.tc.t_lock);

	if (attr->action & MLX5_FLOW_CONTEXT_ACTION_MOD_HDR)
		mlx5e_detach_mod_hdr(priv, flow);

	if (flow_flag_test(flow, HAIRPIN))
		mlx5e_hairpin_flow_del(priv, flow);
}

static void mlx5e_detach_encap(struct mlx5e_priv *priv,
			       struct mlx5e_tc_flow *flow, int out_index);

static int mlx5e_attach_encap(struct mlx5e_priv *priv,
			      struct mlx5e_tc_flow *flow,
			      struct net_device *mirred_dev,
			      int out_index,
			      struct netlink_ext_ack *extack,
			      struct net_device **encap_dev,
			      bool *encap_valid);

static struct mlx5_flow_handle *
mlx5e_tc_offload_fdb_rules(struct mlx5_eswitch *esw,
			   struct mlx5e_tc_flow *flow,
			   struct mlx5_flow_spec *spec,
			   struct mlx5_esw_flow_attr *attr)
{
	struct mlx5e_tc_mod_hdr_acts *mod_hdr_acts;
	struct mlx5_flow_handle *rule;

	if (flow_flag_test(flow, CT)) {
		mod_hdr_acts = &attr->parse_attr->mod_hdr_acts;

		return mlx5_tc_ct_flow_offload(flow->priv, flow, spec, attr,
					       mod_hdr_acts);
	}

	rule = mlx5_eswitch_add_offloaded_rule(esw, spec, attr);
	if (IS_ERR(rule))
		return rule;

	if (attr->split_count) {
		flow->rule[1] = mlx5_eswitch_add_fwd_rule(esw, spec, attr);
		if (IS_ERR(flow->rule[1])) {
			mlx5_eswitch_del_offloaded_rule(esw, rule, attr);
			return flow->rule[1];
		}
	}

	return rule;
}

static void
mlx5e_tc_unoffload_fdb_rules(struct mlx5_eswitch *esw,
			     struct mlx5e_tc_flow *flow,
			     struct mlx5_esw_flow_attr *attr)
{
	flow_flag_clear(flow, OFFLOADED);

	if (flow_flag_test(flow, CT)) {
		mlx5_tc_ct_delete_flow(flow->priv, flow, attr);
		return;
	}

	if (attr->split_count)
		mlx5_eswitch_del_fwd_rule(esw, flow->rule[1], attr);

	mlx5_eswitch_del_offloaded_rule(esw, flow->rule[0], attr);
}

static struct mlx5_flow_handle *
mlx5e_tc_offload_to_slow_path(struct mlx5_eswitch *esw,
			      struct mlx5e_tc_flow *flow,
			      struct mlx5_flow_spec *spec)
{
	struct mlx5_esw_flow_attr slow_attr;
	struct mlx5_flow_handle *rule;

<<<<<<< HEAD
	memcpy(slow_attr, flow->esw_attr, sizeof(*slow_attr));
	slow_attr->action = MLX5_FLOW_CONTEXT_ACTION_FWD_DEST;
	slow_attr->split_count = 0;
	slow_attr->flags |= MLX5_ESW_ATTR_FLAG_SLOW_PATH;
=======
	memcpy(&slow_attr, flow->esw_attr, sizeof(slow_attr));
	slow_attr.action = MLX5_FLOW_CONTEXT_ACTION_FWD_DEST;
	slow_attr.split_count = 0;
	slow_attr.flags |= MLX5_ESW_ATTR_FLAG_SLOW_PATH;
>>>>>>> 04d5ce62

	rule = mlx5e_tc_offload_fdb_rules(esw, flow, spec, &slow_attr);
	if (!IS_ERR(rule))
		flow_flag_set(flow, SLOW);

	return rule;
}

static void
mlx5e_tc_unoffload_from_slow_path(struct mlx5_eswitch *esw,
				  struct mlx5e_tc_flow *flow)
{
<<<<<<< HEAD
	memcpy(slow_attr, flow->esw_attr, sizeof(*slow_attr));
	slow_attr->action = MLX5_FLOW_CONTEXT_ACTION_FWD_DEST;
	slow_attr->split_count = 0;
	slow_attr->flags |= MLX5_ESW_ATTR_FLAG_SLOW_PATH;
	mlx5e_tc_unoffload_fdb_rules(esw, flow, slow_attr);
=======
	struct mlx5_esw_flow_attr slow_attr;

	memcpy(&slow_attr, flow->esw_attr, sizeof(slow_attr));
	slow_attr.action = MLX5_FLOW_CONTEXT_ACTION_FWD_DEST;
	slow_attr.split_count = 0;
	slow_attr.flags |= MLX5_ESW_ATTR_FLAG_SLOW_PATH;
	mlx5e_tc_unoffload_fdb_rules(esw, flow, &slow_attr);
>>>>>>> 04d5ce62
	flow_flag_clear(flow, SLOW);
}

/* Caller must obtain uplink_priv->unready_flows_lock mutex before calling this
 * function.
 */
static void unready_flow_add(struct mlx5e_tc_flow *flow,
			     struct list_head *unready_flows)
{
	flow_flag_set(flow, NOT_READY);
	list_add_tail(&flow->unready, unready_flows);
}

/* Caller must obtain uplink_priv->unready_flows_lock mutex before calling this
 * function.
 */
static void unready_flow_del(struct mlx5e_tc_flow *flow)
{
	list_del(&flow->unready);
	flow_flag_clear(flow, NOT_READY);
}

static void add_unready_flow(struct mlx5e_tc_flow *flow)
{
	struct mlx5_rep_uplink_priv *uplink_priv;
	struct mlx5e_rep_priv *rpriv;
	struct mlx5_eswitch *esw;

	esw = flow->priv->mdev->priv.eswitch;
	rpriv = mlx5_eswitch_get_uplink_priv(esw, REP_ETH);
	uplink_priv = &rpriv->uplink_priv;

	mutex_lock(&uplink_priv->unready_flows_lock);
	unready_flow_add(flow, &uplink_priv->unready_flows);
	mutex_unlock(&uplink_priv->unready_flows_lock);
}

static void remove_unready_flow(struct mlx5e_tc_flow *flow)
{
	struct mlx5_rep_uplink_priv *uplink_priv;
	struct mlx5e_rep_priv *rpriv;
	struct mlx5_eswitch *esw;

	esw = flow->priv->mdev->priv.eswitch;
	rpriv = mlx5_eswitch_get_uplink_priv(esw, REP_ETH);
	uplink_priv = &rpriv->uplink_priv;

	mutex_lock(&uplink_priv->unready_flows_lock);
	unready_flow_del(flow);
	mutex_unlock(&uplink_priv->unready_flows_lock);
}

static int
mlx5e_tc_add_fdb_flow(struct mlx5e_priv *priv,
		      struct mlx5e_tc_flow *flow,
		      struct netlink_ext_ack *extack)
{
	struct mlx5_eswitch *esw = priv->mdev->priv.eswitch;
	struct mlx5_esw_flow_attr *attr = flow->esw_attr;
	struct mlx5e_tc_flow_parse_attr *parse_attr = attr->parse_attr;
	struct net_device *out_dev, *encap_dev = NULL;
	struct mlx5_fc *counter = NULL;
	struct mlx5e_rep_priv *rpriv;
	struct mlx5e_priv *out_priv;
	bool encap_valid = true;
	u32 max_prio, max_chain;
	int err = 0;
	int out_index;

	if (!mlx5_esw_chains_prios_supported(esw) && attr->prio != 1) {
<<<<<<< HEAD
		NL_SET_ERR_MSG(extack, "E-switch priorities unsupported, upgrade FW");
=======
		NL_SET_ERR_MSG_MOD(extack,
				   "E-switch priorities unsupported, upgrade FW");
>>>>>>> 04d5ce62
		return -EOPNOTSUPP;
	}

	/* We check chain range only for tc flows.
	 * For ft flows, we checked attr->chain was originally 0 and set it to
	 * FDB_FT_CHAIN which is outside tc range.
	 * See mlx5e_rep_setup_ft_cb().
	 */
	max_chain = mlx5_esw_chains_get_chain_range(esw);
	if (!mlx5e_is_ft_flow(flow) && attr->chain > max_chain) {
		NL_SET_ERR_MSG_MOD(extack,
				   "Requested chain is out of supported range");
		return -EOPNOTSUPP;
	}

	max_prio = mlx5_esw_chains_get_prio_range(esw);
	if (attr->prio > max_prio) {
		NL_SET_ERR_MSG_MOD(extack,
				   "Requested priority is out of supported range");
		return -EOPNOTSUPP;
	}

	for (out_index = 0; out_index < MLX5_MAX_FLOW_FWD_VPORTS; out_index++) {
		int mirred_ifindex;

		if (!(attr->dests[out_index].flags & MLX5_ESW_DEST_ENCAP))
			continue;

		mirred_ifindex = parse_attr->mirred_ifindex[out_index];
		out_dev = __dev_get_by_index(dev_net(priv->netdev),
					     mirred_ifindex);
		err = mlx5e_attach_encap(priv, flow, out_dev, out_index,
					 extack, &encap_dev, &encap_valid);
		if (err)
			return err;

		out_priv = netdev_priv(encap_dev);
		rpriv = out_priv->ppriv;
		attr->dests[out_index].rep = rpriv->rep;
		attr->dests[out_index].mdev = out_priv->mdev;
	}

	err = mlx5_eswitch_add_vlan_action(esw, attr);
	if (err)
		return err;

	if (attr->action & MLX5_FLOW_CONTEXT_ACTION_MOD_HDR &&
	    !(attr->ct_attr.ct_action & TCA_CT_ACT_CLEAR)) {
		err = mlx5e_attach_mod_hdr(priv, flow, parse_attr);
		dealloc_mod_hdr_actions(&parse_attr->mod_hdr_acts);
		if (err)
			return err;
	}

	if (attr->action & MLX5_FLOW_CONTEXT_ACTION_COUNT) {
		counter = mlx5_fc_create(attr->counter_dev, true);
		if (IS_ERR(counter))
			return PTR_ERR(counter);

		attr->counter = counter;
	}

	/* we get here if one of the following takes place:
	 * (1) there's no error
	 * (2) there's an encap action and we don't have valid neigh
	 */
	if (!encap_valid)
		flow->rule[0] = mlx5e_tc_offload_to_slow_path(esw, flow, &parse_attr->spec);
	else
		flow->rule[0] = mlx5e_tc_offload_fdb_rules(esw, flow, &parse_attr->spec, attr);

	if (IS_ERR(flow->rule[0]))
		return PTR_ERR(flow->rule[0]);
	else
		flow_flag_set(flow, OFFLOADED);

	return 0;
}

static bool mlx5_flow_has_geneve_opt(struct mlx5e_tc_flow *flow)
{
	struct mlx5_flow_spec *spec = &flow->esw_attr->parse_attr->spec;
	void *headers_v = MLX5_ADDR_OF(fte_match_param,
				       spec->match_value,
				       misc_parameters_3);
	u32 geneve_tlv_opt_0_data = MLX5_GET(fte_match_set_misc3,
					     headers_v,
					     geneve_tlv_option_0_data);

	return !!geneve_tlv_opt_0_data;
}

static void mlx5e_tc_del_fdb_flow(struct mlx5e_priv *priv,
				  struct mlx5e_tc_flow *flow)
{
	struct mlx5_eswitch *esw = priv->mdev->priv.eswitch;
	struct mlx5_esw_flow_attr *attr = flow->esw_attr;
	int out_index;

	mlx5e_put_flow_tunnel_id(flow);

	if (flow_flag_test(flow, NOT_READY)) {
		remove_unready_flow(flow);
		kvfree(attr->parse_attr);
		return;
	}

	if (mlx5e_is_offloaded_flow(flow)) {
		if (flow_flag_test(flow, SLOW))
			mlx5e_tc_unoffload_from_slow_path(esw, flow);
		else
			mlx5e_tc_unoffload_fdb_rules(esw, flow, attr);
	}

	if (mlx5_flow_has_geneve_opt(flow))
		mlx5_geneve_tlv_option_del(priv->mdev->geneve);

	mlx5_eswitch_del_vlan_action(esw, attr);

	for (out_index = 0; out_index < MLX5_MAX_FLOW_FWD_VPORTS; out_index++)
		if (attr->dests[out_index].flags & MLX5_ESW_DEST_ENCAP) {
			mlx5e_detach_encap(priv, flow, out_index);
			kfree(attr->parse_attr->tun_info[out_index]);
		}
	kvfree(attr->parse_attr);

	if (attr->action & MLX5_FLOW_CONTEXT_ACTION_MOD_HDR)
		mlx5e_detach_mod_hdr(priv, flow);

	if (attr->action & MLX5_FLOW_CONTEXT_ACTION_COUNT)
		mlx5_fc_destroy(attr->counter_dev, attr->counter);
}

void mlx5e_tc_encap_flows_add(struct mlx5e_priv *priv,
			      struct mlx5e_encap_entry *e,
			      struct list_head *flow_list)
{
	struct mlx5_eswitch *esw = priv->mdev->priv.eswitch;
	struct mlx5_esw_flow_attr *esw_attr;
	struct mlx5_flow_handle *rule;
	struct mlx5_flow_spec *spec;
	struct mlx5e_tc_flow *flow;
	int err;

	e->pkt_reformat = mlx5_packet_reformat_alloc(priv->mdev,
						     e->reformat_type,
						     e->encap_size, e->encap_header,
						     MLX5_FLOW_NAMESPACE_FDB);
	if (IS_ERR(e->pkt_reformat)) {
		mlx5_core_warn(priv->mdev, "Failed to offload cached encapsulation header, %lu\n",
			       PTR_ERR(e->pkt_reformat));
		return;
	}
	e->flags |= MLX5_ENCAP_ENTRY_VALID;
	mlx5e_rep_queue_neigh_stats_work(priv);

	list_for_each_entry(flow, flow_list, tmp_list) {
		bool all_flow_encaps_valid = true;
		int i;

		if (!mlx5e_is_offloaded_flow(flow))
			continue;
		esw_attr = flow->esw_attr;
		spec = &esw_attr->parse_attr->spec;

		esw_attr->dests[flow->tmp_efi_index].pkt_reformat = e->pkt_reformat;
		esw_attr->dests[flow->tmp_efi_index].flags |= MLX5_ESW_DEST_ENCAP_VALID;
		/* Flow can be associated with multiple encap entries.
		 * Before offloading the flow verify that all of them have
		 * a valid neighbour.
		 */
		for (i = 0; i < MLX5_MAX_FLOW_FWD_VPORTS; i++) {
			if (!(esw_attr->dests[i].flags & MLX5_ESW_DEST_ENCAP))
				continue;
			if (!(esw_attr->dests[i].flags & MLX5_ESW_DEST_ENCAP_VALID)) {
				all_flow_encaps_valid = false;
				break;
			}
		}
		/* Do not offload flows with unresolved neighbors */
		if (!all_flow_encaps_valid)
			continue;
		/* update from slow path rule to encap rule */
		rule = mlx5e_tc_offload_fdb_rules(esw, flow, spec, esw_attr);
		if (IS_ERR(rule)) {
			err = PTR_ERR(rule);
			mlx5_core_warn(priv->mdev, "Failed to update cached encapsulation flow, %d\n",
				       err);
			continue;
		}

		mlx5e_tc_unoffload_from_slow_path(esw, flow);
		flow->rule[0] = rule;
		/* was unset when slow path rule removed */
		flow_flag_set(flow, OFFLOADED);
	}
}

void mlx5e_tc_encap_flows_del(struct mlx5e_priv *priv,
			      struct mlx5e_encap_entry *e,
			      struct list_head *flow_list)
{
	struct mlx5_eswitch *esw = priv->mdev->priv.eswitch;
	struct mlx5_flow_handle *rule;
	struct mlx5_flow_spec *spec;
	struct mlx5e_tc_flow *flow;
	int err;

	list_for_each_entry(flow, flow_list, tmp_list) {
		if (!mlx5e_is_offloaded_flow(flow))
			continue;
		spec = &flow->esw_attr->parse_attr->spec;

		/* update from encap rule to slow path rule */
		rule = mlx5e_tc_offload_to_slow_path(esw, flow, spec);
		/* mark the flow's encap dest as non-valid */
		flow->esw_attr->dests[flow->tmp_efi_index].flags &= ~MLX5_ESW_DEST_ENCAP_VALID;

		if (IS_ERR(rule)) {
			err = PTR_ERR(rule);
			mlx5_core_warn(priv->mdev, "Failed to update slow path (encap) flow, %d\n",
				       err);
			continue;
		}

		mlx5e_tc_unoffload_fdb_rules(esw, flow, flow->esw_attr);
		flow->rule[0] = rule;
		/* was unset when fast path rule removed */
		flow_flag_set(flow, OFFLOADED);
	}

	/* we know that the encap is valid */
	e->flags &= ~MLX5_ENCAP_ENTRY_VALID;
	mlx5_packet_reformat_dealloc(priv->mdev, e->pkt_reformat);
}

static struct mlx5_fc *mlx5e_tc_get_counter(struct mlx5e_tc_flow *flow)
{
	if (mlx5e_is_eswitch_flow(flow))
		return flow->esw_attr->counter;
	else
		return flow->nic_attr->counter;
}

/* Takes reference to all flows attached to encap and adds the flows to
 * flow_list using 'tmp_list' list_head in mlx5e_tc_flow.
 */
void mlx5e_take_all_encap_flows(struct mlx5e_encap_entry *e, struct list_head *flow_list)
{
	struct encap_flow_item *efi;
	struct mlx5e_tc_flow *flow;

	list_for_each_entry(efi, &e->flows, list) {
		flow = container_of(efi, struct mlx5e_tc_flow, encaps[efi->index]);
		if (IS_ERR(mlx5e_flow_get(flow)))
			continue;
		wait_for_completion(&flow->init_done);

		flow->tmp_efi_index = efi->index;
		list_add(&flow->tmp_list, flow_list);
	}
}

/* Iterate over tmp_list of flows attached to flow_list head. */
void mlx5e_put_encap_flow_list(struct mlx5e_priv *priv, struct list_head *flow_list)
{
	struct mlx5e_tc_flow *flow, *tmp;

	list_for_each_entry_safe(flow, tmp, flow_list, tmp_list)
		mlx5e_flow_put(priv, flow);
}

static struct mlx5e_encap_entry *
mlx5e_get_next_valid_encap(struct mlx5e_neigh_hash_entry *nhe,
			   struct mlx5e_encap_entry *e)
{
	struct mlx5e_encap_entry *next = NULL;

retry:
	rcu_read_lock();

	/* find encap with non-zero reference counter value */
	for (next = e ?
		     list_next_or_null_rcu(&nhe->encap_list,
					   &e->encap_list,
					   struct mlx5e_encap_entry,
					   encap_list) :
		     list_first_or_null_rcu(&nhe->encap_list,
					    struct mlx5e_encap_entry,
					    encap_list);
	     next;
	     next = list_next_or_null_rcu(&nhe->encap_list,
					  &next->encap_list,
					  struct mlx5e_encap_entry,
					  encap_list))
		if (mlx5e_encap_take(next))
			break;

	rcu_read_unlock();

	/* release starting encap */
	if (e)
		mlx5e_encap_put(netdev_priv(e->out_dev), e);
	if (!next)
		return next;

	/* wait for encap to be fully initialized */
	wait_for_completion(&next->res_ready);
	/* continue searching if encap entry is not in valid state after completion */
	if (!(next->flags & MLX5_ENCAP_ENTRY_VALID)) {
		e = next;
		goto retry;
	}

	return next;
}

void mlx5e_tc_update_neigh_used_value(struct mlx5e_neigh_hash_entry *nhe)
{
	struct mlx5e_neigh *m_neigh = &nhe->m_neigh;
	struct mlx5e_encap_entry *e = NULL;
	struct mlx5e_tc_flow *flow;
	struct mlx5_fc *counter;
	struct neigh_table *tbl;
	bool neigh_used = false;
	struct neighbour *n;
	u64 lastuse;

	if (m_neigh->family == AF_INET)
		tbl = &arp_tbl;
#if IS_ENABLED(CONFIG_IPV6)
	else if (m_neigh->family == AF_INET6)
		tbl = ipv6_stub->nd_tbl;
#endif
	else
		return;

	/* mlx5e_get_next_valid_encap() releases previous encap before returning
	 * next one.
	 */
	while ((e = mlx5e_get_next_valid_encap(nhe, e)) != NULL) {
		struct mlx5e_priv *priv = netdev_priv(e->out_dev);
		struct encap_flow_item *efi, *tmp;
		struct mlx5_eswitch *esw;
		LIST_HEAD(flow_list);

		esw = priv->mdev->priv.eswitch;
		mutex_lock(&esw->offloads.encap_tbl_lock);
		list_for_each_entry_safe(efi, tmp, &e->flows, list) {
			flow = container_of(efi, struct mlx5e_tc_flow,
					    encaps[efi->index]);
			if (IS_ERR(mlx5e_flow_get(flow)))
				continue;
			list_add(&flow->tmp_list, &flow_list);

			if (mlx5e_is_offloaded_flow(flow)) {
				counter = mlx5e_tc_get_counter(flow);
				lastuse = mlx5_fc_query_lastuse(counter);
				if (time_after((unsigned long)lastuse, nhe->reported_lastuse)) {
					neigh_used = true;
					break;
				}
			}
		}
		mutex_unlock(&esw->offloads.encap_tbl_lock);

		mlx5e_put_encap_flow_list(priv, &flow_list);
		if (neigh_used) {
			/* release current encap before breaking the loop */
			mlx5e_encap_put(priv, e);
			break;
		}
	}

	trace_mlx5e_tc_update_neigh_used_value(nhe, neigh_used);

	if (neigh_used) {
		nhe->reported_lastuse = jiffies;

		/* find the relevant neigh according to the cached device and
		 * dst ip pair
		 */
		n = neigh_lookup(tbl, &m_neigh->dst_ip, m_neigh->dev);
		if (!n)
			return;

		neigh_event_send(n, NULL);
		neigh_release(n);
	}
}

static void mlx5e_encap_dealloc(struct mlx5e_priv *priv, struct mlx5e_encap_entry *e)
{
	WARN_ON(!list_empty(&e->flows));

	if (e->compl_result > 0) {
		mlx5e_rep_encap_entry_detach(netdev_priv(e->out_dev), e);

		if (e->flags & MLX5_ENCAP_ENTRY_VALID)
			mlx5_packet_reformat_dealloc(priv->mdev, e->pkt_reformat);
	}

	kfree(e->tun_info);
	kfree(e->encap_header);
	kfree_rcu(e, rcu);
}

void mlx5e_encap_put(struct mlx5e_priv *priv, struct mlx5e_encap_entry *e)
{
	struct mlx5_eswitch *esw = priv->mdev->priv.eswitch;

	if (!refcount_dec_and_mutex_lock(&e->refcnt, &esw->offloads.encap_tbl_lock))
		return;
	hash_del_rcu(&e->encap_hlist);
	mutex_unlock(&esw->offloads.encap_tbl_lock);

	mlx5e_encap_dealloc(priv, e);
}

static void mlx5e_detach_encap(struct mlx5e_priv *priv,
			       struct mlx5e_tc_flow *flow, int out_index)
{
	struct mlx5e_encap_entry *e = flow->encaps[out_index].e;
	struct mlx5_eswitch *esw = priv->mdev->priv.eswitch;

	/* flow wasn't fully initialized */
	if (!e)
		return;

	mutex_lock(&esw->offloads.encap_tbl_lock);
	list_del(&flow->encaps[out_index].list);
	flow->encaps[out_index].e = NULL;
	if (!refcount_dec_and_test(&e->refcnt)) {
		mutex_unlock(&esw->offloads.encap_tbl_lock);
		return;
	}
	hash_del_rcu(&e->encap_hlist);
	mutex_unlock(&esw->offloads.encap_tbl_lock);

	mlx5e_encap_dealloc(priv, e);
}

static void __mlx5e_tc_del_fdb_peer_flow(struct mlx5e_tc_flow *flow)
{
	struct mlx5_eswitch *esw = flow->priv->mdev->priv.eswitch;

	if (!flow_flag_test(flow, ESWITCH) ||
	    !flow_flag_test(flow, DUP))
		return;

	mutex_lock(&esw->offloads.peer_mutex);
	list_del(&flow->peer);
	mutex_unlock(&esw->offloads.peer_mutex);

	flow_flag_clear(flow, DUP);

	if (refcount_dec_and_test(&flow->peer_flow->refcnt)) {
		mlx5e_tc_del_fdb_flow(flow->peer_flow->priv, flow->peer_flow);
		kfree(flow->peer_flow);
	}

	flow->peer_flow = NULL;
}

static void mlx5e_tc_del_fdb_peer_flow(struct mlx5e_tc_flow *flow)
{
	struct mlx5_core_dev *dev = flow->priv->mdev;
	struct mlx5_devcom *devcom = dev->priv.devcom;
	struct mlx5_eswitch *peer_esw;

	peer_esw = mlx5_devcom_get_peer_data(devcom, MLX5_DEVCOM_ESW_OFFLOADS);
	if (!peer_esw)
		return;

	__mlx5e_tc_del_fdb_peer_flow(flow);
	mlx5_devcom_release_peer_data(devcom, MLX5_DEVCOM_ESW_OFFLOADS);
}

static void mlx5e_tc_del_flow(struct mlx5e_priv *priv,
			      struct mlx5e_tc_flow *flow)
{
	if (mlx5e_is_eswitch_flow(flow)) {
		mlx5e_tc_del_fdb_peer_flow(flow);
		mlx5e_tc_del_fdb_flow(priv, flow);
	} else {
		mlx5e_tc_del_nic_flow(priv, flow);
	}
}

static int flow_has_tc_fwd_action(struct flow_cls_offload *f)
{
	struct flow_rule *rule = flow_cls_offload_flow_rule(f);
	struct flow_action *flow_action = &rule->action;
	const struct flow_action_entry *act;
	int i;

	flow_action_for_each(i, act, flow_action) {
		switch (act->id) {
		case FLOW_ACTION_GOTO:
			return true;
		default:
			continue;
		}
	}

	return false;
}

static int
enc_opts_is_dont_care_or_full_match(struct mlx5e_priv *priv,
				    struct flow_dissector_key_enc_opts *opts,
				    struct netlink_ext_ack *extack,
				    bool *dont_care)
{
	struct geneve_opt *opt;
	int off = 0;

	*dont_care = true;

	while (opts->len > off) {
		opt = (struct geneve_opt *)&opts->data[off];

		if (!(*dont_care) || opt->opt_class || opt->type ||
		    memchr_inv(opt->opt_data, 0, opt->length * 4)) {
			*dont_care = false;

			if (opt->opt_class != U16_MAX ||
			    opt->type != U8_MAX ||
			    memchr_inv(opt->opt_data, 0xFF,
				       opt->length * 4)) {
				NL_SET_ERR_MSG(extack,
					       "Partial match of tunnel options in chain > 0 isn't supported");
				netdev_warn(priv->netdev,
					    "Partial match of tunnel options in chain > 0 isn't supported");
				return -EOPNOTSUPP;
			}
		}

		off += sizeof(struct geneve_opt) + opt->length * 4;
	}

	return 0;
}

#define COPY_DISSECTOR(rule, diss_key, dst)\
({ \
	struct flow_rule *__rule = (rule);\
	typeof(dst) __dst = dst;\
\
	memcpy(__dst,\
	       skb_flow_dissector_target(__rule->match.dissector,\
					 diss_key,\
					 __rule->match.key),\
	       sizeof(*__dst));\
})

static int mlx5e_get_flow_tunnel_id(struct mlx5e_priv *priv,
				    struct mlx5e_tc_flow *flow,
				    struct flow_cls_offload *f,
				    struct net_device *filter_dev)
{
	struct flow_rule *rule = flow_cls_offload_flow_rule(f);
	struct netlink_ext_ack *extack = f->common.extack;
	struct mlx5_esw_flow_attr *attr = flow->esw_attr;
	struct mlx5e_tc_mod_hdr_acts *mod_hdr_acts;
	struct flow_match_enc_opts enc_opts_match;
	struct mlx5_rep_uplink_priv *uplink_priv;
	struct mlx5e_rep_priv *uplink_rpriv;
	struct tunnel_match_key tunnel_key;
	bool enc_opts_is_dont_care = true;
	u32 tun_id, enc_opts_id = 0;
	struct mlx5_eswitch *esw;
	u32 value, mask;
	int err;

	esw = priv->mdev->priv.eswitch;
	uplink_rpriv = mlx5_eswitch_get_uplink_priv(esw, REP_ETH);
	uplink_priv = &uplink_rpriv->uplink_priv;

	memset(&tunnel_key, 0, sizeof(tunnel_key));
	COPY_DISSECTOR(rule, FLOW_DISSECTOR_KEY_ENC_CONTROL,
		       &tunnel_key.enc_control);
	if (tunnel_key.enc_control.addr_type == FLOW_DISSECTOR_KEY_IPV4_ADDRS)
		COPY_DISSECTOR(rule, FLOW_DISSECTOR_KEY_ENC_IPV4_ADDRS,
			       &tunnel_key.enc_ipv4);
	else
		COPY_DISSECTOR(rule, FLOW_DISSECTOR_KEY_ENC_IPV6_ADDRS,
			       &tunnel_key.enc_ipv6);
	COPY_DISSECTOR(rule, FLOW_DISSECTOR_KEY_ENC_IP, &tunnel_key.enc_ip);
	COPY_DISSECTOR(rule, FLOW_DISSECTOR_KEY_ENC_PORTS,
		       &tunnel_key.enc_tp);
	COPY_DISSECTOR(rule, FLOW_DISSECTOR_KEY_ENC_KEYID,
		       &tunnel_key.enc_key_id);
	tunnel_key.filter_ifindex = filter_dev->ifindex;

	err = mapping_add(uplink_priv->tunnel_mapping, &tunnel_key, &tun_id);
	if (err)
		return err;

	flow_rule_match_enc_opts(rule, &enc_opts_match);
	err = enc_opts_is_dont_care_or_full_match(priv,
						  enc_opts_match.mask,
						  extack,
						  &enc_opts_is_dont_care);
	if (err)
		goto err_enc_opts;

	if (!enc_opts_is_dont_care) {
		err = mapping_add(uplink_priv->tunnel_enc_opts_mapping,
				  enc_opts_match.key, &enc_opts_id);
		if (err)
			goto err_enc_opts;
	}

	value = tun_id << ENC_OPTS_BITS | enc_opts_id;
	mask = enc_opts_id ? TUNNEL_ID_MASK :
			     (TUNNEL_ID_MASK & ~ENC_OPTS_BITS_MASK);

	if (attr->chain) {
		mlx5e_tc_match_to_reg_match(&attr->parse_attr->spec,
					    TUNNEL_TO_REG, value, mask);
	} else {
		mod_hdr_acts = &attr->parse_attr->mod_hdr_acts;
		err = mlx5e_tc_match_to_reg_set(priv->mdev,
						mod_hdr_acts,
						TUNNEL_TO_REG, value);
		if (err)
			goto err_set;

		attr->action |= MLX5_FLOW_CONTEXT_ACTION_MOD_HDR;
	}

	flow->tunnel_id = value;
	return 0;

err_set:
	if (enc_opts_id)
		mapping_remove(uplink_priv->tunnel_enc_opts_mapping,
			       enc_opts_id);
err_enc_opts:
	mapping_remove(uplink_priv->tunnel_mapping, tun_id);
	return err;
}

static void mlx5e_put_flow_tunnel_id(struct mlx5e_tc_flow *flow)
{
	u32 enc_opts_id = flow->tunnel_id & ENC_OPTS_BITS_MASK;
	u32 tun_id = flow->tunnel_id >> ENC_OPTS_BITS;
	struct mlx5_rep_uplink_priv *uplink_priv;
	struct mlx5e_rep_priv *uplink_rpriv;
	struct mlx5_eswitch *esw;

	esw = flow->priv->mdev->priv.eswitch;
	uplink_rpriv = mlx5_eswitch_get_uplink_priv(esw, REP_ETH);
	uplink_priv = &uplink_rpriv->uplink_priv;

	if (tun_id)
		mapping_remove(uplink_priv->tunnel_mapping, tun_id);
	if (enc_opts_id)
		mapping_remove(uplink_priv->tunnel_enc_opts_mapping,
			       enc_opts_id);
}

u32 mlx5e_tc_get_flow_tun_id(struct mlx5e_tc_flow *flow)
{
	return flow->tunnel_id;
}

static int parse_tunnel_attr(struct mlx5e_priv *priv,
			     struct mlx5e_tc_flow *flow,
			     struct mlx5_flow_spec *spec,
			     struct flow_cls_offload *f,
			     struct net_device *filter_dev,
			     u8 *match_level,
			     bool *match_inner)
{
	struct mlx5_eswitch *esw = priv->mdev->priv.eswitch;
	struct netlink_ext_ack *extack = f->common.extack;
	bool needs_mapping, sets_mapping;
	int err;

	if (!mlx5e_is_eswitch_flow(flow))
		return -EOPNOTSUPP;

	needs_mapping = !!flow->esw_attr->chain;
	sets_mapping = !flow->esw_attr->chain && flow_has_tc_fwd_action(f);
	*match_inner = !needs_mapping;

	if ((needs_mapping || sets_mapping) &&
	    !mlx5_eswitch_reg_c1_loopback_enabled(esw)) {
		NL_SET_ERR_MSG(extack,
			       "Chains on tunnel devices isn't supported without register loopback support");
		netdev_warn(priv->netdev,
			    "Chains on tunnel devices isn't supported without register loopback support");
		return -EOPNOTSUPP;
	}

	if (!flow->esw_attr->chain) {
		err = mlx5e_tc_tun_parse(filter_dev, priv, spec, f,
					 match_level);
		if (err) {
			NL_SET_ERR_MSG_MOD(extack,
					   "Failed to parse tunnel attributes");
			netdev_warn(priv->netdev,
				    "Failed to parse tunnel attributes");
			return err;
		}

		flow->esw_attr->action |= MLX5_FLOW_CONTEXT_ACTION_DECAP;
	}

	if (!needs_mapping && !sets_mapping)
		return 0;

	return mlx5e_get_flow_tunnel_id(priv, flow, f, filter_dev);
}

static void *get_match_inner_headers_criteria(struct mlx5_flow_spec *spec)
{
	return MLX5_ADDR_OF(fte_match_param, spec->match_criteria,
			    inner_headers);
}

static void *get_match_inner_headers_value(struct mlx5_flow_spec *spec)
{
	return MLX5_ADDR_OF(fte_match_param, spec->match_value,
			    inner_headers);
}

static void *get_match_outer_headers_criteria(struct mlx5_flow_spec *spec)
{
	return MLX5_ADDR_OF(fte_match_param, spec->match_criteria,
			    outer_headers);
}

static void *get_match_outer_headers_value(struct mlx5_flow_spec *spec)
{
	return MLX5_ADDR_OF(fte_match_param, spec->match_value,
			    outer_headers);
}

static void *get_match_headers_value(u32 flags,
				     struct mlx5_flow_spec *spec)
{
	return (flags & MLX5_FLOW_CONTEXT_ACTION_DECAP) ?
		get_match_inner_headers_value(spec) :
		get_match_outer_headers_value(spec);
}

static void *get_match_headers_criteria(u32 flags,
					struct mlx5_flow_spec *spec)
{
	return (flags & MLX5_FLOW_CONTEXT_ACTION_DECAP) ?
		get_match_inner_headers_criteria(spec) :
		get_match_outer_headers_criteria(spec);
}

static int mlx5e_flower_parse_meta(struct net_device *filter_dev,
				   struct flow_cls_offload *f)
{
	struct flow_rule *rule = flow_cls_offload_flow_rule(f);
	struct netlink_ext_ack *extack = f->common.extack;
	struct net_device *ingress_dev;
	struct flow_match_meta match;

	if (!flow_rule_match_key(rule, FLOW_DISSECTOR_KEY_META))
		return 0;

	flow_rule_match_meta(rule, &match);
	if (match.mask->ingress_ifindex != 0xFFFFFFFF) {
		NL_SET_ERR_MSG_MOD(extack, "Unsupported ingress ifindex mask");
		return -EOPNOTSUPP;
	}

	ingress_dev = __dev_get_by_index(dev_net(filter_dev),
					 match.key->ingress_ifindex);
	if (!ingress_dev) {
		NL_SET_ERR_MSG_MOD(extack,
				   "Can't find the ingress port to match on");
		return -ENOENT;
	}

	if (ingress_dev != filter_dev) {
		NL_SET_ERR_MSG_MOD(extack,
				   "Can't match on the ingress filter port");
		return -EOPNOTSUPP;
	}

	return 0;
}

static int mlx5e_flower_parse_meta(struct net_device *filter_dev,
				   struct flow_cls_offload *f)
{
	struct flow_rule *rule = flow_cls_offload_flow_rule(f);
	struct netlink_ext_ack *extack = f->common.extack;
	struct net_device *ingress_dev;
	struct flow_match_meta match;

	if (!flow_rule_match_key(rule, FLOW_DISSECTOR_KEY_META))
		return 0;

	flow_rule_match_meta(rule, &match);
	if (match.mask->ingress_ifindex != 0xFFFFFFFF) {
		NL_SET_ERR_MSG_MOD(extack, "Unsupported ingress ifindex mask");
		return -EINVAL;
	}

	ingress_dev = __dev_get_by_index(dev_net(filter_dev),
					 match.key->ingress_ifindex);
	if (!ingress_dev) {
		NL_SET_ERR_MSG_MOD(extack,
				   "Can't find the ingress port to match on");
		return -EINVAL;
	}

	if (ingress_dev != filter_dev) {
		NL_SET_ERR_MSG_MOD(extack,
				   "Can't match on the ingress filter port");
		return -EINVAL;
	}

	return 0;
}

static int __parse_cls_flower(struct mlx5e_priv *priv,
			      struct mlx5e_tc_flow *flow,
			      struct mlx5_flow_spec *spec,
			      struct flow_cls_offload *f,
			      struct net_device *filter_dev,
			      u8 *inner_match_level, u8 *outer_match_level)
{
	struct netlink_ext_ack *extack = f->common.extack;
	void *headers_c = MLX5_ADDR_OF(fte_match_param, spec->match_criteria,
				       outer_headers);
	void *headers_v = MLX5_ADDR_OF(fte_match_param, spec->match_value,
				       outer_headers);
	void *misc_c = MLX5_ADDR_OF(fte_match_param, spec->match_criteria,
				    misc_parameters);
	void *misc_v = MLX5_ADDR_OF(fte_match_param, spec->match_value,
				    misc_parameters);
	struct flow_rule *rule = flow_cls_offload_flow_rule(f);
	struct flow_dissector *dissector = rule->match.dissector;
	u16 addr_type = 0;
	u8 ip_proto = 0;
	u8 *match_level;
	int err;

	match_level = outer_match_level;

	if (dissector->used_keys &
	    ~(BIT(FLOW_DISSECTOR_KEY_META) |
	      BIT(FLOW_DISSECTOR_KEY_CONTROL) |
	      BIT(FLOW_DISSECTOR_KEY_BASIC) |
	      BIT(FLOW_DISSECTOR_KEY_ETH_ADDRS) |
	      BIT(FLOW_DISSECTOR_KEY_VLAN) |
	      BIT(FLOW_DISSECTOR_KEY_CVLAN) |
	      BIT(FLOW_DISSECTOR_KEY_IPV4_ADDRS) |
	      BIT(FLOW_DISSECTOR_KEY_IPV6_ADDRS) |
	      BIT(FLOW_DISSECTOR_KEY_PORTS) |
	      BIT(FLOW_DISSECTOR_KEY_ENC_KEYID) |
	      BIT(FLOW_DISSECTOR_KEY_ENC_IPV4_ADDRS) |
	      BIT(FLOW_DISSECTOR_KEY_ENC_IPV6_ADDRS) |
	      BIT(FLOW_DISSECTOR_KEY_ENC_PORTS)	|
	      BIT(FLOW_DISSECTOR_KEY_ENC_CONTROL) |
	      BIT(FLOW_DISSECTOR_KEY_TCP) |
	      BIT(FLOW_DISSECTOR_KEY_IP)  |
	      BIT(FLOW_DISSECTOR_KEY_CT) |
	      BIT(FLOW_DISSECTOR_KEY_ENC_IP) |
	      BIT(FLOW_DISSECTOR_KEY_ENC_OPTS))) {
		NL_SET_ERR_MSG_MOD(extack, "Unsupported key");
		netdev_warn(priv->netdev, "Unsupported key used: 0x%x\n",
			    dissector->used_keys);
		return -EOPNOTSUPP;
	}

	if (mlx5e_get_tc_tun(filter_dev)) {
		bool match_inner = false;

		err = parse_tunnel_attr(priv, flow, spec, f, filter_dev,
					outer_match_level, &match_inner);
		if (err)
			return err;

		if (match_inner) {
			/* header pointers should point to the inner headers
			 * if the packet was decapsulated already.
			 * outer headers are set by parse_tunnel_attr.
			 */
			match_level = inner_match_level;
			headers_c = get_match_inner_headers_criteria(spec);
			headers_v = get_match_inner_headers_value(spec);
		}
	}

	err = mlx5e_flower_parse_meta(filter_dev, f);
	if (err)
		return err;

	if (flow_rule_match_key(rule, FLOW_DISSECTOR_KEY_BASIC)) {
		struct flow_match_basic match;

		flow_rule_match_basic(rule, &match);
		MLX5_SET(fte_match_set_lyr_2_4, headers_c, ethertype,
			 ntohs(match.mask->n_proto));
		MLX5_SET(fte_match_set_lyr_2_4, headers_v, ethertype,
			 ntohs(match.key->n_proto));

		if (match.mask->n_proto)
			*match_level = MLX5_MATCH_L2;
	}
	if (flow_rule_match_key(rule, FLOW_DISSECTOR_KEY_VLAN) ||
	    is_vlan_dev(filter_dev)) {
		struct flow_dissector_key_vlan filter_dev_mask;
		struct flow_dissector_key_vlan filter_dev_key;
		struct flow_match_vlan match;

		if (is_vlan_dev(filter_dev)) {
			match.key = &filter_dev_key;
			match.key->vlan_id = vlan_dev_vlan_id(filter_dev);
			match.key->vlan_tpid = vlan_dev_vlan_proto(filter_dev);
			match.key->vlan_priority = 0;
			match.mask = &filter_dev_mask;
			memset(match.mask, 0xff, sizeof(*match.mask));
			match.mask->vlan_priority = 0;
		} else {
			flow_rule_match_vlan(rule, &match);
		}
		if (match.mask->vlan_id ||
		    match.mask->vlan_priority ||
		    match.mask->vlan_tpid) {
			if (match.key->vlan_tpid == htons(ETH_P_8021AD)) {
				MLX5_SET(fte_match_set_lyr_2_4, headers_c,
					 svlan_tag, 1);
				MLX5_SET(fte_match_set_lyr_2_4, headers_v,
					 svlan_tag, 1);
			} else {
				MLX5_SET(fte_match_set_lyr_2_4, headers_c,
					 cvlan_tag, 1);
				MLX5_SET(fte_match_set_lyr_2_4, headers_v,
					 cvlan_tag, 1);
			}

			MLX5_SET(fte_match_set_lyr_2_4, headers_c, first_vid,
				 match.mask->vlan_id);
			MLX5_SET(fte_match_set_lyr_2_4, headers_v, first_vid,
				 match.key->vlan_id);

			MLX5_SET(fte_match_set_lyr_2_4, headers_c, first_prio,
				 match.mask->vlan_priority);
			MLX5_SET(fte_match_set_lyr_2_4, headers_v, first_prio,
				 match.key->vlan_priority);

			*match_level = MLX5_MATCH_L2;
		}
	} else if (*match_level != MLX5_MATCH_NONE) {
		/* cvlan_tag enabled in match criteria and
		 * disabled in match value means both S & C tags
		 * don't exist (untagged of both)
		 */
		MLX5_SET(fte_match_set_lyr_2_4, headers_c, cvlan_tag, 1);
		*match_level = MLX5_MATCH_L2;
	}

	if (flow_rule_match_key(rule, FLOW_DISSECTOR_KEY_CVLAN)) {
		struct flow_match_vlan match;

		flow_rule_match_cvlan(rule, &match);
		if (match.mask->vlan_id ||
		    match.mask->vlan_priority ||
		    match.mask->vlan_tpid) {
			if (match.key->vlan_tpid == htons(ETH_P_8021AD)) {
				MLX5_SET(fte_match_set_misc, misc_c,
					 outer_second_svlan_tag, 1);
				MLX5_SET(fte_match_set_misc, misc_v,
					 outer_second_svlan_tag, 1);
			} else {
				MLX5_SET(fte_match_set_misc, misc_c,
					 outer_second_cvlan_tag, 1);
				MLX5_SET(fte_match_set_misc, misc_v,
					 outer_second_cvlan_tag, 1);
			}

			MLX5_SET(fte_match_set_misc, misc_c, outer_second_vid,
				 match.mask->vlan_id);
			MLX5_SET(fte_match_set_misc, misc_v, outer_second_vid,
				 match.key->vlan_id);
			MLX5_SET(fte_match_set_misc, misc_c, outer_second_prio,
				 match.mask->vlan_priority);
			MLX5_SET(fte_match_set_misc, misc_v, outer_second_prio,
				 match.key->vlan_priority);

			*match_level = MLX5_MATCH_L2;
		}
	}

	if (flow_rule_match_key(rule, FLOW_DISSECTOR_KEY_ETH_ADDRS)) {
		struct flow_match_eth_addrs match;

		flow_rule_match_eth_addrs(rule, &match);
		ether_addr_copy(MLX5_ADDR_OF(fte_match_set_lyr_2_4, headers_c,
					     dmac_47_16),
				match.mask->dst);
		ether_addr_copy(MLX5_ADDR_OF(fte_match_set_lyr_2_4, headers_v,
					     dmac_47_16),
				match.key->dst);

		ether_addr_copy(MLX5_ADDR_OF(fte_match_set_lyr_2_4, headers_c,
					     smac_47_16),
				match.mask->src);
		ether_addr_copy(MLX5_ADDR_OF(fte_match_set_lyr_2_4, headers_v,
					     smac_47_16),
				match.key->src);

		if (!is_zero_ether_addr(match.mask->src) ||
		    !is_zero_ether_addr(match.mask->dst))
			*match_level = MLX5_MATCH_L2;
	}

	if (flow_rule_match_key(rule, FLOW_DISSECTOR_KEY_CONTROL)) {
		struct flow_match_control match;

		flow_rule_match_control(rule, &match);
		addr_type = match.key->addr_type;

		/* the HW doesn't support frag first/later */
		if (match.mask->flags & FLOW_DIS_FIRST_FRAG)
			return -EOPNOTSUPP;

		if (match.mask->flags & FLOW_DIS_IS_FRAGMENT) {
			MLX5_SET(fte_match_set_lyr_2_4, headers_c, frag, 1);
			MLX5_SET(fte_match_set_lyr_2_4, headers_v, frag,
				 match.key->flags & FLOW_DIS_IS_FRAGMENT);

			/* the HW doesn't need L3 inline to match on frag=no */
			if (!(match.key->flags & FLOW_DIS_IS_FRAGMENT))
				*match_level = MLX5_MATCH_L2;
	/* ***  L2 attributes parsing up to here *** */
			else
				*match_level = MLX5_MATCH_L3;
		}
	}

	if (flow_rule_match_key(rule, FLOW_DISSECTOR_KEY_BASIC)) {
		struct flow_match_basic match;

		flow_rule_match_basic(rule, &match);
		ip_proto = match.key->ip_proto;

		MLX5_SET(fte_match_set_lyr_2_4, headers_c, ip_protocol,
			 match.mask->ip_proto);
		MLX5_SET(fte_match_set_lyr_2_4, headers_v, ip_protocol,
			 match.key->ip_proto);

		if (match.mask->ip_proto)
			*match_level = MLX5_MATCH_L3;
	}

	if (addr_type == FLOW_DISSECTOR_KEY_IPV4_ADDRS) {
		struct flow_match_ipv4_addrs match;

		flow_rule_match_ipv4_addrs(rule, &match);
		memcpy(MLX5_ADDR_OF(fte_match_set_lyr_2_4, headers_c,
				    src_ipv4_src_ipv6.ipv4_layout.ipv4),
		       &match.mask->src, sizeof(match.mask->src));
		memcpy(MLX5_ADDR_OF(fte_match_set_lyr_2_4, headers_v,
				    src_ipv4_src_ipv6.ipv4_layout.ipv4),
		       &match.key->src, sizeof(match.key->src));
		memcpy(MLX5_ADDR_OF(fte_match_set_lyr_2_4, headers_c,
				    dst_ipv4_dst_ipv6.ipv4_layout.ipv4),
		       &match.mask->dst, sizeof(match.mask->dst));
		memcpy(MLX5_ADDR_OF(fte_match_set_lyr_2_4, headers_v,
				    dst_ipv4_dst_ipv6.ipv4_layout.ipv4),
		       &match.key->dst, sizeof(match.key->dst));

		if (match.mask->src || match.mask->dst)
			*match_level = MLX5_MATCH_L3;
	}

	if (addr_type == FLOW_DISSECTOR_KEY_IPV6_ADDRS) {
		struct flow_match_ipv6_addrs match;

		flow_rule_match_ipv6_addrs(rule, &match);
		memcpy(MLX5_ADDR_OF(fte_match_set_lyr_2_4, headers_c,
				    src_ipv4_src_ipv6.ipv6_layout.ipv6),
		       &match.mask->src, sizeof(match.mask->src));
		memcpy(MLX5_ADDR_OF(fte_match_set_lyr_2_4, headers_v,
				    src_ipv4_src_ipv6.ipv6_layout.ipv6),
		       &match.key->src, sizeof(match.key->src));

		memcpy(MLX5_ADDR_OF(fte_match_set_lyr_2_4, headers_c,
				    dst_ipv4_dst_ipv6.ipv6_layout.ipv6),
		       &match.mask->dst, sizeof(match.mask->dst));
		memcpy(MLX5_ADDR_OF(fte_match_set_lyr_2_4, headers_v,
				    dst_ipv4_dst_ipv6.ipv6_layout.ipv6),
		       &match.key->dst, sizeof(match.key->dst));

		if (ipv6_addr_type(&match.mask->src) != IPV6_ADDR_ANY ||
		    ipv6_addr_type(&match.mask->dst) != IPV6_ADDR_ANY)
			*match_level = MLX5_MATCH_L3;
	}

	if (flow_rule_match_key(rule, FLOW_DISSECTOR_KEY_IP)) {
		struct flow_match_ip match;

		flow_rule_match_ip(rule, &match);
		MLX5_SET(fte_match_set_lyr_2_4, headers_c, ip_ecn,
			 match.mask->tos & 0x3);
		MLX5_SET(fte_match_set_lyr_2_4, headers_v, ip_ecn,
			 match.key->tos & 0x3);

		MLX5_SET(fte_match_set_lyr_2_4, headers_c, ip_dscp,
			 match.mask->tos >> 2);
		MLX5_SET(fte_match_set_lyr_2_4, headers_v, ip_dscp,
			 match.key->tos  >> 2);

		MLX5_SET(fte_match_set_lyr_2_4, headers_c, ttl_hoplimit,
			 match.mask->ttl);
		MLX5_SET(fte_match_set_lyr_2_4, headers_v, ttl_hoplimit,
			 match.key->ttl);

		if (match.mask->ttl &&
		    !MLX5_CAP_ESW_FLOWTABLE_FDB(priv->mdev,
						ft_field_support.outer_ipv4_ttl)) {
			NL_SET_ERR_MSG_MOD(extack,
					   "Matching on TTL is not supported");
			return -EOPNOTSUPP;
		}

		if (match.mask->tos || match.mask->ttl)
			*match_level = MLX5_MATCH_L3;
	}

	/* ***  L3 attributes parsing up to here *** */

	if (flow_rule_match_key(rule, FLOW_DISSECTOR_KEY_PORTS)) {
		struct flow_match_ports match;

		flow_rule_match_ports(rule, &match);
		switch (ip_proto) {
		case IPPROTO_TCP:
			MLX5_SET(fte_match_set_lyr_2_4, headers_c,
				 tcp_sport, ntohs(match.mask->src));
			MLX5_SET(fte_match_set_lyr_2_4, headers_v,
				 tcp_sport, ntohs(match.key->src));

			MLX5_SET(fte_match_set_lyr_2_4, headers_c,
				 tcp_dport, ntohs(match.mask->dst));
			MLX5_SET(fte_match_set_lyr_2_4, headers_v,
				 tcp_dport, ntohs(match.key->dst));
			break;

		case IPPROTO_UDP:
			MLX5_SET(fte_match_set_lyr_2_4, headers_c,
				 udp_sport, ntohs(match.mask->src));
			MLX5_SET(fte_match_set_lyr_2_4, headers_v,
				 udp_sport, ntohs(match.key->src));

			MLX5_SET(fte_match_set_lyr_2_4, headers_c,
				 udp_dport, ntohs(match.mask->dst));
			MLX5_SET(fte_match_set_lyr_2_4, headers_v,
				 udp_dport, ntohs(match.key->dst));
			break;
		default:
			NL_SET_ERR_MSG_MOD(extack,
					   "Only UDP and TCP transports are supported for L4 matching");
			netdev_err(priv->netdev,
				   "Only UDP and TCP transport are supported\n");
			return -EINVAL;
		}

		if (match.mask->src || match.mask->dst)
			*match_level = MLX5_MATCH_L4;
	}

	if (flow_rule_match_key(rule, FLOW_DISSECTOR_KEY_TCP)) {
		struct flow_match_tcp match;

		flow_rule_match_tcp(rule, &match);
		MLX5_SET(fte_match_set_lyr_2_4, headers_c, tcp_flags,
			 ntohs(match.mask->flags));
		MLX5_SET(fte_match_set_lyr_2_4, headers_v, tcp_flags,
			 ntohs(match.key->flags));

		if (match.mask->flags)
			*match_level = MLX5_MATCH_L4;
	}

	return 0;
}

static int parse_cls_flower(struct mlx5e_priv *priv,
			    struct mlx5e_tc_flow *flow,
			    struct mlx5_flow_spec *spec,
			    struct flow_cls_offload *f,
			    struct net_device *filter_dev)
{
	u8 inner_match_level, outer_match_level, non_tunnel_match_level;
	struct netlink_ext_ack *extack = f->common.extack;
	struct mlx5_core_dev *dev = priv->mdev;
	struct mlx5_eswitch *esw = dev->priv.eswitch;
	struct mlx5e_rep_priv *rpriv = priv->ppriv;
	struct mlx5_eswitch_rep *rep;
	bool is_eswitch_flow;
	int err;

	inner_match_level = MLX5_MATCH_NONE;
	outer_match_level = MLX5_MATCH_NONE;

	err = __parse_cls_flower(priv, flow, spec, f, filter_dev,
				 &inner_match_level, &outer_match_level);
	non_tunnel_match_level = (inner_match_level == MLX5_MATCH_NONE) ?
				 outer_match_level : inner_match_level;

	is_eswitch_flow = mlx5e_is_eswitch_flow(flow);
	if (!err && is_eswitch_flow) {
		rep = rpriv->rep;
		if (rep->vport != MLX5_VPORT_UPLINK &&
		    (esw->offloads.inline_mode != MLX5_INLINE_MODE_NONE &&
		    esw->offloads.inline_mode < non_tunnel_match_level)) {
			NL_SET_ERR_MSG_MOD(extack,
					   "Flow is not offloaded due to min inline setting");
			netdev_warn(priv->netdev,
				    "Flow is not offloaded due to min inline setting, required %d actual %d\n",
				    non_tunnel_match_level, esw->offloads.inline_mode);
			return -EOPNOTSUPP;
		}
	}

	if (is_eswitch_flow) {
		flow->esw_attr->inner_match_level = inner_match_level;
		flow->esw_attr->outer_match_level = outer_match_level;
	} else {
		flow->nic_attr->match_level = non_tunnel_match_level;
	}

	return err;
}

struct pedit_headers {
	struct ethhdr  eth;
	struct vlan_hdr vlan;
	struct iphdr   ip4;
	struct ipv6hdr ip6;
	struct tcphdr  tcp;
	struct udphdr  udp;
};

struct pedit_headers_action {
	struct pedit_headers	vals;
	struct pedit_headers	masks;
	u32			pedits;
};

static int pedit_header_offsets[] = {
	[FLOW_ACT_MANGLE_HDR_TYPE_ETH] = offsetof(struct pedit_headers, eth),
	[FLOW_ACT_MANGLE_HDR_TYPE_IP4] = offsetof(struct pedit_headers, ip4),
	[FLOW_ACT_MANGLE_HDR_TYPE_IP6] = offsetof(struct pedit_headers, ip6),
	[FLOW_ACT_MANGLE_HDR_TYPE_TCP] = offsetof(struct pedit_headers, tcp),
	[FLOW_ACT_MANGLE_HDR_TYPE_UDP] = offsetof(struct pedit_headers, udp),
};

#define pedit_header(_ph, _htype) ((void *)(_ph) + pedit_header_offsets[_htype])

static int set_pedit_val(u8 hdr_type, u32 mask, u32 val, u32 offset,
			 struct pedit_headers_action *hdrs)
{
	u32 *curr_pmask, *curr_pval;

	curr_pmask = (u32 *)(pedit_header(&hdrs->masks, hdr_type) + offset);
	curr_pval  = (u32 *)(pedit_header(&hdrs->vals, hdr_type) + offset);

	if (*curr_pmask & mask)  /* disallow acting twice on the same location */
		goto out_err;

	*curr_pmask |= mask;
	*curr_pval  |= (val & mask);

	return 0;

out_err:
	return -EOPNOTSUPP;
}

struct mlx5_fields {
	u8  field;
	u8  field_bsize;
	u32 field_mask;
	u32 offset;
	u32 match_offset;
};

#define OFFLOAD(fw_field, field_bsize, field_mask, field, off, match_field) \
		{MLX5_ACTION_IN_FIELD_OUT_ ## fw_field, field_bsize, field_mask, \
		 offsetof(struct pedit_headers, field) + (off), \
		 MLX5_BYTE_OFF(fte_match_set_lyr_2_4, match_field)}

/* masked values are the same and there are no rewrites that do not have a
 * match.
 */
#define SAME_VAL_MASK(type, valp, maskp, matchvalp, matchmaskp) ({ \
	type matchmaskx = *(type *)(matchmaskp); \
	type matchvalx = *(type *)(matchvalp); \
	type maskx = *(type *)(maskp); \
	type valx = *(type *)(valp); \
	\
	(valx & maskx) == (matchvalx & matchmaskx) && !(maskx & (maskx ^ \
								 matchmaskx)); \
})

static bool cmp_val_mask(void *valp, void *maskp, void *matchvalp,
			 void *matchmaskp, u8 bsize)
{
	bool same = false;

	switch (bsize) {
	case 8:
		same = SAME_VAL_MASK(u8, valp, maskp, matchvalp, matchmaskp);
		break;
	case 16:
		same = SAME_VAL_MASK(u16, valp, maskp, matchvalp, matchmaskp);
		break;
	case 32:
		same = SAME_VAL_MASK(u32, valp, maskp, matchvalp, matchmaskp);
		break;
	}

	return same;
}

static struct mlx5_fields fields[] = {
	OFFLOAD(DMAC_47_16, 32, U32_MAX, eth.h_dest[0], 0, dmac_47_16),
	OFFLOAD(DMAC_15_0,  16, U16_MAX, eth.h_dest[4], 0, dmac_15_0),
	OFFLOAD(SMAC_47_16, 32, U32_MAX, eth.h_source[0], 0, smac_47_16),
	OFFLOAD(SMAC_15_0,  16, U16_MAX, eth.h_source[4], 0, smac_15_0),
	OFFLOAD(ETHERTYPE,  16, U16_MAX, eth.h_proto, 0, ethertype),
	OFFLOAD(FIRST_VID,  16, U16_MAX, vlan.h_vlan_TCI, 0, first_vid),

	OFFLOAD(IP_DSCP, 8,    0xfc, ip4.tos,   0, ip_dscp),
	OFFLOAD(IP_TTL,  8,  U8_MAX, ip4.ttl,   0, ttl_hoplimit),
	OFFLOAD(SIPV4,  32, U32_MAX, ip4.saddr, 0, src_ipv4_src_ipv6.ipv4_layout.ipv4),
	OFFLOAD(DIPV4,  32, U32_MAX, ip4.daddr, 0, dst_ipv4_dst_ipv6.ipv4_layout.ipv4),

	OFFLOAD(SIPV6_127_96, 32, U32_MAX, ip6.saddr.s6_addr32[0], 0,
		src_ipv4_src_ipv6.ipv6_layout.ipv6[0]),
	OFFLOAD(SIPV6_95_64,  32, U32_MAX, ip6.saddr.s6_addr32[1], 0,
		src_ipv4_src_ipv6.ipv6_layout.ipv6[4]),
	OFFLOAD(SIPV6_63_32,  32, U32_MAX, ip6.saddr.s6_addr32[2], 0,
		src_ipv4_src_ipv6.ipv6_layout.ipv6[8]),
	OFFLOAD(SIPV6_31_0,   32, U32_MAX, ip6.saddr.s6_addr32[3], 0,
		src_ipv4_src_ipv6.ipv6_layout.ipv6[12]),
	OFFLOAD(DIPV6_127_96, 32, U32_MAX, ip6.daddr.s6_addr32[0], 0,
		dst_ipv4_dst_ipv6.ipv6_layout.ipv6[0]),
	OFFLOAD(DIPV6_95_64,  32, U32_MAX, ip6.daddr.s6_addr32[1], 0,
		dst_ipv4_dst_ipv6.ipv6_layout.ipv6[4]),
	OFFLOAD(DIPV6_63_32,  32, U32_MAX, ip6.daddr.s6_addr32[2], 0,
		dst_ipv4_dst_ipv6.ipv6_layout.ipv6[8]),
	OFFLOAD(DIPV6_31_0,   32, U32_MAX, ip6.daddr.s6_addr32[3], 0,
		dst_ipv4_dst_ipv6.ipv6_layout.ipv6[12]),
	OFFLOAD(IPV6_HOPLIMIT, 8,  U8_MAX, ip6.hop_limit, 0, ttl_hoplimit),

	OFFLOAD(TCP_SPORT, 16, U16_MAX, tcp.source,  0, tcp_sport),
	OFFLOAD(TCP_DPORT, 16, U16_MAX, tcp.dest,    0, tcp_dport),
	/* in linux iphdr tcp_flags is 8 bits long */
	OFFLOAD(TCP_FLAGS,  8,  U8_MAX, tcp.ack_seq, 5, tcp_flags),

	OFFLOAD(UDP_SPORT, 16, U16_MAX, udp.source, 0, udp_sport),
	OFFLOAD(UDP_DPORT, 16, U16_MAX, udp.dest,   0, udp_dport),
};

static int offload_pedit_fields(struct mlx5e_priv *priv,
				int namespace,
				struct pedit_headers_action *hdrs,
				struct mlx5e_tc_flow_parse_attr *parse_attr,
				u32 *action_flags,
				struct netlink_ext_ack *extack)
{
	struct pedit_headers *set_masks, *add_masks, *set_vals, *add_vals;
	int i, action_size, first, last, next_z;
	void *headers_c, *headers_v, *action, *vals_p;
	u32 *s_masks_p, *a_masks_p, s_mask, a_mask;
	struct mlx5e_tc_mod_hdr_acts *mod_acts;
	struct mlx5_fields *f;
	unsigned long mask;
	__be32 mask_be32;
	__be16 mask_be16;
	int err;
	u8 cmd;

	mod_acts = &parse_attr->mod_hdr_acts;
	headers_c = get_match_headers_criteria(*action_flags, &parse_attr->spec);
	headers_v = get_match_headers_value(*action_flags, &parse_attr->spec);

	set_masks = &hdrs[0].masks;
	add_masks = &hdrs[1].masks;
	set_vals = &hdrs[0].vals;
	add_vals = &hdrs[1].vals;

	action_size = MLX5_UN_SZ_BYTES(set_action_in_add_action_in_auto);

	for (i = 0; i < ARRAY_SIZE(fields); i++) {
		bool skip;

		f = &fields[i];
		/* avoid seeing bits set from previous iterations */
		s_mask = 0;
		a_mask = 0;

		s_masks_p = (void *)set_masks + f->offset;
		a_masks_p = (void *)add_masks + f->offset;

		s_mask = *s_masks_p & f->field_mask;
		a_mask = *a_masks_p & f->field_mask;

		if (!s_mask && !a_mask) /* nothing to offload here */
			continue;

		if (s_mask && a_mask) {
			NL_SET_ERR_MSG_MOD(extack,
					   "can't set and add to the same HW field");
			printk(KERN_WARNING "mlx5: can't set and add to the same HW field (%x)\n", f->field);
			return -EOPNOTSUPP;
		}

		skip = false;
		if (s_mask) {
			void *match_mask = headers_c + f->match_offset;
			void *match_val = headers_v + f->match_offset;

			cmd  = MLX5_ACTION_TYPE_SET;
			mask = s_mask;
			vals_p = (void *)set_vals + f->offset;
			/* don't rewrite if we have a match on the same value */
			if (cmp_val_mask(vals_p, s_masks_p, match_val,
					 match_mask, f->field_bsize))
				skip = true;
			/* clear to denote we consumed this field */
			*s_masks_p &= ~f->field_mask;
		} else {
			cmd  = MLX5_ACTION_TYPE_ADD;
			mask = a_mask;
			vals_p = (void *)add_vals + f->offset;
			/* add 0 is no change */
			if ((*(u32 *)vals_p & f->field_mask) == 0)
				skip = true;
			/* clear to denote we consumed this field */
			*a_masks_p &= ~f->field_mask;
		}
		if (skip)
			continue;

		if (f->field_bsize == 32) {
			mask_be32 = (__be32)mask;
			mask = (__force unsigned long)cpu_to_le32(be32_to_cpu(mask_be32));
		} else if (f->field_bsize == 16) {
			mask_be32 = (__be32)mask;
			mask_be16 = *(__be16 *)&mask_be32;
			mask = (__force unsigned long)cpu_to_le16(be16_to_cpu(mask_be16));
		}

		first = find_first_bit(&mask, f->field_bsize);
		next_z = find_next_zero_bit(&mask, f->field_bsize, first);
		last  = find_last_bit(&mask, f->field_bsize);
		if (first < next_z && next_z < last) {
			NL_SET_ERR_MSG_MOD(extack,
					   "rewrite of few sub-fields isn't supported");
			printk(KERN_WARNING "mlx5: rewrite of few sub-fields (mask %lx) isn't offloaded\n",
			       mask);
			return -EOPNOTSUPP;
		}

		err = alloc_mod_hdr_actions(priv->mdev, namespace, mod_acts);
		if (err) {
			NL_SET_ERR_MSG_MOD(extack,
					   "too many pedit actions, can't offload");
			mlx5_core_warn(priv->mdev,
				       "mlx5: parsed %d pedit actions, can't do more\n",
				       mod_acts->num_actions);
			return err;
		}

		action = mod_acts->actions +
			 (mod_acts->num_actions * action_size);
		MLX5_SET(set_action_in, action, action_type, cmd);
		MLX5_SET(set_action_in, action, field, f->field);

		if (cmd == MLX5_ACTION_TYPE_SET) {
			int start;

			/* if field is bit sized it can start not from first bit */
			start = find_first_bit((unsigned long *)&f->field_mask,
					       f->field_bsize);

			MLX5_SET(set_action_in, action, offset, first - start);
			/* length is num of bits to be written, zero means length of 32 */
			MLX5_SET(set_action_in, action, length, (last - first + 1));
		}

		if (f->field_bsize == 32)
			MLX5_SET(set_action_in, action, data, ntohl(*(__be32 *)vals_p) >> first);
		else if (f->field_bsize == 16)
			MLX5_SET(set_action_in, action, data, ntohs(*(__be16 *)vals_p) >> first);
		else if (f->field_bsize == 8)
			MLX5_SET(set_action_in, action, data, *(u8 *)vals_p >> first);

		++mod_acts->num_actions;
	}

	return 0;
}

static int mlx5e_flow_namespace_max_modify_action(struct mlx5_core_dev *mdev,
						  int namespace)
{
	if (namespace == MLX5_FLOW_NAMESPACE_FDB) /* FDB offloading */
		return MLX5_CAP_ESW_FLOWTABLE_FDB(mdev, max_modify_header_actions);
	else /* namespace is MLX5_FLOW_NAMESPACE_KERNEL - NIC offloading */
		return MLX5_CAP_FLOWTABLE_NIC_RX(mdev, max_modify_header_actions);
}

int alloc_mod_hdr_actions(struct mlx5_core_dev *mdev,
			  int namespace,
			  struct mlx5e_tc_mod_hdr_acts *mod_hdr_acts)
{
	int action_size, new_num_actions, max_hw_actions;
	size_t new_sz, old_sz;
	void *ret;

	if (mod_hdr_acts->num_actions < mod_hdr_acts->max_actions)
		return 0;

	action_size = MLX5_UN_SZ_BYTES(set_action_in_add_action_in_auto);

	max_hw_actions = mlx5e_flow_namespace_max_modify_action(mdev,
								namespace);
	new_num_actions = min(max_hw_actions,
			      mod_hdr_acts->actions ?
			      mod_hdr_acts->max_actions * 2 : 1);
	if (mod_hdr_acts->max_actions == new_num_actions)
		return -ENOSPC;

	new_sz = action_size * new_num_actions;
	old_sz = mod_hdr_acts->max_actions * action_size;
	ret = krealloc(mod_hdr_acts->actions, new_sz, GFP_KERNEL);
	if (!ret)
		return -ENOMEM;

	memset(ret + old_sz, 0, new_sz - old_sz);
	mod_hdr_acts->actions = ret;
	mod_hdr_acts->max_actions = new_num_actions;

	return 0;
}

void dealloc_mod_hdr_actions(struct mlx5e_tc_mod_hdr_acts *mod_hdr_acts)
{
	kfree(mod_hdr_acts->actions);
	mod_hdr_acts->actions = NULL;
	mod_hdr_acts->num_actions = 0;
	mod_hdr_acts->max_actions = 0;
}

static const struct pedit_headers zero_masks = {};

static int parse_tc_pedit_action(struct mlx5e_priv *priv,
				 const struct flow_action_entry *act, int namespace,
				 struct pedit_headers_action *hdrs,
				 struct netlink_ext_ack *extack)
{
	u8 cmd = (act->id == FLOW_ACTION_MANGLE) ? 0 : 1;
	int err = -EOPNOTSUPP;
	u32 mask, val, offset;
	u8 htype;

	htype = act->mangle.htype;
	err = -EOPNOTSUPP; /* can't be all optimistic */

	if (htype == FLOW_ACT_MANGLE_UNSPEC) {
		NL_SET_ERR_MSG_MOD(extack, "legacy pedit isn't offloaded");
		goto out_err;
	}

	if (!mlx5e_flow_namespace_max_modify_action(priv->mdev, namespace)) {
		NL_SET_ERR_MSG_MOD(extack,
				   "The pedit offload action is not supported");
		goto out_err;
	}

	mask = act->mangle.mask;
	val = act->mangle.val;
	offset = act->mangle.offset;

	err = set_pedit_val(htype, ~mask, val, offset, &hdrs[cmd]);
	if (err)
		goto out_err;

	hdrs[cmd].pedits++;

	return 0;
out_err:
	return err;
}

static int alloc_tc_pedit_action(struct mlx5e_priv *priv, int namespace,
				 struct mlx5e_tc_flow_parse_attr *parse_attr,
				 struct pedit_headers_action *hdrs,
				 u32 *action_flags,
				 struct netlink_ext_ack *extack)
{
	struct pedit_headers *cmd_masks;
	int err;
	u8 cmd;

	err = offload_pedit_fields(priv, namespace, hdrs, parse_attr,
				   action_flags, extack);
	if (err < 0)
		goto out_dealloc_parsed_actions;

	for (cmd = 0; cmd < __PEDIT_CMD_MAX; cmd++) {
		cmd_masks = &hdrs[cmd].masks;
		if (memcmp(cmd_masks, &zero_masks, sizeof(zero_masks))) {
			NL_SET_ERR_MSG_MOD(extack,
					   "attempt to offload an unsupported field");
			netdev_warn(priv->netdev, "attempt to offload an unsupported field (cmd %d)\n", cmd);
			print_hex_dump(KERN_WARNING, "mask: ", DUMP_PREFIX_ADDRESS,
				       16, 1, cmd_masks, sizeof(zero_masks), true);
			err = -EOPNOTSUPP;
			goto out_dealloc_parsed_actions;
		}
	}

	return 0;

out_dealloc_parsed_actions:
	dealloc_mod_hdr_actions(&parse_attr->mod_hdr_acts);
	return err;
}

static bool csum_offload_supported(struct mlx5e_priv *priv,
				   u32 action,
				   u32 update_flags,
				   struct netlink_ext_ack *extack)
{
	u32 prot_flags = TCA_CSUM_UPDATE_FLAG_IPV4HDR | TCA_CSUM_UPDATE_FLAG_TCP |
			 TCA_CSUM_UPDATE_FLAG_UDP;

	/*  The HW recalcs checksums only if re-writing headers */
	if (!(action & MLX5_FLOW_CONTEXT_ACTION_MOD_HDR)) {
		NL_SET_ERR_MSG_MOD(extack,
				   "TC csum action is only offloaded with pedit");
		netdev_warn(priv->netdev,
			    "TC csum action is only offloaded with pedit\n");
		return false;
	}

	if (update_flags & ~prot_flags) {
		NL_SET_ERR_MSG_MOD(extack,
				   "can't offload TC csum action for some header/s");
		netdev_warn(priv->netdev,
			    "can't offload TC csum action for some header/s - flags %#x\n",
			    update_flags);
		return false;
	}

	return true;
}

struct ip_ttl_word {
	__u8	ttl;
	__u8	protocol;
	__sum16	check;
};

struct ipv6_hoplimit_word {
	__be16	payload_len;
	__u8	nexthdr;
	__u8	hop_limit;
};

static int is_action_keys_supported(const struct flow_action_entry *act,
				    bool ct_flow, bool *modify_ip_header,
				    struct netlink_ext_ack *extack)
{
	u32 mask, offset;
	u8 htype;

	htype = act->mangle.htype;
	offset = act->mangle.offset;
	mask = ~act->mangle.mask;
	/* For IPv4 & IPv6 header check 4 byte word,
	 * to determine that modified fields
	 * are NOT ttl & hop_limit only.
	 */
	if (htype == FLOW_ACT_MANGLE_HDR_TYPE_IP4) {
		struct ip_ttl_word *ttl_word =
			(struct ip_ttl_word *)&mask;

		if (offset != offsetof(struct iphdr, ttl) ||
		    ttl_word->protocol ||
		    ttl_word->check) {
			*modify_ip_header = true;
		}

		if (ct_flow && offset >= offsetof(struct iphdr, saddr)) {
			NL_SET_ERR_MSG_MOD(extack,
					   "can't offload re-write of ipv4 address with action ct");
			return -EOPNOTSUPP;
		}
	} else if (htype == FLOW_ACT_MANGLE_HDR_TYPE_IP6) {
		struct ipv6_hoplimit_word *hoplimit_word =
			(struct ipv6_hoplimit_word *)&mask;

		if (offset != offsetof(struct ipv6hdr, payload_len) ||
		    hoplimit_word->payload_len ||
		    hoplimit_word->nexthdr) {
			*modify_ip_header = true;
		}

		if (ct_flow && offset >= offsetof(struct ipv6hdr, saddr)) {
			NL_SET_ERR_MSG_MOD(extack,
					   "can't offload re-write of ipv6 address with action ct");
			return -EOPNOTSUPP;
		}
	} else if (ct_flow && (htype == FLOW_ACT_MANGLE_HDR_TYPE_TCP ||
			       htype == FLOW_ACT_MANGLE_HDR_TYPE_UDP)) {
		NL_SET_ERR_MSG_MOD(extack,
				   "can't offload re-write of transport header ports with action ct");
		return -EOPNOTSUPP;
	}

	return 0;
}

static bool modify_header_match_supported(struct mlx5_flow_spec *spec,
					  struct flow_action *flow_action,
					  u32 actions, bool ct_flow,
					  struct netlink_ext_ack *extack)
{
	const struct flow_action_entry *act;
	bool modify_ip_header;
	void *headers_v;
	u16 ethertype;
	u8 ip_proto;
	int i, err;

	headers_v = get_match_headers_value(actions, spec);
	ethertype = MLX5_GET(fte_match_set_lyr_2_4, headers_v, ethertype);

	/* for non-IP we only re-write MACs, so we're okay */
	if (ethertype != ETH_P_IP && ethertype != ETH_P_IPV6)
		goto out_ok;

	modify_ip_header = false;
	flow_action_for_each(i, act, flow_action) {
		if (act->id != FLOW_ACTION_MANGLE &&
		    act->id != FLOW_ACTION_ADD)
			continue;

		err = is_action_keys_supported(act, ct_flow,
					       &modify_ip_header, extack);
		if (err)
			return err;
	}

	ip_proto = MLX5_GET(fte_match_set_lyr_2_4, headers_v, ip_protocol);
	if (modify_ip_header && ip_proto != IPPROTO_TCP &&
	    ip_proto != IPPROTO_UDP && ip_proto != IPPROTO_ICMP) {
		NL_SET_ERR_MSG_MOD(extack,
				   "can't offload re-write of non TCP/UDP");
		pr_info("can't offload re-write of ip proto %d\n", ip_proto);
		return false;
	}

out_ok:
	return true;
}

static bool actions_match_supported(struct mlx5e_priv *priv,
				    struct flow_action *flow_action,
				    struct mlx5e_tc_flow_parse_attr *parse_attr,
				    struct mlx5e_tc_flow *flow,
				    struct netlink_ext_ack *extack)
{
	bool ct_flow;
	u32 actions;

	ct_flow = flow_flag_test(flow, CT);
	if (mlx5e_is_eswitch_flow(flow)) {
		actions = flow->esw_attr->action;

		if (flow->esw_attr->split_count && ct_flow) {
			/* All registers used by ct are cleared when using
			 * split rules.
			 */
			NL_SET_ERR_MSG_MOD(extack,
					   "Can't offload mirroring with action ct");
			return false;
		}
	} else {
		actions = flow->nic_attr->action;
	}

	if (actions & MLX5_FLOW_CONTEXT_ACTION_MOD_HDR)
		return modify_header_match_supported(&parse_attr->spec,
						     flow_action, actions,
						     ct_flow, extack);

	return true;
}

static bool same_port_devs(struct mlx5e_priv *priv, struct mlx5e_priv *peer_priv)
{
	return priv->mdev == peer_priv->mdev;
}

static bool same_hw_devs(struct mlx5e_priv *priv, struct mlx5e_priv *peer_priv)
{
	struct mlx5_core_dev *fmdev, *pmdev;
	u64 fsystem_guid, psystem_guid;

	fmdev = priv->mdev;
	pmdev = peer_priv->mdev;

	fsystem_guid = mlx5_query_nic_system_image_guid(fmdev);
	psystem_guid = mlx5_query_nic_system_image_guid(pmdev);

	return (fsystem_guid == psystem_guid);
}

static int add_vlan_rewrite_action(struct mlx5e_priv *priv, int namespace,
				   const struct flow_action_entry *act,
				   struct mlx5e_tc_flow_parse_attr *parse_attr,
				   struct pedit_headers_action *hdrs,
				   u32 *action, struct netlink_ext_ack *extack)
{
	u16 mask16 = VLAN_VID_MASK;
	u16 val16 = act->vlan.vid & VLAN_VID_MASK;
	const struct flow_action_entry pedit_act = {
		.id = FLOW_ACTION_MANGLE,
		.mangle.htype = FLOW_ACT_MANGLE_HDR_TYPE_ETH,
		.mangle.offset = offsetof(struct vlan_ethhdr, h_vlan_TCI),
		.mangle.mask = ~(u32)be16_to_cpu(*(__be16 *)&mask16),
		.mangle.val = (u32)be16_to_cpu(*(__be16 *)&val16),
	};
	u8 match_prio_mask, match_prio_val;
	void *headers_c, *headers_v;
	int err;

	headers_c = get_match_headers_criteria(*action, &parse_attr->spec);
	headers_v = get_match_headers_value(*action, &parse_attr->spec);

	if (!(MLX5_GET(fte_match_set_lyr_2_4, headers_c, cvlan_tag) &&
	      MLX5_GET(fte_match_set_lyr_2_4, headers_v, cvlan_tag))) {
		NL_SET_ERR_MSG_MOD(extack,
				   "VLAN rewrite action must have VLAN protocol match");
		return -EOPNOTSUPP;
	}

	match_prio_mask = MLX5_GET(fte_match_set_lyr_2_4, headers_c, first_prio);
	match_prio_val = MLX5_GET(fte_match_set_lyr_2_4, headers_v, first_prio);
	if (act->vlan.prio != (match_prio_val & match_prio_mask)) {
		NL_SET_ERR_MSG_MOD(extack,
				   "Changing VLAN prio is not supported");
		return -EOPNOTSUPP;
	}

	err = parse_tc_pedit_action(priv, &pedit_act, namespace, hdrs, NULL);
	*action |= MLX5_FLOW_CONTEXT_ACTION_MOD_HDR;

	return err;
}

static int
add_vlan_prio_tag_rewrite_action(struct mlx5e_priv *priv,
				 struct mlx5e_tc_flow_parse_attr *parse_attr,
				 struct pedit_headers_action *hdrs,
				 u32 *action, struct netlink_ext_ack *extack)
{
	const struct flow_action_entry prio_tag_act = {
		.vlan.vid = 0,
		.vlan.prio =
			MLX5_GET(fte_match_set_lyr_2_4,
				 get_match_headers_value(*action,
							 &parse_attr->spec),
				 first_prio) &
			MLX5_GET(fte_match_set_lyr_2_4,
				 get_match_headers_criteria(*action,
							    &parse_attr->spec),
				 first_prio),
	};

	return add_vlan_rewrite_action(priv, MLX5_FLOW_NAMESPACE_FDB,
				       &prio_tag_act, parse_attr, hdrs, action,
				       extack);
}

static int parse_tc_nic_actions(struct mlx5e_priv *priv,
				struct flow_action *flow_action,
				struct mlx5e_tc_flow_parse_attr *parse_attr,
				struct mlx5e_tc_flow *flow,
				struct netlink_ext_ack *extack)
{
	struct mlx5_nic_flow_attr *attr = flow->nic_attr;
	struct pedit_headers_action hdrs[2] = {};
	const struct flow_action_entry *act;
	u32 action = 0;
	int err, i;

	if (!flow_action_has_entries(flow_action))
		return -EINVAL;

	if (!flow_action_hw_stats_check(flow_action, extack,
					FLOW_ACTION_HW_STATS_DELAYED_BIT))
		return -EOPNOTSUPP;

	attr->flow_tag = MLX5_FS_DEFAULT_FLOW_TAG;

	flow_action_for_each(i, act, flow_action) {
		switch (act->id) {
		case FLOW_ACTION_ACCEPT:
			action |= MLX5_FLOW_CONTEXT_ACTION_FWD_DEST |
				  MLX5_FLOW_CONTEXT_ACTION_COUNT;
			break;
		case FLOW_ACTION_DROP:
			action |= MLX5_FLOW_CONTEXT_ACTION_DROP;
			if (MLX5_CAP_FLOWTABLE(priv->mdev,
					       flow_table_properties_nic_receive.flow_counter))
				action |= MLX5_FLOW_CONTEXT_ACTION_COUNT;
			break;
		case FLOW_ACTION_MANGLE:
		case FLOW_ACTION_ADD:
			err = parse_tc_pedit_action(priv, act, MLX5_FLOW_NAMESPACE_KERNEL,
						    hdrs, extack);
			if (err)
				return err;

			action |= MLX5_FLOW_CONTEXT_ACTION_MOD_HDR |
				  MLX5_FLOW_CONTEXT_ACTION_FWD_DEST;
			break;
		case FLOW_ACTION_VLAN_MANGLE:
			err = add_vlan_rewrite_action(priv,
						      MLX5_FLOW_NAMESPACE_KERNEL,
						      act, parse_attr, hdrs,
						      &action, extack);
			if (err)
				return err;

			break;
		case FLOW_ACTION_CSUM:
			if (csum_offload_supported(priv, action,
						   act->csum_flags,
						   extack))
				break;

			return -EOPNOTSUPP;
		case FLOW_ACTION_REDIRECT: {
			struct net_device *peer_dev = act->dev;

			if (priv->netdev->netdev_ops == peer_dev->netdev_ops &&
			    same_hw_devs(priv, netdev_priv(peer_dev))) {
				parse_attr->mirred_ifindex[0] = peer_dev->ifindex;
				flow_flag_set(flow, HAIRPIN);
				action |= MLX5_FLOW_CONTEXT_ACTION_FWD_DEST |
					  MLX5_FLOW_CONTEXT_ACTION_COUNT;
			} else {
				NL_SET_ERR_MSG_MOD(extack,
						   "device is not on same HW, can't offload");
				netdev_warn(priv->netdev, "device %s not on same HW, can't offload\n",
					    peer_dev->name);
				return -EINVAL;
			}
			}
			break;
		case FLOW_ACTION_MARK: {
			u32 mark = act->mark;

			if (mark & ~MLX5E_TC_FLOW_ID_MASK) {
				NL_SET_ERR_MSG_MOD(extack,
						   "Bad flow mark - only 16 bit is supported");
				return -EINVAL;
			}

			attr->flow_tag = mark;
			action |= MLX5_FLOW_CONTEXT_ACTION_FWD_DEST;
			}
			break;
		default:
			NL_SET_ERR_MSG_MOD(extack, "The offload action is not supported");
			return -EOPNOTSUPP;
		}
	}

	if (hdrs[TCA_PEDIT_KEY_EX_CMD_SET].pedits ||
	    hdrs[TCA_PEDIT_KEY_EX_CMD_ADD].pedits) {
		err = alloc_tc_pedit_action(priv, MLX5_FLOW_NAMESPACE_KERNEL,
					    parse_attr, hdrs, &action, extack);
		if (err)
			return err;
		/* in case all pedit actions are skipped, remove the MOD_HDR
		 * flag.
		 */
		if (parse_attr->mod_hdr_acts.num_actions == 0) {
			action &= ~MLX5_FLOW_CONTEXT_ACTION_MOD_HDR;
			dealloc_mod_hdr_actions(&parse_attr->mod_hdr_acts);
		}
	}

	attr->action = action;
	if (!actions_match_supported(priv, flow_action, parse_attr, flow, extack))
		return -EOPNOTSUPP;

	return 0;
}

struct encap_key {
	const struct ip_tunnel_key *ip_tun_key;
	struct mlx5e_tc_tunnel *tc_tunnel;
};

static inline int cmp_encap_info(struct encap_key *a,
				 struct encap_key *b)
{
	return memcmp(a->ip_tun_key, b->ip_tun_key, sizeof(*a->ip_tun_key)) ||
	       a->tc_tunnel->tunnel_type != b->tc_tunnel->tunnel_type;
}

static inline int hash_encap_info(struct encap_key *key)
{
	return jhash(key->ip_tun_key, sizeof(*key->ip_tun_key),
		     key->tc_tunnel->tunnel_type);
}


static bool is_merged_eswitch_vfs(struct mlx5e_priv *priv,
				  struct net_device *peer_netdev)
{
	struct mlx5e_priv *peer_priv;

	peer_priv = netdev_priv(peer_netdev);

	return (MLX5_CAP_ESW(priv->mdev, merged_eswitch) &&
		mlx5e_eswitch_vf_rep(priv->netdev) &&
		mlx5e_eswitch_vf_rep(peer_netdev) &&
		same_hw_devs(priv, peer_priv));
}

bool mlx5e_encap_take(struct mlx5e_encap_entry *e)
{
	return refcount_inc_not_zero(&e->refcnt);
}

static struct mlx5e_encap_entry *
mlx5e_encap_get(struct mlx5e_priv *priv, struct encap_key *key,
		uintptr_t hash_key)
{
	struct mlx5_eswitch *esw = priv->mdev->priv.eswitch;
	struct mlx5e_encap_entry *e;
	struct encap_key e_key;

	hash_for_each_possible_rcu(esw->offloads.encap_tbl, e,
				   encap_hlist, hash_key) {
		e_key.ip_tun_key = &e->tun_info->key;
		e_key.tc_tunnel = e->tunnel;
		if (!cmp_encap_info(&e_key, key) &&
		    mlx5e_encap_take(e))
			return e;
	}

	return NULL;
}

static struct ip_tunnel_info *dup_tun_info(const struct ip_tunnel_info *tun_info)
{
	size_t tun_size = sizeof(*tun_info) + tun_info->options_len;

	return kmemdup(tun_info, tun_size, GFP_KERNEL);
}

static bool is_duplicated_encap_entry(struct mlx5e_priv *priv,
				      struct mlx5e_tc_flow *flow,
				      int out_index,
				      struct mlx5e_encap_entry *e,
				      struct netlink_ext_ack *extack)
{
	int i;

	for (i = 0; i < out_index; i++) {
		if (flow->encaps[i].e != e)
			continue;
		NL_SET_ERR_MSG_MOD(extack, "can't duplicate encap action");
		netdev_err(priv->netdev, "can't duplicate encap action\n");
		return true;
	}

	return false;
}

static int mlx5e_attach_encap(struct mlx5e_priv *priv,
			      struct mlx5e_tc_flow *flow,
			      struct net_device *mirred_dev,
			      int out_index,
			      struct netlink_ext_ack *extack,
			      struct net_device **encap_dev,
			      bool *encap_valid)
{
	struct mlx5_eswitch *esw = priv->mdev->priv.eswitch;
	struct mlx5_esw_flow_attr *attr = flow->esw_attr;
	struct mlx5e_tc_flow_parse_attr *parse_attr;
	const struct ip_tunnel_info *tun_info;
	struct encap_key key;
	struct mlx5e_encap_entry *e;
	unsigned short family;
	uintptr_t hash_key;
	int err = 0;

	parse_attr = attr->parse_attr;
	tun_info = parse_attr->tun_info[out_index];
	family = ip_tunnel_info_af(tun_info);
	key.ip_tun_key = &tun_info->key;
	key.tc_tunnel = mlx5e_get_tc_tun(mirred_dev);
	if (!key.tc_tunnel) {
		NL_SET_ERR_MSG_MOD(extack, "Unsupported tunnel");
		return -EOPNOTSUPP;
	}

	hash_key = hash_encap_info(&key);

	mutex_lock(&esw->offloads.encap_tbl_lock);
	e = mlx5e_encap_get(priv, &key, hash_key);

	/* must verify if encap is valid or not */
	if (e) {
		/* Check that entry was not already attached to this flow */
		if (is_duplicated_encap_entry(priv, flow, out_index, e, extack)) {
			err = -EOPNOTSUPP;
			goto out_err;
		}

		mutex_unlock(&esw->offloads.encap_tbl_lock);
		wait_for_completion(&e->res_ready);

		/* Protect against concurrent neigh update. */
		mutex_lock(&esw->offloads.encap_tbl_lock);
		if (e->compl_result < 0) {
			err = -EREMOTEIO;
			goto out_err;
		}
		goto attach_flow;
	}

	e = kzalloc(sizeof(*e), GFP_KERNEL);
	if (!e) {
		err = -ENOMEM;
		goto out_err;
	}

	refcount_set(&e->refcnt, 1);
	init_completion(&e->res_ready);

	tun_info = dup_tun_info(tun_info);
	if (!tun_info) {
		err = -ENOMEM;
		goto out_err_init;
	}
	e->tun_info = tun_info;
	err = mlx5e_tc_tun_init_encap_attr(mirred_dev, priv, e, extack);
	if (err)
		goto out_err_init;

	INIT_LIST_HEAD(&e->flows);
	hash_add_rcu(esw->offloads.encap_tbl, &e->encap_hlist, hash_key);
	mutex_unlock(&esw->offloads.encap_tbl_lock);

	if (family == AF_INET)
		err = mlx5e_tc_tun_create_header_ipv4(priv, mirred_dev, e);
	else if (family == AF_INET6)
		err = mlx5e_tc_tun_create_header_ipv6(priv, mirred_dev, e);

	/* Protect against concurrent neigh update. */
	mutex_lock(&esw->offloads.encap_tbl_lock);
	complete_all(&e->res_ready);
	if (err) {
		e->compl_result = err;
		goto out_err;
	}
	e->compl_result = 1;

attach_flow:
	flow->encaps[out_index].e = e;
	list_add(&flow->encaps[out_index].list, &e->flows);
	flow->encaps[out_index].index = out_index;
	*encap_dev = e->out_dev;
	if (e->flags & MLX5_ENCAP_ENTRY_VALID) {
		attr->dests[out_index].pkt_reformat = e->pkt_reformat;
		attr->dests[out_index].flags |= MLX5_ESW_DEST_ENCAP_VALID;
		*encap_valid = true;
	} else {
		*encap_valid = false;
	}
	mutex_unlock(&esw->offloads.encap_tbl_lock);

	return err;

out_err:
	mutex_unlock(&esw->offloads.encap_tbl_lock);
	if (e)
		mlx5e_encap_put(priv, e);
	return err;

out_err_init:
	mutex_unlock(&esw->offloads.encap_tbl_lock);
	kfree(tun_info);
	kfree(e);
	return err;
}

static int parse_tc_vlan_action(struct mlx5e_priv *priv,
				const struct flow_action_entry *act,
				struct mlx5_esw_flow_attr *attr,
				u32 *action)
{
	u8 vlan_idx = attr->total_vlan;

	if (vlan_idx >= MLX5_FS_VLAN_DEPTH)
		return -EOPNOTSUPP;

	switch (act->id) {
	case FLOW_ACTION_VLAN_POP:
		if (vlan_idx) {
			if (!mlx5_eswitch_vlan_actions_supported(priv->mdev,
								 MLX5_FS_VLAN_DEPTH))
				return -EOPNOTSUPP;

			*action |= MLX5_FLOW_CONTEXT_ACTION_VLAN_POP_2;
		} else {
			*action |= MLX5_FLOW_CONTEXT_ACTION_VLAN_POP;
		}
		break;
	case FLOW_ACTION_VLAN_PUSH:
		attr->vlan_vid[vlan_idx] = act->vlan.vid;
		attr->vlan_prio[vlan_idx] = act->vlan.prio;
		attr->vlan_proto[vlan_idx] = act->vlan.proto;
		if (!attr->vlan_proto[vlan_idx])
			attr->vlan_proto[vlan_idx] = htons(ETH_P_8021Q);

		if (vlan_idx) {
			if (!mlx5_eswitch_vlan_actions_supported(priv->mdev,
								 MLX5_FS_VLAN_DEPTH))
				return -EOPNOTSUPP;

			*action |= MLX5_FLOW_CONTEXT_ACTION_VLAN_PUSH_2;
		} else {
			if (!mlx5_eswitch_vlan_actions_supported(priv->mdev, 1) &&
			    (act->vlan.proto != htons(ETH_P_8021Q) ||
			     act->vlan.prio))
				return -EOPNOTSUPP;

			*action |= MLX5_FLOW_CONTEXT_ACTION_VLAN_PUSH;
		}
		break;
	default:
		return -EINVAL;
	}

	attr->total_vlan = vlan_idx + 1;

	return 0;
}

static int add_vlan_push_action(struct mlx5e_priv *priv,
				struct mlx5_esw_flow_attr *attr,
				struct net_device **out_dev,
				u32 *action)
{
	struct net_device *vlan_dev = *out_dev;
	struct flow_action_entry vlan_act = {
		.id = FLOW_ACTION_VLAN_PUSH,
		.vlan.vid = vlan_dev_vlan_id(vlan_dev),
		.vlan.proto = vlan_dev_vlan_proto(vlan_dev),
		.vlan.prio = 0,
	};
	int err;

	err = parse_tc_vlan_action(priv, &vlan_act, attr, action);
	if (err)
		return err;

	*out_dev = dev_get_by_index_rcu(dev_net(vlan_dev),
					dev_get_iflink(vlan_dev));
	if (is_vlan_dev(*out_dev))
		err = add_vlan_push_action(priv, attr, out_dev, action);

	return err;
}

static int add_vlan_pop_action(struct mlx5e_priv *priv,
			       struct mlx5_esw_flow_attr *attr,
			       u32 *action)
{
	struct flow_action_entry vlan_act = {
		.id = FLOW_ACTION_VLAN_POP,
	};
	int nest_level, err = 0;

	nest_level = attr->parse_attr->filter_dev->lower_level -
						priv->netdev->lower_level;
	while (nest_level--) {
		err = parse_tc_vlan_action(priv, &vlan_act, attr, action);
		if (err)
			return err;
	}

	return err;
}

static bool same_hw_reps(struct mlx5e_priv *priv,
			 struct net_device *peer_netdev)
{
	struct mlx5e_priv *peer_priv;

	peer_priv = netdev_priv(peer_netdev);

	return mlx5e_eswitch_rep(priv->netdev) &&
	       mlx5e_eswitch_rep(peer_netdev) &&
	       same_hw_devs(priv, peer_priv);
}

static bool is_lag_dev(struct mlx5e_priv *priv,
		       struct net_device *peer_netdev)
{
	return ((mlx5_lag_is_sriov(priv->mdev) ||
		 mlx5_lag_is_multipath(priv->mdev)) &&
		 same_hw_reps(priv, peer_netdev));
}

bool mlx5e_is_valid_eswitch_fwd_dev(struct mlx5e_priv *priv,
				    struct net_device *out_dev)
{
	if (is_merged_eswitch_vfs(priv, out_dev))
		return true;

	if (is_lag_dev(priv, out_dev))
		return true;

	return mlx5e_eswitch_rep(out_dev) &&
	       same_port_devs(priv, netdev_priv(out_dev));
}

static bool is_duplicated_output_device(struct net_device *dev,
					struct net_device *out_dev,
					int *ifindexes, int if_count,
					struct netlink_ext_ack *extack)
{
	int i;

	for (i = 0; i < if_count; i++) {
		if (ifindexes[i] == out_dev->ifindex) {
			NL_SET_ERR_MSG_MOD(extack,
					   "can't duplicate output to same device");
			netdev_err(dev, "can't duplicate output to same device: %s\n",
				   out_dev->name);
			return true;
		}
	}

	return false;
}

static int mlx5_validate_goto_chain(struct mlx5_eswitch *esw,
				    struct mlx5e_tc_flow *flow,
				    const struct flow_action_entry *act,
				    u32 actions,
				    struct netlink_ext_ack *extack)
{
	u32 max_chain = mlx5_esw_chains_get_chain_range(esw);
	struct mlx5_esw_flow_attr *attr = flow->esw_attr;
	bool ft_flow = mlx5e_is_ft_flow(flow);
	u32 dest_chain = act->chain_index;

	if (ft_flow) {
		NL_SET_ERR_MSG_MOD(extack, "Goto action is not supported");
		return -EOPNOTSUPP;
	}

	if (!mlx5_esw_chains_backwards_supported(esw) &&
	    dest_chain <= attr->chain) {
		NL_SET_ERR_MSG_MOD(extack,
				   "Goto lower numbered chain isn't supported");
		return -EOPNOTSUPP;
	}
	if (dest_chain > max_chain) {
		NL_SET_ERR_MSG_MOD(extack,
				   "Requested destination chain is out of supported range");
		return -EOPNOTSUPP;
	}

	if (actions & (MLX5_FLOW_CONTEXT_ACTION_PACKET_REFORMAT |
		       MLX5_FLOW_CONTEXT_ACTION_DECAP) &&
	    !MLX5_CAP_ESW_FLOWTABLE_FDB(esw->dev, reformat_and_fwd_to_table)) {
		NL_SET_ERR_MSG_MOD(extack,
				   "Goto chain is not allowed if action has reformat or decap");
		return -EOPNOTSUPP;
	}

	return 0;
}

static int verify_uplink_forwarding(struct mlx5e_priv *priv,
				    struct mlx5e_tc_flow *flow,
				    struct net_device *out_dev,
				    struct netlink_ext_ack *extack)
{
	struct mlx5_eswitch *esw = priv->mdev->priv.eswitch;
	struct mlx5_esw_flow_attr *attr = flow->esw_attr;
	struct mlx5e_rep_priv *rep_priv;

	/* Forwarding non encapsulated traffic between
	 * uplink ports is allowed only if
	 * termination_table_raw_traffic cap is set.
	 *
	 * Input vport was stored esw_attr->in_rep.
	 * In LAG case, *priv* is the private data of
	 * uplink which may be not the input vport.
	 */
	rep_priv = mlx5e_rep_to_rep_priv(attr->in_rep);

	if (!(mlx5e_eswitch_uplink_rep(rep_priv->netdev) &&
	      mlx5e_eswitch_uplink_rep(out_dev)))
		return 0;

	if (!MLX5_CAP_ESW_FLOWTABLE_FDB(esw->dev,
					termination_table_raw_traffic)) {
		NL_SET_ERR_MSG_MOD(extack,
				   "devices are both uplink, can't offload forwarding");
			pr_err("devices %s %s are both uplink, can't offload forwarding\n",
			       priv->netdev->name, out_dev->name);
			return -EOPNOTSUPP;
	} else if (out_dev != rep_priv->netdev) {
		NL_SET_ERR_MSG_MOD(extack,
				   "devices are not the same uplink, can't offload forwarding");
		pr_err("devices %s %s are both uplink but not the same, can't offload forwarding\n",
		       priv->netdev->name, out_dev->name);
		return -EOPNOTSUPP;
	}
	return 0;
}

static bool is_duplicated_output_device(struct net_device *dev,
					struct net_device *out_dev,
					int *ifindexes, int if_count,
					struct netlink_ext_ack *extack)
{
	int i;

	for (i = 0; i < if_count; i++) {
		if (ifindexes[i] == out_dev->ifindex) {
			NL_SET_ERR_MSG_MOD(extack,
					   "can't duplicate output to same device");
			netdev_err(dev, "can't duplicate output to same device: %s\n",
				   out_dev->name);
			return true;
		}
	}

	return false;
}

static int parse_tc_fdb_actions(struct mlx5e_priv *priv,
				struct flow_action *flow_action,
				struct mlx5e_tc_flow *flow,
				struct netlink_ext_ack *extack)
{
	struct pedit_headers_action hdrs[2] = {};
	struct mlx5_eswitch *esw = priv->mdev->priv.eswitch;
	struct mlx5_esw_flow_attr *attr = flow->esw_attr;
	struct mlx5e_tc_flow_parse_attr *parse_attr = attr->parse_attr;
	struct mlx5e_rep_priv *rpriv = priv->ppriv;
	const struct ip_tunnel_info *info = NULL;
	int ifindexes[MLX5_MAX_FLOW_FWD_VPORTS];
	bool ft_flow = mlx5e_is_ft_flow(flow);
	const struct flow_action_entry *act;
<<<<<<< HEAD
	int err, i, if_count = 0;
	bool encap = false;
	u32 action = 0;
=======
	bool encap = false, decap = false;
	u32 action = attr->action;
	int err, i, if_count = 0;
>>>>>>> 04d5ce62

	if (!flow_action_has_entries(flow_action))
		return -EINVAL;

	if (!flow_action_hw_stats_check(flow_action, extack,
					FLOW_ACTION_HW_STATS_DELAYED_BIT))
		return -EOPNOTSUPP;

	flow_action_for_each(i, act, flow_action) {
		switch (act->id) {
		case FLOW_ACTION_DROP:
			action |= MLX5_FLOW_CONTEXT_ACTION_DROP |
				  MLX5_FLOW_CONTEXT_ACTION_COUNT;
			break;
		case FLOW_ACTION_MANGLE:
		case FLOW_ACTION_ADD:
			err = parse_tc_pedit_action(priv, act, MLX5_FLOW_NAMESPACE_FDB,
						    hdrs, extack);
			if (err)
				return err;

			action |= MLX5_FLOW_CONTEXT_ACTION_MOD_HDR;
			attr->split_count = attr->out_count;
			break;
		case FLOW_ACTION_CSUM:
			if (csum_offload_supported(priv, action,
						   act->csum_flags, extack))
				break;

			return -EOPNOTSUPP;
		case FLOW_ACTION_REDIRECT:
		case FLOW_ACTION_MIRRED: {
			struct mlx5e_priv *out_priv;
			struct net_device *out_dev;

			out_dev = act->dev;
			if (!out_dev) {
				/* out_dev is NULL when filters with
				 * non-existing mirred device are replayed to
				 * the driver.
				 */
				return -EINVAL;
			}

			if (ft_flow && out_dev == priv->netdev) {
				/* Ignore forward to self rules generated
				 * by adding both mlx5 devs to the flow table
				 * block on a normal nft offload setup.
				 */
				return -EOPNOTSUPP;
			}

			if (attr->out_count >= MLX5_MAX_FLOW_FWD_VPORTS) {
				NL_SET_ERR_MSG_MOD(extack,
						   "can't support more output ports, can't offload forwarding");
				netdev_warn(priv->netdev,
					    "can't support more than %d output ports, can't offload forwarding\n",
					    attr->out_count);
				return -EOPNOTSUPP;
			}

			action |= MLX5_FLOW_CONTEXT_ACTION_FWD_DEST |
				  MLX5_FLOW_CONTEXT_ACTION_COUNT;
			if (encap) {
				parse_attr->mirred_ifindex[attr->out_count] =
					out_dev->ifindex;
				parse_attr->tun_info[attr->out_count] = dup_tun_info(info);
				if (!parse_attr->tun_info[attr->out_count])
					return -ENOMEM;
				encap = false;
				attr->dests[attr->out_count].flags |=
					MLX5_ESW_DEST_ENCAP;
				attr->out_count++;
				/* attr->dests[].rep is resolved when we
				 * handle encap
				 */
			} else if (netdev_port_same_parent_id(priv->netdev, out_dev)) {
				struct mlx5_eswitch *esw = priv->mdev->priv.eswitch;
				struct net_device *uplink_dev = mlx5_eswitch_uplink_get_proto_dev(esw, REP_ETH);
				struct net_device *uplink_upper;

				if (is_duplicated_output_device(priv->netdev,
								out_dev,
								ifindexes,
								if_count,
								extack))
					return -EOPNOTSUPP;

				ifindexes[if_count] = out_dev->ifindex;
				if_count++;

				rcu_read_lock();
				uplink_upper =
					netdev_master_upper_dev_get_rcu(uplink_dev);
				if (uplink_upper &&
				    netif_is_lag_master(uplink_upper) &&
				    uplink_upper == out_dev)
					out_dev = uplink_dev;
				rcu_read_unlock();

				if (is_vlan_dev(out_dev)) {
					err = add_vlan_push_action(priv, attr,
								   &out_dev,
								   &action);
					if (err)
						return err;
				}

				if (is_vlan_dev(parse_attr->filter_dev)) {
					err = add_vlan_pop_action(priv, attr,
								  &action);
					if (err)
						return err;
				}

				err = verify_uplink_forwarding(priv, flow, out_dev, extack);
				if (err)
					return err;

				if (!mlx5e_is_valid_eswitch_fwd_dev(priv, out_dev)) {
					NL_SET_ERR_MSG_MOD(extack,
							   "devices are not on same switch HW, can't offload forwarding");
					return -EOPNOTSUPP;
				}

				out_priv = netdev_priv(out_dev);
				rpriv = out_priv->ppriv;
				attr->dests[attr->out_count].rep = rpriv->rep;
				attr->dests[attr->out_count].mdev = out_priv->mdev;
				attr->out_count++;
			} else if (parse_attr->filter_dev != priv->netdev) {
				/* All mlx5 devices are called to configure
				 * high level device filters. Therefore, the
				 * *attempt* to  install a filter on invalid
				 * eswitch should not trigger an explicit error
				 */
				return -EINVAL;
			} else {
				NL_SET_ERR_MSG_MOD(extack,
						   "devices are not on same switch HW, can't offload forwarding");
				netdev_warn(priv->netdev,
					    "devices %s %s not on same switch HW, can't offload forwarding\n",
					    priv->netdev->name,
					    out_dev->name);
				return -EINVAL;
			}
			}
			break;
		case FLOW_ACTION_TUNNEL_ENCAP:
			info = act->tunnel;
			if (info)
				encap = true;
			else
				return -EOPNOTSUPP;

			break;
		case FLOW_ACTION_VLAN_PUSH:
		case FLOW_ACTION_VLAN_POP:
			if (act->id == FLOW_ACTION_VLAN_PUSH &&
			    (action & MLX5_FLOW_CONTEXT_ACTION_VLAN_POP)) {
				/* Replace vlan pop+push with vlan modify */
				action &= ~MLX5_FLOW_CONTEXT_ACTION_VLAN_POP;
				err = add_vlan_rewrite_action(priv,
							      MLX5_FLOW_NAMESPACE_FDB,
							      act, parse_attr, hdrs,
							      &action, extack);
			} else {
				err = parse_tc_vlan_action(priv, act, attr, &action);
			}
			if (err)
				return err;

			attr->split_count = attr->out_count;
			break;
		case FLOW_ACTION_VLAN_MANGLE:
			err = add_vlan_rewrite_action(priv,
						      MLX5_FLOW_NAMESPACE_FDB,
						      act, parse_attr, hdrs,
						      &action, extack);
			if (err)
				return err;

			attr->split_count = attr->out_count;
			break;
		case FLOW_ACTION_TUNNEL_DECAP:
			decap = true;
			break;
<<<<<<< HEAD
		case FLOW_ACTION_GOTO: {
			u32 dest_chain = act->chain_index;
			u32 max_chain = mlx5_esw_chains_get_chain_range(esw);
=======
		case FLOW_ACTION_GOTO:
			err = mlx5_validate_goto_chain(esw, flow, act, action,
						       extack);
			if (err)
				return err;
>>>>>>> 04d5ce62

			action |= MLX5_FLOW_CONTEXT_ACTION_COUNT;
			attr->dest_chain = act->chain_index;
			break;
		case FLOW_ACTION_CT:
			err = mlx5_tc_ct_parse_action(priv, attr, act, extack);
			if (err)
				return err;

			flow_flag_set(flow, CT);
			break;
		default:
			NL_SET_ERR_MSG_MOD(extack, "The offload action is not supported");
			return -EOPNOTSUPP;
		}
	}

	if (MLX5_CAP_GEN(esw->dev, prio_tag_required) &&
	    action & MLX5_FLOW_CONTEXT_ACTION_VLAN_POP) {
		/* For prio tag mode, replace vlan pop with rewrite vlan prio
		 * tag rewrite.
		 */
		action &= ~MLX5_FLOW_CONTEXT_ACTION_VLAN_POP;
		err = add_vlan_prio_tag_rewrite_action(priv, parse_attr, hdrs,
						       &action, extack);
		if (err)
			return err;
	}

	if (hdrs[TCA_PEDIT_KEY_EX_CMD_SET].pedits ||
	    hdrs[TCA_PEDIT_KEY_EX_CMD_ADD].pedits) {
		err = alloc_tc_pedit_action(priv, MLX5_FLOW_NAMESPACE_FDB,
					    parse_attr, hdrs, &action, extack);
		if (err)
			return err;
		/* in case all pedit actions are skipped, remove the MOD_HDR
		 * flag. we might have set split_count either by pedit or
		 * pop/push. if there is no pop/push either, reset it too.
		 */
		if (parse_attr->mod_hdr_acts.num_actions == 0) {
			action &= ~MLX5_FLOW_CONTEXT_ACTION_MOD_HDR;
			dealloc_mod_hdr_actions(&parse_attr->mod_hdr_acts);
			if (!((action & MLX5_FLOW_CONTEXT_ACTION_VLAN_POP) ||
			      (action & MLX5_FLOW_CONTEXT_ACTION_VLAN_PUSH)))
				attr->split_count = 0;
		}
	}

	attr->action = action;
	if (!actions_match_supported(priv, flow_action, parse_attr, flow, extack))
		return -EOPNOTSUPP;

	if (attr->dest_chain) {
		if (decap) {
			/* It can be supported if we'll create a mapping for
			 * the tunnel device only (without tunnel), and set
			 * this tunnel id with this decap flow.
			 *
			 * On restore (miss), we'll just set this saved tunnel
			 * device.
			 */

			NL_SET_ERR_MSG(extack,
				       "Decap with goto isn't supported");
			netdev_warn(priv->netdev,
				    "Decap with goto isn't supported");
			return -EOPNOTSUPP;
		}

		if (attr->action & MLX5_FLOW_CONTEXT_ACTION_FWD_DEST) {
			NL_SET_ERR_MSG_MOD(extack,
					   "Mirroring goto chain rules isn't supported");
			return -EOPNOTSUPP;
		}
		attr->action |= MLX5_FLOW_CONTEXT_ACTION_FWD_DEST;
	}

	if (!(attr->action &
	      (MLX5_FLOW_CONTEXT_ACTION_FWD_DEST | MLX5_FLOW_CONTEXT_ACTION_DROP))) {
		NL_SET_ERR_MSG_MOD(extack,
				   "Rule must have at least one forward/drop action");
		return -EOPNOTSUPP;
	}

	if (attr->split_count > 0 && !mlx5_esw_has_fwd_fdb(priv->mdev)) {
		NL_SET_ERR_MSG_MOD(extack,
				   "current firmware doesn't support split rule for port mirroring");
		netdev_warn_once(priv->netdev, "current firmware doesn't support split rule for port mirroring\n");
		return -EOPNOTSUPP;
	}

	return 0;
}

static void get_flags(int flags, unsigned long *flow_flags)
{
	unsigned long __flow_flags = 0;

	if (flags & MLX5_TC_FLAG(INGRESS))
		__flow_flags |= BIT(MLX5E_TC_FLOW_FLAG_INGRESS);
	if (flags & MLX5_TC_FLAG(EGRESS))
		__flow_flags |= BIT(MLX5E_TC_FLOW_FLAG_EGRESS);

	if (flags & MLX5_TC_FLAG(ESW_OFFLOAD))
		__flow_flags |= BIT(MLX5E_TC_FLOW_FLAG_ESWITCH);
	if (flags & MLX5_TC_FLAG(NIC_OFFLOAD))
		__flow_flags |= BIT(MLX5E_TC_FLOW_FLAG_NIC);
	if (flags & MLX5_TC_FLAG(FT_OFFLOAD))
		__flow_flags |= BIT(MLX5E_TC_FLOW_FLAG_FT);

	*flow_flags = __flow_flags;
}

static const struct rhashtable_params tc_ht_params = {
	.head_offset = offsetof(struct mlx5e_tc_flow, node),
	.key_offset = offsetof(struct mlx5e_tc_flow, cookie),
	.key_len = sizeof(((struct mlx5e_tc_flow *)0)->cookie),
	.automatic_shrinking = true,
};

static struct rhashtable *get_tc_ht(struct mlx5e_priv *priv,
				    unsigned long flags)
{
	struct mlx5_eswitch *esw = priv->mdev->priv.eswitch;
	struct mlx5e_rep_priv *uplink_rpriv;

	if (flags & MLX5_TC_FLAG(ESW_OFFLOAD)) {
		uplink_rpriv = mlx5_eswitch_get_uplink_priv(esw, REP_ETH);
		return &uplink_rpriv->uplink_priv.tc_ht;
	} else /* NIC offload */
		return &priv->fs.tc.ht;
}

static bool is_peer_flow_needed(struct mlx5e_tc_flow *flow)
{
	struct mlx5_esw_flow_attr *attr = flow->esw_attr;
	bool is_rep_ingress = attr->in_rep->vport != MLX5_VPORT_UPLINK &&
		flow_flag_test(flow, INGRESS);
	bool act_is_encap = !!(attr->action &
			       MLX5_FLOW_CONTEXT_ACTION_PACKET_REFORMAT);
	bool esw_paired = mlx5_devcom_is_paired(attr->in_mdev->priv.devcom,
						MLX5_DEVCOM_ESW_OFFLOADS);

	if (!esw_paired)
		return false;

	if ((mlx5_lag_is_sriov(attr->in_mdev) ||
	     mlx5_lag_is_multipath(attr->in_mdev)) &&
	    (is_rep_ingress || act_is_encap))
		return true;

	return false;
}

static int
mlx5e_alloc_flow(struct mlx5e_priv *priv, int attr_size,
		 struct flow_cls_offload *f, unsigned long flow_flags,
		 struct mlx5e_tc_flow_parse_attr **__parse_attr,
		 struct mlx5e_tc_flow **__flow)
{
	struct mlx5e_tc_flow_parse_attr *parse_attr;
	struct mlx5e_tc_flow *flow;
	int out_index, err;

	flow = kzalloc(sizeof(*flow) + attr_size, GFP_KERNEL);
	parse_attr = kvzalloc(sizeof(*parse_attr), GFP_KERNEL);
	if (!parse_attr || !flow) {
		err = -ENOMEM;
		goto err_free;
	}

	flow->cookie = f->cookie;
	flow->flags = flow_flags;
	flow->priv = priv;
	for (out_index = 0; out_index < MLX5_MAX_FLOW_FWD_VPORTS; out_index++)
		INIT_LIST_HEAD(&flow->encaps[out_index].list);
	INIT_LIST_HEAD(&flow->mod_hdr);
	INIT_LIST_HEAD(&flow->hairpin);
	refcount_set(&flow->refcnt, 1);
	init_completion(&flow->init_done);

	*__flow = flow;
	*__parse_attr = parse_attr;

	return 0;

err_free:
	kfree(flow);
	kvfree(parse_attr);
	return err;
}

static void
mlx5e_flow_esw_attr_init(struct mlx5_esw_flow_attr *esw_attr,
			 struct mlx5e_priv *priv,
			 struct mlx5e_tc_flow_parse_attr *parse_attr,
			 struct flow_cls_offload *f,
			 struct mlx5_eswitch_rep *in_rep,
			 struct mlx5_core_dev *in_mdev)
{
	struct mlx5_eswitch *esw = priv->mdev->priv.eswitch;

	esw_attr->parse_attr = parse_attr;
	esw_attr->chain = f->common.chain_index;
	esw_attr->prio = f->common.prio;

	esw_attr->in_rep = in_rep;
	esw_attr->in_mdev = in_mdev;

	if (MLX5_CAP_ESW(esw->dev, counter_eswitch_affinity) ==
	    MLX5_COUNTER_SOURCE_ESWITCH)
		esw_attr->counter_dev = in_mdev;
	else
		esw_attr->counter_dev = priv->mdev;
}

static struct mlx5e_tc_flow *
__mlx5e_add_fdb_flow(struct mlx5e_priv *priv,
		     struct flow_cls_offload *f,
		     unsigned long flow_flags,
		     struct net_device *filter_dev,
		     struct mlx5_eswitch_rep *in_rep,
		     struct mlx5_core_dev *in_mdev)
{
	struct flow_rule *rule = flow_cls_offload_flow_rule(f);
	struct netlink_ext_ack *extack = f->common.extack;
	struct mlx5e_tc_flow_parse_attr *parse_attr;
	struct mlx5e_tc_flow *flow;
	int attr_size, err;

	flow_flags |= BIT(MLX5E_TC_FLOW_FLAG_ESWITCH);
	attr_size  = sizeof(struct mlx5_esw_flow_attr);
	err = mlx5e_alloc_flow(priv, attr_size, f, flow_flags,
			       &parse_attr, &flow);
	if (err)
		goto out;

	parse_attr->filter_dev = filter_dev;
	mlx5e_flow_esw_attr_init(flow->esw_attr,
				 priv, parse_attr,
				 f, in_rep, in_mdev);

	err = parse_cls_flower(flow->priv, flow, &parse_attr->spec,
			       f, filter_dev);
	if (err)
		goto err_free;

	err = parse_tc_fdb_actions(priv, &rule->action, flow, extack);
	if (err)
		goto err_free;

	err = mlx5_tc_ct_parse_match(priv, &parse_attr->spec, f, extack);
	if (err)
		goto err_free;

	err = mlx5e_tc_add_fdb_flow(priv, flow, extack);
	complete_all(&flow->init_done);
	if (err) {
		if (!(err == -ENETUNREACH && mlx5_lag_is_multipath(in_mdev)))
			goto err_free;

		add_unready_flow(flow);
	}

	return flow;

err_free:
	mlx5e_flow_put(priv, flow);
out:
	return ERR_PTR(err);
}

static int mlx5e_tc_add_fdb_peer_flow(struct flow_cls_offload *f,
				      struct mlx5e_tc_flow *flow,
				      unsigned long flow_flags)
{
	struct mlx5e_priv *priv = flow->priv, *peer_priv;
	struct mlx5_eswitch *esw = priv->mdev->priv.eswitch, *peer_esw;
	struct mlx5_devcom *devcom = priv->mdev->priv.devcom;
	struct mlx5e_tc_flow_parse_attr *parse_attr;
	struct mlx5e_rep_priv *peer_urpriv;
	struct mlx5e_tc_flow *peer_flow;
	struct mlx5_core_dev *in_mdev;
	int err = 0;

	peer_esw = mlx5_devcom_get_peer_data(devcom, MLX5_DEVCOM_ESW_OFFLOADS);
	if (!peer_esw)
		return -ENODEV;

	peer_urpriv = mlx5_eswitch_get_uplink_priv(peer_esw, REP_ETH);
	peer_priv = netdev_priv(peer_urpriv->netdev);

	/* in_mdev is assigned of which the packet originated from.
	 * So packets redirected to uplink use the same mdev of the
	 * original flow and packets redirected from uplink use the
	 * peer mdev.
	 */
	if (flow->esw_attr->in_rep->vport == MLX5_VPORT_UPLINK)
		in_mdev = peer_priv->mdev;
	else
		in_mdev = priv->mdev;

	parse_attr = flow->esw_attr->parse_attr;
	peer_flow = __mlx5e_add_fdb_flow(peer_priv, f, flow_flags,
					 parse_attr->filter_dev,
					 flow->esw_attr->in_rep, in_mdev);
	if (IS_ERR(peer_flow)) {
		err = PTR_ERR(peer_flow);
		goto out;
	}

	flow->peer_flow = peer_flow;
	flow_flag_set(flow, DUP);
	mutex_lock(&esw->offloads.peer_mutex);
	list_add_tail(&flow->peer, &esw->offloads.peer_flows);
	mutex_unlock(&esw->offloads.peer_mutex);

out:
	mlx5_devcom_release_peer_data(devcom, MLX5_DEVCOM_ESW_OFFLOADS);
	return err;
}

static int
mlx5e_add_fdb_flow(struct mlx5e_priv *priv,
		   struct flow_cls_offload *f,
		   unsigned long flow_flags,
		   struct net_device *filter_dev,
		   struct mlx5e_tc_flow **__flow)
{
	struct mlx5e_rep_priv *rpriv = priv->ppriv;
	struct mlx5_eswitch_rep *in_rep = rpriv->rep;
	struct mlx5_core_dev *in_mdev = priv->mdev;
	struct mlx5e_tc_flow *flow;
	int err;

	flow = __mlx5e_add_fdb_flow(priv, f, flow_flags, filter_dev, in_rep,
				    in_mdev);
	if (IS_ERR(flow))
		return PTR_ERR(flow);

	if (is_peer_flow_needed(flow)) {
		err = mlx5e_tc_add_fdb_peer_flow(f, flow, flow_flags);
		if (err) {
			mlx5e_tc_del_fdb_flow(priv, flow);
			goto out;
		}
	}

	*__flow = flow;

	return 0;

out:
	return err;
}

static int
mlx5e_add_nic_flow(struct mlx5e_priv *priv,
		   struct flow_cls_offload *f,
		   unsigned long flow_flags,
		   struct net_device *filter_dev,
		   struct mlx5e_tc_flow **__flow)
{
	struct flow_rule *rule = flow_cls_offload_flow_rule(f);
	struct netlink_ext_ack *extack = f->common.extack;
	struct mlx5e_tc_flow_parse_attr *parse_attr;
	struct mlx5e_tc_flow *flow;
	int attr_size, err;

	/* multi-chain not supported for NIC rules */
	if (!tc_cls_can_offload_and_chain0(priv->netdev, &f->common))
		return -EOPNOTSUPP;

	flow_flags |= BIT(MLX5E_TC_FLOW_FLAG_NIC);
	attr_size  = sizeof(struct mlx5_nic_flow_attr);
	err = mlx5e_alloc_flow(priv, attr_size, f, flow_flags,
			       &parse_attr, &flow);
	if (err)
		goto out;

	parse_attr->filter_dev = filter_dev;
	err = parse_cls_flower(flow->priv, flow, &parse_attr->spec,
			       f, filter_dev);
	if (err)
		goto err_free;

	err = parse_tc_nic_actions(priv, &rule->action, parse_attr, flow, extack);
	if (err)
		goto err_free;

	err = mlx5e_tc_add_nic_flow(priv, parse_attr, flow, extack);
	if (err)
		goto err_free;

	flow_flag_set(flow, OFFLOADED);
	kvfree(parse_attr);
	*__flow = flow;

	return 0;

err_free:
	mlx5e_flow_put(priv, flow);
	kvfree(parse_attr);
out:
	return err;
}

static int
mlx5e_tc_add_flow(struct mlx5e_priv *priv,
		  struct flow_cls_offload *f,
		  unsigned long flags,
		  struct net_device *filter_dev,
		  struct mlx5e_tc_flow **flow)
{
	struct mlx5_eswitch *esw = priv->mdev->priv.eswitch;
	unsigned long flow_flags;
	int err;

	get_flags(flags, &flow_flags);

	if (!tc_can_offload_extack(priv->netdev, f->common.extack))
		return -EOPNOTSUPP;

	if (esw && esw->mode == MLX5_ESWITCH_OFFLOADS)
		err = mlx5e_add_fdb_flow(priv, f, flow_flags,
					 filter_dev, flow);
	else
		err = mlx5e_add_nic_flow(priv, f, flow_flags,
					 filter_dev, flow);

	return err;
}

int mlx5e_configure_flower(struct net_device *dev, struct mlx5e_priv *priv,
			   struct flow_cls_offload *f, unsigned long flags)
{
	struct netlink_ext_ack *extack = f->common.extack;
	struct rhashtable *tc_ht = get_tc_ht(priv, flags);
	struct mlx5e_tc_flow *flow;
	int err = 0;

	rcu_read_lock();
	flow = rhashtable_lookup(tc_ht, &f->cookie, tc_ht_params);
	rcu_read_unlock();
	if (flow) {
		NL_SET_ERR_MSG_MOD(extack,
				   "flow cookie already exists, ignoring");
		netdev_warn_once(priv->netdev,
				 "flow cookie %lx already exists, ignoring\n",
				 f->cookie);
		err = -EEXIST;
		goto out;
	}

	trace_mlx5e_configure_flower(f);
	err = mlx5e_tc_add_flow(priv, f, flags, dev, &flow);
	if (err)
		goto out;

	err = rhashtable_lookup_insert_fast(tc_ht, &flow->node, tc_ht_params);
	if (err)
		goto err_free;

	return 0;

err_free:
	mlx5e_flow_put(priv, flow);
out:
	return err;
}

static bool same_flow_direction(struct mlx5e_tc_flow *flow, int flags)
{
	bool dir_ingress = !!(flags & MLX5_TC_FLAG(INGRESS));
	bool dir_egress = !!(flags & MLX5_TC_FLAG(EGRESS));

	return flow_flag_test(flow, INGRESS) == dir_ingress &&
		flow_flag_test(flow, EGRESS) == dir_egress;
}

int mlx5e_delete_flower(struct net_device *dev, struct mlx5e_priv *priv,
			struct flow_cls_offload *f, unsigned long flags)
{
	struct rhashtable *tc_ht = get_tc_ht(priv, flags);
	struct mlx5e_tc_flow *flow;
	int err;

	rcu_read_lock();
	flow = rhashtable_lookup(tc_ht, &f->cookie, tc_ht_params);
	if (!flow || !same_flow_direction(flow, flags)) {
		err = -EINVAL;
		goto errout;
	}

	/* Only delete the flow if it doesn't have MLX5E_TC_FLOW_DELETED flag
	 * set.
	 */
	if (flow_flag_test_and_set(flow, DELETED)) {
		err = -EINVAL;
		goto errout;
	}
	rhashtable_remove_fast(tc_ht, &flow->node, tc_ht_params);
	rcu_read_unlock();

	trace_mlx5e_delete_flower(f);
	mlx5e_flow_put(priv, flow);

	return 0;

errout:
	rcu_read_unlock();
	return err;
}

int mlx5e_stats_flower(struct net_device *dev, struct mlx5e_priv *priv,
		       struct flow_cls_offload *f, unsigned long flags)
{
	struct mlx5_devcom *devcom = priv->mdev->priv.devcom;
	struct rhashtable *tc_ht = get_tc_ht(priv, flags);
	struct mlx5_eswitch *peer_esw;
	struct mlx5e_tc_flow *flow;
	struct mlx5_fc *counter;
	u64 lastuse = 0;
	u64 packets = 0;
	u64 bytes = 0;
	int err = 0;

	rcu_read_lock();
	flow = mlx5e_flow_get(rhashtable_lookup(tc_ht, &f->cookie,
						tc_ht_params));
	rcu_read_unlock();
	if (IS_ERR(flow))
		return PTR_ERR(flow);

	if (!same_flow_direction(flow, flags)) {
		err = -EINVAL;
		goto errout;
	}

	if (mlx5e_is_offloaded_flow(flow) || flow_flag_test(flow, CT)) {
		counter = mlx5e_tc_get_counter(flow);
		if (!counter)
			goto errout;

		mlx5_fc_query_cached(counter, &bytes, &packets, &lastuse);
	}

	/* Under multipath it's possible for one rule to be currently
	 * un-offloaded while the other rule is offloaded.
	 */
	peer_esw = mlx5_devcom_get_peer_data(devcom, MLX5_DEVCOM_ESW_OFFLOADS);
	if (!peer_esw)
		goto out;

	if (flow_flag_test(flow, DUP) &&
	    flow_flag_test(flow->peer_flow, OFFLOADED)) {
		u64 bytes2;
		u64 packets2;
		u64 lastuse2;

		counter = mlx5e_tc_get_counter(flow->peer_flow);
		if (!counter)
			goto no_peer_counter;
		mlx5_fc_query_cached(counter, &bytes2, &packets2, &lastuse2);

		bytes += bytes2;
		packets += packets2;
		lastuse = max_t(u64, lastuse, lastuse2);
	}

no_peer_counter:
	mlx5_devcom_release_peer_data(devcom, MLX5_DEVCOM_ESW_OFFLOADS);
out:
	flow_stats_update(&f->stats, bytes, packets, lastuse,
			  FLOW_ACTION_HW_STATS_DELAYED);
	trace_mlx5e_stats_flower(f);
errout:
	mlx5e_flow_put(priv, flow);
	return err;
}

static int apply_police_params(struct mlx5e_priv *priv, u32 rate,
			       struct netlink_ext_ack *extack)
{
	struct mlx5e_rep_priv *rpriv = priv->ppriv;
	struct mlx5_eswitch *esw;
	u16 vport_num;
	u32 rate_mbps;
	int err;

	vport_num = rpriv->rep->vport;
	if (vport_num >= MLX5_VPORT_ECPF) {
		NL_SET_ERR_MSG_MOD(extack,
				   "Ingress rate limit is supported only for Eswitch ports connected to VFs");
		return -EOPNOTSUPP;
	}

	esw = priv->mdev->priv.eswitch;
	/* rate is given in bytes/sec.
	 * First convert to bits/sec and then round to the nearest mbit/secs.
	 * mbit means million bits.
	 * Moreover, if rate is non zero we choose to configure to a minimum of
	 * 1 mbit/sec.
	 */
	rate_mbps = rate ? max_t(u32, (rate * 8 + 500000) / 1000000, 1) : 0;
	err = mlx5_esw_modify_vport_rate(esw, vport_num, rate_mbps);
	if (err)
		NL_SET_ERR_MSG_MOD(extack, "failed applying action to hardware");

	return err;
}

static int scan_tc_matchall_fdb_actions(struct mlx5e_priv *priv,
					struct flow_action *flow_action,
					struct netlink_ext_ack *extack)
{
	struct mlx5e_rep_priv *rpriv = priv->ppriv;
	const struct flow_action_entry *act;
	int err;
	int i;

	if (!flow_action_has_entries(flow_action)) {
		NL_SET_ERR_MSG_MOD(extack, "matchall called with no action");
		return -EINVAL;
	}

	if (!flow_offload_has_one_action(flow_action)) {
		NL_SET_ERR_MSG_MOD(extack, "matchall policing support only a single action");
		return -EOPNOTSUPP;
	}

	if (!flow_action_basic_hw_stats_check(flow_action, extack))
		return -EOPNOTSUPP;

	flow_action_for_each(i, act, flow_action) {
		switch (act->id) {
		case FLOW_ACTION_POLICE:
			err = apply_police_params(priv, act->police.rate_bytes_ps, extack);
			if (err)
				return err;

			rpriv->prev_vf_vport_stats = priv->stats.vf_vport;
			break;
		default:
			NL_SET_ERR_MSG_MOD(extack, "mlx5 supports only police action for matchall");
			return -EOPNOTSUPP;
		}
	}

	return 0;
}

int mlx5e_tc_configure_matchall(struct mlx5e_priv *priv,
				struct tc_cls_matchall_offload *ma)
{
	struct mlx5_eswitch *esw = priv->mdev->priv.eswitch;
	struct netlink_ext_ack *extack = ma->common.extack;

	if (!mlx5_esw_qos_enabled(esw)) {
		NL_SET_ERR_MSG_MOD(extack, "QoS is not supported on this device");
		return -EOPNOTSUPP;
	}

	if (ma->common.prio != 1) {
		NL_SET_ERR_MSG_MOD(extack, "only priority 1 is supported");
		return -EINVAL;
	}

	return scan_tc_matchall_fdb_actions(priv, &ma->rule->action, extack);
}

int mlx5e_tc_delete_matchall(struct mlx5e_priv *priv,
			     struct tc_cls_matchall_offload *ma)
{
	struct netlink_ext_ack *extack = ma->common.extack;

	return apply_police_params(priv, 0, extack);
}

void mlx5e_tc_stats_matchall(struct mlx5e_priv *priv,
			     struct tc_cls_matchall_offload *ma)
{
	struct mlx5e_rep_priv *rpriv = priv->ppriv;
	struct rtnl_link_stats64 cur_stats;
	u64 dbytes;
	u64 dpkts;

	cur_stats = priv->stats.vf_vport;
	dpkts = cur_stats.rx_packets - rpriv->prev_vf_vport_stats.rx_packets;
	dbytes = cur_stats.rx_bytes - rpriv->prev_vf_vport_stats.rx_bytes;
	rpriv->prev_vf_vport_stats = cur_stats;
	flow_stats_update(&ma->stats, dbytes, dpkts, jiffies,
			  FLOW_ACTION_HW_STATS_DELAYED);
}

static void mlx5e_tc_hairpin_update_dead_peer(struct mlx5e_priv *priv,
					      struct mlx5e_priv *peer_priv)
{
	struct mlx5_core_dev *peer_mdev = peer_priv->mdev;
	struct mlx5e_hairpin_entry *hpe, *tmp;
	LIST_HEAD(init_wait_list);
	u16 peer_vhca_id;
	int bkt;

	if (!same_hw_devs(priv, peer_priv))
		return;

	peer_vhca_id = MLX5_CAP_GEN(peer_mdev, vhca_id);

	mutex_lock(&priv->fs.tc.hairpin_tbl_lock);
	hash_for_each(priv->fs.tc.hairpin_tbl, bkt, hpe, hairpin_hlist)
		if (refcount_inc_not_zero(&hpe->refcnt))
			list_add(&hpe->dead_peer_wait_list, &init_wait_list);
	mutex_unlock(&priv->fs.tc.hairpin_tbl_lock);

	list_for_each_entry_safe(hpe, tmp, &init_wait_list, dead_peer_wait_list) {
		wait_for_completion(&hpe->res_ready);
		if (!IS_ERR_OR_NULL(hpe->hp) && hpe->peer_vhca_id == peer_vhca_id)
			hpe->hp->pair->peer_gone = true;

		mlx5e_hairpin_put(priv, hpe);
	}
}

static int mlx5e_tc_netdev_event(struct notifier_block *this,
				 unsigned long event, void *ptr)
{
	struct net_device *ndev = netdev_notifier_info_to_dev(ptr);
	struct mlx5e_flow_steering *fs;
	struct mlx5e_priv *peer_priv;
	struct mlx5e_tc_table *tc;
	struct mlx5e_priv *priv;

	if (ndev->netdev_ops != &mlx5e_netdev_ops ||
	    event != NETDEV_UNREGISTER ||
	    ndev->reg_state == NETREG_REGISTERED)
		return NOTIFY_DONE;

	tc = container_of(this, struct mlx5e_tc_table, netdevice_nb);
	fs = container_of(tc, struct mlx5e_flow_steering, tc);
	priv = container_of(fs, struct mlx5e_priv, fs);
	peer_priv = netdev_priv(ndev);
	if (priv == peer_priv ||
	    !(priv->netdev->features & NETIF_F_HW_TC))
		return NOTIFY_DONE;

	mlx5e_tc_hairpin_update_dead_peer(priv, peer_priv);

	return NOTIFY_DONE;
}

int mlx5e_tc_nic_init(struct mlx5e_priv *priv)
{
	struct mlx5e_tc_table *tc = &priv->fs.tc;
	int err;

	mutex_init(&tc->t_lock);
	mutex_init(&tc->mod_hdr.lock);
	hash_init(tc->mod_hdr.hlist);
	mutex_init(&tc->hairpin_tbl_lock);
	hash_init(tc->hairpin_tbl);

	err = rhashtable_init(&tc->ht, &tc_ht_params);
	if (err)
		return err;

	tc->netdevice_nb.notifier_call = mlx5e_tc_netdev_event;
	err = register_netdevice_notifier_dev_net(priv->netdev,
						  &tc->netdevice_nb,
						  &tc->netdevice_nn);
	if (err) {
		tc->netdevice_nb.notifier_call = NULL;
		mlx5_core_warn(priv->mdev, "Failed to register netdev notifier\n");
	}

	return err;
}

static void _mlx5e_tc_del_flow(void *ptr, void *arg)
{
	struct mlx5e_tc_flow *flow = ptr;
	struct mlx5e_priv *priv = flow->priv;

	mlx5e_tc_del_flow(priv, flow);
	kfree(flow);
}

void mlx5e_tc_nic_cleanup(struct mlx5e_priv *priv)
{
	struct mlx5e_tc_table *tc = &priv->fs.tc;

	if (tc->netdevice_nb.notifier_call)
		unregister_netdevice_notifier_dev_net(priv->netdev,
						      &tc->netdevice_nb,
						      &tc->netdevice_nn);

	mutex_destroy(&tc->mod_hdr.lock);
	mutex_destroy(&tc->hairpin_tbl_lock);

	rhashtable_destroy(&tc->ht);

	if (!IS_ERR_OR_NULL(tc->t)) {
		mlx5_destroy_flow_table(tc->t);
		tc->t = NULL;
	}
	mutex_destroy(&tc->t_lock);
}

int mlx5e_tc_esw_init(struct rhashtable *tc_ht)
{
	const size_t sz_enc_opts = sizeof(struct flow_dissector_key_enc_opts);
	struct mlx5_rep_uplink_priv *uplink_priv;
	struct mlx5e_rep_priv *priv;
	struct mapping_ctx *mapping;
	int err;

	uplink_priv = container_of(tc_ht, struct mlx5_rep_uplink_priv, tc_ht);
	priv = container_of(uplink_priv, struct mlx5e_rep_priv, uplink_priv);

	err = mlx5_tc_ct_init(uplink_priv);
	if (err)
		goto err_ct;

	mapping = mapping_create(sizeof(struct tunnel_match_key),
				 TUNNEL_INFO_BITS_MASK, true);
	if (IS_ERR(mapping)) {
		err = PTR_ERR(mapping);
		goto err_tun_mapping;
	}
	uplink_priv->tunnel_mapping = mapping;

	mapping = mapping_create(sz_enc_opts, ENC_OPTS_BITS_MASK, true);
	if (IS_ERR(mapping)) {
		err = PTR_ERR(mapping);
		goto err_enc_opts_mapping;
	}
	uplink_priv->tunnel_enc_opts_mapping = mapping;

	err = rhashtable_init(tc_ht, &tc_ht_params);
	if (err)
		goto err_ht_init;

	return err;

err_ht_init:
	mapping_destroy(uplink_priv->tunnel_enc_opts_mapping);
err_enc_opts_mapping:
	mapping_destroy(uplink_priv->tunnel_mapping);
err_tun_mapping:
	mlx5_tc_ct_clean(uplink_priv);
err_ct:
	netdev_warn(priv->netdev,
		    "Failed to initialize tc (eswitch), err: %d", err);
	return err;
}

void mlx5e_tc_esw_cleanup(struct rhashtable *tc_ht)
{
	struct mlx5_rep_uplink_priv *uplink_priv;

	rhashtable_free_and_destroy(tc_ht, _mlx5e_tc_del_flow, NULL);

	uplink_priv = container_of(tc_ht, struct mlx5_rep_uplink_priv, tc_ht);
	mapping_destroy(uplink_priv->tunnel_enc_opts_mapping);
	mapping_destroy(uplink_priv->tunnel_mapping);

	mlx5_tc_ct_clean(uplink_priv);
}

int mlx5e_tc_num_filters(struct mlx5e_priv *priv, unsigned long flags)
{
	struct rhashtable *tc_ht = get_tc_ht(priv, flags);

	return atomic_read(&tc_ht->nelems);
}

void mlx5e_tc_clean_fdb_peer_flows(struct mlx5_eswitch *esw)
{
	struct mlx5e_tc_flow *flow, *tmp;

	list_for_each_entry_safe(flow, tmp, &esw->offloads.peer_flows, peer)
		__mlx5e_tc_del_fdb_peer_flow(flow);
}

void mlx5e_tc_reoffload_flows_work(struct work_struct *work)
{
	struct mlx5_rep_uplink_priv *rpriv =
		container_of(work, struct mlx5_rep_uplink_priv,
			     reoffload_flows_work);
	struct mlx5e_tc_flow *flow, *tmp;

	mutex_lock(&rpriv->unready_flows_lock);
	list_for_each_entry_safe(flow, tmp, &rpriv->unready_flows, unready) {
		if (!mlx5e_tc_add_fdb_flow(flow->priv, flow, NULL))
			unready_flow_del(flow);
	}
	mutex_unlock(&rpriv->unready_flows_lock);
}

#if IS_ENABLED(CONFIG_NET_TC_SKB_EXT)
static bool mlx5e_restore_tunnel(struct mlx5e_priv *priv, struct sk_buff *skb,
				 struct mlx5e_tc_update_priv *tc_priv,
				 u32 tunnel_id)
{
	struct mlx5_eswitch *esw = priv->mdev->priv.eswitch;
	struct flow_dissector_key_enc_opts enc_opts = {};
	struct mlx5_rep_uplink_priv *uplink_priv;
	struct mlx5e_rep_priv *uplink_rpriv;
	struct metadata_dst *tun_dst;
	struct tunnel_match_key key;
	u32 tun_id, enc_opts_id;
	struct net_device *dev;
	int err;

	enc_opts_id = tunnel_id & ENC_OPTS_BITS_MASK;
	tun_id = tunnel_id >> ENC_OPTS_BITS;

	if (!tun_id)
		return true;

	uplink_rpriv = mlx5_eswitch_get_uplink_priv(esw, REP_ETH);
	uplink_priv = &uplink_rpriv->uplink_priv;

	err = mapping_find(uplink_priv->tunnel_mapping, tun_id, &key);
	if (err) {
		WARN_ON_ONCE(true);
		netdev_dbg(priv->netdev,
			   "Couldn't find tunnel for tun_id: %d, err: %d\n",
			   tun_id, err);
		return false;
	}

	if (enc_opts_id) {
		err = mapping_find(uplink_priv->tunnel_enc_opts_mapping,
				   enc_opts_id, &enc_opts);
		if (err) {
			netdev_dbg(priv->netdev,
				   "Couldn't find tunnel (opts) for tun_id: %d, err: %d\n",
				   enc_opts_id, err);
			return false;
		}
	}

	tun_dst = tun_rx_dst(enc_opts.len);
	if (!tun_dst) {
		WARN_ON_ONCE(true);
		return false;
	}

	ip_tunnel_key_init(&tun_dst->u.tun_info.key,
			   key.enc_ipv4.src, key.enc_ipv4.dst,
			   key.enc_ip.tos, key.enc_ip.ttl,
			   0, /* label */
			   key.enc_tp.src, key.enc_tp.dst,
			   key32_to_tunnel_id(key.enc_key_id.keyid),
			   TUNNEL_KEY);

	if (enc_opts.len)
		ip_tunnel_info_opts_set(&tun_dst->u.tun_info, enc_opts.data,
					enc_opts.len, enc_opts.dst_opt_type);

	skb_dst_set(skb, (struct dst_entry *)tun_dst);
	dev = dev_get_by_index(&init_net, key.filter_ifindex);
	if (!dev) {
		netdev_dbg(priv->netdev,
			   "Couldn't find tunnel device with ifindex: %d\n",
			   key.filter_ifindex);
		return false;
	}

	/* Set tun_dev so we do dev_put() after datapath */
	tc_priv->tun_dev = dev;

	skb->dev = dev;

	return true;
}
#endif /* CONFIG_NET_TC_SKB_EXT */

bool mlx5e_tc_rep_update_skb(struct mlx5_cqe64 *cqe,
			     struct sk_buff *skb,
			     struct mlx5e_tc_update_priv *tc_priv)
{
#if IS_ENABLED(CONFIG_NET_TC_SKB_EXT)
	u32 chain = 0, reg_c0, reg_c1, tunnel_id, tuple_id;
	struct mlx5_rep_uplink_priv *uplink_priv;
	struct mlx5e_rep_priv *uplink_rpriv;
	struct tc_skb_ext *tc_skb_ext;
	struct mlx5_eswitch *esw;
	struct mlx5e_priv *priv;
	int tunnel_moffset;
	int err;

	reg_c0 = (be32_to_cpu(cqe->sop_drop_qpn) & MLX5E_TC_FLOW_ID_MASK);
	if (reg_c0 == MLX5_FS_DEFAULT_FLOW_TAG)
		reg_c0 = 0;
	reg_c1 = be32_to_cpu(cqe->imm_inval_pkey);

	if (!reg_c0)
		return true;

	priv = netdev_priv(skb->dev);
	esw = priv->mdev->priv.eswitch;

	err = mlx5_eswitch_get_chain_for_tag(esw, reg_c0, &chain);
	if (err) {
		netdev_dbg(priv->netdev,
			   "Couldn't find chain for chain tag: %d, err: %d\n",
			   reg_c0, err);
		return false;
	}

	if (chain) {
		tc_skb_ext = skb_ext_add(skb, TC_SKB_EXT);
		if (!tc_skb_ext) {
			WARN_ON(1);
			return false;
		}

		tc_skb_ext->chain = chain;

		tuple_id = reg_c1 & TUPLE_ID_MAX;

		uplink_rpriv = mlx5_eswitch_get_uplink_priv(esw, REP_ETH);
		uplink_priv = &uplink_rpriv->uplink_priv;
		if (!mlx5e_tc_ct_restore_flow(uplink_priv, skb, tuple_id))
			return false;
	}

	tunnel_moffset = mlx5e_tc_attr_to_reg_mappings[TUNNEL_TO_REG].moffset;
	tunnel_id = reg_c1 >> (8 * tunnel_moffset);
	return mlx5e_restore_tunnel(priv, skb, tc_priv, tunnel_id);
#endif /* CONFIG_NET_TC_SKB_EXT */

	return true;
}

void mlx5_tc_rep_post_napi_receive(struct mlx5e_tc_update_priv *tc_priv)
{
	if (tc_priv->tun_dev)
		dev_put(tc_priv->tun_dev);
}<|MERGE_RESOLUTION|>--- conflicted
+++ resolved
@@ -51,11 +51,7 @@
 #include "en_rep.h"
 #include "en_tc.h"
 #include "eswitch.h"
-<<<<<<< HEAD
-#include "eswitch_offloads_chains.h"
-=======
 #include "esw/chains.h"
->>>>>>> 04d5ce62
 #include "fs_core.h"
 #include "en/port.h"
 #include "en/tc_tun.h"
@@ -1206,17 +1202,10 @@
 	struct mlx5_esw_flow_attr slow_attr;
 	struct mlx5_flow_handle *rule;
 
-<<<<<<< HEAD
-	memcpy(slow_attr, flow->esw_attr, sizeof(*slow_attr));
-	slow_attr->action = MLX5_FLOW_CONTEXT_ACTION_FWD_DEST;
-	slow_attr->split_count = 0;
-	slow_attr->flags |= MLX5_ESW_ATTR_FLAG_SLOW_PATH;
-=======
 	memcpy(&slow_attr, flow->esw_attr, sizeof(slow_attr));
 	slow_attr.action = MLX5_FLOW_CONTEXT_ACTION_FWD_DEST;
 	slow_attr.split_count = 0;
 	slow_attr.flags |= MLX5_ESW_ATTR_FLAG_SLOW_PATH;
->>>>>>> 04d5ce62
 
 	rule = mlx5e_tc_offload_fdb_rules(esw, flow, spec, &slow_attr);
 	if (!IS_ERR(rule))
@@ -1229,13 +1218,6 @@
 mlx5e_tc_unoffload_from_slow_path(struct mlx5_eswitch *esw,
 				  struct mlx5e_tc_flow *flow)
 {
-<<<<<<< HEAD
-	memcpy(slow_attr, flow->esw_attr, sizeof(*slow_attr));
-	slow_attr->action = MLX5_FLOW_CONTEXT_ACTION_FWD_DEST;
-	slow_attr->split_count = 0;
-	slow_attr->flags |= MLX5_ESW_ATTR_FLAG_SLOW_PATH;
-	mlx5e_tc_unoffload_fdb_rules(esw, flow, slow_attr);
-=======
 	struct mlx5_esw_flow_attr slow_attr;
 
 	memcpy(&slow_attr, flow->esw_attr, sizeof(slow_attr));
@@ -1243,7 +1225,6 @@
 	slow_attr.split_count = 0;
 	slow_attr.flags |= MLX5_ESW_ATTR_FLAG_SLOW_PATH;
 	mlx5e_tc_unoffload_fdb_rules(esw, flow, &slow_attr);
->>>>>>> 04d5ce62
 	flow_flag_clear(flow, SLOW);
 }
 
@@ -1314,12 +1295,8 @@
 	int out_index;
 
 	if (!mlx5_esw_chains_prios_supported(esw) && attr->prio != 1) {
-<<<<<<< HEAD
-		NL_SET_ERR_MSG(extack, "E-switch priorities unsupported, upgrade FW");
-=======
 		NL_SET_ERR_MSG_MOD(extack,
 				   "E-switch priorities unsupported, upgrade FW");
->>>>>>> 04d5ce62
 		return -EOPNOTSUPP;
 	}
 
@@ -2106,40 +2083,6 @@
 		NL_SET_ERR_MSG_MOD(extack,
 				   "Can't match on the ingress filter port");
 		return -EOPNOTSUPP;
-	}
-
-	return 0;
-}
-
-static int mlx5e_flower_parse_meta(struct net_device *filter_dev,
-				   struct flow_cls_offload *f)
-{
-	struct flow_rule *rule = flow_cls_offload_flow_rule(f);
-	struct netlink_ext_ack *extack = f->common.extack;
-	struct net_device *ingress_dev;
-	struct flow_match_meta match;
-
-	if (!flow_rule_match_key(rule, FLOW_DISSECTOR_KEY_META))
-		return 0;
-
-	flow_rule_match_meta(rule, &match);
-	if (match.mask->ingress_ifindex != 0xFFFFFFFF) {
-		NL_SET_ERR_MSG_MOD(extack, "Unsupported ingress ifindex mask");
-		return -EINVAL;
-	}
-
-	ingress_dev = __dev_get_by_index(dev_net(filter_dev),
-					 match.key->ingress_ifindex);
-	if (!ingress_dev) {
-		NL_SET_ERR_MSG_MOD(extack,
-				   "Can't find the ingress port to match on");
-		return -EINVAL;
-	}
-
-	if (ingress_dev != filter_dev) {
-		NL_SET_ERR_MSG_MOD(extack,
-				   "Can't match on the ingress filter port");
-		return -EINVAL;
 	}
 
 	return 0;
@@ -3767,26 +3710,6 @@
 	return 0;
 }
 
-static bool is_duplicated_output_device(struct net_device *dev,
-					struct net_device *out_dev,
-					int *ifindexes, int if_count,
-					struct netlink_ext_ack *extack)
-{
-	int i;
-
-	for (i = 0; i < if_count; i++) {
-		if (ifindexes[i] == out_dev->ifindex) {
-			NL_SET_ERR_MSG_MOD(extack,
-					   "can't duplicate output to same device");
-			netdev_err(dev, "can't duplicate output to same device: %s\n",
-				   out_dev->name);
-			return true;
-		}
-	}
-
-	return false;
-}
-
 static int parse_tc_fdb_actions(struct mlx5e_priv *priv,
 				struct flow_action *flow_action,
 				struct mlx5e_tc_flow *flow,
@@ -3801,15 +3724,9 @@
 	int ifindexes[MLX5_MAX_FLOW_FWD_VPORTS];
 	bool ft_flow = mlx5e_is_ft_flow(flow);
 	const struct flow_action_entry *act;
-<<<<<<< HEAD
-	int err, i, if_count = 0;
-	bool encap = false;
-	u32 action = 0;
-=======
 	bool encap = false, decap = false;
 	u32 action = attr->action;
 	int err, i, if_count = 0;
->>>>>>> 04d5ce62
 
 	if (!flow_action_has_entries(flow_action))
 		return -EINVAL;
@@ -3997,17 +3914,11 @@
 		case FLOW_ACTION_TUNNEL_DECAP:
 			decap = true;
 			break;
-<<<<<<< HEAD
-		case FLOW_ACTION_GOTO: {
-			u32 dest_chain = act->chain_index;
-			u32 max_chain = mlx5_esw_chains_get_chain_range(esw);
-=======
 		case FLOW_ACTION_GOTO:
 			err = mlx5_validate_goto_chain(esw, flow, act, action,
 						       extack);
 			if (err)
 				return err;
->>>>>>> 04d5ce62
 
 			action |= MLX5_FLOW_CONTEXT_ACTION_COUNT;
 			attr->dest_chain = act->chain_index;
