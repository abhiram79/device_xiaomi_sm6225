// SPDX-License-Identifier: GPL-2.0
// Copyright (c) 2018-19, Linaro Limited

#include <linux/module.h>
#include <linux/of.h>
#include <linux/of_device.h>
#include <linux/platform_device.h>
#include <linux/phy.h>
#include <linux/regulator/consumer.h>
#include <linux/of_gpio.h>
#include <linux/io.h>
#include <linux/iopoll.h>
#include <linux/mii.h>
#include <linux/of_mdio.h>
#include <linux/slab.h>
#include <linux/ipc_logging.h>
#include <linux/poll.h>
#include <linux/debugfs.h>

#include "stmmac.h"
#include "stmmac_platform.h"
#include "dwmac-qcom-ethqos.h"

#include "stmmac_ptp.h"

#define RGMII_IO_MACRO_DEBUG1		0x20
#define EMAC_SYSTEM_LOW_POWER_DEBUG	0x28

/* RGMII_IO_MACRO_CONFIG fields */
#define RGMII_CONFIG_FUNC_CLK_EN		BIT(30)
#define RGMII_CONFIG_POS_NEG_DATA_SEL		BIT(23)
#define RGMII_CONFIG_GPIO_CFG_RX_INT		GENMASK(21, 20)
#define RGMII_CONFIG_GPIO_CFG_TX_INT		GENMASK(19, 17)
#define RGMII_CONFIG_MAX_SPD_PRG_9		GENMASK(16, 8)
#define RGMII_CONFIG_MAX_SPD_PRG_2		GENMASK(7, 6)
#define RGMII_CONFIG_INTF_SEL			GENMASK(5, 4)
#define RGMII_CONFIG_BYPASS_TX_ID_EN		BIT(3)
#define RGMII_CONFIG_LOOPBACK_EN		BIT(2)
#define RGMII_CONFIG_PROG_SWAP			BIT(1)
#define RGMII_CONFIG_DDR_MODE			BIT(0)

/* SDCC_HC_REG_DLL_CONFIG fields */
#define SDCC_DLL_CONFIG_DLL_RST			BIT(30)
#define SDCC_DLL_CONFIG_PDN			BIT(29)
#define SDCC_DLL_CONFIG_MCLK_FREQ		GENMASK(26, 24)
#define SDCC_DLL_CONFIG_CDR_SELEXT		GENMASK(23, 20)
#define SDCC_DLL_CONFIG_CDR_EXT_EN		BIT(19)
#define SDCC_DLL_CONFIG_CK_OUT_EN		BIT(18)
#define SDCC_DLL_CONFIG_CDR_EN			BIT(17)
#define SDCC_DLL_CONFIG_DLL_EN			BIT(16)
#define SDCC_DLL_MCLK_GATING_EN			BIT(5)
#define SDCC_DLL_CDR_FINE_PHASE			GENMASK(3, 2)

/* SDCC_HC_REG_DDR_CONFIG fields */
#define SDCC_DDR_CONFIG_PRG_DLY_EN		BIT(31)
#define SDCC_DDR_CONFIG_EXT_PRG_RCLK_DLY	GENMASK(26, 21)
#define SDCC_DDR_CONFIG_EXT_PRG_RCLK_DLY_CODE	GENMASK(29, 27)
#define SDCC_DDR_CONFIG_EXT_PRG_RCLK_DLY_EN	BIT(30)
#define SDCC_DDR_CONFIG_PRG_RCLK_DLY		GENMASK(8, 0)

/* SDCC_HC_REG_DLL_CONFIG2 fields */
#define SDCC_DLL_CONFIG2_DLL_CLOCK_DIS		BIT(21)
#define SDCC_DLL_CONFIG2_MCLK_FREQ_CALC		GENMASK(17, 10)
#define SDCC_DLL_CONFIG2_DDR_TRAFFIC_INIT_SEL	GENMASK(3, 2)
#define SDCC_DLL_CONFIG2_DDR_TRAFFIC_INIT_SW	BIT(1)
#define SDCC_DLL_CONFIG2_DDR_CAL_EN		BIT(0)

/* SDC4_STATUS bits */
#define SDC4_STATUS_DLL_LOCK			BIT(7)

/* RGMII_IO_MACRO_CONFIG2 fields */
#define RGMII_CONFIG2_RSVD_CONFIG15		GENMASK(31, 17)
#define RGMII_CONFIG2_RGMII_CLK_SEL_CFG		BIT(16)
#define RGMII_CONFIG2_TX_TO_RX_LOOPBACK_EN	BIT(13)
#define RGMII_CONFIG2_CLK_DIVIDE_SEL		BIT(12)
#define RGMII_CONFIG2_RX_PROG_SWAP		BIT(7)
#define RGMII_CONFIG2_DATA_DIVIDE_CLK_SEL	BIT(6)
#define RGMII_CONFIG2_TX_CLK_PHASE_SHIFT_EN	BIT(5)

#define EMAC_I0_EMAC_CORE_HW_VERSION_RGOFFADDR 0x00000070

#define MII_BUSY 0x00000001
#define MII_WRITE 0x00000002

/* GMAC4 defines */
#define MII_GMAC4_GOC_SHIFT		2
#define MII_GMAC4_WRITE			BIT(MII_GMAC4_GOC_SHIFT)
#define MII_GMAC4_READ			(3 << MII_GMAC4_GOC_SHIFT)

#define MII_BUSY 0x00000001
#define MII_WRITE 0x00000002

#define DWC_ETH_QOS_PHY_INTR_STATUS     0x0013

#define LINK_UP 1
#define LINK_DOWN 0

#define LINK_DOWN_STATE 0x800
#define LINK_UP_STATE 0x400

bool phy_intr_en;

static int rgmii_readl(struct qcom_ethqos *ethqos, unsigned int offset)
{
	return readl(ethqos->rgmii_base + offset);
}

static void rgmii_writel(struct qcom_ethqos *ethqos,
			 int value, unsigned int offset)
{
	writel(value, ethqos->rgmii_base + offset);
}

static void rgmii_updatel(struct qcom_ethqos *ethqos,
			  int mask, int val, unsigned int offset)
{
	unsigned int temp;

	temp =  rgmii_readl(ethqos, offset);
	temp = (temp & ~(mask)) | val;
	rgmii_writel(ethqos, temp, offset);
}

static void rgmii_dump(void *priv)
{
	struct qcom_ethqos *ethqos = priv;

	dev_dbg(&ethqos->pdev->dev, "Rgmii register dump\n");
	dev_dbg(&ethqos->pdev->dev, "RGMII_IO_MACRO_CONFIG: %x\n",
		rgmii_readl(ethqos, RGMII_IO_MACRO_CONFIG));
	dev_dbg(&ethqos->pdev->dev, "SDCC_HC_REG_DLL_CONFIG: %x\n",
		rgmii_readl(ethqos, SDCC_HC_REG_DLL_CONFIG));
	dev_dbg(&ethqos->pdev->dev, "SDCC_HC_REG_DDR_CONFIG: %x\n",
		rgmii_readl(ethqos, SDCC_HC_REG_DDR_CONFIG));
	dev_dbg(&ethqos->pdev->dev, "SDCC_HC_REG_DLL_CONFIG2: %x\n",
		rgmii_readl(ethqos, SDCC_HC_REG_DLL_CONFIG2));
	dev_dbg(&ethqos->pdev->dev, "SDC4_STATUS: %x\n",
		rgmii_readl(ethqos, SDC4_STATUS));
	dev_dbg(&ethqos->pdev->dev, "SDCC_USR_CTL: %x\n",
		rgmii_readl(ethqos, SDCC_USR_CTL));
	dev_dbg(&ethqos->pdev->dev, "RGMII_IO_MACRO_CONFIG2: %x\n",
		rgmii_readl(ethqos, RGMII_IO_MACRO_CONFIG2));
	dev_dbg(&ethqos->pdev->dev, "RGMII_IO_MACRO_DEBUG1: %x\n",
		rgmii_readl(ethqos, RGMII_IO_MACRO_DEBUG1));
	dev_dbg(&ethqos->pdev->dev, "EMAC_SYSTEM_LOW_POWER_DEBUG: %x\n",
		rgmii_readl(ethqos, EMAC_SYSTEM_LOW_POWER_DEBUG));
}

/* Clock rates */
#define RGMII_1000_NOM_CLK_FREQ			(250 * 1000 * 1000UL)
#define RGMII_ID_MODE_100_LOW_SVS_CLK_FREQ	 (50 * 1000 * 1000UL)
#define RGMII_ID_MODE_10_LOW_SVS_CLK_FREQ	  (5 * 1000 * 1000UL)

static void
ethqos_update_rgmii_clk(struct qcom_ethqos *ethqos, unsigned int speed)
{
	switch (speed) {
	case SPEED_1000:
		ethqos->rgmii_clk_rate =  RGMII_1000_NOM_CLK_FREQ;
		break;

	case SPEED_100:
		ethqos->rgmii_clk_rate =  RGMII_ID_MODE_100_LOW_SVS_CLK_FREQ;
		break;

	case SPEED_10:
		ethqos->rgmii_clk_rate =  RGMII_ID_MODE_10_LOW_SVS_CLK_FREQ;
		break;
	}

	clk_set_rate(ethqos->rgmii_clk, ethqos->rgmii_clk_rate);
}

static void ethqos_set_func_clk_en(struct qcom_ethqos *ethqos)
{
	rgmii_updatel(ethqos, RGMII_CONFIG_FUNC_CLK_EN,
		      RGMII_CONFIG_FUNC_CLK_EN, RGMII_IO_MACRO_CONFIG);
}

static int ethqos_dll_configure(struct qcom_ethqos *ethqos)
{
	unsigned int val;
	int retry = 1000;

	/* Set CDR_EN */
	rgmii_updatel(ethqos, SDCC_DLL_CONFIG_CDR_EN,
		      SDCC_DLL_CONFIG_CDR_EN, SDCC_HC_REG_DLL_CONFIG);

	/* Set CDR_EXT_EN */
	rgmii_updatel(ethqos, SDCC_DLL_CONFIG_CDR_EXT_EN,
		      SDCC_DLL_CONFIG_CDR_EXT_EN, SDCC_HC_REG_DLL_CONFIG);

	/* Clear CK_OUT_EN */
	rgmii_updatel(ethqos, SDCC_DLL_CONFIG_CK_OUT_EN,
		      0, SDCC_HC_REG_DLL_CONFIG);

	/* Set DLL_EN */
	rgmii_updatel(ethqos, SDCC_DLL_CONFIG_DLL_EN,
		      SDCC_DLL_CONFIG_DLL_EN, SDCC_HC_REG_DLL_CONFIG);

	rgmii_updatel(ethqos, SDCC_DLL_MCLK_GATING_EN,
		      0, SDCC_HC_REG_DLL_CONFIG);

	rgmii_updatel(ethqos, SDCC_DLL_CDR_FINE_PHASE,
		      0, SDCC_HC_REG_DLL_CONFIG);

	/* Wait for CK_OUT_EN clear */
	do {
		val = rgmii_readl(ethqos, SDCC_HC_REG_DLL_CONFIG);
		val &= SDCC_DLL_CONFIG_CK_OUT_EN;
		if (!val)
			break;
		mdelay(1);
		retry--;
	} while (retry > 0);
	if (!retry)
		dev_err(&ethqos->pdev->dev, "Clear CK_OUT_EN timedout\n");

	/* Set CK_OUT_EN */
	rgmii_updatel(ethqos, SDCC_DLL_CONFIG_CK_OUT_EN,
		      SDCC_DLL_CONFIG_CK_OUT_EN, SDCC_HC_REG_DLL_CONFIG);

	/* Wait for CK_OUT_EN set */
	retry = 1000;
	do {
		val = rgmii_readl(ethqos, SDCC_HC_REG_DLL_CONFIG);
		val &= SDCC_DLL_CONFIG_CK_OUT_EN;
		if (val)
			break;
		mdelay(1);
		retry--;
	} while (retry > 0);
	if (!retry)
		dev_err(&ethqos->pdev->dev, "Set CK_OUT_EN timedout\n");

	/* Set DDR_CAL_EN */
	rgmii_updatel(ethqos, SDCC_DLL_CONFIG2_DDR_CAL_EN,
		      SDCC_DLL_CONFIG2_DDR_CAL_EN, SDCC_HC_REG_DLL_CONFIG2);

	rgmii_updatel(ethqos, SDCC_DLL_CONFIG2_DLL_CLOCK_DIS,
		      0, SDCC_HC_REG_DLL_CONFIG2);

	rgmii_updatel(ethqos, SDCC_DLL_CONFIG2_MCLK_FREQ_CALC,
		      0x1A << 10, SDCC_HC_REG_DLL_CONFIG2);

	rgmii_updatel(ethqos, SDCC_DLL_CONFIG2_DDR_TRAFFIC_INIT_SEL,
		      BIT(2), SDCC_HC_REG_DLL_CONFIG2);

	rgmii_updatel(ethqos, SDCC_DLL_CONFIG2_DDR_TRAFFIC_INIT_SW,
		      SDCC_DLL_CONFIG2_DDR_TRAFFIC_INIT_SW,
		      SDCC_HC_REG_DLL_CONFIG2);

	return 0;
}

static int ethqos_rgmii_macro_init(struct qcom_ethqos *ethqos)
{
	/* Disable loopback mode */
	rgmii_updatel(ethqos, RGMII_CONFIG2_TX_TO_RX_LOOPBACK_EN,
		      0, RGMII_IO_MACRO_CONFIG2);

	/* Select RGMII, write 0 to interface select */
	rgmii_updatel(ethqos, RGMII_CONFIG_INTF_SEL,
		      0, RGMII_IO_MACRO_CONFIG);

	switch (ethqos->speed) {
	case SPEED_1000:
		rgmii_updatel(ethqos, RGMII_CONFIG_DDR_MODE,
			      RGMII_CONFIG_DDR_MODE, RGMII_IO_MACRO_CONFIG);
		rgmii_updatel(ethqos, RGMII_CONFIG_BYPASS_TX_ID_EN,
			      0, RGMII_IO_MACRO_CONFIG);
		rgmii_updatel(ethqos, RGMII_CONFIG_POS_NEG_DATA_SEL,
			      RGMII_CONFIG_POS_NEG_DATA_SEL,
			      RGMII_IO_MACRO_CONFIG);
		rgmii_updatel(ethqos, RGMII_CONFIG_PROG_SWAP,
			      RGMII_CONFIG_PROG_SWAP, RGMII_IO_MACRO_CONFIG);
		rgmii_updatel(ethqos, RGMII_CONFIG2_DATA_DIVIDE_CLK_SEL,
			      0, RGMII_IO_MACRO_CONFIG2);
		rgmii_updatel(ethqos, RGMII_CONFIG2_TX_CLK_PHASE_SHIFT_EN,
			      RGMII_CONFIG2_TX_CLK_PHASE_SHIFT_EN,
			      RGMII_IO_MACRO_CONFIG2);
		rgmii_updatel(ethqos, RGMII_CONFIG2_RSVD_CONFIG15,
			      0, RGMII_IO_MACRO_CONFIG2);
		rgmii_updatel(ethqos, RGMII_CONFIG2_RX_PROG_SWAP,
			      RGMII_CONFIG2_RX_PROG_SWAP,
			      RGMII_IO_MACRO_CONFIG2);

		/* Set PRG_RCLK_DLY to 57 for 1.8 ns delay */
		rgmii_updatel(ethqos, SDCC_DDR_CONFIG_PRG_RCLK_DLY,
			      57, SDCC_HC_REG_DDR_CONFIG);
		rgmii_updatel(ethqos, SDCC_DDR_CONFIG_PRG_DLY_EN,
			      SDCC_DDR_CONFIG_PRG_DLY_EN,
			      SDCC_HC_REG_DDR_CONFIG);
		rgmii_updatel(ethqos, RGMII_CONFIG_LOOPBACK_EN,
			      RGMII_CONFIG_LOOPBACK_EN,
			      RGMII_IO_MACRO_CONFIG);
		break;

	case SPEED_100:
		rgmii_updatel(ethqos, RGMII_CONFIG_DDR_MODE,
			      RGMII_CONFIG_DDR_MODE, RGMII_IO_MACRO_CONFIG);
		rgmii_updatel(ethqos, RGMII_CONFIG_BYPASS_TX_ID_EN,
			      RGMII_CONFIG_BYPASS_TX_ID_EN,
			      RGMII_IO_MACRO_CONFIG);
		rgmii_updatel(ethqos, RGMII_CONFIG_POS_NEG_DATA_SEL,
			      0, RGMII_IO_MACRO_CONFIG);
		rgmii_updatel(ethqos, RGMII_CONFIG_PROG_SWAP,
			      0, RGMII_IO_MACRO_CONFIG);
		rgmii_updatel(ethqos, RGMII_CONFIG2_DATA_DIVIDE_CLK_SEL,
			      0, RGMII_IO_MACRO_CONFIG2);
		rgmii_updatel(ethqos, RGMII_CONFIG2_TX_CLK_PHASE_SHIFT_EN,
			      RGMII_CONFIG2_TX_CLK_PHASE_SHIFT_EN,
			      RGMII_IO_MACRO_CONFIG2);
		rgmii_updatel(ethqos, RGMII_CONFIG_MAX_SPD_PRG_2,
			      BIT(6), RGMII_IO_MACRO_CONFIG);
		rgmii_updatel(ethqos, RGMII_CONFIG2_RSVD_CONFIG15,
			      0, RGMII_IO_MACRO_CONFIG2);
		rgmii_updatel(ethqos, RGMII_CONFIG2_RX_PROG_SWAP,
			      0, RGMII_IO_MACRO_CONFIG2);
		/* Write 0x5 to PRG_RCLK_DLY_CODE */
		rgmii_updatel(ethqos, SDCC_DDR_CONFIG_EXT_PRG_RCLK_DLY_CODE,
			      (BIT(29) | BIT(27)), SDCC_HC_REG_DDR_CONFIG);
		rgmii_updatel(ethqos, SDCC_DDR_CONFIG_EXT_PRG_RCLK_DLY,
			      SDCC_DDR_CONFIG_EXT_PRG_RCLK_DLY,
			      SDCC_HC_REG_DDR_CONFIG);
		rgmii_updatel(ethqos, SDCC_DDR_CONFIG_EXT_PRG_RCLK_DLY_EN,
			      SDCC_DDR_CONFIG_EXT_PRG_RCLK_DLY_EN,
			      SDCC_HC_REG_DDR_CONFIG);
		rgmii_updatel(ethqos, RGMII_CONFIG_LOOPBACK_EN,
			      RGMII_CONFIG_LOOPBACK_EN,
			      RGMII_IO_MACRO_CONFIG);
		break;

	case SPEED_10:
		rgmii_updatel(ethqos, RGMII_CONFIG_DDR_MODE,
			      RGMII_CONFIG_DDR_MODE, RGMII_IO_MACRO_CONFIG);
		rgmii_updatel(ethqos, RGMII_CONFIG_BYPASS_TX_ID_EN,
			      RGMII_CONFIG_BYPASS_TX_ID_EN,
			      RGMII_IO_MACRO_CONFIG);
		rgmii_updatel(ethqos, RGMII_CONFIG_POS_NEG_DATA_SEL,
			      0, RGMII_IO_MACRO_CONFIG);
		rgmii_updatel(ethqos, RGMII_CONFIG_PROG_SWAP,
			      0, RGMII_IO_MACRO_CONFIG);
		rgmii_updatel(ethqos, RGMII_CONFIG2_DATA_DIVIDE_CLK_SEL,
			      0, RGMII_IO_MACRO_CONFIG2);
		rgmii_updatel(ethqos,
			      RGMII_CONFIG2_TX_CLK_PHASE_SHIFT_EN,
			      0, RGMII_IO_MACRO_CONFIG2);
		rgmii_updatel(ethqos, RGMII_CONFIG_MAX_SPD_PRG_9,
			      BIT(12) | GENMASK(9, 8),
			      RGMII_IO_MACRO_CONFIG);
		rgmii_updatel(ethqos, RGMII_CONFIG2_RSVD_CONFIG15,
			      0, RGMII_IO_MACRO_CONFIG2);
		rgmii_updatel(ethqos, RGMII_CONFIG2_RX_PROG_SWAP,
			      0, RGMII_IO_MACRO_CONFIG2);
		/* Write 0x5 to PRG_RCLK_DLY_CODE */
		rgmii_updatel(ethqos, SDCC_DDR_CONFIG_EXT_PRG_RCLK_DLY_CODE,
			      (BIT(29) | BIT(27)), SDCC_HC_REG_DDR_CONFIG);
		rgmii_updatel(ethqos, SDCC_DDR_CONFIG_EXT_PRG_RCLK_DLY,
			      SDCC_DDR_CONFIG_EXT_PRG_RCLK_DLY,
			      SDCC_HC_REG_DDR_CONFIG);
		rgmii_updatel(ethqos, SDCC_DDR_CONFIG_EXT_PRG_RCLK_DLY_EN,
			      SDCC_DDR_CONFIG_EXT_PRG_RCLK_DLY_EN,
			      SDCC_HC_REG_DDR_CONFIG);
		rgmii_updatel(ethqos, RGMII_CONFIG_LOOPBACK_EN,
			      RGMII_CONFIG_LOOPBACK_EN,
			      RGMII_IO_MACRO_CONFIG);
		break;
	default:
		dev_err(&ethqos->pdev->dev,
			"Invalid speed %d\n", ethqos->speed);
		return -EINVAL;
	}

	return 0;
}

static int ethqos_configure(struct qcom_ethqos *ethqos)
{
	volatile unsigned int dll_lock;
	unsigned int i, retry = 1000;

	/* Reset to POR values and enable clk */
	for (i = 0; i < ethqos->num_por; i++)
		rgmii_writel(ethqos, ethqos->por[i].value,
			     ethqos->por[i].offset);
	ethqos_set_func_clk_en(ethqos);

	/* Initialize the DLL first */

	/* Set DLL_RST */
	rgmii_updatel(ethqos, SDCC_DLL_CONFIG_DLL_RST,
		      SDCC_DLL_CONFIG_DLL_RST, SDCC_HC_REG_DLL_CONFIG);

	/* Set PDN */
	rgmii_updatel(ethqos, SDCC_DLL_CONFIG_PDN,
		      SDCC_DLL_CONFIG_PDN, SDCC_HC_REG_DLL_CONFIG);

	/* Clear DLL_RST */
	rgmii_updatel(ethqos, SDCC_DLL_CONFIG_DLL_RST, 0,
		      SDCC_HC_REG_DLL_CONFIG);

	/* Clear PDN */
	rgmii_updatel(ethqos, SDCC_DLL_CONFIG_PDN, 0,
		      SDCC_HC_REG_DLL_CONFIG);

	if (ethqos->speed != SPEED_100 && ethqos->speed != SPEED_10) {
		/* Set DLL_EN */
		rgmii_updatel(ethqos, SDCC_DLL_CONFIG_DLL_EN,
			      SDCC_DLL_CONFIG_DLL_EN, SDCC_HC_REG_DLL_CONFIG);

		/* Set CK_OUT_EN */
		rgmii_updatel(ethqos, SDCC_DLL_CONFIG_CK_OUT_EN,
			      SDCC_DLL_CONFIG_CK_OUT_EN,
			      SDCC_HC_REG_DLL_CONFIG);

		/* Set USR_CTL bit 26 with mask of 3 bits */
		rgmii_updatel(ethqos, GENMASK(26, 24), BIT(26), SDCC_USR_CTL);

		/* wait for DLL LOCK */
		do {
			mdelay(1);
			dll_lock = rgmii_readl(ethqos, SDC4_STATUS);
			if (dll_lock & SDC4_STATUS_DLL_LOCK)
				break;
			retry--;
		} while (retry > 0);
		if (!retry)
			dev_err(&ethqos->pdev->dev,
				"Timeout while waiting for DLL lock\n");
	}

	if (ethqos->speed == SPEED_1000)
		ethqos_dll_configure(ethqos);

	ethqos_rgmii_macro_init(ethqos);

	return 0;
}

static void ethqos_fix_mac_speed(void *priv, unsigned int speed)
{
	struct qcom_ethqos *ethqos = priv;

	ethqos->speed = speed;
	ethqos_update_rgmii_clk(ethqos, speed);
	ethqos_configure(ethqos);
}

static int ethqos_mdio_read(struct stmmac_priv  *priv, int phyaddr, int phyreg)
{
	unsigned int mii_address = priv->hw->mii.addr;
	unsigned int mii_data = priv->hw->mii.data;
	u32 v;
	int data;
	u32 value = MII_BUSY;

	value |= (phyaddr << priv->hw->mii.addr_shift)
		& priv->hw->mii.addr_mask;
	value |= (phyreg << priv->hw->mii.reg_shift) & priv->hw->mii.reg_mask;
	value |= (priv->clk_csr << priv->hw->mii.clk_csr_shift)
		& priv->hw->mii.clk_csr_mask;
	if (priv->plat->has_gmac4)
		value |= MII_GMAC4_READ;

	if (readl_poll_timeout(priv->ioaddr + mii_address, v, !(v & MII_BUSY),
			       100, 10000))
		return -EBUSY;

	writel_relaxed(value, priv->ioaddr + mii_address);

	if (readl_poll_timeout(priv->ioaddr + mii_address, v, !(v & MII_BUSY),
			       100, 10000))
		return -EBUSY;

	/* Read the data from the MII data register */
	data = (int)readl_relaxed(priv->ioaddr + mii_data);

	return data;
}

static int ethqos_phy_intr_config(struct qcom_ethqos *ethqos)
{
	int ret = 0;

	ethqos->phy_intr = platform_get_irq_byname(ethqos->pdev, "phy-intr");

	if (ethqos->phy_intr < 0) {
		if (ethqos->phy_intr != -EPROBE_DEFER) {
			dev_err(&ethqos->pdev->dev,
				"PHY IRQ configuration information not found\n");
		}
		ret = 1;
	}

	return ret;
}

static void ethqos_handle_phy_interrupt(struct qcom_ethqos *ethqos)
{
	int phy_intr_status = 0;
	struct platform_device *pdev = ethqos->pdev;

	struct net_device *dev = platform_get_drvdata(pdev);
	struct stmmac_priv *priv = netdev_priv(dev);

	phy_intr_status = ethqos_mdio_read(priv, priv->plat->phy_addr,
					   DWC_ETH_QOS_PHY_INTR_STATUS);

	if (phy_intr_status & LINK_UP_STATE)
		phylink_mac_change(priv->phylink, LINK_UP);
	else if (phy_intr_status & LINK_DOWN_STATE)
		phylink_mac_change(priv->phylink, LINK_DOWN);
}

static void ethqos_defer_phy_isr_work(struct work_struct *work)
{
	struct qcom_ethqos *ethqos =
		container_of(work, struct qcom_ethqos, emac_phy_work);

	ethqos_handle_phy_interrupt(ethqos);
}

static irqreturn_t ETHQOS_PHY_ISR(int irq, void *dev_data)
{
	struct qcom_ethqos *ethqos = (struct qcom_ethqos *)dev_data;

	queue_work(system_wq, &ethqos->emac_phy_work);
}

static int ethqos_phy_intr_enable(struct qcom_ethqos *ethqos)
{
	int ret = 0;
	struct net_device *dev = platform_get_drvdata(ethqos->pdev);

	INIT_WORK(&ethqos->emac_phy_work, ethqos_defer_phy_isr_work);
	ret = request_irq(ethqos->phy_intr, ETHQOS_PHY_ISR,
			  IRQF_SHARED, "stmmac", ethqos);
	if (ret) {
		ETHQOSERR("Unable to register PHY IRQ %d\n",
			  ethqos->phy_intr);
		return ret;
	}
	phy_intr_en = true;
	return ret;
}

static int qcom_ethqos_probe(struct platform_device *pdev)
{
	struct device_node *np = pdev->dev.of_node;
	struct plat_stmmacenet_data *plat_dat;
	struct stmmac_resources stmmac_res;
	const struct ethqos_emac_driver_data *data;
	struct qcom_ethqos *ethqos;
	int ret;

	ret = stmmac_get_platform_resources(pdev, &stmmac_res);
	if (ret)
		return ret;

	plat_dat = stmmac_probe_config_dt(pdev, stmmac_res.mac);
	ethqos = devm_kzalloc(&pdev->dev, sizeof(*ethqos), GFP_KERNEL);
	if (!ethqos) {
		ret = -ENOMEM;
		goto err_mem;
	}
	ethqos->pdev = pdev;

	ethqos_init_reqgulators(ethqos);

	ethqos_init_gpio(ethqos);

	if (IS_ERR(plat_dat)) {
		dev_err(&pdev->dev, "dt configuration failed\n");
		return PTR_ERR(plat_dat);
	}

	if (IS_ERR(ethqos->rgmii_base)) {
		ret = PTR_ERR(ethqos->rgmii_base);
		goto err_mem;
	}

	data = of_device_get_match_data(&pdev->dev);
	ethqos->por = data->por;
	ethqos->num_por = data->num_por;

	ethqos->rgmii_clk = devm_clk_get(&pdev->dev, "rgmii");
	if (IS_ERR(ethqos->rgmii_clk)) {
		ret = PTR_ERR(ethqos->rgmii_clk);
		goto err_mem;
	}

	ret = clk_prepare_enable(ethqos->rgmii_clk);
	if (ret)
		goto err_mem;

	ethqos->speed = SPEED_1000;
	ethqos_update_rgmii_clk(ethqos, SPEED_1000);
	ethqos_set_func_clk_en(ethqos);

	plat_dat->bsp_priv = ethqos;
	plat_dat->fix_mac_speed = ethqos_fix_mac_speed;
	plat_dat->dump_debug_regs = rgmii_dump;
	plat_dat->has_gmac4 = 1;
	plat_dat->pmt = 1;
	plat_dat->tso_en = of_property_read_bool(np, "snps,tso");

	ret = stmmac_dvr_probe(&pdev->dev, plat_dat, &stmmac_res);
	if (ret)
		goto err_clk;

<<<<<<< HEAD
	ethqos->emac_ver = rgmii_readl(ethqos,
				       EMAC_I0_EMAC_CORE_HW_VERSION_RGOFFADDR);

	if (!ethqos_phy_intr_config(ethqos))
		ethqos_phy_intr_enable(ethqos);
	else
		ETHQOSERR("Phy interrupt configuration failed");
	rgmii_dump(ethqos);
=======
>>>>>>> d3a142c3
	return ret;

err_clk:
	clk_disable_unprepare(ethqos->rgmii_clk);

err_mem:
	stmmac_remove_config_dt(pdev, plat_dat);

	return ret;
}

static int qcom_ethqos_remove(struct platform_device *pdev)
{
	struct qcom_ethqos *ethqos;
	int ret;

	ethqos = get_stmmac_bsp_priv(&pdev->dev);
	if (!ethqos)
		return -ENODEV;

	ret = stmmac_pltfr_remove(pdev);
	clk_disable_unprepare(ethqos->rgmii_clk);

	if (phy_intr_en)
		free_irq(ethqos->phy_intr, ethqos);
	ethqos_disable_regulators(ethqos);

	return ret;
}

static const struct of_device_id qcom_ethqos_match[] = {
};
MODULE_DEVICE_TABLE(of, qcom_ethqos_match);

static struct platform_driver qcom_ethqos_driver = {
	.probe  = qcom_ethqos_probe,
	.remove = qcom_ethqos_remove,
	.driver = {
		.name           = "qcom-ethqos",
		.pm		= &stmmac_pltfr_pm_ops,
		.of_match_table = of_match_ptr(qcom_ethqos_match),
	},
};
module_platform_driver(qcom_ethqos_driver);

MODULE_DESCRIPTION("Qualcomm ETHQOS driver");
MODULE_LICENSE("GPL v2");<|MERGE_RESOLUTION|>--- conflicted
+++ resolved
@@ -609,7 +609,6 @@
 	if (ret)
 		goto err_clk;
 
-<<<<<<< HEAD
 	ethqos->emac_ver = rgmii_readl(ethqos,
 				       EMAC_I0_EMAC_CORE_HW_VERSION_RGOFFADDR);
 
@@ -617,9 +616,6 @@
 		ethqos_phy_intr_enable(ethqos);
 	else
 		ETHQOSERR("Phy interrupt configuration failed");
-	rgmii_dump(ethqos);
-=======
->>>>>>> d3a142c3
 	return ret;
 
 err_clk:
