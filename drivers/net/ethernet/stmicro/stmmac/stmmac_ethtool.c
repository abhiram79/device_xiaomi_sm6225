--- conflicted
+++ resolved
@@ -831,18 +831,15 @@
 		pr_info("stmmac: wakeup enable\n");
 		device_set_wakeup_capable(priv->device, 1);
 		device_set_wakeup_enable(priv->device, 1);
-<<<<<<< HEAD
 		enable_irq_wake(priv->wol_irq);
 		if (wol->wolopts == 0)
 			priv->en_wol = false;
 		else
 			priv->en_wol = true;
-=======
 		/* Avoid unbalanced enable_irq_wake calls */
 		if (priv->wol_irq_disabled)
 			enable_irq_wake(priv->wol_irq);
 		priv->wol_irq_disabled = false;
->>>>>>> 0436bb83
 	} else {
 		device_set_wakeup_enable(priv->device, 0);
 		/* Avoid unbalanced disable_irq_wake calls */
