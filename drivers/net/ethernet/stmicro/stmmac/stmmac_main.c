// SPDX-License-Identifier: GPL-2.0-only
/*******************************************************************************
  This is the driver for the ST MAC 10/100/1000 on-chip Ethernet controllers.
  ST Ethernet IPs are built around a Synopsys IP Core.

	Copyright(C) 2007-2011 STMicroelectronics Ltd


  Author: Giuseppe Cavallaro <peppe.cavallaro@st.com>

  Documentation available at:
	http://www.stlinux.com
  Support available at:
	https://bugzilla.stlinux.com/
*******************************************************************************/

#include <linux/clk.h>
#include <linux/kernel.h>
#include <linux/interrupt.h>
#include <linux/ip.h>
#include <linux/tcp.h>
#include <linux/skbuff.h>
#include <linux/ethtool.h>
#include <linux/if_ether.h>
#include <linux/crc32.h>
#include <linux/mii.h>
#include <linux/if.h>
#include <linux/if_vlan.h>
#include <linux/dma-mapping.h>
#include <linux/slab.h>
#include <linux/pm_runtime.h>
#include <linux/prefetch.h>
#include <linux/pinctrl/consumer.h>
#ifdef CONFIG_DEBUG_FS
#include <linux/debugfs.h>
#include <linux/seq_file.h>
#endif /* CONFIG_DEBUG_FS */
#include <linux/net_tstamp.h>
#include <linux/phylink.h>
#include <linux/udp.h>
#include <linux/bpf_trace.h>
#include <net/pkt_cls.h>
#include <net/xdp_sock_drv.h>
#include "stmmac_ptp.h"
#include "stmmac.h"
#include "stmmac_xdp.h"
#include <linux/reset.h>
#include <linux/of_mdio.h>
#include "dwmac1000.h"
#include "dwxgmac2.h"
#include "hwif.h"

/* As long as the interface is active, we keep the timestamping counter enabled
 * with fine resolution and binary rollover. This avoid non-monotonic behavior
 * (clock jumps) when changing timestamping settings at runtime.
 */
#define STMMAC_HWTS_ACTIVE	(PTP_TCR_TSENA | PTP_TCR_TSCFUPDT | \
				 PTP_TCR_TSCTRLSSR)

#define	STMMAC_ALIGN(x)		ALIGN(ALIGN(x, SMP_CACHE_BYTES), 16)
#define	TSO_MAX_BUFF_SIZE	(SZ_16K - 1)

/* Module parameters */
#define TX_TIMEO	5000
static int watchdog = TX_TIMEO;
module_param(watchdog, int, 0644);
MODULE_PARM_DESC(watchdog, "Transmit timeout in milliseconds (default 5s)");

static int debug = -1;
module_param(debug, int, 0644);
MODULE_PARM_DESC(debug, "Message Level (-1: default, 0: no output, 16: all)");

static int phyaddr = -1;
module_param(phyaddr, int, 0444);
MODULE_PARM_DESC(phyaddr, "Physical device address");

#define STMMAC_TX_THRESH(x)	((x)->dma_tx_size / 4)
#define STMMAC_RX_THRESH(x)	((x)->dma_rx_size / 4)

/* Limit to make sure XDP TX and slow path can coexist */
#define STMMAC_XSK_TX_BUDGET_MAX	256
#define STMMAC_TX_XSK_AVAIL		16
#define STMMAC_RX_FILL_BATCH		16

#define STMMAC_XDP_PASS		0
#define STMMAC_XDP_CONSUMED	BIT(0)
#define STMMAC_XDP_TX		BIT(1)
#define STMMAC_XDP_REDIRECT	BIT(2)

static int flow_ctrl = FLOW_AUTO;
module_param(flow_ctrl, int, 0644);
MODULE_PARM_DESC(flow_ctrl, "Flow control ability [on/off]");

static int pause = PAUSE_TIME;
module_param(pause, int, 0644);
MODULE_PARM_DESC(pause, "Flow Control Pause Time");

#define TC_DEFAULT 64
static int tc = TC_DEFAULT;
module_param(tc, int, 0644);
MODULE_PARM_DESC(tc, "DMA threshold control value");

#define	DEFAULT_BUFSIZE	1536
static int buf_sz = DEFAULT_BUFSIZE;
module_param(buf_sz, int, 0644);
MODULE_PARM_DESC(buf_sz, "DMA buffer size");

#define	STMMAC_RX_COPYBREAK	256

static const u32 default_msg_level = (NETIF_MSG_DRV | NETIF_MSG_PROBE |
				      NETIF_MSG_LINK | NETIF_MSG_IFUP |
				      NETIF_MSG_IFDOWN | NETIF_MSG_TIMER);

#define STMMAC_DEFAULT_LPI_TIMER	1000
static int eee_timer = STMMAC_DEFAULT_LPI_TIMER;
module_param(eee_timer, int, 0644);
MODULE_PARM_DESC(eee_timer, "LPI tx expiration time in msec");
#define STMMAC_LPI_T(x) (jiffies + usecs_to_jiffies(x))

#define DWC_ETH_QOS_MICREL_PHY_CTL 0x1f
#define DWC_ETH_QOS_MICREL_INTR_LEVEL 0x4000
#define PHY_ID_KSZ9031		0x00221620
#define MICREL_PHY_ID PHY_ID_KSZ9031

/* By default the driver will use the ring mode to manage tx and rx descriptors,
 * but allow user to force to use the chain instead of the ring
 */
static unsigned int chain_mode;
module_param(chain_mode, int, 0444);
MODULE_PARM_DESC(chain_mode, "To use chain instead of ring mode");

static irqreturn_t stmmac_interrupt(int irq, void *dev_id);
/* For MSI interrupts handling */
static irqreturn_t stmmac_mac_interrupt(int irq, void *dev_id);
static irqreturn_t stmmac_safety_interrupt(int irq, void *dev_id);
static irqreturn_t stmmac_msi_intr_tx(int irq, void *data);
static irqreturn_t stmmac_msi_intr_rx(int irq, void *data);
static void stmmac_tx_timer_arm(struct stmmac_priv *priv, u32 queue);
static void stmmac_flush_tx_descriptors(struct stmmac_priv *priv, int queue);

#ifdef CONFIG_DEBUG_FS
static const struct net_device_ops stmmac_netdev_ops;
static void stmmac_init_fs(struct net_device *dev);
static void stmmac_exit_fs(struct net_device *dev);
#endif

#define STMMAC_COAL_TIMER(x) (ns_to_ktime((x) * NSEC_PER_USEC))

int stmmac_bus_clks_config(struct stmmac_priv *priv, bool enabled)
{
	int ret = 0;

	if (enabled) {
		ret = clk_prepare_enable(priv->plat->stmmac_clk);
		if (ret)
			return ret;
		ret = clk_prepare_enable(priv->plat->pclk);
		if (ret) {
			clk_disable_unprepare(priv->plat->stmmac_clk);
			return ret;
		}
		if (priv->plat->clks_config) {
			ret = priv->plat->clks_config(priv->plat->bsp_priv, enabled);
			if (ret) {
				clk_disable_unprepare(priv->plat->stmmac_clk);
				clk_disable_unprepare(priv->plat->pclk);
				return ret;
			}
		}
	} else {
		clk_disable_unprepare(priv->plat->stmmac_clk);
		clk_disable_unprepare(priv->plat->pclk);
		if (priv->plat->clks_config)
			priv->plat->clks_config(priv->plat->bsp_priv, enabled);
	}

	return ret;
}
EXPORT_SYMBOL_GPL(stmmac_bus_clks_config);

static void stmmac_set_speed100(struct phy_device *phydev);

/**
 * stmmac_verify_args - verify the driver parameters.
 * Description: it checks the driver parameters and set a default in case of
 * errors.
 */
static void stmmac_verify_args(void)
{
	if (unlikely(watchdog < 0))
		watchdog = TX_TIMEO;
	if (unlikely((buf_sz < DEFAULT_BUFSIZE) || (buf_sz > BUF_SIZE_16KiB)))
		buf_sz = DEFAULT_BUFSIZE;
	if (unlikely(flow_ctrl > 1))
		flow_ctrl = FLOW_AUTO;
	else if (likely(flow_ctrl < 0))
		flow_ctrl = FLOW_OFF;
	if (unlikely((pause < 0) || (pause > 0xffff)))
		pause = PAUSE_TIME;
	if (eee_timer < 0)
		eee_timer = STMMAC_DEFAULT_LPI_TIMER;
}

static void __stmmac_disable_all_queues(struct stmmac_priv *priv)
{
	u32 rx_queues_cnt = priv->plat->rx_queues_to_use;
	u32 tx_queues_cnt = priv->plat->tx_queues_to_use;
	u32 maxq = max(rx_queues_cnt, tx_queues_cnt);
	u32 queue;

	for (queue = 0; queue < maxq; queue++) {
		struct stmmac_channel *ch = &priv->channel[queue];

		if (stmmac_xdp_is_enabled(priv) &&
		    test_bit(queue, priv->af_xdp_zc_qps)) {
			napi_disable(&ch->rxtx_napi);
			continue;
		}

		if (queue < rx_queues_cnt)
			napi_disable(&ch->rx_napi);
		if (queue < tx_queues_cnt)
			napi_disable(&ch->tx_napi);
	}
}

/**
 * stmmac_disable_all_queues - Disable all queues
 * @priv: driver private structure
 */
static void stmmac_disable_all_queues(struct stmmac_priv *priv)
{
	u32 rx_queues_cnt = priv->plat->rx_queues_to_use;
	struct stmmac_rx_queue *rx_q;
	u32 queue;

	/* synchronize_rcu() needed for pending XDP buffers to drain */
	for (queue = 0; queue < rx_queues_cnt; queue++) {
		rx_q = &priv->rx_queue[queue];
		if (rx_q->xsk_pool) {
			synchronize_rcu();
			break;
		}
	}

	__stmmac_disable_all_queues(priv);
}

/**
 * stmmac_enable_all_queues - Enable all queues
 * @priv: driver private structure
 */
static void stmmac_enable_all_queues(struct stmmac_priv *priv)
{
	u32 rx_queues_cnt = priv->plat->rx_queues_to_use;
	u32 tx_queues_cnt = priv->plat->tx_queues_to_use;
	u32 maxq = max(rx_queues_cnt, tx_queues_cnt);
	u32 queue;

	for (queue = 0; queue < maxq; queue++) {
		struct stmmac_channel *ch = &priv->channel[queue];

		if (stmmac_xdp_is_enabled(priv) &&
		    test_bit(queue, priv->af_xdp_zc_qps)) {
			napi_enable(&ch->rxtx_napi);
			continue;
		}

		if (queue < rx_queues_cnt)
			napi_enable(&ch->rx_napi);
		if (queue < tx_queues_cnt)
			napi_enable(&ch->tx_napi);
	}
}

static void stmmac_service_event_schedule(struct stmmac_priv *priv)
{
	if (!test_bit(STMMAC_DOWN, &priv->state) &&
	    !test_and_set_bit(STMMAC_SERVICE_SCHED, &priv->state))
		queue_work(priv->wq, &priv->service_task);
}

static void stmmac_global_err(struct stmmac_priv *priv)
{
	netif_carrier_off(priv->dev);
	set_bit(STMMAC_RESET_REQUESTED, &priv->state);
	stmmac_service_event_schedule(priv);
}

/**
 * stmmac_clk_csr_set - dynamically set the MDC clock
 * @priv: driver private structure
 * Description: this is to dynamically set the MDC clock according to the csr
 * clock input.
 * Note:
 *	If a specific clk_csr value is passed from the platform
 *	this means that the CSR Clock Range selection cannot be
 *	changed at run-time and it is fixed (as reported in the driver
 *	documentation). Viceversa the driver will try to set the MDC
 *	clock dynamically according to the actual clock input.
 */
static void stmmac_clk_csr_set(struct stmmac_priv *priv)
{
	u32 clk_rate;

	clk_rate = clk_get_rate(priv->plat->stmmac_clk);

	/* Platform provided default clk_csr would be assumed valid
	 * for all other cases except for the below mentioned ones.
	 * For values higher than the IEEE 802.3 specified frequency
	 * we can not estimate the proper divider as it is not known
	 * the frequency of clk_csr_i. So we do not change the default
	 * divider.
	 */
	if (!(priv->clk_csr & MAC_CSR_H_FRQ_MASK)) {
		if (clk_rate < CSR_F_35M)
			priv->clk_csr = STMMAC_CSR_20_35M;
		else if ((clk_rate >= CSR_F_35M) && (clk_rate < CSR_F_60M))
			priv->clk_csr = STMMAC_CSR_35_60M;
		else if ((clk_rate >= CSR_F_60M) && (clk_rate < CSR_F_100M))
			priv->clk_csr = STMMAC_CSR_60_100M;
		else if ((clk_rate >= CSR_F_100M) && (clk_rate < CSR_F_150M))
			priv->clk_csr = STMMAC_CSR_100_150M;
		else if ((clk_rate >= CSR_F_150M) && (clk_rate < CSR_F_250M))
			priv->clk_csr = STMMAC_CSR_150_250M;
		else if ((clk_rate >= CSR_F_250M) && (clk_rate <= CSR_F_300M))
			priv->clk_csr = STMMAC_CSR_250_300M;
	}

	if (priv->plat->has_sun8i) {
		if (clk_rate > 160000000)
			priv->clk_csr = 0x03;
		else if (clk_rate > 80000000)
			priv->clk_csr = 0x02;
		else if (clk_rate > 40000000)
			priv->clk_csr = 0x01;
		else
			priv->clk_csr = 0;
	}

	if (priv->plat->has_xgmac) {
		if (clk_rate > 400000000)
			priv->clk_csr = 0x5;
		else if (clk_rate > 350000000)
			priv->clk_csr = 0x4;
		else if (clk_rate > 300000000)
			priv->clk_csr = 0x3;
		else if (clk_rate > 250000000)
			priv->clk_csr = 0x2;
		else if (clk_rate > 150000000)
			priv->clk_csr = 0x1;
		else
			priv->clk_csr = 0x0;
	}
}

static void print_pkt(unsigned char *buf, int len)
{
	pr_debug("len = %d byte, buf addr: 0x%p\n", len, buf);
	print_hex_dump_bytes("", DUMP_PREFIX_OFFSET, buf, len);
}

static inline u32 stmmac_tx_avail(struct stmmac_priv *priv, u32 queue)
{
	struct stmmac_tx_queue *tx_q = &priv->tx_queue[queue];
	u32 avail;

	if (tx_q->dirty_tx > tx_q->cur_tx)
		avail = tx_q->dirty_tx - tx_q->cur_tx - 1;
	else
		avail = priv->dma_tx_size - tx_q->cur_tx + tx_q->dirty_tx - 1;

	return avail;
}

/**
 * stmmac_rx_dirty - Get RX queue dirty
 * @priv: driver private structure
 * @queue: RX queue index
 */
static inline u32 stmmac_rx_dirty(struct stmmac_priv *priv, u32 queue)
{
	struct stmmac_rx_queue *rx_q = &priv->rx_queue[queue];
	u32 dirty;

	if (rx_q->dirty_rx <= rx_q->cur_rx)
		dirty = rx_q->cur_rx - rx_q->dirty_rx;
	else
		dirty = priv->dma_rx_size - rx_q->dirty_rx + rx_q->cur_rx;

	return dirty;
}

static void stmmac_lpi_entry_timer_config(struct stmmac_priv *priv, bool en)
{
	int tx_lpi_timer;

	/* Clear/set the SW EEE timer flag based on LPI ET enablement */
	priv->eee_sw_timer_en = en ? 0 : 1;
	tx_lpi_timer  = en ? priv->tx_lpi_timer : 0;
	stmmac_set_eee_lpi_timer(priv, priv->hw, tx_lpi_timer);
}

/**
 * stmmac_hw_fix_mac_speed - callback for speed selection
 * @priv: driver private structure
 * Description: on some platforms (e.g. ST), some HW system configuration
 * registers have to be set according to the link speed negotiated.
 */
static inline void stmmac_hw_fix_mac_speed(struct stmmac_priv *priv)
{
	if (likely(priv->plat->fix_mac_speed)) {
		if (priv->plat->mac2mac_en) {
			priv->plat->fix_mac_speed(priv->plat->bsp_priv,
					priv->speed);
			return;
		}
		if (priv->phydev->link)
			priv->plat->fix_mac_speed(priv->plat->bsp_priv,
						  priv->speed);
		else
			priv->plat->fix_mac_speed(priv->plat->bsp_priv,
						  SPEED_10);
	}
}

/**
 * stmmac_enable_eee_mode - check and enter in LPI mode
 * @priv: driver private structure
 * Description: this function is to verify and enter in LPI mode in case of
 * EEE.
 */
static int stmmac_enable_eee_mode(struct stmmac_priv *priv)
{
	u32 tx_cnt = priv->plat->tx_queues_to_use;
	u32 queue;

	/* check if all TX queues have the work finished */
	for (queue = 0; queue < tx_cnt; queue++) {
		struct stmmac_tx_queue *tx_q = &priv->tx_queue[queue];

		if (tx_q->dirty_tx != tx_q->cur_tx)
			return -EBUSY; /* still unfinished work */
	}

	/* Check and enter in LPI mode */
	if (!priv->tx_path_in_lpi_mode)
		stmmac_set_eee_mode(priv, priv->hw,
				priv->plat->en_tx_lpi_clockgating);
	return 0;
}

/**
 * stmmac_disable_eee_mode - disable and exit from LPI mode
 * @priv: driver private structure
 * Description: this function is to exit and disable EEE in case of
 * LPI state is true. This is called by the xmit.
 */
void stmmac_disable_eee_mode(struct stmmac_priv *priv)
{
	if (!priv->eee_sw_timer_en) {
		stmmac_lpi_entry_timer_config(priv, 0);
		return;
	}

	stmmac_reset_eee_mode(priv, priv->hw);
	del_timer_sync(&priv->eee_ctrl_timer);
	priv->tx_path_in_lpi_mode = false;
}

/**
 * stmmac_eee_ctrl_timer - EEE TX SW timer.
 * @t:  timer_list struct containing private info
 * Description:
 *  if there is no data transfer and if we are not in LPI state,
 *  then MAC Transmitter can be moved to LPI state.
 */
static void stmmac_eee_ctrl_timer(struct timer_list *t)
{
	struct stmmac_priv *priv = from_timer(priv, t, eee_ctrl_timer);

	if (stmmac_enable_eee_mode(priv))
		mod_timer(&priv->eee_ctrl_timer, STMMAC_LPI_T(priv->tx_lpi_timer));
}

/**
 * stmmac_eee_init - init EEE
 * @priv: driver private structure
 * Description:
 *  if the GMAC supports the EEE (from the HW cap reg) and the phy device
 *  can also manage EEE, this function enable the LPI state and start related
 *  timer.
 */
bool stmmac_eee_init(struct stmmac_priv *priv)
{
	int eee_tw_timer = priv->eee_tw_timer;

	/* Using PCS we cannot dial with the phy registers at this stage
	 * so we do not support extra feature like EEE.
	 */
	if (priv->hw->pcs == STMMAC_PCS_TBI ||
	    priv->hw->pcs == STMMAC_PCS_RTBI)
		return false;

	/* Check if MAC core supports the EEE feature. */
	if (!priv->dma_cap.eee)
		return false;

	mutex_lock(&priv->lock);

	/* Check if it needs to be deactivated */
	if (!priv->eee_active) {
		if (priv->eee_enabled) {
			netdev_dbg(priv->dev, "disable EEE\n");
			stmmac_lpi_entry_timer_config(priv, 0);
			del_timer_sync(&priv->eee_ctrl_timer);
			stmmac_set_eee_timer(priv, priv->hw, 0, eee_tw_timer);
			if (priv->hw->xpcs)
				xpcs_config_eee(priv->hw->xpcs,
						priv->plat->mult_fact_100ns,
						false);
		}
		mutex_unlock(&priv->lock);
		return false;
	}

	if (priv->eee_active && !priv->eee_enabled) {
		timer_setup(&priv->eee_ctrl_timer, stmmac_eee_ctrl_timer, 0);
		stmmac_set_eee_timer(priv, priv->hw, STMMAC_DEFAULT_LIT_LS,
				     eee_tw_timer);
		if (priv->hw->xpcs)
			xpcs_config_eee(priv->hw->xpcs,
					priv->plat->mult_fact_100ns,
					true);
	}

	if (priv->plat->has_gmac4 && priv->tx_lpi_timer <= STMMAC_ET_MAX) {
		del_timer_sync(&priv->eee_ctrl_timer);
		priv->tx_path_in_lpi_mode = false;
		stmmac_lpi_entry_timer_config(priv, 1);
	} else {
		stmmac_lpi_entry_timer_config(priv, 0);
		mod_timer(&priv->eee_ctrl_timer,
			  STMMAC_LPI_T(priv->tx_lpi_timer));
	}

	mutex_unlock(&priv->lock);
	netdev_dbg(priv->dev, "Energy-Efficient Ethernet initialized\n");
	return true;
}

static inline u32 stmmac_cdc_adjust(struct stmmac_priv *priv)
{
	/* Correct the clk domain crossing(CDC) error */
	if (priv->plat->has_gmac4 && priv->plat->clk_ptp_rate)
		return (2 * NSEC_PER_SEC) / priv->plat->clk_ptp_rate;
	return 0;
}

/* stmmac_get_tx_hwtstamp - get HW TX timestamps
 * @priv: driver private structure
 * @p : descriptor pointer
 * @skb : the socket buffer
 * Description :
 * This function will read timestamp from the descriptor & pass it to stack.
 * and also perform some sanity checks.
 */
static void stmmac_get_tx_hwtstamp(struct stmmac_priv *priv,
				   struct dma_desc *p, struct sk_buff *skb)
{
	struct skb_shared_hwtstamps shhwtstamp;
	bool found = false;
	u64 ns = 0;

	if (!priv->hwts_tx_en)
		return;

	/* exit if skb doesn't support hw tstamp */
	if (likely(!skb || !(skb_shinfo(skb)->tx_flags & SKBTX_IN_PROGRESS)))
		return;

	/* check tx tstamp status */
	if (stmmac_get_tx_timestamp_status(priv, p)) {
		stmmac_get_timestamp(priv, p, priv->adv_ts, &ns);
		found = true;
	} else if (!stmmac_get_mac_tx_timestamp(priv, priv->hw, &ns)) {
		found = true;
	}

	if (found) {
		ns -= stmmac_cdc_adjust(priv);

		memset(&shhwtstamp, 0, sizeof(struct skb_shared_hwtstamps));
		shhwtstamp.hwtstamp = ns_to_ktime(ns);

		netdev_dbg(priv->dev, "get valid TX hw timestamp %llu\n", ns);
		/* pass tstamp to stack */
		skb_tstamp_tx(skb, &shhwtstamp);
	}
}

/* stmmac_get_rx_hwtstamp - get HW RX timestamps
 * @priv: driver private structure
 * @p : descriptor pointer
 * @np : next descriptor pointer
 * @skb : the socket buffer
 * Description :
 * This function will read received packet's timestamp from the descriptor
 * and pass it to stack. It also perform some sanity checks.
 */
static void stmmac_get_rx_hwtstamp(struct stmmac_priv *priv, struct dma_desc *p,
				   struct dma_desc *np, struct sk_buff *skb)
{
	struct skb_shared_hwtstamps *shhwtstamp = NULL;
	struct dma_desc *desc = p;
	u64 ns = 0;

	if (!priv->hwts_rx_en)
		return;
	/* For GMAC4, the valid timestamp is from CTX next desc. */
	if (priv->plat->has_gmac4 || priv->plat->has_xgmac)
		desc = np;

	/* Check if timestamp is available */
	if (stmmac_get_rx_timestamp_status(priv, p, np, priv->adv_ts)) {
		stmmac_get_timestamp(priv, desc, priv->adv_ts, &ns);

		ns -= stmmac_cdc_adjust(priv);

		netdev_dbg(priv->dev, "get valid RX hw timestamp %llu\n", ns);
		shhwtstamp = skb_hwtstamps(skb);
		memset(shhwtstamp, 0, sizeof(struct skb_shared_hwtstamps));
		shhwtstamp->hwtstamp = ns_to_ktime(ns);
	} else  {
		netdev_dbg(priv->dev, "cannot get RX hw timestamp\n");
	}
}

/**
 *  stmmac_hwtstamp_set - control hardware timestamping.
 *  @dev: device pointer.
 *  @ifr: An IOCTL specific structure, that can contain a pointer to
 *  a proprietary structure used to pass information to the driver.
 *  Description:
 *  This function configures the MAC to enable/disable both outgoing(TX)
 *  and incoming(RX) packets time stamping based on user input.
 *  Return Value:
 *  0 on success and an appropriate -ve integer on failure.
 */
static int stmmac_hwtstamp_set(struct net_device *dev, struct ifreq *ifr)
{
	struct stmmac_priv *priv = netdev_priv(dev);
	struct hwtstamp_config config;
	u32 ptp_v2 = 0;
	u32 tstamp_all = 0;
	u32 ptp_over_ipv4_udp = 0;
	u32 ptp_over_ipv6_udp = 0;
	u32 ptp_over_ethernet = 0;
	u32 snap_type_sel = 0;
	u32 ts_master_en = 0;
	u32 ts_event_en = 0;
	u32 av_8021asm_en = 0;
	int ret = 0;

	if (!(priv->dma_cap.time_stamp || priv->adv_ts)) {
		netdev_alert(priv->dev, "No support for HW time stamping\n");
		priv->hwts_tx_en = 0;
		priv->hwts_rx_en = 0;

		return -EOPNOTSUPP;
	}

	if (copy_from_user(&config, ifr->ifr_data,
			   sizeof(config)))
		return -EFAULT;

	netdev_dbg(priv->dev, "%s config flags:0x%x, tx_type:0x%x, rx_filter:0x%x\n",
		   __func__, config.flags, config.tx_type, config.rx_filter);

	/* reserved for future extensions */
	if (config.flags)
		return -EINVAL;

	if (config.tx_type != HWTSTAMP_TX_OFF &&
	    config.tx_type != HWTSTAMP_TX_ON)
		return -ERANGE;

	if (priv->adv_ts) {
		switch (config.rx_filter) {
		case HWTSTAMP_FILTER_NONE:
			/* time stamp no incoming packet at all */
			config.rx_filter = HWTSTAMP_FILTER_NONE;
			break;

		case HWTSTAMP_FILTER_PTP_V1_L4_EVENT:
			/* PTP v1, UDP, any kind of event packet */
			config.rx_filter = HWTSTAMP_FILTER_PTP_V1_L4_EVENT;
			/* 'xmac' hardware can support Sync, Pdelay_Req and
			 * Pdelay_resp by setting bit14 and bits17/16 to 01
			 * This leaves Delay_Req timestamps out.
			 * Enable all events *and* general purpose message
			 * timestamping
			 */
			snap_type_sel = PTP_TCR_SNAPTYPSEL_1;
			ptp_over_ipv4_udp = PTP_TCR_TSIPV4ENA;
			ptp_over_ipv6_udp = PTP_TCR_TSIPV6ENA;
			break;

		case HWTSTAMP_FILTER_PTP_V1_L4_SYNC:
			/* PTP v1, UDP, Sync packet */
			config.rx_filter = HWTSTAMP_FILTER_PTP_V1_L4_SYNC;
			/* take time stamp for SYNC messages only */
			ts_event_en = PTP_TCR_TSEVNTENA;

			ptp_over_ipv4_udp = PTP_TCR_TSIPV4ENA;
			ptp_over_ipv6_udp = PTP_TCR_TSIPV6ENA;
			break;

		case HWTSTAMP_FILTER_PTP_V1_L4_DELAY_REQ:
			/* PTP v1, UDP, Delay_req packet */
			config.rx_filter = HWTSTAMP_FILTER_PTP_V1_L4_DELAY_REQ;
			/* take time stamp for Delay_Req messages only */
			ts_master_en = PTP_TCR_TSMSTRENA;
			ts_event_en = PTP_TCR_TSEVNTENA;

			ptp_over_ipv4_udp = PTP_TCR_TSIPV4ENA;
			ptp_over_ipv6_udp = PTP_TCR_TSIPV6ENA;
			break;

		case HWTSTAMP_FILTER_PTP_V2_L4_EVENT:
			/* PTP v2, UDP, any kind of event packet */
			config.rx_filter = HWTSTAMP_FILTER_PTP_V2_L4_EVENT;
			ptp_v2 = PTP_TCR_TSVER2ENA;
			/* take time stamp for all event messages */
			snap_type_sel = PTP_TCR_SNAPTYPSEL_1;

			ptp_over_ipv4_udp = PTP_TCR_TSIPV4ENA;
			ptp_over_ipv6_udp = PTP_TCR_TSIPV6ENA;
			break;

		case HWTSTAMP_FILTER_PTP_V2_L4_SYNC:
			/* PTP v2, UDP, Sync packet */
			config.rx_filter = HWTSTAMP_FILTER_PTP_V2_L4_SYNC;
			ptp_v2 = PTP_TCR_TSVER2ENA;
			/* take time stamp for SYNC messages only */
			ts_event_en = PTP_TCR_TSEVNTENA;

			ptp_over_ipv4_udp = PTP_TCR_TSIPV4ENA;
			ptp_over_ipv6_udp = PTP_TCR_TSIPV6ENA;
			break;

		case HWTSTAMP_FILTER_PTP_V2_L4_DELAY_REQ:
			/* PTP v2, UDP, Delay_req packet */
			config.rx_filter = HWTSTAMP_FILTER_PTP_V2_L4_DELAY_REQ;
			ptp_v2 = PTP_TCR_TSVER2ENA;
			/* take time stamp for Delay_Req messages only */
			ts_master_en = PTP_TCR_TSMSTRENA;
			ts_event_en = PTP_TCR_TSEVNTENA;

			ptp_over_ipv4_udp = PTP_TCR_TSIPV4ENA;
			ptp_over_ipv6_udp = PTP_TCR_TSIPV6ENA;
			break;

		case HWTSTAMP_FILTER_PTP_V2_EVENT:
			/* PTP v2/802.AS1 any layer, any kind of event packet */
			config.rx_filter = HWTSTAMP_FILTER_PTP_V2_EVENT;
			ptp_v2 = PTP_TCR_TSVER2ENA;
			snap_type_sel = PTP_TCR_SNAPTYPSEL_1;
			if (priv->synopsys_id < DWMAC_CORE_4_10)
				ts_event_en = PTP_TCR_TSEVNTENA;
			ptp_over_ipv4_udp = PTP_TCR_TSIPV4ENA;
			ptp_over_ipv6_udp = PTP_TCR_TSIPV6ENA;
			ptp_over_ethernet = PTP_TCR_TSIPENA;
			av_8021asm_en = PTP_TCR_AV8021ASMEN;
			break;

		case HWTSTAMP_FILTER_PTP_V2_SYNC:
			/* PTP v2/802.AS1, any layer, Sync packet */
			config.rx_filter = HWTSTAMP_FILTER_PTP_V2_SYNC;
			ptp_v2 = PTP_TCR_TSVER2ENA;
			/* take time stamp for SYNC messages only */
			ts_event_en = PTP_TCR_TSEVNTENA;

			ptp_over_ipv4_udp = PTP_TCR_TSIPV4ENA;
			ptp_over_ipv6_udp = PTP_TCR_TSIPV6ENA;
			ptp_over_ethernet = PTP_TCR_TSIPENA;
			av_8021asm_en = PTP_TCR_AV8021ASMEN;
			break;

		case HWTSTAMP_FILTER_PTP_V2_DELAY_REQ:
			/* PTP v2/802.AS1, any layer, Delay_req packet */
			config.rx_filter = HWTSTAMP_FILTER_PTP_V2_DELAY_REQ;
			ptp_v2 = PTP_TCR_TSVER2ENA;
			/* take time stamp for Delay_Req messages only */
			ts_master_en = PTP_TCR_TSMSTRENA;
			ts_event_en = PTP_TCR_TSEVNTENA;

			ptp_over_ipv4_udp = PTP_TCR_TSIPV4ENA;
			ptp_over_ipv6_udp = PTP_TCR_TSIPV6ENA;
			ptp_over_ethernet = PTP_TCR_TSIPENA;
			av_8021asm_en = PTP_TCR_AV8021ASMEN;
			break;

		case HWTSTAMP_FILTER_NTP_ALL:
		case HWTSTAMP_FILTER_ALL:
			/* time stamp any incoming packet */
			config.rx_filter = HWTSTAMP_FILTER_ALL;
			tstamp_all = PTP_TCR_TSENALL;
			break;

		default:
			return -ERANGE;
		}
	} else {
		switch (config.rx_filter) {
		case HWTSTAMP_FILTER_NONE:
			config.rx_filter = HWTSTAMP_FILTER_NONE;
			break;
		default:
			/* PTP v1, UDP, any kind of event packet */
			config.rx_filter = HWTSTAMP_FILTER_PTP_V1_L4_EVENT;
			break;
		}
	}
	priv->hwts_rx_en = ((config.rx_filter == HWTSTAMP_FILTER_NONE) ? 0 : 1);
	priv->hwts_tx_en = config.tx_type == HWTSTAMP_TX_ON;

	priv->systime_flags = STMMAC_HWTS_ACTIVE;

	ret = stmmac_init_tstamp_counter(priv, STMMAC_HWTS_ACTIVE);
	if (ret)
		return ret;

	if (priv->hwts_tx_en || priv->hwts_rx_en) {
		priv->systime_flags |= tstamp_all | ptp_v2 |
				       ptp_over_ethernet | ptp_over_ipv6_udp |
				       ptp_over_ipv4_udp | ts_event_en |
				       ts_master_en | snap_type_sel | av_8021asm_en;
	}

	stmmac_config_hw_tstamping(priv, priv->ptpaddr, priv->systime_flags);

	memcpy(&priv->tstamp_config, &config, sizeof(config));

	return copy_to_user(ifr->ifr_data, &config,
			    sizeof(config)) ? -EFAULT : 0;
}

/**
 *  stmmac_hwtstamp_get - read hardware timestamping.
 *  @dev: device pointer.
 *  @ifr: An IOCTL specific structure, that can contain a pointer to
 *  a proprietary structure used to pass information to the driver.
 *  Description:
 *  This function obtain the current hardware timestamping settings
 *  as requested.
 */
static int stmmac_hwtstamp_get(struct net_device *dev, struct ifreq *ifr)
{
	struct stmmac_priv *priv = netdev_priv(dev);
	struct hwtstamp_config *config = &priv->tstamp_config;

	if (!(priv->dma_cap.time_stamp || priv->dma_cap.atime_stamp))
		return -EOPNOTSUPP;

	return copy_to_user(ifr->ifr_data, config,
			    sizeof(*config)) ? -EFAULT : 0;
}

/**
 * stmmac_init_tstamp_counter - init hardware timestamping counter
 * @priv: driver private structure
 * @systime_flags: timestamping flags
 * Description:
 * Initialize hardware counter for packet timestamping.
 * This is valid as long as the interface is open and not suspended.
 * Will be rerun after resuming from suspend, case in which the timestamping
 * flags updated by stmmac_hwtstamp_set() also need to be restored.
 */
int stmmac_init_tstamp_counter(struct stmmac_priv *priv, u32 systime_flags)
{
	bool xmac = priv->plat->has_gmac4 || priv->plat->has_xgmac;
	struct timespec64 now;
	u32 sec_inc = 0;
	u64 temp = 0;

	if (!(priv->dma_cap.time_stamp || priv->dma_cap.atime_stamp))
		return -EOPNOTSUPP;

	stmmac_config_hw_tstamping(priv, priv->ptpaddr, systime_flags);
	priv->systime_flags = systime_flags;

	/* program Sub Second Increment reg */
	stmmac_config_sub_second_increment(priv, priv->ptpaddr,
					   priv->plat->clk_ptp_req_rate,
					   xmac, &sec_inc);
	temp = div_u64(1000000000ULL, sec_inc);

	/* Store sub second increment for later use */
	priv->sub_second_inc = sec_inc;

	/* calculate default added value:
	 * formula is :
	 * addend = (2^32)/freq_div_ratio;
	 * where, freq_div_ratio = 1e9ns/sec_inc
	 */
	temp = (u64)((u64)priv->plat->clk_ptp_req_rate << 32);
	priv->default_addend = div_u64(temp, priv->plat->clk_ptp_rate);
	stmmac_config_addend(priv, priv->ptpaddr, priv->default_addend);

	/* initialize system time */
	ktime_get_real_ts64(&now);

	/* lower 32 bits of tv_sec are safe until y2106 */
	stmmac_init_systime(priv, priv->ptpaddr, (u32)now.tv_sec, now.tv_nsec);

	return 0;
}
EXPORT_SYMBOL_GPL(stmmac_init_tstamp_counter);

/**
 * stmmac_init_ptp - init PTP
 * @priv: driver private structure
 * Description: this is to verify if the HW supports the PTPv1 or PTPv2.
 * This is done by looking at the HW cap. register.
 * This function also registers the ptp driver.
 */
static int stmmac_init_ptp(struct stmmac_priv *priv)
{
	bool xmac = priv->plat->has_gmac4 || priv->plat->has_xgmac;
	int ret;

	if (priv->plat->ptp_clk_freq_config)
		priv->plat->ptp_clk_freq_config(priv);

	ret = stmmac_init_tstamp_counter(priv, STMMAC_HWTS_ACTIVE);
	if (ret)
		return ret;

	priv->adv_ts = 0;
	/* Check if adv_ts can be enabled for dwmac 4.x / xgmac core */
	if (xmac && priv->dma_cap.atime_stamp)
		priv->adv_ts = 1;
	/* Dwmac 3.x core with extend_desc can support adv_ts */
	else if (priv->extend_desc && priv->dma_cap.atime_stamp)
		priv->adv_ts = 1;

	if (priv->dma_cap.time_stamp)
		netdev_info(priv->dev, "IEEE 1588-2002 Timestamp supported\n");

	if (priv->adv_ts)
		netdev_info(priv->dev,
			    "IEEE 1588-2008 Advanced Timestamp supported\n");

	priv->hwts_tx_en = 0;
	priv->hwts_rx_en = 0;

	return 0;
}

static void stmmac_release_ptp(struct stmmac_priv *priv)
{
	clk_disable_unprepare(priv->plat->clk_ptp_ref);
	stmmac_ptp_unregister(priv);
}

/**
 *  stmmac_mac_flow_ctrl - Configure flow control in all queues
 *  @priv: driver private structure
 *  @duplex: duplex passed to the next function
 *  Description: It is used for configuring the flow control in all queues
 */
static void stmmac_mac_flow_ctrl(struct stmmac_priv *priv, u32 duplex)
{
	u32 tx_cnt = priv->plat->tx_queues_to_use;

	stmmac_flow_ctrl(priv, priv->hw, duplex, priv->flow_ctrl,
			priv->pause, tx_cnt);
}

static void stmmac_validate(struct phylink_config *config,
			    unsigned long *supported,
			    struct phylink_link_state *state)
{
	struct stmmac_priv *priv = netdev_priv(to_net_dev(config->dev));
	__ETHTOOL_DECLARE_LINK_MODE_MASK(mac_supported) = { 0, };
	__ETHTOOL_DECLARE_LINK_MODE_MASK(mask) = { 0, };
	int tx_cnt = priv->plat->tx_queues_to_use;
	int max_speed = priv->plat->max_speed;

	phylink_set(mac_supported, 10baseT_Half);
	phylink_set(mac_supported, 10baseT_Full);
	phylink_set(mac_supported, 100baseT_Half);
	phylink_set(mac_supported, 100baseT_Full);
	phylink_set(mac_supported, 1000baseT_Half);
	phylink_set(mac_supported, 1000baseT_Full);
	phylink_set(mac_supported, 1000baseKX_Full);

	phylink_set(mac_supported, Autoneg);
	phylink_set(mac_supported, Pause);
	phylink_set(mac_supported, Asym_Pause);
	phylink_set_port_modes(mac_supported);

	/* Cut down 1G if asked to */
	if ((max_speed > 0) && (max_speed < 1000)) {
		phylink_set(mask, 1000baseT_Full);
		phylink_set(mask, 1000baseX_Full);
	} else if (priv->plat->has_gmac4) {
		if (!max_speed || max_speed >= 2500) {
			phylink_set(mac_supported, 2500baseT_Full);
			phylink_set(mac_supported, 2500baseX_Full);
		}
	} else if (priv->plat->has_xgmac) {
		if (!max_speed || (max_speed >= 2500)) {
			phylink_set(mac_supported, 2500baseT_Full);
			phylink_set(mac_supported, 2500baseX_Full);
		}
		if (!max_speed || (max_speed >= 5000)) {
			phylink_set(mac_supported, 5000baseT_Full);
		}
		if (!max_speed || (max_speed >= 10000)) {
			phylink_set(mac_supported, 10000baseSR_Full);
			phylink_set(mac_supported, 10000baseLR_Full);
			phylink_set(mac_supported, 10000baseER_Full);
			phylink_set(mac_supported, 10000baseLRM_Full);
			phylink_set(mac_supported, 10000baseT_Full);
			phylink_set(mac_supported, 10000baseKX4_Full);
			phylink_set(mac_supported, 10000baseKR_Full);
		}
		if (!max_speed || (max_speed >= 25000)) {
			phylink_set(mac_supported, 25000baseCR_Full);
			phylink_set(mac_supported, 25000baseKR_Full);
			phylink_set(mac_supported, 25000baseSR_Full);
		}
		if (!max_speed || (max_speed >= 40000)) {
			phylink_set(mac_supported, 40000baseKR4_Full);
			phylink_set(mac_supported, 40000baseCR4_Full);
			phylink_set(mac_supported, 40000baseSR4_Full);
			phylink_set(mac_supported, 40000baseLR4_Full);
		}
		if (!max_speed || (max_speed >= 50000)) {
			phylink_set(mac_supported, 50000baseCR2_Full);
			phylink_set(mac_supported, 50000baseKR2_Full);
			phylink_set(mac_supported, 50000baseSR2_Full);
			phylink_set(mac_supported, 50000baseKR_Full);
			phylink_set(mac_supported, 50000baseSR_Full);
			phylink_set(mac_supported, 50000baseCR_Full);
			phylink_set(mac_supported, 50000baseLR_ER_FR_Full);
			phylink_set(mac_supported, 50000baseDR_Full);
		}
		if (!max_speed || (max_speed >= 100000)) {
			phylink_set(mac_supported, 100000baseKR4_Full);
			phylink_set(mac_supported, 100000baseSR4_Full);
			phylink_set(mac_supported, 100000baseCR4_Full);
			phylink_set(mac_supported, 100000baseLR4_ER4_Full);
			phylink_set(mac_supported, 100000baseKR2_Full);
			phylink_set(mac_supported, 100000baseSR2_Full);
			phylink_set(mac_supported, 100000baseCR2_Full);
			phylink_set(mac_supported, 100000baseLR2_ER2_FR2_Full);
			phylink_set(mac_supported, 100000baseDR2_Full);
		}
	}

	/* Half-Duplex can only work with single queue */
	if (tx_cnt > 1) {
		phylink_set(mask, 10baseT_Half);
		phylink_set(mask, 100baseT_Half);
		phylink_set(mask, 1000baseT_Half);
	}

	linkmode_and(supported, supported, mac_supported);
	linkmode_andnot(supported, supported, mask);
	linkmode_and(state->advertising,
		     state->advertising, mac_supported);
	linkmode_andnot(state->advertising,
			state->advertising, mask);

	/* Early ethernet settings to bring up link in 100M,
	 * Auto neg Off with full duplex link.
	 */
	if (priv->phydev && priv->plat->early_eth && !priv->early_eth_config_set) {
		priv->phydev->autoneg = AUTONEG_DISABLE;
		priv->phydev->speed = SPEED_100;
		priv->phydev->duplex = DUPLEX_FULL;
		phylink_clear(mac_supported, 1000baseT_Full);
	linkmode_and(state->advertising,
		     state->advertising, mac_supported);
	linkmode_andnot(state->advertising,
			state->advertising, mask);

	pr_info(" qcom-ethqos: %s early eth setting successful\n",
		__func__);

		stmmac_set_speed100(priv->phydev);
		/* Validate method will also be called
		 * when we change speed using ethtool.
		 * Add check to avoid multiple calls
		 */
		priv->early_eth_config_set = 1;
	}

	/* If PCS is supported, check which modes it supports. */
	if (priv->hw->xpcs)
		xpcs_validate(priv->hw->xpcs, supported, state);
}

static void stmmac_mac_config(struct phylink_config *config, unsigned int mode,
			      const struct phylink_link_state *state)
{
	/* Nothing to do, xpcs_config() handles everything */
}

static void stmmac_fpe_link_state_handle(struct stmmac_priv *priv, bool is_up)
{
	struct stmmac_fpe_cfg *fpe_cfg = priv->plat->fpe_cfg;
	enum stmmac_fpe_state *lo_state = &fpe_cfg->lo_fpe_state;
	enum stmmac_fpe_state *lp_state = &fpe_cfg->lp_fpe_state;
	bool *hs_enable = &fpe_cfg->hs_enable;

	if (is_up && *hs_enable) {
		stmmac_fpe_send_mpacket(priv, priv->ioaddr, fpe_cfg,
					MPACKET_VERIFY);
	} else {
		*lo_state = FPE_STATE_OFF;
		*lp_state = FPE_STATE_OFF;
	}
}

static void stmmac_mac_link_down(struct phylink_config *config,
				 unsigned int mode, phy_interface_t interface)
{
	struct stmmac_priv *priv = netdev_priv(to_net_dev(config->dev));

	stmmac_mac_set(priv, priv->ioaddr, false);
	priv->eee_active = false;
	priv->tx_lpi_enabled = false;
	priv->eee_enabled = stmmac_eee_init(priv);
	stmmac_set_eee_pls(priv, priv->hw, false);

	if (priv->dma_cap.fpesel)
		stmmac_fpe_link_state_handle(priv, false);
}

static void stmmac_mac_link_up(struct phylink_config *config,
			       struct phy_device *phy,
			       unsigned int mode, phy_interface_t interface,
			       int speed, int duplex,
			       bool tx_pause, bool rx_pause)
{
	struct stmmac_priv *priv = netdev_priv(to_net_dev(config->dev));
	u32 old_ctrl, ctrl;

	old_ctrl = readl(priv->ioaddr + MAC_CTRL_REG);
	ctrl = old_ctrl & ~priv->hw->link.speed_mask;

	if (interface == PHY_INTERFACE_MODE_USXGMII) {
		switch (speed) {
		case SPEED_10000:
			ctrl |= priv->hw->link.xgmii.speed10000;
			break;
		case SPEED_5000:
			ctrl |= priv->hw->link.xgmii.speed5000;
			break;
		case SPEED_2500:
			ctrl |= priv->hw->link.xgmii.speed2500;
			break;
		default:
			return;
		}
	} else if (interface == PHY_INTERFACE_MODE_XLGMII) {
		switch (speed) {
		case SPEED_100000:
			ctrl |= priv->hw->link.xlgmii.speed100000;
			break;
		case SPEED_50000:
			ctrl |= priv->hw->link.xlgmii.speed50000;
			break;
		case SPEED_40000:
			ctrl |= priv->hw->link.xlgmii.speed40000;
			break;
		case SPEED_25000:
			ctrl |= priv->hw->link.xlgmii.speed25000;
			break;
		case SPEED_10000:
			ctrl |= priv->hw->link.xgmii.speed10000;
			break;
		case SPEED_2500:
			ctrl |= priv->hw->link.speed2500;
			break;
		case SPEED_1000:
			ctrl |= priv->hw->link.speed1000;
			break;
		default:
			return;
		}
	} else {
		switch (speed) {
		case SPEED_2500:
			ctrl |= priv->hw->link.speed2500;
			break;
		case SPEED_1000:
			ctrl |= priv->hw->link.speed1000;
			break;
		case SPEED_100:
			ctrl |= priv->hw->link.speed100;
			break;
		case SPEED_10:
			ctrl |= priv->hw->link.speed10;
			break;
		default:
			return;
		}
	}

	priv->speed = speed;

	if (priv->plat->fix_mac_speed)
		priv->plat->fix_mac_speed(priv->plat->bsp_priv, speed);

	if (!duplex)
		ctrl &= ~priv->hw->link.duplex;
	else
		ctrl |= priv->hw->link.duplex;

	/* Flow Control operation */
	if (rx_pause && tx_pause)
		priv->flow_ctrl = FLOW_AUTO;
	else if (rx_pause && !tx_pause)
		priv->flow_ctrl = FLOW_RX;
	else if (!rx_pause && tx_pause)
		priv->flow_ctrl = FLOW_TX;
	else
		priv->flow_ctrl = FLOW_OFF;

	stmmac_mac_flow_ctrl(priv, duplex);

	if (ctrl != old_ctrl)
		writel(ctrl, priv->ioaddr + MAC_CTRL_REG);

	stmmac_mac_set(priv, priv->ioaddr, true);
	if (phy && priv->dma_cap.eee) {
		priv->eee_active =
			phy_init_eee(phy, !priv->plat->rx_clk_runs_in_lpi) >= 0;
		priv->eee_enabled = stmmac_eee_init(priv);
		priv->tx_lpi_enabled = priv->eee_enabled;
		stmmac_set_eee_pls(priv, priv->hw, true);
	}

	if (priv->dma_cap.fpesel)
		stmmac_fpe_link_state_handle(priv, true);

#ifdef CONFIG_MSM_BOOT_TIME_MARKER
	if (!priv->boot_kpi) {
		place_marker("M - Ethernet is Ready.Link is UP");
		priv->boot_kpi = true;
	}
#endif
}

static const struct phylink_mac_ops stmmac_phylink_mac_ops = {
	.validate = stmmac_validate,
	.mac_config = stmmac_mac_config,
	.mac_link_down = stmmac_mac_link_down,
	.mac_link_up = stmmac_mac_link_up,
};

/**
 * stmmac_check_pcs_mode - verify if RGMII/SGMII is supported
 * @priv: driver private structure
 * Description: this is to verify if the HW supports the PCS.
 * Physical Coding Sublayer (PCS) interface that can be used when the MAC is
 * configured for the TBI, RTBI, or SGMII PHY interface.
 */
static void stmmac_check_pcs_mode(struct stmmac_priv *priv)
{
	int interface = priv->plat->interface;

	if (priv->dma_cap.pcs) {
		if ((interface == PHY_INTERFACE_MODE_RGMII) ||
		    (interface == PHY_INTERFACE_MODE_RGMII_ID) ||
		    (interface == PHY_INTERFACE_MODE_RGMII_RXID) ||
		    (interface == PHY_INTERFACE_MODE_RGMII_TXID)) {
			netdev_dbg(priv->dev, "PCS RGMII support enabled\n");
			priv->hw->pcs = STMMAC_PCS_RGMII;
		} else if (interface == PHY_INTERFACE_MODE_SGMII) {
			netdev_dbg(priv->dev, "PCS SGMII support enabled\n");
			priv->hw->pcs = STMMAC_PCS_SGMII;
		}
	}
}

static void stmmac_set_speed100(struct phy_device *phydev)
{
	u16 bmcr_val, ctrl1000_val, adv_val;

	/* Disable 1000M mode */
	ctrl1000_val = phy_read(phydev, MII_CTRL1000);
	ctrl1000_val &= ~(ADVERTISE_1000HALF | ADVERTISE_1000FULL);
	phy_write(phydev, MII_CTRL1000, ctrl1000_val);

	/* Disable 100M mode */
	adv_val = phy_read(phydev, MII_ADVERTISE);
	adv_val &= ~(ADVERTISE_100HALF);
	phy_write(phydev, MII_ADVERTISE, adv_val);

	/* Disable autoneg */
	bmcr_val = phy_read(phydev, MII_BMCR);
	bmcr_val &= ~(BMCR_ANENABLE);
	phy_write(phydev, MII_BMCR, bmcr_val);

	bmcr_val = phy_read(phydev, MII_BMCR);
	bmcr_val |= BMCR_ANRESTART;
	phy_write(phydev, MII_BMCR, bmcr_val);
}

/**
 * stmmac_init_phy - PHY initialization
 * @dev: net device structure
 * Description: it initializes the driver's PHY state, and attaches the PHY
 * to the mac driver.
 *  Return value:
 *  0 on success
 */
static int stmmac_init_phy(struct net_device *dev)
{
	struct stmmac_priv *priv = netdev_priv(dev);
	struct device_node *node;
	int ret;

	priv->boot_kpi = false;

	node = priv->plat->phylink_node;

	if (node)
		ret = phylink_of_phy_connect(priv->phylink, node, 0);

	/* Some DT bindings do not set-up the PHY handle. Let's try to
	 * manually parse it
	 */
	if (!node || ret) {
		int addr = priv->plat->phy_addr;

		priv->phydev = mdiobus_get_phy(priv->mii, addr);
		if (!priv->phydev) {
			netdev_err(priv->dev, "no phy at addr %d\n", addr);
			return -ENODEV;
		}
		ret = phylink_connect_phy(priv->phylink, priv->phydev);
		if (priv->plat->phy_intr_en_extn_stm) {
			priv->phydev->irq = PHY_MAC_INTERRUPT;
			priv->phydev->interrupts =  PHY_INTERRUPT_ENABLED;

			if (priv->phydev->drv &&
			    priv->phydev->drv->config_intr &&
			    !priv->phydev->drv->config_intr(priv->phydev)) {
				pr_err(" qcom-ethqos: %s config_phy_intr successful aftre connect\n",
				       __func__);
				priv->plat->request_phy_wol(priv->plat);
			}
		} else {
			pr_info("stmmac phy polling mode\n");
			priv->phydev->irq = PHY_POLL;
		}
	}
	pr_info(" qcom-ethqos: %s early eth setting stmmac init\n",
		__func__);

	if (!priv->plat->pmt) {
		struct ethtool_wolinfo wol = { .cmd = ETHTOOL_GWOL };

		phylink_ethtool_get_wol(priv->phylink, &wol);
		device_set_wakeup_capable(priv->device, !!wol.supported);
		device_set_wakeup_enable(priv->device, !!wol.wolopts);
	}

	return ret;
}

static int stmmac_phy_setup(struct stmmac_priv *priv)
{
	struct stmmac_mdio_bus_data *mdio_bus_data = priv->plat->mdio_bus_data;
	struct fwnode_handle *fwnode = of_fwnode_handle(priv->plat->phylink_node);
	int mode = priv->plat->phy_interface;
	struct phylink *phylink;

	priv->phylink_config.dev = &priv->dev->dev;
	priv->phylink_config.type = PHYLINK_NETDEV;
	priv->phylink_config.pcs_poll = true;
	if (priv->plat->mdio_bus_data)
		priv->phylink_config.ovr_an_inband =
			mdio_bus_data->xpcs_an_inband;

	if (!fwnode)
		fwnode = dev_fwnode(priv->device);

	phylink = phylink_create(&priv->phylink_config, fwnode,
				 mode, &stmmac_phylink_mac_ops);
	if (IS_ERR(phylink))
		return PTR_ERR(phylink);

	if (priv->hw->xpcs)
		phylink_set_pcs(phylink, &priv->hw->xpcs->pcs);

	priv->phylink = phylink;
	return 0;
}

static void stmmac_display_rx_rings(struct stmmac_priv *priv)
{
	u32 rx_cnt = priv->plat->rx_queues_to_use;
	unsigned int desc_size;
	void *head_rx;
	u32 queue;

	/* Display RX rings */
	for (queue = 0; queue < rx_cnt; queue++) {
		struct stmmac_rx_queue *rx_q = &priv->rx_queue[queue];

		pr_info("\tRX Queue %u rings\n", queue);

		if (priv->extend_desc) {
			head_rx = (void *)rx_q->dma_erx;
			desc_size = sizeof(struct dma_extended_desc);
		} else {
			head_rx = (void *)rx_q->dma_rx;
			desc_size = sizeof(struct dma_desc);
		}

		/* Display RX ring */
		stmmac_display_ring(priv, head_rx, priv->dma_rx_size, true,
				    rx_q->dma_rx_phy, desc_size);
	}
}

static void stmmac_display_tx_rings(struct stmmac_priv *priv)
{
	u32 tx_cnt = priv->plat->tx_queues_to_use;
	unsigned int desc_size;
	void *head_tx;
	u32 queue;

	/* Display TX rings */
	for (queue = 0; queue < tx_cnt; queue++) {
		struct stmmac_tx_queue *tx_q = &priv->tx_queue[queue];

		pr_info("\tTX Queue %d rings\n", queue);

		if (priv->extend_desc) {
			head_tx = (void *)tx_q->dma_etx;
			desc_size = sizeof(struct dma_extended_desc);
		} else if (tx_q->tbs & STMMAC_TBS_AVAIL) {
			head_tx = (void *)tx_q->dma_entx;
			desc_size = sizeof(struct dma_edesc);
		} else {
			head_tx = (void *)tx_q->dma_tx;
			desc_size = sizeof(struct dma_desc);
		}

		stmmac_display_ring(priv, head_tx, priv->dma_tx_size, false,
				    tx_q->dma_tx_phy, desc_size);
	}
}

static void stmmac_display_rings(struct stmmac_priv *priv)
{
	/* Display RX ring */
	stmmac_display_rx_rings(priv);

	/* Display TX ring */
	stmmac_display_tx_rings(priv);
}

static int stmmac_set_bfsize(int mtu, int bufsize)
{
	int ret = bufsize;

	if (mtu >= BUF_SIZE_8KiB)
		ret = BUF_SIZE_16KiB;
	else if (mtu >= BUF_SIZE_4KiB)
		ret = BUF_SIZE_8KiB;
	else if (mtu >= BUF_SIZE_2KiB)
		ret = BUF_SIZE_4KiB;
	else if (mtu > DEFAULT_BUFSIZE)
		ret = BUF_SIZE_2KiB;
	else
		ret = DEFAULT_BUFSIZE;

	return ret;
}

/**
 * stmmac_clear_rx_descriptors - clear RX descriptors
 * @priv: driver private structure
 * @queue: RX queue index
 * Description: this function is called to clear the RX descriptors
 * in case of both basic and extended descriptors are used.
 */
static void stmmac_clear_rx_descriptors(struct stmmac_priv *priv, u32 queue)
{
	struct stmmac_rx_queue *rx_q = &priv->rx_queue[queue];
	int i;

	/* Clear the RX descriptors */
	for (i = 0; i < priv->dma_rx_size; i++)
		if (priv->extend_desc)
			stmmac_init_rx_desc(priv, &rx_q->dma_erx[i].basic,
					priv->use_riwt, priv->mode,
					(i == priv->dma_rx_size - 1),
					priv->dma_buf_sz);
		else
			stmmac_init_rx_desc(priv, &rx_q->dma_rx[i],
					priv->use_riwt, priv->mode,
					(i == priv->dma_rx_size - 1),
					priv->dma_buf_sz);
}

/**
 * stmmac_clear_tx_descriptors - clear tx descriptors
 * @priv: driver private structure
 * @queue: TX queue index.
 * Description: this function is called to clear the TX descriptors
 * in case of both basic and extended descriptors are used.
 */
static void stmmac_clear_tx_descriptors(struct stmmac_priv *priv, u32 queue)
{
	struct stmmac_tx_queue *tx_q = &priv->tx_queue[queue];
	int i;

	/* Clear the TX descriptors */
	for (i = 0; i < priv->dma_tx_size; i++) {
		int last = (i == (priv->dma_tx_size - 1));
		struct dma_desc *p;

		if (priv->extend_desc)
			p = &tx_q->dma_etx[i].basic;
		else if (tx_q->tbs & STMMAC_TBS_AVAIL)
			p = &tx_q->dma_entx[i].basic;
		else
			p = &tx_q->dma_tx[i];

		stmmac_init_tx_desc(priv, p, priv->mode, last);
	}
}

/**
 * stmmac_clear_descriptors - clear descriptors
 * @priv: driver private structure
 * Description: this function is called to clear the TX and RX descriptors
 * in case of both basic and extended descriptors are used.
 */
static void stmmac_clear_descriptors(struct stmmac_priv *priv)
{
	u32 rx_queue_cnt = priv->plat->rx_queues_to_use;
	u32 tx_queue_cnt = priv->plat->tx_queues_to_use;
	u32 queue;

	/* Clear the RX descriptors */
	for (queue = 0; queue < rx_queue_cnt; queue++)
		stmmac_clear_rx_descriptors(priv, queue);

	/* Clear the TX descriptors */
	for (queue = 0; queue < tx_queue_cnt; queue++)
		stmmac_clear_tx_descriptors(priv, queue);
}

/**
 * stmmac_init_rx_buffers - init the RX descriptor buffer.
 * @priv: driver private structure
 * @p: descriptor pointer
 * @i: descriptor index
 * @flags: gfp flag
 * @queue: RX queue index
 * Description: this function is called to allocate a receive buffer, perform
 * the DMA mapping and init the descriptor.
 */
static int stmmac_init_rx_buffers(struct stmmac_priv *priv, struct dma_desc *p,
				  int i, gfp_t flags, u32 queue)
{
	struct stmmac_rx_queue *rx_q = &priv->rx_queue[queue];
	struct stmmac_rx_buffer *buf = &rx_q->buf_pool[i];

	if (!buf->page) {
		buf->page = page_pool_dev_alloc_pages(rx_q->page_pool);
		if (!buf->page)
			return -ENOMEM;
		buf->page_offset = stmmac_rx_offset(priv);
	}

	if (priv->sph && !buf->sec_page) {
		buf->sec_page = page_pool_dev_alloc_pages(rx_q->page_pool);
		if (!buf->sec_page)
			return -ENOMEM;

		buf->sec_addr = page_pool_get_dma_addr(buf->sec_page);
		stmmac_set_desc_sec_addr(priv, p, buf->sec_addr, true);
	} else {
		buf->sec_page = NULL;
		stmmac_set_desc_sec_addr(priv, p, buf->sec_addr, false);
	}

	buf->addr = page_pool_get_dma_addr(buf->page) + buf->page_offset;

	stmmac_set_desc_addr(priv, p, buf->addr);
	if (priv->dma_buf_sz == BUF_SIZE_16KiB)
		stmmac_init_desc3(priv, p);

	return 0;
}

/**
 * stmmac_free_rx_buffer - free RX dma buffers
 * @priv: private structure
 * @queue: RX queue index
 * @i: buffer index.
 */
static void stmmac_free_rx_buffer(struct stmmac_priv *priv, u32 queue, int i)
{
	struct stmmac_rx_queue *rx_q = &priv->rx_queue[queue];
	struct stmmac_rx_buffer *buf = &rx_q->buf_pool[i];

	if (buf->page)
		page_pool_put_full_page(rx_q->page_pool, buf->page, false);
	buf->page = NULL;

	if (buf->sec_page)
		page_pool_put_full_page(rx_q->page_pool, buf->sec_page, false);
	buf->sec_page = NULL;
}

/**
 * stmmac_free_tx_buffer - free RX dma buffers
 * @priv: private structure
 * @queue: RX queue index
 * @i: buffer index.
 */
static void stmmac_free_tx_buffer(struct stmmac_priv *priv, u32 queue, int i)
{
	struct stmmac_tx_queue *tx_q = &priv->tx_queue[queue];

	if (tx_q->tx_skbuff_dma[i].buf &&
	    tx_q->tx_skbuff_dma[i].buf_type != STMMAC_TXBUF_T_XDP_TX) {
		if (tx_q->tx_skbuff_dma[i].map_as_page)
			dma_unmap_page(GET_MEM_PDEV_DEV,
				       tx_q->tx_skbuff_dma[i].buf,
				       tx_q->tx_skbuff_dma[i].len,
				       DMA_TO_DEVICE);
		else
			dma_unmap_single(GET_MEM_PDEV_DEV,
					 tx_q->tx_skbuff_dma[i].buf,
					 tx_q->tx_skbuff_dma[i].len,
					 DMA_TO_DEVICE);
	}

	if (tx_q->xdpf[i] &&
	    (tx_q->tx_skbuff_dma[i].buf_type == STMMAC_TXBUF_T_XDP_TX ||
	     tx_q->tx_skbuff_dma[i].buf_type == STMMAC_TXBUF_T_XDP_NDO)) {
		xdp_return_frame(tx_q->xdpf[i]);
		tx_q->xdpf[i] = NULL;
	}

	if (tx_q->tx_skbuff_dma[i].buf_type == STMMAC_TXBUF_T_XSK_TX)
		tx_q->xsk_frames_done++;

	if (tx_q->tx_skbuff[i] &&
	    tx_q->tx_skbuff_dma[i].buf_type == STMMAC_TXBUF_T_SKB) {
		dev_kfree_skb_any(tx_q->tx_skbuff[i]);
		tx_q->tx_skbuff[i] = NULL;
	}

	tx_q->tx_skbuff_dma[i].buf = 0;
	tx_q->tx_skbuff_dma[i].map_as_page = false;
}

/**
 * dma_free_rx_skbufs - free RX dma buffers
 * @priv: private structure
 * @queue: RX queue index
 */
static void dma_free_rx_skbufs(struct stmmac_priv *priv, u32 queue)
{
	int i;

	for (i = 0; i < priv->dma_rx_size; i++)
		stmmac_free_rx_buffer(priv, queue, i);
}

static int stmmac_alloc_rx_buffers(struct stmmac_priv *priv, u32 queue,
				   gfp_t flags)
{
	struct stmmac_rx_queue *rx_q = &priv->rx_queue[queue];
	int i;

	for (i = 0; i < priv->dma_rx_size; i++) {
		struct dma_desc *p;
		int ret;

		if (priv->extend_desc)
			p = &((rx_q->dma_erx + i)->basic);
		else
			p = rx_q->dma_rx + i;

		ret = stmmac_init_rx_buffers(priv, p, i, flags,
					     queue);
		if (ret)
			return ret;

		rx_q->buf_alloc_num++;
	}

	return 0;
}

/**
 * dma_free_rx_xskbufs - free RX dma buffers from XSK pool
 * @priv: private structure
 * @queue: RX queue index
 */
static void dma_free_rx_xskbufs(struct stmmac_priv *priv, u32 queue)
{
	struct stmmac_rx_queue *rx_q = &priv->rx_queue[queue];
	int i;

	for (i = 0; i < priv->dma_rx_size; i++) {
		struct stmmac_rx_buffer *buf = &rx_q->buf_pool[i];

		if (!buf->xdp)
			continue;

		xsk_buff_free(buf->xdp);
		buf->xdp = NULL;
	}
}

static int stmmac_alloc_rx_buffers_zc(struct stmmac_priv *priv, u32 queue)
{
	struct stmmac_rx_queue *rx_q = &priv->rx_queue[queue];
	int i;

	for (i = 0; i < priv->dma_rx_size; i++) {
		struct stmmac_rx_buffer *buf;
		dma_addr_t dma_addr;
		struct dma_desc *p;

		if (priv->extend_desc)
			p = (struct dma_desc *)(rx_q->dma_erx + i);
		else
			p = rx_q->dma_rx + i;

		buf = &rx_q->buf_pool[i];

		buf->xdp = xsk_buff_alloc(rx_q->xsk_pool);
		if (!buf->xdp)
			return -ENOMEM;

		dma_addr = xsk_buff_xdp_get_dma(buf->xdp);
		stmmac_set_desc_addr(priv, p, dma_addr);
		rx_q->buf_alloc_num++;
	}

	return 0;
}

static struct xsk_buff_pool *stmmac_get_xsk_pool(struct stmmac_priv *priv, u32 queue)
{
	if (!stmmac_xdp_is_enabled(priv) || !test_bit(queue, priv->af_xdp_zc_qps))
		return NULL;

	return xsk_get_pool_from_qid(priv->dev, queue);
}

/**
 * __init_dma_rx_desc_rings - init the RX descriptor ring (per queue)
 * @priv: driver private structure
 * @queue: RX queue index
 * @flags: gfp flag.
 * Description: this function initializes the DMA RX descriptors
 * and allocates the socket buffers. It supports the chained and ring
 * modes.
 */
static int __init_dma_rx_desc_rings(struct stmmac_priv *priv, u32 queue, gfp_t flags)
{
	struct stmmac_rx_queue *rx_q = &priv->rx_queue[queue];
	int ret;

	netif_dbg(priv, probe, priv->dev,
		  "(%s) dma_rx_phy=0x%08x\n", __func__,
		  (u32)rx_q->dma_rx_phy);

	stmmac_clear_rx_descriptors(priv, queue);

	xdp_rxq_info_unreg_mem_model(&rx_q->xdp_rxq);

	rx_q->xsk_pool = stmmac_get_xsk_pool(priv, queue);

	if (rx_q->xsk_pool) {
		WARN_ON(xdp_rxq_info_reg_mem_model(&rx_q->xdp_rxq,
						   MEM_TYPE_XSK_BUFF_POOL,
						   NULL));
		netdev_info(priv->dev,
			    "Register MEM_TYPE_XSK_BUFF_POOL RxQ-%d\n",
			    rx_q->queue_index);
		xsk_pool_set_rxq_info(rx_q->xsk_pool, &rx_q->xdp_rxq);
	} else {
		WARN_ON(xdp_rxq_info_reg_mem_model(&rx_q->xdp_rxq,
						   MEM_TYPE_PAGE_POOL,
						   rx_q->page_pool));
		netdev_info(priv->dev,
			    "Register MEM_TYPE_PAGE_POOL RxQ-%d\n",
			    rx_q->queue_index);
	}

	if (rx_q->xsk_pool) {
		/* RX XDP ZC buffer pool may not be populated, e.g.
		 * xdpsock TX-only.
		 */
		stmmac_alloc_rx_buffers_zc(priv, queue);
	} else {
		ret = stmmac_alloc_rx_buffers(priv, queue, flags);
		if (ret < 0)
			return -ENOMEM;
	}

	rx_q->cur_rx = 0;
	rx_q->dirty_rx = 0;

	/* Setup the chained descriptor addresses */
	if (priv->mode == STMMAC_CHAIN_MODE) {
		if (priv->extend_desc)
			stmmac_mode_init(priv, rx_q->dma_erx,
					 rx_q->dma_rx_phy,
					 priv->dma_rx_size, 1);
		else
			stmmac_mode_init(priv, rx_q->dma_rx,
					 rx_q->dma_rx_phy,
					 priv->dma_rx_size, 0);
	}

	return 0;
}

static int init_dma_rx_desc_rings(struct net_device *dev, gfp_t flags)
{
	struct stmmac_priv *priv = netdev_priv(dev);
	u32 rx_count = priv->plat->rx_queues_to_use;
	u32 queue;
	int ret;

	/* RX INITIALIZATION */
	netif_dbg(priv, probe, priv->dev,
		  "SKB addresses:\nskb\t\tskb data\tdma data\n");

	for (queue = 0; queue < rx_count; queue++) {
		ret = __init_dma_rx_desc_rings(priv, queue, flags);
		if (ret)
			goto err_init_rx_buffers;
	}

	return 0;

err_init_rx_buffers:
	while (queue >= 0) {
		struct stmmac_rx_queue *rx_q = &priv->rx_queue[queue];

		if (rx_q->xsk_pool)
			dma_free_rx_xskbufs(priv, queue);
		else
			dma_free_rx_skbufs(priv, queue);

		rx_q->buf_alloc_num = 0;
		rx_q->xsk_pool = NULL;

		if (queue == 0)
			break;

		queue--;
	}

	return ret;
}

/**
 * __init_dma_tx_desc_rings - init the TX descriptor ring (per queue)
 * @priv: driver private structure
 * @queue : TX queue index
 * Description: this function initializes the DMA TX descriptors
 * and allocates the socket buffers. It supports the chained and ring
 * modes.
 */
static int __init_dma_tx_desc_rings(struct stmmac_priv *priv, u32 queue)
{
	struct stmmac_tx_queue *tx_q = &priv->tx_queue[queue];
	int i;

	netif_dbg(priv, probe, priv->dev,
		  "(%s) dma_tx_phy=0x%08x\n", __func__,
		  (u32)tx_q->dma_tx_phy);

	/* Setup the chained descriptor addresses */
	if (priv->mode == STMMAC_CHAIN_MODE) {
		if (priv->extend_desc)
			stmmac_mode_init(priv, tx_q->dma_etx,
					 tx_q->dma_tx_phy,
					 priv->dma_tx_size, 1);
		else if (!(tx_q->tbs & STMMAC_TBS_AVAIL))
			stmmac_mode_init(priv, tx_q->dma_tx,
					 tx_q->dma_tx_phy,
					 priv->dma_tx_size, 0);
	}

	tx_q->xsk_pool = stmmac_get_xsk_pool(priv, queue);

	for (i = 0; i < priv->dma_tx_size; i++) {
		struct dma_desc *p;

		if (priv->extend_desc)
			p = &((tx_q->dma_etx + i)->basic);
		else if (tx_q->tbs & STMMAC_TBS_AVAIL)
			p = &((tx_q->dma_entx + i)->basic);
		else
			p = tx_q->dma_tx + i;

		stmmac_clear_desc(priv, p);

		tx_q->tx_skbuff_dma[i].buf = 0;
		tx_q->tx_skbuff_dma[i].map_as_page = false;
		tx_q->tx_skbuff_dma[i].len = 0;
		tx_q->tx_skbuff_dma[i].last_segment = false;
		tx_q->tx_skbuff[i] = NULL;
	}

	tx_q->dirty_tx = 0;
	tx_q->cur_tx = 0;
	tx_q->mss = 0;

	netdev_tx_reset_queue(netdev_get_tx_queue(priv->dev, queue));

	return 0;
}

static int init_dma_tx_desc_rings(struct net_device *dev)
{
	struct stmmac_priv *priv = netdev_priv(dev);
	u32 tx_queue_cnt;
	u32 queue;

	tx_queue_cnt = priv->plat->tx_queues_to_use;

	for (queue = 0; queue < tx_queue_cnt; queue++)
		__init_dma_tx_desc_rings(priv, queue);

	return 0;
}

/**
 * init_dma_desc_rings - init the RX/TX descriptor rings
 * @dev: net device structure
 * @flags: gfp flag.
 * Description: this function initializes the DMA RX/TX descriptors
 * and allocates the socket buffers. It supports the chained and ring
 * modes.
 */
static int init_dma_desc_rings(struct net_device *dev, gfp_t flags)
{
	struct stmmac_priv *priv = netdev_priv(dev);
	int ret;

	ret = init_dma_rx_desc_rings(dev, flags);
	if (ret)
		return ret;

	ret = init_dma_tx_desc_rings(dev);

	stmmac_clear_descriptors(priv);

	if (netif_msg_hw(priv))
		stmmac_display_rings(priv);

	return ret;
}

/**
 * dma_free_tx_skbufs - free TX dma buffers
 * @priv: private structure
 * @queue: TX queue index
 */
static void dma_free_tx_skbufs(struct stmmac_priv *priv, u32 queue)
{
	struct stmmac_tx_queue *tx_q = &priv->tx_queue[queue];
	int i;

	tx_q->xsk_frames_done = 0;

	for (i = 0; i < priv->dma_tx_size; i++)
		stmmac_free_tx_buffer(priv, queue, i);

	if (tx_q->xsk_pool && tx_q->xsk_frames_done) {
		xsk_tx_completed(tx_q->xsk_pool, tx_q->xsk_frames_done);
		tx_q->xsk_frames_done = 0;
		tx_q->xsk_pool = NULL;
	}
}

/**
 * stmmac_free_tx_skbufs - free TX skb buffers
 * @priv: private structure
 */
static void stmmac_free_tx_skbufs(struct stmmac_priv *priv)
{
	u32 tx_queue_cnt = priv->plat->tx_queues_to_use;
	u32 queue;

	for (queue = 0; queue < tx_queue_cnt; queue++)
		dma_free_tx_skbufs(priv, queue);
}

/**
 * __free_dma_rx_desc_resources - free RX dma desc resources (per queue)
 * @priv: private structure
 * @queue: RX queue index
 */
static void __free_dma_rx_desc_resources(struct stmmac_priv *priv, u32 queue)
{
	struct stmmac_rx_queue *rx_q = &priv->rx_queue[queue];

	/* Release the DMA RX socket buffers */
	if (rx_q->xsk_pool)
		dma_free_rx_xskbufs(priv, queue);
	else
		dma_free_rx_skbufs(priv, queue);

	rx_q->buf_alloc_num = 0;
	rx_q->xsk_pool = NULL;

	/* Free DMA regions of consistent memory previously allocated */
	if (!priv->extend_desc)
		dma_free_coherent(GET_MEM_PDEV_DEV, priv->dma_rx_size *
				  sizeof(struct dma_desc),
				  rx_q->dma_rx, rx_q->dma_rx_phy);
	else
		dma_free_coherent(GET_MEM_PDEV_DEV, priv->dma_rx_size *
				  sizeof(struct dma_extended_desc),
				  rx_q->dma_erx, rx_q->dma_rx_phy);

	if (xdp_rxq_info_is_reg(&rx_q->xdp_rxq))
		xdp_rxq_info_unreg(&rx_q->xdp_rxq);

	kfree(rx_q->buf_pool);
	if (rx_q->page_pool)
		page_pool_destroy(rx_q->page_pool);
}

static void free_dma_rx_desc_resources(struct stmmac_priv *priv)
{
	u32 rx_count = priv->plat->rx_queues_to_use;
	u32 queue;

	/* Free RX queue resources */
	for (queue = 0; queue < rx_count; queue++)
		__free_dma_rx_desc_resources(priv, queue);
}

/**
 * __free_dma_tx_desc_resources - free TX dma desc resources (per queue)
 * @priv: private structure
 * @queue: TX queue index
 */
static void __free_dma_tx_desc_resources(struct stmmac_priv *priv, u32 queue)
{
	struct stmmac_tx_queue *tx_q = &priv->tx_queue[queue];
	size_t size;
	void *addr;

	/* Release the DMA TX socket buffers */
	dma_free_tx_skbufs(priv, queue);

	if (priv->extend_desc) {
		size = sizeof(struct dma_extended_desc);
		addr = tx_q->dma_etx;
	} else if (tx_q->tbs & STMMAC_TBS_AVAIL) {
		size = sizeof(struct dma_edesc);
		addr = tx_q->dma_entx;
	} else {
		size = sizeof(struct dma_desc);
		addr = tx_q->dma_tx;
	}

	size *= priv->dma_tx_size;

	dma_free_coherent(GET_MEM_PDEV_DEV, size, addr, tx_q->dma_tx_phy);

	kfree(tx_q->tx_skbuff_dma);
	kfree(tx_q->tx_skbuff);
}

static void free_dma_tx_desc_resources(struct stmmac_priv *priv)
{
	u32 tx_count = priv->plat->tx_queues_to_use;
	u32 queue;

	/* Free TX queue resources */
	for (queue = 0; queue < tx_count; queue++)
		__free_dma_tx_desc_resources(priv, queue);
}

/**
 * __alloc_dma_rx_desc_resources - alloc RX resources (per queue).
 * @priv: private structure
 * @queue: RX queue index
 * Description: according to which descriptor can be used (extend or basic)
 * this function allocates the resources for TX and RX paths. In case of
 * reception, for example, it pre-allocated the RX socket buffer in order to
 * allow zero-copy mechanism.
 */
static int __alloc_dma_rx_desc_resources(struct stmmac_priv *priv, u32 queue)
{
	struct stmmac_rx_queue *rx_q = &priv->rx_queue[queue];
	struct stmmac_channel *ch = &priv->channel[queue];
	bool xdp_prog = stmmac_xdp_is_enabled(priv);
	struct page_pool_params pp_params = { 0 };
	unsigned int num_pages;
	unsigned int napi_id;
	int ret;

	rx_q->queue_index = queue;
	rx_q->priv_data = priv;

	pp_params.flags = PP_FLAG_DMA_MAP | PP_FLAG_DMA_SYNC_DEV;
	pp_params.pool_size = priv->dma_rx_size;
	num_pages = DIV_ROUND_UP(priv->dma_buf_sz, PAGE_SIZE);
	pp_params.order = ilog2(num_pages);
	pp_params.nid = dev_to_node(GET_MEM_PDEV_DEV);
	pp_params.dev = GET_MEM_PDEV_DEV;
	pp_params.dma_dir = xdp_prog ? DMA_BIDIRECTIONAL : DMA_FROM_DEVICE;
	pp_params.offset = stmmac_rx_offset(priv);
	pp_params.max_len = STMMAC_MAX_RX_BUF_SIZE(num_pages);

	rx_q->page_pool = page_pool_create(&pp_params);
	if (IS_ERR(rx_q->page_pool)) {
		ret = PTR_ERR(rx_q->page_pool);
		rx_q->page_pool = NULL;
		return ret;
	}

	rx_q->buf_pool = kcalloc(priv->dma_rx_size,
				 sizeof(*rx_q->buf_pool),
				 GFP_KERNEL);
	if (!rx_q->buf_pool)
		return -ENOMEM;

	if (priv->extend_desc) {
		rx_q->dma_erx = dma_alloc_coherent(GET_MEM_PDEV_DEV,
						   priv->dma_rx_size *
						   sizeof(struct dma_extended_desc),
						   &rx_q->dma_rx_phy,
						   GFP_KERNEL);
		if (!rx_q->dma_erx)
			return -ENOMEM;

	} else {
		rx_q->dma_rx = dma_alloc_coherent(GET_MEM_PDEV_DEV,
						  priv->dma_rx_size *
						  sizeof(struct dma_desc),
						  &rx_q->dma_rx_phy,
						  GFP_KERNEL);
		if (!rx_q->dma_rx)
			return -ENOMEM;
	}

	if (stmmac_xdp_is_enabled(priv) &&
	    test_bit(queue, priv->af_xdp_zc_qps))
		napi_id = ch->rxtx_napi.napi_id;
	else
		napi_id = ch->rx_napi.napi_id;

	ret = xdp_rxq_info_reg(&rx_q->xdp_rxq, priv->dev,
			       rx_q->queue_index,
			       napi_id);
	if (ret) {
		netdev_err(priv->dev, "Failed to register xdp rxq info\n");
		return -EINVAL;
	}

	return 0;
}

static int alloc_dma_rx_desc_resources(struct stmmac_priv *priv)
{
	u32 rx_count = priv->plat->rx_queues_to_use;
	u32 queue;
	int ret;

	/* RX queues buffers and DMA */
	for (queue = 0; queue < rx_count; queue++) {
		ret = __alloc_dma_rx_desc_resources(priv, queue);
		if (ret)
			goto err_dma;
	}

	return 0;

err_dma:
	free_dma_rx_desc_resources(priv);

	return ret;
}

/**
 * __alloc_dma_tx_desc_resources - alloc TX resources (per queue).
 * @priv: private structure
 * @queue: TX queue index
 * Description: according to which descriptor can be used (extend or basic)
 * this function allocates the resources for TX and RX paths. In case of
 * reception, for example, it pre-allocated the RX socket buffer in order to
 * allow zero-copy mechanism.
 */
static int __alloc_dma_tx_desc_resources(struct stmmac_priv *priv, u32 queue)
{
	struct stmmac_tx_queue *tx_q = &priv->tx_queue[queue];
	size_t size;
	void *addr;

	tx_q->queue_index = queue;
	tx_q->priv_data = priv;

	tx_q->tx_skbuff_dma = kcalloc(priv->dma_tx_size,
				      sizeof(*tx_q->tx_skbuff_dma),
				      GFP_KERNEL);
	if (!tx_q->tx_skbuff_dma)
		return -ENOMEM;

	tx_q->tx_skbuff = kcalloc(priv->dma_tx_size,
				  sizeof(struct sk_buff *),
				  GFP_KERNEL);
	if (!tx_q->tx_skbuff)
		return -ENOMEM;

	if (priv->extend_desc)
		size = sizeof(struct dma_extended_desc);
	else if (tx_q->tbs & STMMAC_TBS_AVAIL)
		size = sizeof(struct dma_edesc);
	else
		size = sizeof(struct dma_desc);

	size *= priv->dma_tx_size;

	addr = dma_alloc_coherent(GET_MEM_PDEV_DEV, size,
				  &tx_q->dma_tx_phy, GFP_KERNEL);
	if (!addr)
		return -ENOMEM;

	if (priv->extend_desc)
		tx_q->dma_etx = addr;
	else if (tx_q->tbs & STMMAC_TBS_AVAIL)
		tx_q->dma_entx = addr;
	else
		tx_q->dma_tx = addr;

	return 0;
}

static int alloc_dma_tx_desc_resources(struct stmmac_priv *priv)
{
	u32 tx_count = priv->plat->tx_queues_to_use;
	u32 queue;
	int ret;

	/* TX queues buffers and DMA */
	for (queue = 0; queue < tx_count; queue++) {
		ret = __alloc_dma_tx_desc_resources(priv, queue);
		if (ret)
			goto err_dma;
	}

	return 0;

err_dma:
	free_dma_tx_desc_resources(priv);
	return ret;
}

/**
 * alloc_dma_desc_resources - alloc TX/RX resources.
 * @priv: private structure
 * Description: according to which descriptor can be used (extend or basic)
 * this function allocates the resources for TX and RX paths. In case of
 * reception, for example, it pre-allocated the RX socket buffer in order to
 * allow zero-copy mechanism.
 */
static int alloc_dma_desc_resources(struct stmmac_priv *priv)
{
	/* RX Allocation */
	int ret = alloc_dma_rx_desc_resources(priv);

	if (ret)
		return ret;

	ret = alloc_dma_tx_desc_resources(priv);

	return ret;
}

/**
 * free_dma_desc_resources - free dma desc resources
 * @priv: private structure
 */
static void free_dma_desc_resources(struct stmmac_priv *priv)
{
	/* Release the DMA TX socket buffers */
	free_dma_tx_desc_resources(priv);

	/* Release the DMA RX socket buffers later
	 * to ensure all pending XDP_TX buffers are returned.
	 */
	free_dma_rx_desc_resources(priv);
}

/**
 *  stmmac_mac_enable_rx_queues - Enable MAC rx queues
 *  @priv: driver private structure
 *  Description: It is used for enabling the rx queues in the MAC
 */
static void stmmac_mac_enable_rx_queues(struct stmmac_priv *priv)
{
	u32 rx_queues_count = priv->plat->rx_queues_to_use;
	int queue;
	u8 mode;

	for (queue = 0; queue < rx_queues_count; queue++) {
		mode = priv->plat->rx_queues_cfg[queue].mode_to_use;
		stmmac_rx_queue_enable(priv, priv->hw, mode, queue);
	}
}

/**
 * stmmac_start_rx_dma - start RX DMA channel
 * @priv: driver private structure
 * @chan: RX channel index
 * Description:
 * This starts a RX DMA channel
 */
static void stmmac_start_rx_dma(struct stmmac_priv *priv, u32 chan)
{
	netdev_dbg(priv->dev, "DMA RX processes started in channel %d\n", chan);
	stmmac_start_rx(priv, priv->ioaddr, chan);
}

/**
 * stmmac_start_tx_dma - start TX DMA channel
 * @priv: driver private structure
 * @chan: TX channel index
 * Description:
 * This starts a TX DMA channel
 */
static void stmmac_start_tx_dma(struct stmmac_priv *priv, u32 chan)
{
	netdev_dbg(priv->dev, "DMA TX processes started in channel %d\n", chan);
	stmmac_start_tx(priv, priv->ioaddr, chan);
}

/**
 * stmmac_stop_rx_dma - stop RX DMA channel
 * @priv: driver private structure
 * @chan: RX channel index
 * Description:
 * This stops a RX DMA channel
 */
static void stmmac_stop_rx_dma(struct stmmac_priv *priv, u32 chan)
{
	netdev_dbg(priv->dev, "DMA RX processes stopped in channel %d\n", chan);
	stmmac_stop_rx(priv, priv->ioaddr, chan);
}

/**
 * stmmac_stop_tx_dma - stop TX DMA channel
 * @priv: driver private structure
 * @chan: TX channel index
 * Description:
 * This stops a TX DMA channel
 */
static void stmmac_stop_tx_dma(struct stmmac_priv *priv, u32 chan)
{
	netdev_dbg(priv->dev, "DMA TX processes stopped in channel %d\n", chan);
	stmmac_stop_tx(priv, priv->ioaddr, chan);
}

static void stmmac_enable_all_dma_irq(struct stmmac_priv *priv)
{
	u32 rx_channels_count = priv->plat->rx_queues_to_use;
	u32 tx_channels_count = priv->plat->tx_queues_to_use;
	u32 dma_csr_ch = max(rx_channels_count, tx_channels_count);
	u32 chan;

	for (chan = 0; chan < dma_csr_ch; chan++) {
		struct stmmac_channel *ch = &priv->channel[chan];
		unsigned long flags;

		spin_lock_irqsave(&ch->lock, flags);
		stmmac_enable_dma_irq(priv, priv->ioaddr, chan, 1, 1);
		spin_unlock_irqrestore(&ch->lock, flags);
	}
}

/**
 * stmmac_start_all_dma - start all RX and TX DMA channels
 * @priv: driver private structure
 * Description:
 * This starts all the RX and TX DMA channels
 */
static void stmmac_start_all_dma(struct stmmac_priv *priv)
{
	u32 rx_channels_count = priv->plat->rx_queues_to_use;
	u32 tx_channels_count = priv->plat->tx_queues_to_use;
	u32 chan = 0;

	for (chan = 0; chan < rx_channels_count; chan++)
		stmmac_start_rx_dma(priv, chan);

	for (chan = 0; chan < tx_channels_count; chan++)
		stmmac_start_tx_dma(priv, chan);
}

/**
 * stmmac_stop_all_dma - stop all RX and TX DMA channels
 * @priv: driver private structure
 * Description:
 * This stops the RX and TX DMA channels
 */
static void stmmac_stop_all_dma(struct stmmac_priv *priv)
{
	u32 rx_channels_count = priv->plat->rx_queues_to_use;
	u32 tx_channels_count = priv->plat->tx_queues_to_use;
	u32 chan = 0;

	for (chan = 0; chan < rx_channels_count; chan++)
		stmmac_stop_rx_dma(priv, chan);

	for (chan = 0; chan < tx_channels_count; chan++)
		stmmac_stop_tx_dma(priv, chan);
}

/**
 *  stmmac_dma_operation_mode - HW DMA operation mode
 *  @priv: driver private structure
 *  Description: it is used for configuring the DMA operation mode register in
 *  order to program the tx/rx DMA thresholds or Store-And-Forward mode.
 */
static void stmmac_dma_operation_mode(struct stmmac_priv *priv)
{
	u32 rx_channels_count = priv->plat->rx_queues_to_use;
	u32 tx_channels_count = priv->plat->tx_queues_to_use;
	int rxfifosz = priv->plat->rx_fifo_size;
	int txfifosz = priv->plat->tx_fifo_size;
	u32 txmode = 0;
	u32 rxmode = 0;
	u32 chan = 0;
	u8 qmode = 0;

	if (rxfifosz == 0)
		rxfifosz = priv->dma_cap.rx_fifo_size;
	if (txfifosz == 0)
		txfifosz = priv->dma_cap.tx_fifo_size;

	/* Adjust for real per queue fifo size */
	rxfifosz /= rx_channels_count;
	txfifosz /= tx_channels_count;

	if (priv->plat->force_thresh_dma_mode) {
		txmode = tc;
		rxmode = tc;
	} else if (priv->plat->force_sf_dma_mode || priv->plat->tx_coe) {
		/*
		 * In case of GMAC, SF mode can be enabled
		 * to perform the TX COE in HW. This depends on:
		 * 1) TX COE if actually supported
		 * 2) There is no bugged Jumbo frame support
		 *    that needs to not insert csum in the TDES.
		 */
		txmode = SF_DMA_MODE;
		rxmode = SF_DMA_MODE;
		priv->xstats.threshold = SF_DMA_MODE;
	} else {
		txmode = tc;
		rxmode = SF_DMA_MODE;
	}

	/* configure all channels */
	for (chan = 0; chan < rx_channels_count; chan++) {
		struct stmmac_rx_queue *rx_q = &priv->rx_queue[chan];
		u32 buf_size;

		qmode = priv->plat->rx_queues_cfg[chan].mode_to_use;

		stmmac_dma_rx_mode(priv, priv->ioaddr, rxmode, chan,
				rxfifosz, qmode);

		if (rx_q->xsk_pool) {
			buf_size = xsk_pool_get_rx_frame_size(rx_q->xsk_pool);
			stmmac_set_dma_bfsize(priv, priv->ioaddr,
					      buf_size,
					      chan);
		} else {
			stmmac_set_dma_bfsize(priv, priv->ioaddr,
					      priv->dma_buf_sz,
					      chan);
		}
	}

	for (chan = 0; chan < tx_channels_count; chan++) {
		qmode = priv->plat->tx_queues_cfg[chan].mode_to_use;

		stmmac_dma_tx_mode(priv, priv->ioaddr, txmode, chan,
				txfifosz, qmode);
	}
}

static bool stmmac_xdp_xmit_zc(struct stmmac_priv *priv, u32 queue, u32 budget)
{
	struct netdev_queue *nq = netdev_get_tx_queue(priv->dev, queue);
	struct stmmac_tx_queue *tx_q = &priv->tx_queue[queue];
	struct xsk_buff_pool *pool = tx_q->xsk_pool;
	unsigned int entry = tx_q->cur_tx;
	struct dma_desc *tx_desc = NULL;
	struct xdp_desc xdp_desc;
	bool work_done = true;

	/* Avoids TX time-out as we are sharing with slow path */
	nq->trans_start = jiffies;

	budget = min(budget, stmmac_tx_avail(priv, queue));

	while (budget-- > 0) {
		dma_addr_t dma_addr;
		bool set_ic;

		/* We are sharing with slow path and stop XSK TX desc submission when
		 * available TX ring is less than threshold.
		 */
		if (unlikely(stmmac_tx_avail(priv, queue) < STMMAC_TX_XSK_AVAIL) ||
		    !netif_carrier_ok(priv->dev)) {
			work_done = false;
			break;
		}

		if (!xsk_tx_peek_desc(pool, &xdp_desc))
			break;

		if (likely(priv->extend_desc))
			tx_desc = (struct dma_desc *)(tx_q->dma_etx + entry);
		else if (tx_q->tbs & STMMAC_TBS_AVAIL)
			tx_desc = &tx_q->dma_entx[entry].basic;
		else
			tx_desc = tx_q->dma_tx + entry;

		dma_addr = xsk_buff_raw_get_dma(pool, xdp_desc.addr);
		xsk_buff_raw_dma_sync_for_device(pool, dma_addr, xdp_desc.len);

		tx_q->tx_skbuff_dma[entry].buf_type = STMMAC_TXBUF_T_XSK_TX;

		/* To return XDP buffer to XSK pool, we simple call
		 * xsk_tx_completed(), so we don't need to fill up
		 * 'buf' and 'xdpf'.
		 */
		tx_q->tx_skbuff_dma[entry].buf = 0;
		tx_q->xdpf[entry] = NULL;

		tx_q->tx_skbuff_dma[entry].map_as_page = false;
		tx_q->tx_skbuff_dma[entry].len = xdp_desc.len;
		tx_q->tx_skbuff_dma[entry].last_segment = true;
		tx_q->tx_skbuff_dma[entry].is_jumbo = false;

		stmmac_set_desc_addr(priv, tx_desc, dma_addr);

		tx_q->tx_count_frames++;

		if (!priv->tx_coal_frames[queue])
			set_ic = false;
		else if (tx_q->tx_count_frames % priv->tx_coal_frames[queue] == 0)
			set_ic = true;
		else
			set_ic = false;

		if (set_ic) {
			tx_q->tx_count_frames = 0;
			stmmac_set_tx_ic(priv, tx_desc);
			priv->xstats.tx_set_ic_bit++;
		}

		stmmac_prepare_tx_desc(priv, tx_desc, 1, xdp_desc.len,
				       true, priv->mode, true, true,
				       xdp_desc.len);

		stmmac_enable_dma_transmission(priv, priv->ioaddr);

		tx_q->cur_tx = STMMAC_GET_ENTRY(tx_q->cur_tx, priv->dma_tx_size);
		entry = tx_q->cur_tx;
	}

	if (tx_desc) {
		stmmac_flush_tx_descriptors(priv, queue);
		xsk_tx_release(pool);
	}

	/* Return true if all of the 3 conditions are met
	 *  a) TX Budget is still available
	 *  b) work_done = true when XSK TX desc peek is empty (no more
	 *     pending XSK TX for transmission)
	 */
	return !!budget && work_done;
}

/**
 * stmmac_tx_clean - to manage the transmission completion
 * @priv: driver private structure
 * @budget: napi budget limiting this functions packet handling
 * @queue: TX queue index
 * Description: it reclaims the transmit resources after transmission completes.
 */
static int stmmac_tx_clean(struct stmmac_priv *priv, int budget, u32 queue)
{
	struct stmmac_tx_queue *tx_q = &priv->tx_queue[queue];
	unsigned int bytes_compl = 0, pkts_compl = 0;
	unsigned int entry, xmits = 0, count = 0;

	__netif_tx_lock_bh(netdev_get_tx_queue(priv->dev, queue));

	priv->xstats.tx_clean++;

	tx_q->xsk_frames_done = 0;

	entry = tx_q->dirty_tx;

	/* Try to clean all TX complete frame in 1 shot */
	while ((entry != tx_q->cur_tx) && count < priv->dma_tx_size) {
		struct xdp_frame *xdpf;
		struct sk_buff *skb;
		struct dma_desc *p;
		int status;

		if (tx_q->tx_skbuff_dma[entry].buf_type == STMMAC_TXBUF_T_XDP_TX ||
		    tx_q->tx_skbuff_dma[entry].buf_type == STMMAC_TXBUF_T_XDP_NDO) {
			xdpf = tx_q->xdpf[entry];
			skb = NULL;
		} else if (tx_q->tx_skbuff_dma[entry].buf_type == STMMAC_TXBUF_T_SKB) {
			xdpf = NULL;
			skb = tx_q->tx_skbuff[entry];
		} else {
			xdpf = NULL;
			skb = NULL;
		}

		if (priv->extend_desc)
			p = (struct dma_desc *)(tx_q->dma_etx + entry);
		else if (tx_q->tbs & STMMAC_TBS_AVAIL)
			p = &tx_q->dma_entx[entry].basic;
		else
			p = tx_q->dma_tx + entry;

		status = stmmac_tx_status(priv, &priv->dev->stats,
				&priv->xstats, p, priv->ioaddr);
		/* Check if the descriptor is owned by the DMA */
		if (unlikely(status & tx_dma_own))
			break;

		count++;

		/* Make sure descriptor fields are read after reading
		 * the own bit.
		 */
		dma_rmb();

		/* Just consider the last segment and ...*/
		if (likely(!(status & tx_not_ls))) {
			/* ... verify the status error condition */
			if (unlikely(status & tx_err)) {
				priv->dev->stats.tx_errors++;
			} else {
				priv->dev->stats.tx_packets++;
				priv->xstats.tx_pkt_n++;
				priv->xstats.txq_stats[queue].tx_pkt_n++;
#ifdef CONFIG_MSM_BOOT_TIME_MARKER
if (priv->dev->stats.tx_packets == 1)
	place_marker("M - Ethernet first packet transmitted");
#endif
			}
			if (skb)
				stmmac_get_tx_hwtstamp(priv, p, skb);
		}

		if (likely(tx_q->tx_skbuff_dma[entry].buf &&
			   tx_q->tx_skbuff_dma[entry].buf_type != STMMAC_TXBUF_T_XDP_TX)) {
			if (tx_q->tx_skbuff_dma[entry].map_as_page)
				dma_unmap_page(GET_MEM_PDEV_DEV,
					       tx_q->tx_skbuff_dma[entry].buf,
					       tx_q->tx_skbuff_dma[entry].len,
					       DMA_TO_DEVICE);
			else
				dma_unmap_single(GET_MEM_PDEV_DEV,
						 tx_q->tx_skbuff_dma[entry].buf,
						 tx_q->tx_skbuff_dma[entry].len,
						 DMA_TO_DEVICE);
			tx_q->tx_skbuff_dma[entry].buf = 0;
			tx_q->tx_skbuff_dma[entry].len = 0;
			tx_q->tx_skbuff_dma[entry].map_as_page = false;
		}

		stmmac_clean_desc3(priv, tx_q, p);

		tx_q->tx_skbuff_dma[entry].last_segment = false;
		tx_q->tx_skbuff_dma[entry].is_jumbo = false;

		if (xdpf &&
		    tx_q->tx_skbuff_dma[entry].buf_type == STMMAC_TXBUF_T_XDP_TX) {
			xdp_return_frame_rx_napi(xdpf);
			tx_q->xdpf[entry] = NULL;
		}

		if (xdpf &&
		    tx_q->tx_skbuff_dma[entry].buf_type == STMMAC_TXBUF_T_XDP_NDO) {
			xdp_return_frame(xdpf);
			tx_q->xdpf[entry] = NULL;
		}

		if (tx_q->tx_skbuff_dma[entry].buf_type == STMMAC_TXBUF_T_XSK_TX)
			tx_q->xsk_frames_done++;

		if (tx_q->tx_skbuff_dma[entry].buf_type == STMMAC_TXBUF_T_SKB) {
			if (likely(skb)) {
				pkts_compl++;
				bytes_compl += skb->len;
				dev_consume_skb_any(skb);
				tx_q->tx_skbuff[entry] = NULL;
			}
		}

		stmmac_release_tx_desc(priv, p, priv->mode);

		entry = STMMAC_GET_ENTRY(entry, priv->dma_tx_size);
	}
	tx_q->dirty_tx = entry;

	if (!priv->tx_coal_timer_disable)
		netdev_tx_completed_queue(netdev_get_tx_queue(priv->dev, queue),
					  pkts_compl, bytes_compl);

	if (unlikely(netif_tx_queue_stopped(netdev_get_tx_queue(priv->dev,
								queue))) &&
	    stmmac_tx_avail(priv, queue) > STMMAC_TX_THRESH(priv)) {

		netif_dbg(priv, tx_done, priv->dev,
			  "%s: restart transmit\n", __func__);
		netif_tx_wake_queue(netdev_get_tx_queue(priv->dev, queue));
	}

	if (tx_q->xsk_pool) {
		bool work_done;

		if (tx_q->xsk_frames_done)
			xsk_tx_completed(tx_q->xsk_pool, tx_q->xsk_frames_done);

		if (xsk_uses_need_wakeup(tx_q->xsk_pool))
			xsk_set_tx_need_wakeup(tx_q->xsk_pool);

		/* For XSK TX, we try to send as many as possible.
		 * If XSK work done (XSK TX desc empty and budget still
		 * available), return "budget - 1" to reenable TX IRQ.
		 * Else, return "budget" to make NAPI continue polling.
		 */
		work_done = stmmac_xdp_xmit_zc(priv, queue,
					       STMMAC_XSK_TX_BUDGET_MAX);
		if (work_done)
			xmits = budget - 1;
		else
			xmits = budget;
	}

	if (priv->eee_enabled && !priv->tx_path_in_lpi_mode &&
	    priv->eee_sw_timer_en) {
		if (stmmac_enable_eee_mode(priv))
			mod_timer(&priv->eee_ctrl_timer, STMMAC_LPI_T(priv->tx_lpi_timer));
	}

	if (!priv->tx_coal_timer_disable) {
		/**
		 * We still have pending packets,
		 * let's call for a new scheduling
		 */
		if (tx_q->dirty_tx != tx_q->cur_tx)
			hrtimer_start(&tx_q->txtimer,
				      STMMAC_COAL_TIMER(priv->tx_coal_timer[queue]),
				      HRTIMER_MODE_REL);
	}

	__netif_tx_unlock_bh(netdev_get_tx_queue(priv->dev, queue));

	/* Combine decisions from TX clean and XSK TX */
	return max(count, xmits);
}

/**
 * stmmac_tx_err - to manage the tx error
 * @priv: driver private structure
 * @chan: channel index
 * Description: it cleans the descriptors and restarts the transmission
 * in case of transmission errors.
 */
static void stmmac_tx_err(struct stmmac_priv *priv, u32 chan)
{
	struct stmmac_tx_queue *tx_q = &priv->tx_queue[chan];

	netif_tx_stop_queue(netdev_get_tx_queue(priv->dev, chan));

	stmmac_stop_tx_dma(priv, chan);
	dma_free_tx_skbufs(priv, chan);
	stmmac_clear_tx_descriptors(priv, chan);
	tx_q->dirty_tx = 0;
	tx_q->cur_tx = 0;
	tx_q->mss = 0;
	netdev_tx_reset_queue(netdev_get_tx_queue(priv->dev, chan));
	stmmac_init_tx_chan(priv, priv->ioaddr, priv->plat->dma_cfg,
			    tx_q->dma_tx_phy, chan);
	stmmac_start_tx_dma(priv, chan);

	priv->dev->stats.tx_errors++;
	netif_tx_wake_queue(netdev_get_tx_queue(priv->dev, chan));
}

/**
 *  stmmac_set_dma_operation_mode - Set DMA operation mode by channel
 *  @priv: driver private structure
 *  @txmode: TX operating mode
 *  @rxmode: RX operating mode
 *  @chan: channel index
 *  Description: it is used for configuring of the DMA operation mode in
 *  runtime in order to program the tx/rx DMA thresholds or Store-And-Forward
 *  mode.
 */
static void stmmac_set_dma_operation_mode(struct stmmac_priv *priv, u32 txmode,
					  u32 rxmode, u32 chan)
{
	u8 rxqmode = priv->plat->rx_queues_cfg[chan].mode_to_use;
	u8 txqmode = priv->plat->tx_queues_cfg[chan].mode_to_use;
	u32 rx_channels_count = priv->plat->rx_queues_to_use;
	u32 tx_channels_count = priv->plat->tx_queues_to_use;
	int rxfifosz = priv->plat->rx_fifo_size;
	int txfifosz = priv->plat->tx_fifo_size;

	if (rxfifosz == 0)
		rxfifosz = priv->dma_cap.rx_fifo_size;
	if (txfifosz == 0)
		txfifosz = priv->dma_cap.tx_fifo_size;

	/* Adjust for real per queue fifo size */
	rxfifosz /= rx_channels_count;
	txfifosz /= tx_channels_count;

	stmmac_dma_rx_mode(priv, priv->ioaddr, rxmode, chan, rxfifosz, rxqmode);
	stmmac_dma_tx_mode(priv, priv->ioaddr, txmode, chan, txfifosz, txqmode);
}

static bool stmmac_safety_feat_interrupt(struct stmmac_priv *priv)
{
	int ret;

	ret = stmmac_safety_feat_irq_status(priv, priv->dev,
			priv->ioaddr, priv->dma_cap.asp, &priv->sstats);
	if (ret && (ret != -EINVAL)) {
		stmmac_global_err(priv);
		return true;
	}

	return false;
}

static int stmmac_napi_check(struct stmmac_priv *priv, u32 chan, u32 dir)
{
	int status = stmmac_dma_interrupt_status(priv, priv->ioaddr,
						 &priv->xstats, chan, dir);
	struct stmmac_rx_queue *rx_q = &priv->rx_queue[chan];
	struct stmmac_tx_queue *tx_q = &priv->tx_queue[chan];
	struct stmmac_channel *ch = &priv->channel[chan];
	struct napi_struct *rx_napi;
	struct napi_struct *tx_napi;
	unsigned long flags;

	rx_napi = rx_q->xsk_pool ? &ch->rxtx_napi : &ch->rx_napi;
	tx_napi = tx_q->xsk_pool ? &ch->rxtx_napi : &ch->tx_napi;

	if ((status & handle_rx) && (chan < priv->plat->rx_queues_to_use)) {
		if (napi_schedule_prep(rx_napi)) {
			spin_lock_irqsave(&ch->lock, flags);
			stmmac_disable_dma_irq(priv, priv->ioaddr, chan, 1, 0);
			spin_unlock_irqrestore(&ch->lock, flags);
			__napi_schedule(rx_napi);
		}
	}

	if ((status & handle_tx) && (chan < priv->plat->tx_queues_to_use)) {
		if (napi_schedule_prep(tx_napi)) {
			spin_lock_irqsave(&ch->lock, flags);
			stmmac_disable_dma_irq(priv, priv->ioaddr, chan, 0, 1);
			spin_unlock_irqrestore(&ch->lock, flags);
			__napi_schedule(tx_napi);
		}
	}

	return status;
}

/**
 * stmmac_dma_interrupt - DMA ISR
 * @priv: driver private structure
 * Description: this is the DMA ISR. It is called by the main ISR.
 * It calls the dwmac dma routine and schedule poll method in case of some
 * work can be done.
 */
static void stmmac_dma_interrupt(struct stmmac_priv *priv)
{
	u32 tx_channel_count = priv->plat->tx_queues_to_use;
	u32 rx_channel_count = priv->plat->rx_queues_to_use;
	u32 channels_to_check = tx_channel_count > rx_channel_count ?
				tx_channel_count : rx_channel_count;
	int chan;
	int status[max_t(u32, MTL_MAX_TX_QUEUES, MTL_MAX_RX_QUEUES)];

	/* Make sure we never check beyond our status buffer. */
	if (WARN_ON_ONCE(channels_to_check > ARRAY_SIZE(status)))
		channels_to_check = ARRAY_SIZE(status);

	for (chan = channels_to_check - 1; chan >= 0; chan--)
		status[chan] = stmmac_napi_check(priv, chan,
						 DMA_DIR_RXTX);

	for (chan = 0; chan < tx_channel_count; chan++) {
		if (unlikely(status[chan] & tx_hard_error_bump_tc)) {
			/* Try to bump up the dma threshold on this failure */
			if (unlikely(priv->xstats.threshold != SF_DMA_MODE) &&
			    (tc <= 256)) {
				tc += 64;
				if (priv->plat->force_thresh_dma_mode)
					stmmac_set_dma_operation_mode(priv,
								      tc,
								      tc,
								      chan);
				else
					stmmac_set_dma_operation_mode(priv,
								    tc,
								    SF_DMA_MODE,
								    chan);
				priv->xstats.threshold = tc;
			}
		} else if (unlikely(status[chan] == tx_hard_error)) {
			stmmac_tx_err(priv, chan);
		}
	}
}

/**
 * stmmac_mmc_setup: setup the Mac Management Counters (MMC)
 * @priv: driver private structure
 * Description: this masks the MMC irq, in fact, the counters are managed in SW.
 */
static void stmmac_mmc_setup(struct stmmac_priv *priv)
{
	unsigned int mode = MMC_CNTRL_RESET_ON_READ | MMC_CNTRL_COUNTER_RESET |
			    MMC_CNTRL_PRESET | MMC_CNTRL_FULL_HALF_PRESET;

	stmmac_mmc_intr_all_mask(priv, priv->mmcaddr);

	if (priv->dma_cap.rmon) {
		stmmac_mmc_ctrl(priv, priv->mmcaddr, mode);
		memset(&priv->mmc, 0, sizeof(struct stmmac_counters));
	} else
		netdev_info(priv->dev, "No MAC Management Counters available\n");
}

/**
 * stmmac_get_hw_features - get MAC capabilities from the HW cap. register.
 * @priv: driver private structure
 * Description:
 *  new GMAC chip generations have a new register to indicate the
 *  presence of the optional feature/functions.
 *  This can be also used to override the value passed through the
 *  platform and necessary for old MAC10/100 and GMAC chips.
 */
static int stmmac_get_hw_features(struct stmmac_priv *priv)
{
	return stmmac_get_hw_feature(priv, priv->ioaddr, &priv->dma_cap) == 0;
}

/**
 * stmmac_check_ether_addr - check if the MAC addr is valid
 * @priv: driver private structure
 * Description:
 * it is to verify if the MAC address is valid, in case of failures it
 * generates a random MAC address
 */
static void stmmac_check_ether_addr(struct stmmac_priv *priv)
{
	if (!is_valid_ether_addr(priv->dev->dev_addr)) {
		stmmac_get_umac_addr(priv, priv->hw, priv->dev->dev_addr, 0);
		if (!is_valid_ether_addr(priv->dev->dev_addr))
			eth_hw_addr_random(priv->dev);
		dev_info(priv->device, "device MAC address %pM\n",
			 priv->dev->dev_addr);
	}
}

/**
 * stmmac_init_dma_engine - DMA init.
 * @priv: driver private structure
 * Description:
 * It inits the DMA invoking the specific MAC/GMAC callback.
 * Some DMA parameters can be passed from the platform;
 * in case of these are not passed a default is kept for the MAC or GMAC.
 */
static int stmmac_init_dma_engine(struct stmmac_priv *priv)
{
	u32 rx_channels_count = priv->plat->rx_queues_to_use;
	u32 tx_channels_count = priv->plat->tx_queues_to_use;
	u32 dma_csr_ch = max(rx_channels_count, tx_channels_count);
	struct stmmac_rx_queue *rx_q;
	struct stmmac_tx_queue *tx_q;
	u32 chan = 0;
	int atds = 0;
	int ret = 0;

	if (!priv->plat->dma_cfg || !priv->plat->dma_cfg->pbl) {
		dev_err(priv->device, "Invalid DMA configuration\n");
		return -EINVAL;
	}

	if (priv->extend_desc && (priv->mode == STMMAC_RING_MODE))
		atds = 1;

	ret = stmmac_reset(priv, priv->ioaddr);
	if (ret) {
		dev_err(priv->device, "Failed to reset the dma\n");
		return ret;
	}

	/* DMA Configuration */
	stmmac_dma_init(priv, priv->ioaddr, priv->plat->dma_cfg, atds);

	if (priv->plat->axi)
		stmmac_axi(priv, priv->ioaddr, priv->plat->axi);

	/* DMA CSR Channel configuration */
	for (chan = 0; chan < dma_csr_ch; chan++) {
		stmmac_init_chan(priv, priv->ioaddr, priv->plat->dma_cfg, chan);
		stmmac_disable_dma_irq(priv, priv->ioaddr, chan, 1, 1);
	}

	/* DMA RX Channel Configuration */
	for (chan = 0; chan < rx_channels_count; chan++) {
		rx_q = &priv->rx_queue[chan];

		stmmac_init_rx_chan(priv, priv->ioaddr, priv->plat->dma_cfg,
				    rx_q->dma_rx_phy, chan);

		rx_q->rx_tail_addr = rx_q->dma_rx_phy +
				     (rx_q->buf_alloc_num *
				      sizeof(struct dma_desc));
		stmmac_set_rx_tail_ptr(priv, priv->ioaddr,
				       rx_q->rx_tail_addr, chan);
	}

	/* DMA TX Channel Configuration */
	for (chan = 0; chan < tx_channels_count; chan++) {
		tx_q = &priv->tx_queue[chan];

		stmmac_init_tx_chan(priv, priv->ioaddr, priv->plat->dma_cfg,
				    tx_q->dma_tx_phy, chan);

		tx_q->tx_tail_addr = tx_q->dma_tx_phy;
		stmmac_set_tx_tail_ptr(priv, priv->ioaddr,
				       tx_q->tx_tail_addr, chan);
	}

	return ret;
}

static void stmmac_tx_timer_arm(struct stmmac_priv *priv, u32 queue)
{
	struct stmmac_tx_queue *tx_q = &priv->tx_queue[queue];

	hrtimer_start(&tx_q->txtimer,
		      STMMAC_COAL_TIMER(priv->tx_coal_timer[queue]),
		      HRTIMER_MODE_REL);
}

/**
 * stmmac_tx_timer - mitigation sw timer for tx.
 * @t: data pointer
 * Description:
 * This is the timer handler to directly invoke the stmmac_tx_clean.
 */
static enum hrtimer_restart stmmac_tx_timer(struct hrtimer *t)
{
	struct stmmac_tx_queue *tx_q = container_of(t, struct stmmac_tx_queue, txtimer);
	struct stmmac_priv *priv = tx_q->priv_data;
	struct stmmac_channel *ch;
	struct napi_struct *napi;

	ch = &priv->channel[tx_q->queue_index];
	napi = tx_q->xsk_pool ? &ch->rxtx_napi : &ch->tx_napi;

	if (likely(napi_schedule_prep(napi))) {
		unsigned long flags;

		spin_lock_irqsave(&ch->lock, flags);
		stmmac_disable_dma_irq(priv, priv->ioaddr, ch->index, 0, 1);
		spin_unlock_irqrestore(&ch->lock, flags);
		__napi_schedule(napi);
	}

	return HRTIMER_NORESTART;
}

/**
 * stmmac_init_coalesce - init mitigation options.
 * @priv: driver private structure
 * Description:
 * This inits the coalesce parameters: i.e. timer rate,
 * timer handler and default threshold used for enabling the
 * interrupt on completion bit.
 */
static void stmmac_init_coalesce(struct stmmac_priv *priv)
{
	u32 tx_channel_count = priv->plat->tx_queues_to_use;
	u32 rx_channel_count = priv->plat->rx_queues_to_use;
	u32 chan;

	for (chan = 0; chan < tx_channel_count; chan++) {
		struct stmmac_tx_queue *tx_q = &priv->tx_queue[chan];

		priv->tx_coal_frames[chan] = STMMAC_TX_FRAMES;
		priv->tx_coal_timer[chan] = STMMAC_COAL_TX_TIMER;

		hrtimer_init(&tx_q->txtimer, CLOCK_MONOTONIC, HRTIMER_MODE_REL);
		tx_q->txtimer.function = stmmac_tx_timer;
	}

	for (chan = 0; chan < rx_channel_count; chan++)
		priv->rx_coal_frames[chan] = STMMAC_RX_FRAMES;
}

static void stmmac_set_rings_length(struct stmmac_priv *priv)
{
	u32 rx_channels_count = priv->plat->rx_queues_to_use;
	u32 tx_channels_count = priv->plat->tx_queues_to_use;
	u32 chan;

	/* set TX ring length */
	for (chan = 0; chan < tx_channels_count; chan++)
		stmmac_set_tx_ring_len(priv, priv->ioaddr,
				       (priv->dma_tx_size - 1), chan);

	/* set RX ring length */
	for (chan = 0; chan < rx_channels_count; chan++)
		stmmac_set_rx_ring_len(priv, priv->ioaddr,
				       (priv->dma_rx_size - 1), chan);
}

/**
 *  stmmac_set_tx_queue_weight - Set TX queue weight
 *  @priv: driver private structure
 *  Description: It is used for setting TX queues weight
 */
static void stmmac_set_tx_queue_weight(struct stmmac_priv *priv)
{
	u32 tx_queues_count = priv->plat->tx_queues_to_use;
	u32 weight;
	u32 queue;

	for (queue = 0; queue < tx_queues_count; queue++) {
		weight = priv->plat->tx_queues_cfg[queue].weight;
		stmmac_set_mtl_tx_queue_weight(priv, priv->hw, weight, queue);
	}
}

/**
 *  stmmac_configure_cbs - Configure CBS in TX queue
 *  @priv: driver private structure
 *  Description: It is used for configuring CBS in AVB TX queues
 */
static void stmmac_configure_cbs(struct stmmac_priv *priv)
{
	u32 tx_queues_count = priv->plat->tx_queues_to_use;
	u32 mode_to_use;
	u32 queue;

	/* queue 0 is reserved for legacy traffic */
	for (queue = 1; queue < tx_queues_count; queue++) {
		mode_to_use = priv->plat->tx_queues_cfg[queue].mode_to_use;
		if (mode_to_use == MTL_QUEUE_DCB)
			continue;

		stmmac_config_cbs(priv, priv->hw,
				priv->plat->tx_queues_cfg[queue].send_slope,
				priv->plat->tx_queues_cfg[queue].idle_slope,
				priv->plat->tx_queues_cfg[queue].high_credit,
				priv->plat->tx_queues_cfg[queue].low_credit,
				queue);
	}
}

/**
 *  stmmac_rx_queue_dma_chan_map - Map RX queue to RX dma channel
 *  @priv: driver private structure
 *  Description: It is used for mapping RX queues to RX dma channels
 */
static void stmmac_rx_queue_dma_chan_map(struct stmmac_priv *priv)
{
	u32 rx_queues_count = priv->plat->rx_queues_to_use;
	u32 queue;
	u32 chan;

	for (queue = 0; queue < rx_queues_count; queue++) {
		chan = priv->plat->rx_queues_cfg[queue].chan;
		stmmac_map_mtl_to_dma(priv, priv->hw, queue, chan);
	}
}

/**
 *  stmmac_mac_config_rx_queues_prio - Configure RX Queue priority
 *  @priv: driver private structure
 *  Description: It is used for configuring the RX Queue Priority
 */
static void stmmac_mac_config_rx_queues_prio(struct stmmac_priv *priv)
{
	u32 rx_queues_count = priv->plat->rx_queues_to_use;
	u32 queue;
	u32 prio;

	for (queue = 0; queue < rx_queues_count; queue++) {
		if (!priv->plat->rx_queues_cfg[queue].use_prio)
			continue;

		prio = priv->plat->rx_queues_cfg[queue].prio;
		stmmac_rx_queue_prio(priv, priv->hw, prio, queue);
	}
}

/**
 *  stmmac_mac_config_tx_queues_prio - Configure TX Queue priority
 *  @priv: driver private structure
 *  Description: It is used for configuring the TX Queue Priority
 */
static void stmmac_mac_config_tx_queues_prio(struct stmmac_priv *priv)
{
	u32 tx_queues_count = priv->plat->tx_queues_to_use;
	u32 queue;
	u32 prio;

	for (queue = 0; queue < tx_queues_count; queue++) {
		if (!priv->plat->tx_queues_cfg[queue].use_prio)
			continue;

		prio = priv->plat->tx_queues_cfg[queue].prio;
		stmmac_tx_queue_prio(priv, priv->hw, prio, queue);
	}
}

/**
 *  stmmac_mac_config_rx_queues_routing - Configure RX Queue Routing
 *  @priv: driver private structure
 *  Description: It is used for configuring the RX queue routing
 */
static void stmmac_mac_config_rx_queues_routing(struct stmmac_priv *priv)
{
	u32 rx_queues_count = priv->plat->rx_queues_to_use;
	u32 queue;
	u8 packet;

	for (queue = 0; queue < rx_queues_count; queue++) {
		/* no specific packet type routing specified for the queue */
		if (priv->plat->rx_queues_cfg[queue].pkt_route == 0x0)
			continue;

		packet = priv->plat->rx_queues_cfg[queue].pkt_route;
		stmmac_rx_queue_routing(priv, priv->hw, packet, queue);
	}
}

static void stmmac_mac_config_rss(struct stmmac_priv *priv)
{
	if (!priv->dma_cap.rssen || !priv->plat->rss_en) {
		priv->rss.enable = false;
		return;
	}

	if (priv->dev->features & NETIF_F_RXHASH)
		priv->rss.enable = true;
	else
		priv->rss.enable = false;

	stmmac_rss_configure(priv, priv->hw, &priv->rss,
			     priv->plat->rx_queues_to_use);
}

/**
 *  stmmac_mtl_configuration - Configure MTL
 *  @priv: driver private structure
 *  Description: It is used for configurring MTL
 */
static void stmmac_mtl_configuration(struct stmmac_priv *priv)
{
	u32 rx_queues_count = priv->plat->rx_queues_to_use;
	u32 tx_queues_count = priv->plat->tx_queues_to_use;

	if (tx_queues_count > 1)
		stmmac_set_tx_queue_weight(priv);

	/* Configure MTL RX algorithms */
	if (rx_queues_count > 1)
		stmmac_prog_mtl_rx_algorithms(priv, priv->hw,
				priv->plat->rx_sched_algorithm);

	/* Configure MTL TX algorithms */
	if (tx_queues_count > 1)
		stmmac_prog_mtl_tx_algorithms(priv, priv->hw,
				priv->plat->tx_sched_algorithm);

	/* Configure CBS in AVB TX queues */
	if (tx_queues_count > 1)
		stmmac_configure_cbs(priv);

	/* Map RX MTL to DMA channels */
	stmmac_rx_queue_dma_chan_map(priv);

	/* Enable MAC RX Queues */
	stmmac_mac_enable_rx_queues(priv);

	/* Set RX priorities */
	if (rx_queues_count > 1)
		stmmac_mac_config_rx_queues_prio(priv);

	/* Set TX priorities */
	if (tx_queues_count > 1)
		stmmac_mac_config_tx_queues_prio(priv);

	/* Set RX routing */
	if (rx_queues_count > 1)
		stmmac_mac_config_rx_queues_routing(priv);

	/* Receive Side Scaling */
	if (rx_queues_count > 1)
		stmmac_mac_config_rss(priv);
}

static void stmmac_safety_feat_configuration(struct stmmac_priv *priv)
{
	if (priv->dma_cap.asp) {
		netdev_info(priv->dev, "Enabling Safety Features\n");
		stmmac_safety_feat_config(priv, priv->ioaddr, priv->dma_cap.asp,
					  priv->plat->safety_feat_cfg);
	} else {
		netdev_info(priv->dev, "No Safety Features support found\n");
	}
}

static int stmmac_fpe_start_wq(struct stmmac_priv *priv)
{
	char *name;

	clear_bit(__FPE_TASK_SCHED, &priv->fpe_task_state);
	clear_bit(__FPE_REMOVING,  &priv->fpe_task_state);

	name = priv->wq_name;
	sprintf(name, "%s-fpe", priv->dev->name);

	priv->fpe_wq = create_singlethread_workqueue(name);
	if (!priv->fpe_wq) {
		netdev_err(priv->dev, "%s: Failed to create workqueue\n", name);

		return -ENOMEM;
	}
	netdev_info(priv->dev, "FPE workqueue start");

	return 0;
}

/**
 * stmmac_hw_setup - setup mac in a usable state.
 *  @dev : pointer to the device structure.
 *  @ptp_register: register PTP if set
 *  Description:
 *  this is the main function to setup the HW in a usable state because the
 *  dma engine is reset, the core registers are configured (e.g. AXI,
 *  Checksum features, timers). The DMA is ready to start receiving and
 *  transmitting.
 *  Return value:
 *  0 on success and an appropriate (-)ve integer as defined in errno.h
 *  file on failure.
 */
static int stmmac_hw_setup(struct net_device *dev, bool ptp_register)
{
	struct stmmac_priv *priv = netdev_priv(dev);
	u32 rx_cnt = priv->plat->rx_queues_to_use;
	u32 tx_cnt = priv->plat->tx_queues_to_use;
	bool sph_en;
	u32 chan;
	int ret;

	/* DMA initialization and SW reset */
	ret = stmmac_init_dma_engine(priv);
	if (ret < 0) {
		netdev_err(priv->dev, "%s: DMA engine initialization failed\n",
			   __func__);
		return ret;
	}

	/* Copy the MAC addr into the HW  */
	stmmac_set_umac_addr(priv, priv->hw, dev->dev_addr, 0);

	/* PS and related bits will be programmed according to the speed */
	if (priv->hw->pcs) {
		int speed = priv->plat->mac_port_sel_speed;

		if ((speed == SPEED_10) || (speed == SPEED_100) ||
		    (speed == SPEED_1000)) {
			priv->hw->ps = speed;
		} else {
			dev_warn(priv->device, "invalid port speed\n");
			priv->hw->ps = 0;
		}
	}

	/* Initialize the MAC Core */
	stmmac_core_init(priv, priv->hw, dev);

	/* Initialize MTL*/
	stmmac_mtl_configuration(priv);

	/* Initialize Safety Features */
	stmmac_safety_feat_configuration(priv);

	ret = stmmac_rx_ipc(priv, priv->hw);
	if (!ret) {
		netdev_warn(priv->dev, "RX IPC Checksum Offload disabled\n");
		priv->plat->rx_coe = STMMAC_RX_COE_NONE;
		priv->hw->rx_csum = 0;
	}

	/* Enable the MAC Rx/Tx */
	stmmac_mac_set(priv, priv->ioaddr, true);

	/* Set the HW DMA mode and the COE */
	stmmac_dma_operation_mode(priv);

	stmmac_mmc_setup(priv);

	if (ptp_register) {
		ret = clk_prepare_enable(priv->plat->clk_ptp_ref);
		if (ret < 0)
			netdev_warn(priv->dev,
				    "failed to enable PTP reference clock: %pe\n",
				    ERR_PTR(ret));

		ret = stmmac_init_ptp(priv);
		if (ret == -EOPNOTSUPP) {
			netdev_warn(priv->dev, "PTP not supported by HW\n");
		} else if (ret) {
			netdev_warn(priv->dev, "PTP init failed\n");
		} else {
			stmmac_ptp_register(priv);
			clk_set_rate(priv->plat->clk_ptp_ref,
				     priv->plat->clk_ptp_rate);
		}
		ret = priv->plat->init_pps(priv);
	}

	priv->eee_tw_timer = STMMAC_DEFAULT_TWT_LS;

	/* Convert the timer from msec to usec */
	if (!priv->tx_lpi_timer)
		priv->tx_lpi_timer = eee_timer * 1000;

	if (priv->use_riwt) {
		u32 queue;

		for (queue = 0; queue < rx_cnt; queue++) {
			if (!priv->rx_riwt[queue])
				priv->rx_riwt[queue] = DEF_DMA_RIWT;

			stmmac_rx_watchdog(priv, priv->ioaddr,
					   priv->rx_riwt[queue], queue);
		}
	}

	if (priv->hw->pcs)
		stmmac_pcs_ctrl_ane(priv, priv->ioaddr, 1, priv->hw->ps, 0);

	/* set TX and RX rings length */
	stmmac_set_rings_length(priv);

	/* Enable TSO */
	if (priv->tso) {
		for (chan = 0; chan < tx_cnt; chan++) {
			struct stmmac_tx_queue *tx_q = &priv->tx_queue[chan];

			/* TSO and TBS cannot co-exist */
			if (tx_q->tbs & STMMAC_TBS_AVAIL)
				continue;

			stmmac_enable_tso(priv, priv->ioaddr, 1, chan);
		}
	}

	/* Enable Split Header */
	sph_en = (priv->hw->rx_csum > 0) && priv->sph;
	for (chan = 0; chan < rx_cnt; chan++)
		stmmac_enable_sph(priv, priv->ioaddr, sph_en, chan);


	/* VLAN Tag Insertion */
	if (priv->dma_cap.vlins)
		stmmac_enable_vlan(priv, priv->hw, STMMAC_VLAN_INSERT);

	/* TBS */
	for (chan = 0; chan < tx_cnt; chan++) {
		struct stmmac_tx_queue *tx_q = &priv->tx_queue[chan];
		int enable = tx_q->tbs & STMMAC_TBS_AVAIL;

		stmmac_enable_tbs(priv, priv->ioaddr, enable, chan);
	}

	/* Configure real RX and TX queues */
	netif_set_real_num_rx_queues(dev, priv->plat->rx_queues_to_use);
	netif_set_real_num_tx_queues(dev, priv->plat->tx_queues_to_use);

	/* Start the ball rolling... */
	stmmac_start_all_dma(priv);

	if (priv->dma_cap.fpesel) {
		stmmac_fpe_start_wq(priv);

		if (priv->plat->fpe_cfg->enable)
			stmmac_fpe_handshake(priv, true);
	}

	return 0;
}

static void stmmac_hw_teardown(struct net_device *dev)
{
	struct stmmac_priv *priv = netdev_priv(dev);

	clk_disable_unprepare(priv->plat->clk_ptp_ref);
}

static void stmmac_free_irq(struct net_device *dev,
			    enum request_irq_err irq_err, int irq_idx)
{
	struct stmmac_priv *priv = netdev_priv(dev);
	int j;

	switch (irq_err) {
	case REQ_IRQ_ERR_ALL:
		irq_idx = priv->plat->tx_queues_to_use;
		fallthrough;
	case REQ_IRQ_ERR_TX:
		for (j = irq_idx - 1; j >= 0; j--) {
			if (priv->tx_irq[j] > 0) {
				irq_set_affinity_hint(priv->tx_irq[j], NULL);
				free_irq(priv->tx_irq[j], &priv->tx_queue[j]);
			}
		}
		irq_idx = priv->plat->rx_queues_to_use;
		fallthrough;
	case REQ_IRQ_ERR_RX:
		for (j = irq_idx - 1; j >= 0; j--) {
			if (priv->rx_irq[j] > 0) {
				irq_set_affinity_hint(priv->rx_irq[j], NULL);
				free_irq(priv->rx_irq[j], &priv->rx_queue[j]);
			}
		}

		if (priv->sfty_ue_irq > 0 && priv->sfty_ue_irq != dev->irq)
			free_irq(priv->sfty_ue_irq, dev);
		fallthrough;
	case REQ_IRQ_ERR_SFTY_UE:
		if (priv->sfty_ce_irq > 0 && priv->sfty_ce_irq != dev->irq)
			free_irq(priv->sfty_ce_irq, dev);
		fallthrough;
	case REQ_IRQ_ERR_SFTY_CE:
		if (priv->lpi_irq > 0 && priv->lpi_irq != dev->irq)
			free_irq(priv->lpi_irq, dev);
		fallthrough;
	case REQ_IRQ_ERR_LPI:
		if (priv->wol_irq > 0 && priv->wol_irq != dev->irq)
			free_irq(priv->wol_irq, dev);
		fallthrough;
	case REQ_IRQ_ERR_WOL:
		free_irq(dev->irq, dev);
		fallthrough;
	case REQ_IRQ_ERR_MAC:
	case REQ_IRQ_ERR_NO:
		/* If MAC IRQ request error, no more IRQ to free */
		break;
	}
}

static int stmmac_request_irq_multi_msi(struct net_device *dev)
{
	struct stmmac_priv *priv = netdev_priv(dev);
	enum request_irq_err irq_err;
	cpumask_t cpu_mask;
	int irq_idx = 0;
	char *int_name;
	int ret;
	int i;

	/* For common interrupt */
	int_name = priv->int_name_mac;
	sprintf(int_name, "%s:%s", dev->name, "mac");
	ret = request_irq(dev->irq, stmmac_mac_interrupt,
			  0, int_name, dev);
	if (unlikely(ret < 0)) {
		netdev_err(priv->dev,
			   "%s: alloc mac MSI %d (error: %d)\n",
			   __func__, dev->irq, ret);
		irq_err = REQ_IRQ_ERR_MAC;
		goto irq_error;
	}

	/* Request the Wake IRQ in case of another line
	 * is used for WoL
	 */
	priv->wol_irq_disabled = true;
	if (priv->wol_irq > 0 && priv->wol_irq != dev->irq) {
		int_name = priv->int_name_wol;
		sprintf(int_name, "%s:%s", dev->name, "wol");
		ret = request_irq(priv->wol_irq,
				  stmmac_mac_interrupt,
				  0, int_name, dev);
		if (unlikely(ret < 0)) {
			netdev_err(priv->dev,
				   "%s: alloc wol MSI %d (error: %d)\n",
				   __func__, priv->wol_irq, ret);
			irq_err = REQ_IRQ_ERR_WOL;
			goto irq_error;
		}
	}

	/* Request the LPI IRQ in case of another line
	 * is used for LPI
	 */
	if (priv->lpi_irq > 0 && priv->lpi_irq != dev->irq) {
		int_name = priv->int_name_lpi;
		sprintf(int_name, "%s:%s", dev->name, "lpi");
		ret = request_irq(priv->lpi_irq,
				  stmmac_mac_interrupt,
				  0, int_name, dev);
		if (unlikely(ret < 0)) {
			netdev_err(priv->dev,
				   "%s: alloc lpi MSI %d (error: %d)\n",
				   __func__, priv->lpi_irq, ret);
			irq_err = REQ_IRQ_ERR_LPI;
			goto irq_error;
		}
	}

	/* Request the Safety Feature Correctible Error line in
	 * case of another line is used
	 */
	if (priv->sfty_ce_irq > 0 && priv->sfty_ce_irq != dev->irq) {
		int_name = priv->int_name_sfty_ce;
		sprintf(int_name, "%s:%s", dev->name, "safety-ce");
		ret = request_irq(priv->sfty_ce_irq,
				  stmmac_safety_interrupt,
				  0, int_name, dev);
		if (unlikely(ret < 0)) {
			netdev_err(priv->dev,
				   "%s: alloc sfty ce MSI %d (error: %d)\n",
				   __func__, priv->sfty_ce_irq, ret);
			irq_err = REQ_IRQ_ERR_SFTY_CE;
			goto irq_error;
		}
	}

	/* Request the Safety Feature Uncorrectible Error line in
	 * case of another line is used
	 */
	if (priv->sfty_ue_irq > 0 && priv->sfty_ue_irq != dev->irq) {
		int_name = priv->int_name_sfty_ue;
		sprintf(int_name, "%s:%s", dev->name, "safety-ue");
		ret = request_irq(priv->sfty_ue_irq,
				  stmmac_safety_interrupt,
				  0, int_name, dev);
		if (unlikely(ret < 0)) {
			netdev_err(priv->dev,
				   "%s: alloc sfty ue MSI %d (error: %d)\n",
				   __func__, priv->sfty_ue_irq, ret);
			irq_err = REQ_IRQ_ERR_SFTY_UE;
			goto irq_error;
		}
	}

	/* Request Rx MSI irq */
	for (i = 0; i < priv->plat->rx_queues_to_use; i++) {
		if (priv->rx_irq[i] == 0)
			continue;

		int_name = priv->int_name_rx_irq[i];
		sprintf(int_name, "%s:%s-%d", dev->name, "rx", i);
		ret = request_irq(priv->rx_irq[i],
				  stmmac_msi_intr_rx,
				  0, int_name, &priv->rx_queue[i]);
		if (unlikely(ret < 0)) {
			netdev_err(priv->dev,
				   "%s: alloc rx-%d  MSI %d (error: %d)\n",
				   __func__, i, priv->rx_irq[i], ret);
			irq_err = REQ_IRQ_ERR_RX;
			irq_idx = i;
			goto irq_error;
		}
		cpumask_clear(&cpu_mask);
		cpumask_set_cpu(i % num_online_cpus(), &cpu_mask);
		irq_set_affinity_hint(priv->rx_irq[i], &cpu_mask);
	}

	/* Request Tx MSI irq */
	for (i = 0; i < priv->plat->tx_queues_to_use; i++) {
		if (priv->tx_irq[i] == 0)
			continue;

		int_name = priv->int_name_tx_irq[i];
		sprintf(int_name, "%s:%s-%d", dev->name, "tx", i);
		ret = request_irq(priv->tx_irq[i],
				  stmmac_msi_intr_tx,
				  0, int_name, &priv->tx_queue[i]);
		if (unlikely(ret < 0)) {
			netdev_err(priv->dev,
				   "%s: alloc tx-%d  MSI %d (error: %d)\n",
				   __func__, i, priv->tx_irq[i], ret);
			irq_err = REQ_IRQ_ERR_TX;
			irq_idx = i;
			goto irq_error;
		}
		cpumask_clear(&cpu_mask);
		cpumask_set_cpu(i % num_online_cpus(), &cpu_mask);
		irq_set_affinity_hint(priv->tx_irq[i], &cpu_mask);
	}

	return 0;

irq_error:
	stmmac_free_irq(dev, irq_err, irq_idx);
	return ret;
}

static int stmmac_request_irq_single(struct net_device *dev)
{
	struct stmmac_priv *priv = netdev_priv(dev);
	enum request_irq_err irq_err;
	int ret;

	ret = request_irq(dev->irq, stmmac_interrupt,
			  IRQF_SHARED, dev->name, dev);
	if (unlikely(ret < 0)) {
		netdev_err(priv->dev,
			   "%s: ERROR: allocating the IRQ %d (error: %d)\n",
			   __func__, dev->irq, ret);
		irq_err = REQ_IRQ_ERR_MAC;
		goto irq_error;
	}

	/* Request the Wake IRQ in case of another line
	 * is used for WoL
	 */
	if (priv->wol_irq > 0 && priv->wol_irq != dev->irq) {
		ret = request_irq(priv->wol_irq, stmmac_interrupt,
				  IRQF_SHARED, dev->name, dev);
		if (unlikely(ret < 0)) {
			netdev_err(priv->dev,
				   "%s: ERROR: allocating the WoL IRQ %d (%d)\n",
				   __func__, priv->wol_irq, ret);
			irq_err = REQ_IRQ_ERR_WOL;
			goto irq_error;
		}
	}

	/* Request the IRQ lines */
	if (priv->lpi_irq > 0 && priv->lpi_irq != dev->irq) {
		ret = request_irq(priv->lpi_irq, stmmac_interrupt,
				  IRQF_SHARED, dev->name, dev);
		if (unlikely(ret < 0)) {
			netdev_err(priv->dev,
				   "%s: ERROR: allocating the LPI IRQ %d (%d)\n",
				   __func__, priv->lpi_irq, ret);
			irq_err = REQ_IRQ_ERR_LPI;
			goto irq_error;
		}
	}

	return 0;

irq_error:
	stmmac_free_irq(dev, irq_err, 0);
	return ret;
}

static int stmmac_request_irq(struct net_device *dev)
{
	struct stmmac_priv *priv = netdev_priv(dev);
	int ret;

	/* Request the IRQ lines */
	if (priv->plat->multi_msi_en)
		ret = stmmac_request_irq_multi_msi(dev);
	else
		ret = stmmac_request_irq_single(dev);

	return ret;
}

void stmmac_mac2mac_adjust_link(int speed, struct stmmac_priv *priv)
{
	u32 ctrl = readl_relaxed(priv->ioaddr + MAC_CTRL_REG);

	ctrl &= ~priv->hw->link.speed_mask;

	if (speed == SPEED_1000) {
		ctrl |= priv->hw->link.speed1000;
		priv->speed = SPEED_1000;
	} else if (speed == SPEED_100) {
		ctrl |= priv->hw->link.speed100;
		priv->speed = SPEED_100;
	} else {
		ctrl |= priv->hw->link.speed10;
		priv->speed = SPEED_10;
	}

	stmmac_hw_fix_mac_speed(priv);
	writel_relaxed(ctrl, priv->ioaddr + MAC_CTRL_REG);
}

/**
 *  stmmac_open - open entry point of the driver
 *  @dev : pointer to the device structure.
 *  Description:
 *  This function is the open entry point of the driver.
 *  Return value:
 *  0 on success and an appropriate (-)ve integer as defined in errno.h
 *  file on failure.
 */
static int stmmac_open(struct net_device *dev)
{
	struct stmmac_priv *priv = netdev_priv(dev);
	int mode = priv->plat->phy_interface;
	int bfsize = 0;
	u32 chan;
	int ret;
	u32 rx_channel_count = priv->plat->rx_queues_to_use;

	ret = pm_runtime_get_sync(priv->device);
	if (ret < 0) {
		pm_runtime_put_noidle(priv->device);
		return ret;
	}

	if (!priv->plat->mac2mac_en &&
	    priv->hw->pcs != STMMAC_PCS_TBI &&
	    priv->hw->pcs != STMMAC_PCS_RTBI &&
	    (!priv->hw->xpcs ||
	     xpcs_get_an_mode(priv->hw->xpcs, mode) != DW_AN_C73)) {
		ret = stmmac_init_phy(dev);
		if (ret) {
			netdev_err(priv->dev,
				   "%s: Cannot attach to PHY (error: %d)\n",
				   __func__, ret);
			goto init_phy_error;
		}
	}

	/* Extra statistics */
	memset(&priv->xstats, 0, sizeof(struct stmmac_extra_stats));
	priv->xstats.threshold = tc;

	bfsize = stmmac_set_16kib_bfsize(priv, dev->mtu);
	if (bfsize < 0)
		bfsize = 0;

	if (bfsize < BUF_SIZE_16KiB)
		bfsize = stmmac_set_bfsize(dev->mtu, priv->dma_buf_sz);

	priv->dma_buf_sz = bfsize;
	buf_sz = bfsize;

	priv->rx_copybreak = STMMAC_RX_COPYBREAK;

	if (!priv->dma_tx_size)
		priv->dma_tx_size = DMA_DEFAULT_TX_SIZE;
	if (!priv->dma_rx_size)
		priv->dma_rx_size = DMA_DEFAULT_RX_SIZE;

	/* Earlier check for TBS */
	for (chan = 0; chan < priv->plat->tx_queues_to_use; chan++) {
		struct stmmac_tx_queue *tx_q = &priv->tx_queue[chan];
		int tbs_en = priv->plat->tx_queues_cfg[chan].tbs_en;

		/* Setup per-TXQ tbs flag before TX descriptor alloc */
		tx_q->tbs |= tbs_en ? STMMAC_TBS_AVAIL : 0;
	}

	ret = alloc_dma_desc_resources(priv);
	if (ret < 0) {
		netdev_err(priv->dev, "%s: DMA descriptors allocation failed\n",
			   __func__);
		goto dma_desc_error;
	}

	ret = init_dma_desc_rings(dev, GFP_KERNEL);
	if (ret < 0) {
		netdev_err(priv->dev, "%s: DMA descriptors initialization failed\n",
			   __func__);
		goto init_error;
	}

	if (priv->plat->serdes_powerup) {
		ret = priv->plat->serdes_powerup(dev, priv->plat->bsp_priv);
		if (ret < 0) {
			netdev_err(priv->dev, "%s: Serdes powerup failed\n",
				   __func__);
			goto init_error;
		}
	}

#ifdef CONFIG_PTPSUPPORT_OBJ
	ret = stmmac_hw_setup(dev, true);
#else
	ret = stmmac_hw_setup(dev, false);
#endif

	if (ret < 0) {
		netdev_err(priv->dev, "%s: Hw setup failed\n", __func__);
		goto init_error;
	}

	if (!priv->tx_coal_timer_disable) {
		stmmac_init_coalesce(priv);
	} else {
		for (chan = 0; chan < rx_channel_count; chan++)
			priv->rx_coal_frames[chan] = STMMAC_RX_FRAMES;
	}

	if (!priv->plat->mac2mac_en) {
		phylink_start(priv->phylink);
		/* We may have called phylink_speed_down before */
		phylink_speed_up(priv->phylink);
	}

	if (!priv->phy_irq_enabled)
		priv->plat->phy_irq_enable(priv);

	ret = stmmac_request_irq(dev);
	if (ret)
		goto irq_error;

	priv->irq_number = dev->irq;

	stmmac_enable_all_queues(priv);
	netif_tx_start_all_queues(priv->dev);
	stmmac_enable_all_dma_irq(priv);

	if (priv->plat->mac2mac_en) {
		stmmac_mac2mac_adjust_link(priv->plat->mac2mac_rgmii_speed,
					   priv);
		priv->plat->mac2mac_link = true;
		netif_carrier_on(dev);
	}

	return 0;

irq_error:
	if (!priv->plat->mac2mac_en)
		phylink_stop(priv->phylink);
	if (!priv->tx_coal_timer_disable) {
		for (chan = 0; chan < priv->plat->tx_queues_to_use; chan++)
			hrtimer_cancel(&priv->tx_queue[chan].txtimer);
	}
	stmmac_hw_teardown(dev);
init_error:
	free_dma_desc_resources(priv);
dma_desc_error:
	if (!priv->plat->mac2mac_en)
		phylink_disconnect_phy(priv->phylink);
init_phy_error:
	pm_runtime_put(priv->device);
	return ret;
}

static void stmmac_fpe_stop_wq(struct stmmac_priv *priv)
{
	set_bit(__FPE_REMOVING, &priv->fpe_task_state);

	if (priv->fpe_wq) {
		destroy_workqueue(priv->fpe_wq);
<<<<<<< HEAD
	priv->fpe_wq = NULL;
=======
		priv->fpe_wq = NULL;
	}

>>>>>>> 7fd2c4c2
	netdev_info(priv->dev, "FPE workqueue stop");
}

/**
 *  stmmac_release - close entry point of the driver
 *  @dev : device pointer.
 *  Description:
 *  This is the stop entry point of the driver.
 */
static int stmmac_release(struct net_device *dev)
{
	struct stmmac_priv *priv = netdev_priv(dev);
	u32 chan;

	if (priv->phy_irq_enabled)
		priv->plat->phy_irq_disable(priv);

	netif_tx_disable(dev);

	if (device_may_wakeup(priv->device) && !priv->plat->mac2mac_en)
		phylink_speed_down(priv->phylink, false);
	/* Stop and disconnect the PHY */
	if (!priv->plat->mac2mac_en) {
		phylink_stop(priv->phylink);
		phylink_disconnect_phy(priv->phylink);
	}

	stmmac_disable_all_queues(priv);

	if (!priv->tx_coal_timer_disable) {
		for (chan = 0; chan < priv->plat->tx_queues_to_use; chan++)
			hrtimer_cancel(&priv->tx_queue[chan].txtimer);
	}

	/* Free the IRQ lines */
	stmmac_free_irq(dev, REQ_IRQ_ERR_ALL, 0);

	if (priv->eee_enabled) {
		priv->tx_path_in_lpi_mode = false;
		del_timer_sync(&priv->eee_ctrl_timer);
	}

	/* Stop TX/RX DMA and clear the descriptors */
	stmmac_stop_all_dma(priv);

	/* Release and free the Rx/Tx resources */
	free_dma_desc_resources(priv);

	/* Disable the MAC Rx/Tx */
	stmmac_mac_set(priv, priv->ioaddr, false);

	/* Powerdown Serdes if there is */
	if (priv->plat->serdes_powerdown)
		priv->plat->serdes_powerdown(dev, priv->plat->bsp_priv);

	netif_carrier_off(dev);

	stmmac_release_ptp(priv);

	pm_runtime_put(priv->device);

	if (priv->dma_cap.fpesel)
		stmmac_fpe_stop_wq(priv);

	return 0;
}

static bool stmmac_vlan_insert(struct stmmac_priv *priv, struct sk_buff *skb,
			       struct stmmac_tx_queue *tx_q)
{
	u16 tag = 0x0, inner_tag = 0x0;
	u32 inner_type = 0x0;
	struct dma_desc *p;

	if (!priv->dma_cap.vlins)
		return false;
	if (!skb_vlan_tag_present(skb))
		return false;
	if (skb->vlan_proto == htons(ETH_P_8021AD)) {
		inner_tag = skb_vlan_tag_get(skb);
		inner_type = STMMAC_VLAN_INSERT;
	}

	tag = skb_vlan_tag_get(skb);

	if (tx_q->tbs & STMMAC_TBS_AVAIL)
		p = &tx_q->dma_entx[tx_q->cur_tx].basic;
	else
		p = &tx_q->dma_tx[tx_q->cur_tx];

	if (stmmac_set_desc_vlan_tag(priv, p, tag, inner_tag, inner_type))
		return false;

	stmmac_set_tx_owner(priv, p);
	tx_q->cur_tx = STMMAC_GET_ENTRY(tx_q->cur_tx, priv->dma_tx_size);
	return true;
}

/**
 *  stmmac_tso_allocator - close entry point of the driver
 *  @priv: driver private structure
 *  @des: buffer start address
 *  @total_len: total length to fill in descriptors
 *  @last_segment: condition for the last descriptor
 *  @queue: TX queue index
 *  Description:
 *  This function fills descriptor and request new descriptors according to
 *  buffer length to fill
 */
static void stmmac_tso_allocator(struct stmmac_priv *priv, dma_addr_t des,
				 int total_len, bool last_segment, u32 queue)
{
	struct stmmac_tx_queue *tx_q = &priv->tx_queue[queue];
	struct dma_desc *desc;
	u32 buff_size;
	int tmp_len;

	tmp_len = total_len;

	while (tmp_len > 0) {
		dma_addr_t curr_addr;

		tx_q->cur_tx = STMMAC_GET_ENTRY(tx_q->cur_tx,
						priv->dma_tx_size);
		WARN_ON(tx_q->tx_skbuff[tx_q->cur_tx]);

		if (tx_q->tbs & STMMAC_TBS_AVAIL)
			desc = &tx_q->dma_entx[tx_q->cur_tx].basic;
		else
			desc = &tx_q->dma_tx[tx_q->cur_tx];

		curr_addr = des + (total_len - tmp_len);
		if (priv->dma_cap.addr64 <= 32)
			desc->des0 = cpu_to_le32(curr_addr);
		else
			stmmac_set_desc_addr(priv, desc, curr_addr);

		buff_size = tmp_len >= TSO_MAX_BUFF_SIZE ?
			    TSO_MAX_BUFF_SIZE : tmp_len;

		stmmac_prepare_tso_tx_desc(priv, desc, 0, buff_size,
				0, 1,
				(last_segment) && (tmp_len <= TSO_MAX_BUFF_SIZE),
				0, 0);

		tmp_len -= TSO_MAX_BUFF_SIZE;
	}
}

static void stmmac_flush_tx_descriptors(struct stmmac_priv *priv, int queue)
{
	struct stmmac_tx_queue *tx_q = &priv->tx_queue[queue];
	int desc_size;

	if (likely(priv->extend_desc))
		desc_size = sizeof(struct dma_extended_desc);
	else if (tx_q->tbs & STMMAC_TBS_AVAIL)
		desc_size = sizeof(struct dma_edesc);
	else
		desc_size = sizeof(struct dma_desc);

	/* The own bit must be the latest setting done when prepare the
	 * descriptor and then barrier is needed to make sure that
	 * all is coherent before granting the DMA engine.
	 */
	wmb();

	tx_q->tx_tail_addr = tx_q->dma_tx_phy + (tx_q->cur_tx * desc_size);
	stmmac_set_tx_tail_ptr(priv, priv->ioaddr, tx_q->tx_tail_addr, queue);
}

/**
 *  stmmac_tso_xmit - Tx entry point of the driver for oversized frames (TSO)
 *  @skb : the socket buffer
 *  @dev : device pointer
 *  Description: this is the transmit function that is called on TSO frames
 *  (support available on GMAC4 and newer chips).
 *  Diagram below show the ring programming in case of TSO frames:
 *
 *  First Descriptor
 *   --------
 *   | DES0 |---> buffer1 = L2/L3/L4 header
 *   | DES1 |---> TCP Payload (can continue on next descr...)
 *   | DES2 |---> buffer 1 and 2 len
 *   | DES3 |---> must set TSE, TCP hdr len-> [22:19]. TCP payload len [17:0]
 *   --------
 *	|
 *     ...
 *	|
 *   --------
 *   | DES0 | --| Split TCP Payload on Buffers 1 and 2
 *   | DES1 | --|
 *   | DES2 | --> buffer 1 and 2 len
 *   | DES3 |
 *   --------
 *
 * mss is fixed when enable tso, so w/o programming the TDES3 ctx field.
 */
static netdev_tx_t stmmac_tso_xmit(struct sk_buff *skb, struct net_device *dev)
{
	struct dma_desc *desc, *first, *mss_desc = NULL;
	struct stmmac_priv *priv = netdev_priv(dev);
	int nfrags = skb_shinfo(skb)->nr_frags;
	u32 queue = skb_get_queue_mapping(skb);
	unsigned int first_entry, tx_packets;
	int tmp_pay_len = 0, first_tx;
	struct stmmac_tx_queue *tx_q;
	bool has_vlan, set_ic;
	u8 proto_hdr_len, hdr;
	u32 pay_len, mss;
	dma_addr_t des;
	int i;

	tx_q = &priv->tx_queue[queue];
	first_tx = tx_q->cur_tx;

	/* Compute header lengths */
	if (skb_shinfo(skb)->gso_type & SKB_GSO_UDP_L4) {
		proto_hdr_len = skb_transport_offset(skb) + sizeof(struct udphdr);
		hdr = sizeof(struct udphdr);
	} else {
		proto_hdr_len = skb_transport_offset(skb) + tcp_hdrlen(skb);
		hdr = tcp_hdrlen(skb);
	}

	/* Desc availability based on threshold should be enough safe */
	if (unlikely(stmmac_tx_avail(priv, queue) <
		(((skb->len - proto_hdr_len) / TSO_MAX_BUFF_SIZE + 1)))) {
		if (!netif_tx_queue_stopped(netdev_get_tx_queue(dev, queue))) {
			netif_tx_stop_queue(netdev_get_tx_queue(priv->dev,
								queue));
			/* This is a hard error, log it. */
			netdev_err(priv->dev,
				   "%s: Tx Ring full when queue awake\n",
				   __func__);
		}
		return NETDEV_TX_BUSY;
	}

	pay_len = skb_headlen(skb) - proto_hdr_len; /* no frags */

	mss = skb_shinfo(skb)->gso_size;

	/* set new MSS value if needed */
	if (mss != tx_q->mss) {
		if (tx_q->tbs & STMMAC_TBS_AVAIL)
			mss_desc = &tx_q->dma_entx[tx_q->cur_tx].basic;
		else
			mss_desc = &tx_q->dma_tx[tx_q->cur_tx];

		stmmac_set_mss(priv, mss_desc, mss);
		tx_q->mss = mss;
		tx_q->cur_tx = STMMAC_GET_ENTRY(tx_q->cur_tx,
						priv->dma_tx_size);
		WARN_ON(tx_q->tx_skbuff[tx_q->cur_tx]);
	}

	if (netif_msg_tx_queued(priv)) {
		pr_info("%s: hdrlen %d, hdr_len %d, pay_len %d, mss %d\n",
			__func__, hdr, proto_hdr_len, pay_len, mss);
		pr_info("\tskb->len %d, skb->data_len %d\n", skb->len,
			skb->data_len);
	}

	/* Check if VLAN can be inserted by HW */
	has_vlan = stmmac_vlan_insert(priv, skb, tx_q);

	first_entry = tx_q->cur_tx;
	WARN_ON(tx_q->tx_skbuff[first_entry]);

	if (tx_q->tbs & STMMAC_TBS_AVAIL)
		desc = &tx_q->dma_entx[first_entry].basic;
	else
		desc = &tx_q->dma_tx[first_entry];
	first = desc;

	if (has_vlan)
		stmmac_set_desc_vlan(priv, first, STMMAC_VLAN_INSERT);

	/* first descriptor: fill Headers on Buf1 */
	des = dma_map_single(GET_MEM_PDEV_DEV, skb->data, skb_headlen(skb),
			     DMA_TO_DEVICE);
	if (dma_mapping_error(GET_MEM_PDEV_DEV, des))
		goto dma_map_err;

	tx_q->tx_skbuff_dma[first_entry].buf = des;
	tx_q->tx_skbuff_dma[first_entry].len = skb_headlen(skb);
	tx_q->tx_skbuff_dma[first_entry].map_as_page = false;
	tx_q->tx_skbuff_dma[first_entry].buf_type = STMMAC_TXBUF_T_SKB;

	if (priv->dma_cap.addr64 <= 32) {
		first->des0 = cpu_to_le32(des);

		/* Fill start of payload in buff2 of first descriptor */
		if (pay_len)
			first->des1 = cpu_to_le32(des + proto_hdr_len);

		/* If needed take extra descriptors to fill the remaining payload */
		tmp_pay_len = pay_len - TSO_MAX_BUFF_SIZE;
	} else {
		stmmac_set_desc_addr(priv, first, des);
		tmp_pay_len = pay_len;
		des += proto_hdr_len;
		pay_len = 0;
	}

	stmmac_tso_allocator(priv, des, tmp_pay_len, (nfrags == 0), queue);

	/* Prepare fragments */
	for (i = 0; i < nfrags; i++) {
		const skb_frag_t *frag = &skb_shinfo(skb)->frags[i];

		des = skb_frag_dma_map(GET_MEM_PDEV_DEV, frag, 0,
				       skb_frag_size(frag),
				       DMA_TO_DEVICE);
		if (dma_mapping_error(GET_MEM_PDEV_DEV, des))
			goto dma_map_err;

		stmmac_tso_allocator(priv, des, skb_frag_size(frag),
				     (i == nfrags - 1), queue);

		tx_q->tx_skbuff_dma[tx_q->cur_tx].buf = des;
		tx_q->tx_skbuff_dma[tx_q->cur_tx].len = skb_frag_size(frag);
		tx_q->tx_skbuff_dma[tx_q->cur_tx].map_as_page = true;
		tx_q->tx_skbuff_dma[tx_q->cur_tx].buf_type = STMMAC_TXBUF_T_SKB;
	}

	tx_q->tx_skbuff_dma[tx_q->cur_tx].last_segment = true;

	/* Only the last descriptor gets to point to the skb. */
	tx_q->tx_skbuff[tx_q->cur_tx] = skb;
	tx_q->tx_skbuff_dma[tx_q->cur_tx].buf_type = STMMAC_TXBUF_T_SKB;

	/* Manage tx mitigation */
	tx_packets = (tx_q->cur_tx + 1) - first_tx;
	tx_q->tx_count_frames += tx_packets;

	if ((skb_shinfo(skb)->tx_flags & SKBTX_HW_TSTAMP) && priv->hwts_tx_en)
		set_ic = true;
	else if (!priv->tx_coal_frames[queue])
		set_ic = false;
	else if (tx_packets > priv->tx_coal_frames[queue])
		set_ic = true;
	else if ((tx_q->tx_count_frames %
		  priv->tx_coal_frames[queue]) < tx_packets)
		set_ic = true;
	else
		set_ic = false;

	if (set_ic) {
		if (tx_q->tbs & STMMAC_TBS_AVAIL)
			desc = &tx_q->dma_entx[tx_q->cur_tx].basic;
		else
			desc = &tx_q->dma_tx[tx_q->cur_tx];

		tx_q->tx_count_frames = 0;
		stmmac_set_tx_ic(priv, desc);
		priv->xstats.tx_set_ic_bit++;
	}

	/* We've used all descriptors we need for this skb, however,
	 * advance cur_tx so that it references a fresh descriptor.
	 * ndo_start_xmit will fill this descriptor the next time it's
	 * called and stmmac_tx_clean may clean up to this descriptor.
	 */
	tx_q->cur_tx = STMMAC_GET_ENTRY(tx_q->cur_tx, priv->dma_tx_size);

	if (unlikely(stmmac_tx_avail(priv, queue) <= (MAX_SKB_FRAGS + 1))) {
		netif_dbg(priv, hw, priv->dev, "%s: stop transmitted packets\n",
			  __func__);
		netif_tx_stop_queue(netdev_get_tx_queue(priv->dev, queue));
	}

	dev->stats.tx_bytes += skb->len;
	priv->xstats.tx_tso_frames++;
	priv->xstats.tx_tso_nfrags += nfrags;

	if (priv->sarc_type)
		stmmac_set_desc_sarc(priv, first, priv->sarc_type);

	skb_tx_timestamp(skb);

	if (unlikely((skb_shinfo(skb)->tx_flags & SKBTX_HW_TSTAMP) &&
		     priv->hwts_tx_en)) {
		/* declare that device is doing timestamping */
		skb_shinfo(skb)->tx_flags |= SKBTX_IN_PROGRESS;
		stmmac_enable_tx_timestamp(priv, first);
	}

	/* Complete the first descriptor before granting the DMA */
	stmmac_prepare_tso_tx_desc(priv, first, 1,
			proto_hdr_len,
			pay_len,
			1, tx_q->tx_skbuff_dma[first_entry].last_segment,
			hdr / 4, (skb->len - proto_hdr_len));

	/* If context desc is used to change MSS */
	if (mss_desc) {
		/* Make sure that first descriptor has been completely
		 * written, including its own bit. This is because MSS is
		 * actually before first descriptor, so we need to make
		 * sure that MSS's own bit is the last thing written.
		 */
		dma_wmb();
		stmmac_set_tx_owner(priv, mss_desc);
	}

	if (netif_msg_pktdata(priv)) {
		pr_info("%s: curr=%d dirty=%d f=%d, e=%d, f_p=%p, nfrags %d\n",
			__func__, tx_q->cur_tx, tx_q->dirty_tx, first_entry,
			tx_q->cur_tx, first, nfrags);
		pr_info(">>> frame to be transmitted: ");
		print_pkt(skb->data, skb_headlen(skb));
	}

	if (!priv->tx_coal_timer_disable)
		netdev_tx_sent_queue(netdev_get_tx_queue(dev, queue), skb->len);

	stmmac_flush_tx_descriptors(priv, queue);
	if (!priv->tx_coal_timer_disable)
		stmmac_tx_timer_arm(priv, queue);

	return NETDEV_TX_OK;

dma_map_err:
	dev_err(priv->device, "Tx dma map failed\n");
	dev_kfree_skb(skb);
	priv->dev->stats.tx_dropped++;
	return NETDEV_TX_OK;
}

/**
 *  stmmac_xmit - Tx entry point of the driver
 *  @skb : the socket buffer
 *  @dev : device pointer
 *  Description : this is the tx entry point of the driver.
 *  It programs the chain or the ring and supports oversized frames
 *  and SG feature.
 */
static netdev_tx_t stmmac_xmit(struct sk_buff *skb, struct net_device *dev)
{
	unsigned int first_entry, tx_packets, enh_desc;
	struct stmmac_priv *priv = netdev_priv(dev);
	unsigned int nopaged_len = skb_headlen(skb);
	int i, csum_insertion = 0, is_jumbo = 0;
	u32 queue = skb_get_queue_mapping(skb);
	int nfrags = skb_shinfo(skb)->nr_frags;
	int gso = skb_shinfo(skb)->gso_type;
	struct dma_edesc *tbs_desc = NULL;
	struct dma_desc *desc, *first;
	struct stmmac_tx_queue *tx_q;
	bool has_vlan, set_ic;
	int entry, first_tx;
	dma_addr_t des;
	unsigned int int_mod;

	tx_q = &priv->tx_queue[queue];
	first_tx = tx_q->cur_tx;

	if (priv->tx_path_in_lpi_mode && priv->eee_sw_timer_en)
		stmmac_disable_eee_mode(priv);

	/* Manage oversized TCP frames for GMAC4 device */
	if (skb_is_gso(skb) && priv->tso) {
		if (gso & (SKB_GSO_TCPV4 | SKB_GSO_TCPV6))
			return stmmac_tso_xmit(skb, dev);
		if (priv->plat->has_gmac4 && (gso & SKB_GSO_UDP_L4))
			return stmmac_tso_xmit(skb, dev);
	}

	if (unlikely(stmmac_tx_avail(priv, queue) < nfrags + 1)) {
		if (!netif_tx_queue_stopped(netdev_get_tx_queue(dev, queue))) {
			netif_tx_stop_queue(netdev_get_tx_queue(priv->dev,
								queue));
			/* This is a hard error, log it. */
			netdev_err(priv->dev,
				   "%s: Tx Ring full when queue awake\n",
				   __func__);
		}
		return NETDEV_TX_BUSY;
	}

	/* Check if VLAN can be inserted by HW */
	has_vlan = stmmac_vlan_insert(priv, skb, tx_q);

	entry = tx_q->cur_tx;
	first_entry = entry;
	WARN_ON(tx_q->tx_skbuff[first_entry]);

	csum_insertion = (skb->ip_summed == CHECKSUM_PARTIAL);

	if (likely(priv->extend_desc))
		desc = (struct dma_desc *)(tx_q->dma_etx + entry);
	else if (tx_q->tbs & STMMAC_TBS_AVAIL)
		desc = &tx_q->dma_entx[entry].basic;
	else
		desc = tx_q->dma_tx + entry;

	first = desc;

	if (has_vlan)
		stmmac_set_desc_vlan(priv, first, STMMAC_VLAN_INSERT);

	enh_desc = priv->plat->enh_desc;
	/* To program the descriptors according to the size of the frame */
	if (enh_desc)
		is_jumbo = stmmac_is_jumbo_frm(priv, skb->len, enh_desc);

	if (unlikely(is_jumbo)) {
		entry = stmmac_jumbo_frm(priv, tx_q, skb, csum_insertion);
		if (unlikely(entry < 0) && (entry != -EINVAL))
			goto dma_map_err;
	}

	for (i = 0; i < nfrags; i++) {
		const skb_frag_t *frag = &skb_shinfo(skb)->frags[i];
		int len = skb_frag_size(frag);
		bool last_segment = (i == (nfrags - 1));

		entry = STMMAC_GET_ENTRY(entry, priv->dma_tx_size);
		WARN_ON(tx_q->tx_skbuff[entry]);

		if (likely(priv->extend_desc))
			desc = (struct dma_desc *)(tx_q->dma_etx + entry);
		else if (tx_q->tbs & STMMAC_TBS_AVAIL)
			desc = &tx_q->dma_entx[entry].basic;
		else
			desc = tx_q->dma_tx + entry;

		des = skb_frag_dma_map(GET_MEM_PDEV_DEV, frag, 0, len,
				       DMA_TO_DEVICE);
		if (dma_mapping_error(GET_MEM_PDEV_DEV, des))
			goto dma_map_err; /* should reuse desc w/o issues */

		tx_q->tx_skbuff_dma[entry].buf = des;

		stmmac_set_desc_addr(priv, desc, des);

		tx_q->tx_skbuff_dma[entry].map_as_page = true;
		tx_q->tx_skbuff_dma[entry].len = len;
		tx_q->tx_skbuff_dma[entry].last_segment = last_segment;
		tx_q->tx_skbuff_dma[entry].buf_type = STMMAC_TXBUF_T_SKB;

		/* Prepare the descriptor and set the own bit too */
		stmmac_prepare_tx_desc(priv, desc, 0, len, csum_insertion,
				priv->mode, 1, last_segment, skb->len);
	}

	/* Only the last descriptor gets to point to the skb. */
	tx_q->tx_skbuff[entry] = skb;
	tx_q->tx_skbuff_dma[entry].buf_type = STMMAC_TXBUF_T_SKB;

	/* According to the coalesce parameter the IC bit for the latest
	 * segment is reset and the timer re-started to clean the tx status.
	 * This approach takes care about the fragments: desc is the first
	 * element in case of no SG.
	 */
	tx_packets = (entry + 1) - first_tx;
	tx_q->tx_count_frames += tx_packets;

	if (likely(priv->tx_coal_timer_disable)) {
		if (priv->plat->get_plat_tx_coal_frames) {
			int_mod = priv->plat->get_plat_tx_coal_frames(skb);
			if (!(tx_q->cur_tx % int_mod)) {
				if (likely(priv->extend_desc))
					desc = &tx_q->dma_etx[entry].basic;
				else if (tx_q->tbs & STMMAC_TBS_AVAIL)
					desc = &tx_q->dma_entx[entry].basic;
				else
					desc = &tx_q->dma_tx[entry];

			tx_q->tx_count_frames = 0;
			stmmac_set_tx_ic(priv, desc);
			priv->xstats.tx_set_ic_bit++;
			}
		}
	} else {
		if ((skb_shinfo(skb)->tx_flags & SKBTX_HW_TSTAMP) && priv->hwts_tx_en)
			set_ic = true;
		else if (!priv->tx_coal_frames[queue])
			set_ic = false;
		else if (tx_packets > priv->tx_coal_frames[queue])
			set_ic = true;
		else if ((tx_q->tx_count_frames %
			priv->tx_coal_frames[queue]) < tx_packets)
			set_ic = true;
		else
			set_ic = false;

		if (set_ic) {
			if (likely(priv->extend_desc))
				desc = &tx_q->dma_etx[entry].basic;
			else if (tx_q->tbs & STMMAC_TBS_AVAIL)
				desc = &tx_q->dma_entx[entry].basic;
			else
				desc = &tx_q->dma_tx[entry];

			tx_q->tx_count_frames = 0;
			stmmac_set_tx_ic(priv, desc);
			priv->xstats.tx_set_ic_bit++;
		}
	}

	/* We've used all descriptors we need for this skb, however,
	 * advance cur_tx so that it references a fresh descriptor.
	 * ndo_start_xmit will fill this descriptor the next time it's
	 * called and stmmac_tx_clean may clean up to this descriptor.
	 */
	entry = STMMAC_GET_ENTRY(entry, priv->dma_tx_size);
	tx_q->cur_tx = entry;

	if (netif_msg_pktdata(priv)) {
		netdev_dbg(priv->dev,
			   "%s: curr=%d dirty=%d f=%d, e=%d, first=%p, nfrags=%d",
			   __func__, tx_q->cur_tx, tx_q->dirty_tx, first_entry,
			   entry, first, nfrags);

		netdev_dbg(priv->dev, ">>> frame to be transmitted: ");
		print_pkt(skb->data, skb->len);
	}

	if (unlikely(stmmac_tx_avail(priv, queue) <= (MAX_SKB_FRAGS + 1))) {
		netif_dbg(priv, hw, priv->dev, "%s: stop transmitted packets\n",
			  __func__);
		netif_tx_stop_queue(netdev_get_tx_queue(priv->dev, queue));
	}

	dev->stats.tx_bytes += skb->len;

	if (priv->sarc_type)
		stmmac_set_desc_sarc(priv, first, priv->sarc_type);

	if (!priv->hwts_tx_en)
		skb_tx_timestamp(skb);

	/* Ready to fill the first descriptor and set the OWN bit w/o any
	 * problems because all the descriptors are actually ready to be
	 * passed to the DMA engine.
	 */
	if (likely(!is_jumbo)) {
		bool last_segment = (nfrags == 0);

		des = dma_map_single(GET_MEM_PDEV_DEV, skb->data,
				     nopaged_len, DMA_TO_DEVICE);
		if (dma_mapping_error(GET_MEM_PDEV_DEV, des))
			goto dma_map_err;

		tx_q->tx_skbuff_dma[first_entry].buf = des;
		tx_q->tx_skbuff_dma[first_entry].buf_type = STMMAC_TXBUF_T_SKB;
		tx_q->tx_skbuff_dma[first_entry].map_as_page = false;

		stmmac_set_desc_addr(priv, first, des);

		tx_q->tx_skbuff_dma[first_entry].len = nopaged_len;
		tx_q->tx_skbuff_dma[first_entry].last_segment = last_segment;

		if (unlikely((skb_shinfo(skb)->tx_flags & SKBTX_HW_TSTAMP) &&
			     priv->hwts_tx_en)) {
			/* declare that device is doing timestamping */
			skb_shinfo(skb)->tx_flags |= SKBTX_IN_PROGRESS;
			stmmac_enable_tx_timestamp(priv, first);
		}

		/* Prepare the first descriptor setting the OWN bit too */
		stmmac_prepare_tx_desc(priv, first, 1, nopaged_len,
				csum_insertion, priv->mode, 0, last_segment,
				skb->len);
	}

	if (tx_q->tbs & STMMAC_TBS_EN) {
		struct timespec64 ts = ns_to_timespec64(skb->tstamp);

		tbs_desc = &tx_q->dma_entx[first_entry];
		stmmac_set_desc_tbs(priv, tbs_desc, ts.tv_sec, ts.tv_nsec);
	}

	stmmac_set_tx_owner(priv, first);

	if (!priv->tx_coal_timer_disable)
		netdev_tx_sent_queue(netdev_get_tx_queue(dev, queue), skb->len);

	stmmac_enable_dma_transmission(priv, priv->ioaddr);

	stmmac_flush_tx_descriptors(priv, queue);
	if (!priv->tx_coal_timer_disable)
		stmmac_tx_timer_arm(priv, queue);

	return NETDEV_TX_OK;

dma_map_err:
	netdev_err(priv->dev, "Tx DMA map failed\n");
	dev_kfree_skb(skb);
	priv->dev->stats.tx_dropped++;
	return NETDEV_TX_OK;
}

static void stmmac_rx_vlan(struct net_device *dev, struct sk_buff *skb)
{
	struct vlan_ethhdr *veth = skb_vlan_eth_hdr(skb);
	__be16 vlan_proto = veth->h_vlan_proto;
	u16 vlanid;

	if ((vlan_proto == htons(ETH_P_8021Q) &&
	     dev->features & NETIF_F_HW_VLAN_CTAG_RX) ||
	    (vlan_proto == htons(ETH_P_8021AD) &&
	     dev->features & NETIF_F_HW_VLAN_STAG_RX)) {
		/* pop the vlan tag */
		vlanid = ntohs(veth->h_vlan_TCI);
		memmove(skb->data + VLAN_HLEN, veth, ETH_ALEN * 2);
		skb_pull(skb, VLAN_HLEN);
		__vlan_hwaccel_put_tag(skb, vlan_proto, vlanid);
	}
}

/**
 * stmmac_rx_refill - refill used skb preallocated buffers
 * @priv: driver private structure
 * @queue: RX queue index
 * Description : this is to reallocate the skb for the reception process
 * that is based on zero-copy.
 */
static inline void stmmac_rx_refill(struct stmmac_priv *priv, u32 queue)
{
	struct stmmac_rx_queue *rx_q = &priv->rx_queue[queue];
	int dirty = stmmac_rx_dirty(priv, queue);
	unsigned int entry = rx_q->dirty_rx;

	while (dirty-- > 0) {
		struct stmmac_rx_buffer *buf = &rx_q->buf_pool[entry];
		struct dma_desc *p;
		bool use_rx_wd;

		if (priv->extend_desc)
			p = (struct dma_desc *)(rx_q->dma_erx + entry);
		else
			p = rx_q->dma_rx + entry;

		if (!buf->page) {
			buf->page = page_pool_dev_alloc_pages(rx_q->page_pool);
			if (!buf->page)
				break;
		}

		if (priv->sph && !buf->sec_page) {
			buf->sec_page = page_pool_dev_alloc_pages(rx_q->page_pool);
			if (!buf->sec_page)
				break;

			buf->sec_addr = page_pool_get_dma_addr(buf->sec_page);
		}

		buf->addr = page_pool_get_dma_addr(buf->page) + buf->page_offset;

		stmmac_set_desc_addr(priv, p, buf->addr);
		if (priv->sph)
			stmmac_set_desc_sec_addr(priv, p, buf->sec_addr, true);
		else
			stmmac_set_desc_sec_addr(priv, p, buf->sec_addr, false);
		stmmac_refill_desc3(priv, rx_q, p);

		rx_q->rx_count_frames++;
		rx_q->rx_count_frames += priv->rx_coal_frames[queue];
		if (rx_q->rx_count_frames > priv->rx_coal_frames[queue])
			rx_q->rx_count_frames = 0;

		use_rx_wd = !priv->rx_coal_frames[queue];
		use_rx_wd |= rx_q->rx_count_frames > 0;
		if (!priv->use_riwt)
			use_rx_wd = false;

		dma_wmb();
		stmmac_set_rx_owner(priv, p, use_rx_wd);

		entry = STMMAC_GET_ENTRY(entry, priv->dma_rx_size);
	}
	rx_q->dirty_rx = entry;
	rx_q->rx_tail_addr = rx_q->dma_rx_phy +
			    (rx_q->dirty_rx * sizeof(struct dma_desc));
	stmmac_set_rx_tail_ptr(priv, priv->ioaddr, rx_q->rx_tail_addr, queue);
}

static unsigned int stmmac_rx_buf1_len(struct stmmac_priv *priv,
				       struct dma_desc *p,
				       int status, unsigned int len)
{
	unsigned int plen = 0, hlen = 0;
	int coe = priv->hw->rx_csum;

	/* Not first descriptor, buffer is always zero */
	if (priv->sph && len)
		return 0;

	/* First descriptor, get split header length */
	stmmac_get_rx_header_len(priv, p, &hlen);
	if (priv->sph && hlen) {
		priv->xstats.rx_split_hdr_pkt_n++;
		return hlen;
	}

	/* First descriptor, not last descriptor and not split header */
	if (status & rx_not_ls)
		return priv->dma_buf_sz;

	plen = stmmac_get_rx_frame_len(priv, p, coe);

	/* First descriptor and last descriptor and not split header */
	return min_t(unsigned int, priv->dma_buf_sz, plen);
}

static unsigned int stmmac_rx_buf2_len(struct stmmac_priv *priv,
				       struct dma_desc *p,
				       int status, unsigned int len)
{
	int coe = priv->hw->rx_csum;
	unsigned int plen = 0;

	/* Not split header, buffer is not available */
	if (!priv->sph)
		return 0;

	/* Not last descriptor */
	if (status & rx_not_ls)
		return priv->dma_buf_sz;

	plen = stmmac_get_rx_frame_len(priv, p, coe);

	/* Last descriptor */
	return plen - len;
}

static int stmmac_xdp_xmit_xdpf(struct stmmac_priv *priv, int queue,
				struct xdp_frame *xdpf, bool dma_map)
{
	struct stmmac_tx_queue *tx_q = &priv->tx_queue[queue];
	unsigned int entry = tx_q->cur_tx;
	struct dma_desc *tx_desc;
	dma_addr_t dma_addr;
	bool set_ic;

	if (stmmac_tx_avail(priv, queue) < STMMAC_TX_THRESH(priv))
		return STMMAC_XDP_CONSUMED;

	if (likely(priv->extend_desc))
		tx_desc = (struct dma_desc *)(tx_q->dma_etx + entry);
	else if (tx_q->tbs & STMMAC_TBS_AVAIL)
		tx_desc = &tx_q->dma_entx[entry].basic;
	else
		tx_desc = tx_q->dma_tx + entry;

	if (dma_map) {
		dma_addr = dma_map_single(GET_MEM_PDEV_DEV, xdpf->data,
					  xdpf->len, DMA_TO_DEVICE);
		if (dma_mapping_error(GET_MEM_PDEV_DEV, dma_addr))
			return STMMAC_XDP_CONSUMED;

		tx_q->tx_skbuff_dma[entry].buf_type = STMMAC_TXBUF_T_XDP_NDO;
	} else {
		struct page *page = virt_to_page(xdpf->data);

		dma_addr = page_pool_get_dma_addr(page) + sizeof(*xdpf) +
			   xdpf->headroom;
		dma_sync_single_for_device(GET_MEM_PDEV_DEV, dma_addr,
					   xdpf->len, DMA_BIDIRECTIONAL);

		tx_q->tx_skbuff_dma[entry].buf_type = STMMAC_TXBUF_T_XDP_TX;
	}

	tx_q->tx_skbuff_dma[entry].buf = dma_addr;
	tx_q->tx_skbuff_dma[entry].map_as_page = false;
	tx_q->tx_skbuff_dma[entry].len = xdpf->len;
	tx_q->tx_skbuff_dma[entry].last_segment = true;
	tx_q->tx_skbuff_dma[entry].is_jumbo = false;

	tx_q->xdpf[entry] = xdpf;

	stmmac_set_desc_addr(priv, tx_desc, dma_addr);

	stmmac_prepare_tx_desc(priv, tx_desc, 1, xdpf->len,
			       true, priv->mode, true, true,
			       xdpf->len);

	tx_q->tx_count_frames++;

	if (tx_q->tx_count_frames % priv->tx_coal_frames[queue] == 0)
		set_ic = true;
	else
		set_ic = false;

	if (set_ic) {
		tx_q->tx_count_frames = 0;
		stmmac_set_tx_ic(priv, tx_desc);
		priv->xstats.tx_set_ic_bit++;
	}

	stmmac_enable_dma_transmission(priv, priv->ioaddr);

	entry = STMMAC_GET_ENTRY(entry, priv->dma_tx_size);
	tx_q->cur_tx = entry;

	return STMMAC_XDP_TX;
}

static int stmmac_xdp_get_tx_queue(struct stmmac_priv *priv,
				   int cpu)
{
	int index = cpu;

	if (unlikely(index < 0))
		index = 0;

	while (index >= priv->plat->tx_queues_to_use)
		index -= priv->plat->tx_queues_to_use;

	return index;
}

static int stmmac_xdp_xmit_back(struct stmmac_priv *priv,
				struct xdp_buff *xdp)
{
	struct xdp_frame *xdpf = xdp_convert_buff_to_frame(xdp);
	int cpu = smp_processor_id();
	struct netdev_queue *nq;
	int queue;
	int res;

	if (unlikely(!xdpf))
		return STMMAC_XDP_CONSUMED;

	queue = stmmac_xdp_get_tx_queue(priv, cpu);
	nq = netdev_get_tx_queue(priv->dev, queue);

	__netif_tx_lock(nq, cpu);
	/* Avoids TX time-out as we are sharing with slow path */
	nq->trans_start = jiffies;

	res = stmmac_xdp_xmit_xdpf(priv, queue, xdpf, false);
	if (res == STMMAC_XDP_TX)
		stmmac_flush_tx_descriptors(priv, queue);

	__netif_tx_unlock(nq);

	return res;
}

static int __stmmac_xdp_run_prog(struct stmmac_priv *priv,
				 struct bpf_prog *prog,
				 struct xdp_buff *xdp)
{
	u32 act;
	int res;

	act = bpf_prog_run_xdp(prog, xdp);
	switch (act) {
	case XDP_PASS:
		res = STMMAC_XDP_PASS;
		break;
	case XDP_TX:
		res = stmmac_xdp_xmit_back(priv, xdp);
		break;
	case XDP_REDIRECT:
		if (xdp_do_redirect(priv->dev, xdp, prog) < 0)
			res = STMMAC_XDP_CONSUMED;
		else
			res = STMMAC_XDP_REDIRECT;
		break;
	default:
		bpf_warn_invalid_xdp_action(act);
		fallthrough;
	case XDP_ABORTED:
		trace_xdp_exception(priv->dev, prog, act);
		fallthrough;
	case XDP_DROP:
		res = STMMAC_XDP_CONSUMED;
		break;
	}

	return res;
}

static struct sk_buff *stmmac_xdp_run_prog(struct stmmac_priv *priv,
					   struct xdp_buff *xdp)
{
	struct bpf_prog *prog;
	int res;

	prog = READ_ONCE(priv->xdp_prog);
	if (!prog) {
		res = STMMAC_XDP_PASS;
		goto out;
	}

	res = __stmmac_xdp_run_prog(priv, prog, xdp);
out:
	return ERR_PTR(-res);
}

static void stmmac_finalize_xdp_rx(struct stmmac_priv *priv,
				   int xdp_status)
{
	int cpu = smp_processor_id();
	int queue;

	queue = stmmac_xdp_get_tx_queue(priv, cpu);

	if (xdp_status & STMMAC_XDP_TX)
		stmmac_tx_timer_arm(priv, queue);

	if (xdp_status & STMMAC_XDP_REDIRECT)
		xdp_do_flush();
}

static struct sk_buff *stmmac_construct_skb_zc(struct stmmac_channel *ch,
					       struct xdp_buff *xdp)
{
	unsigned int metasize = xdp->data - xdp->data_meta;
	unsigned int datasize = xdp->data_end - xdp->data;
	struct sk_buff *skb;

	skb = __napi_alloc_skb(&ch->rxtx_napi,
			       xdp->data_end - xdp->data_hard_start,
			       GFP_ATOMIC | __GFP_NOWARN);
	if (unlikely(!skb))
		return NULL;

	skb_reserve(skb, xdp->data - xdp->data_hard_start);
	memcpy(__skb_put(skb, datasize), xdp->data, datasize);
	if (metasize)
		skb_metadata_set(skb, metasize);

	return skb;
}

static void stmmac_dispatch_skb_zc(struct stmmac_priv *priv, u32 queue,
				   struct dma_desc *p, struct dma_desc *np,
				   struct xdp_buff *xdp)
{
	struct stmmac_channel *ch = &priv->channel[queue];
	unsigned int len = xdp->data_end - xdp->data;
	enum pkt_hash_types hash_type;
	int coe = priv->hw->rx_csum;
	struct sk_buff *skb;
	u32 hash;

	skb = stmmac_construct_skb_zc(ch, xdp);
	if (!skb) {
		priv->dev->stats.rx_dropped++;
		return;
	}

	stmmac_get_rx_hwtstamp(priv, p, np, skb);
	stmmac_rx_vlan(priv->dev, skb);
	skb->protocol = eth_type_trans(skb, priv->dev);

	if (unlikely(!coe))
		skb_checksum_none_assert(skb);
	else
		skb->ip_summed = CHECKSUM_UNNECESSARY;

	if (!stmmac_get_rx_hash(priv, p, &hash, &hash_type))
		skb_set_hash(skb, hash, hash_type);

	skb_record_rx_queue(skb, queue);
	napi_gro_receive(&ch->rxtx_napi, skb);

	priv->dev->stats.rx_packets++;
	priv->dev->stats.rx_bytes += len;
}

static bool stmmac_rx_refill_zc(struct stmmac_priv *priv, u32 queue, u32 budget)
{
	struct stmmac_rx_queue *rx_q = &priv->rx_queue[queue];
	unsigned int entry = rx_q->dirty_rx;
	struct dma_desc *rx_desc = NULL;
	bool ret = true;

	budget = min(budget, stmmac_rx_dirty(priv, queue));

	while (budget-- > 0 && entry != rx_q->cur_rx) {
		struct stmmac_rx_buffer *buf = &rx_q->buf_pool[entry];
		dma_addr_t dma_addr;
		bool use_rx_wd;

		if (!buf->xdp) {
			buf->xdp = xsk_buff_alloc(rx_q->xsk_pool);
			if (!buf->xdp) {
				ret = false;
				break;
			}
		}

		if (priv->extend_desc)
			rx_desc = (struct dma_desc *)(rx_q->dma_erx + entry);
		else
			rx_desc = rx_q->dma_rx + entry;

		dma_addr = xsk_buff_xdp_get_dma(buf->xdp);
		stmmac_set_desc_addr(priv, rx_desc, dma_addr);
		stmmac_set_desc_sec_addr(priv, rx_desc, 0, false);
		stmmac_refill_desc3(priv, rx_q, rx_desc);

		rx_q->rx_count_frames++;
		rx_q->rx_count_frames += priv->rx_coal_frames[queue];
		if (rx_q->rx_count_frames > priv->rx_coal_frames[queue])
			rx_q->rx_count_frames = 0;

		use_rx_wd = !priv->rx_coal_frames[queue];
		use_rx_wd |= rx_q->rx_count_frames > 0;
		if (!priv->use_riwt)
			use_rx_wd = false;

		dma_wmb();
		stmmac_set_rx_owner(priv, rx_desc, use_rx_wd);

		entry = STMMAC_GET_ENTRY(entry, priv->dma_rx_size);
	}

	if (rx_desc) {
		rx_q->dirty_rx = entry;
		rx_q->rx_tail_addr = rx_q->dma_rx_phy +
				     (rx_q->dirty_rx * sizeof(struct dma_desc));
		stmmac_set_rx_tail_ptr(priv, priv->ioaddr, rx_q->rx_tail_addr, queue);
	}

	return ret;
}

static int stmmac_rx_zc(struct stmmac_priv *priv, int limit, u32 queue)
{
	struct stmmac_rx_queue *rx_q = &priv->rx_queue[queue];
	unsigned int count = 0, error = 0, len = 0;
	int dirty = stmmac_rx_dirty(priv, queue);
	unsigned int next_entry = rx_q->cur_rx;
	unsigned int desc_size;
	struct bpf_prog *prog;
	bool failure = false;
	int xdp_status = 0;
	int status = 0;

	if (netif_msg_rx_status(priv)) {
		void *rx_head;

		netdev_dbg(priv->dev, "%s: descriptor ring:\n", __func__);
		if (priv->extend_desc) {
			rx_head = (void *)rx_q->dma_erx;
			desc_size = sizeof(struct dma_extended_desc);
		} else {
			rx_head = (void *)rx_q->dma_rx;
			desc_size = sizeof(struct dma_desc);
		}

		stmmac_display_ring(priv, rx_head, priv->dma_rx_size, true,
				    rx_q->dma_rx_phy, desc_size);
	}
	while (count < limit) {
		struct stmmac_rx_buffer *buf;
		unsigned int buf1_len = 0;
		struct dma_desc *np, *p;
		int entry;
		int res;

		if (!count && rx_q->state_saved) {
			error = rx_q->state.error;
			len = rx_q->state.len;
		} else {
			rx_q->state_saved = false;
			error = 0;
			len = 0;
		}

		if (count >= limit)
			break;

read_again:
		buf1_len = 0;
		entry = next_entry;
		buf = &rx_q->buf_pool[entry];

		if (dirty >= STMMAC_RX_FILL_BATCH) {
			failure = failure ||
				  !stmmac_rx_refill_zc(priv, queue, dirty);
			dirty = 0;
		}

		if (priv->extend_desc)
			p = (struct dma_desc *)(rx_q->dma_erx + entry);
		else
			p = rx_q->dma_rx + entry;

		/* read the status of the incoming frame */
		status = stmmac_rx_status(priv, &priv->dev->stats,
					  &priv->xstats, p);
		/* check if managed by the DMA otherwise go ahead */
		if (unlikely(status & dma_own))
			break;

		/* Prefetch the next RX descriptor */
		rx_q->cur_rx = STMMAC_GET_ENTRY(rx_q->cur_rx,
						priv->dma_rx_size);
		next_entry = rx_q->cur_rx;

		if (priv->extend_desc)
			np = (struct dma_desc *)(rx_q->dma_erx + next_entry);
		else
			np = rx_q->dma_rx + next_entry;

		prefetch(np);

		/* Ensure a valid XSK buffer before proceed */
		if (!buf->xdp)
			break;

		if (priv->extend_desc)
			stmmac_rx_extended_status(priv, &priv->dev->stats,
						  &priv->xstats,
						  rx_q->dma_erx + entry);
		if (unlikely(status == discard_frame)) {
			xsk_buff_free(buf->xdp);
			buf->xdp = NULL;
			dirty++;
			error = 1;
			if (!priv->hwts_rx_en)
				priv->dev->stats.rx_errors++;
		}

		if (unlikely(error && (status & rx_not_ls)))
			goto read_again;
		if (unlikely(error)) {
			count++;
			continue;
		}

		/* XSK pool expects RX frame 1:1 mapped to XSK buffer */
		if (likely(status & rx_not_ls)) {
			xsk_buff_free(buf->xdp);
			buf->xdp = NULL;
			dirty++;
			count++;
			goto read_again;
		}

		/* XDP ZC Frame only support primary buffers for now */
		buf1_len = stmmac_rx_buf1_len(priv, p, status, len);
		len += buf1_len;

		/* ACS is set; GMAC core strips PAD/FCS for IEEE 802.3
		 * Type frames (LLC/LLC-SNAP)
		 *
		 * llc_snap is never checked in GMAC >= 4, so this ACS
		 * feature is always disabled and packets need to be
		 * stripped manually.
		 */
		if (likely(!(status & rx_not_ls)) &&
		    (likely(priv->synopsys_id >= DWMAC_CORE_4_00) ||
		     unlikely(status != llc_snap))) {
			buf1_len -= ETH_FCS_LEN;
			len -= ETH_FCS_LEN;
		}

		/* RX buffer is good and fit into a XSK pool buffer */
		buf->xdp->data_end = buf->xdp->data + buf1_len;
		xsk_buff_dma_sync_for_cpu(buf->xdp, rx_q->xsk_pool);

		prog = READ_ONCE(priv->xdp_prog);
		res = __stmmac_xdp_run_prog(priv, prog, buf->xdp);

		switch (res) {
		case STMMAC_XDP_PASS:
			stmmac_dispatch_skb_zc(priv, queue, p, np, buf->xdp);
			xsk_buff_free(buf->xdp);
			break;
		case STMMAC_XDP_CONSUMED:
			xsk_buff_free(buf->xdp);
			priv->dev->stats.rx_dropped++;
			break;
		case STMMAC_XDP_TX:
		case STMMAC_XDP_REDIRECT:
			xdp_status |= res;
			break;
		}

		buf->xdp = NULL;
		dirty++;
		count++;
	}

	if (status & rx_not_ls) {
		rx_q->state_saved = true;
		rx_q->state.error = error;
		rx_q->state.len = len;
	}

	stmmac_finalize_xdp_rx(priv, xdp_status);

	priv->xstats.rx_pkt_n += count;
	priv->xstats.rxq_stats[queue].rx_pkt_n += count;

	if (xsk_uses_need_wakeup(rx_q->xsk_pool)) {
		if (failure || stmmac_rx_dirty(priv, queue) > 0)
			xsk_set_rx_need_wakeup(rx_q->xsk_pool);
		else
			xsk_clear_rx_need_wakeup(rx_q->xsk_pool);

		return (int)count;
	}

	return failure ? limit : (int)count;
}

static u16 csum(u16 old_csum)
{
	u16 new_checksum = 0;

	new_checksum = ~(~old_csum + (-8) + 0);
	return new_checksum;
}

void swap_ip_port(struct sk_buff *skb, unsigned int eth_type)
{
	__be32 temp_addr;
	unsigned char *buf = skb->data;
	struct icmphdr *icmp_hdr;
	unsigned char eth_temp[ETH_ALEN] = {};
	struct ethhdr *eth = (struct ethhdr *)(buf);
	struct iphdr *ip_header;

	if (eth_type == ETH_P_IP) {
		ip_header = (struct iphdr *)(buf + sizeof(struct ethhdr));
		if (ip_header->protocol == IPPROTO_UDP ||
		    ip_header->protocol ==  IPPROTO_ICMP) {
			//swap mac address
			memcpy(eth_temp, eth->h_dest, ETH_ALEN);
			memcpy(eth->h_dest, eth->h_source, ETH_ALEN);
			memcpy(eth->h_source, eth_temp, ETH_ALEN);
			//swap ip address
			temp_addr = ip_header->daddr;
			ip_header->daddr = ip_header->saddr;
			ip_header->saddr = temp_addr;

			icmp_hdr = (struct icmphdr *)(buf
					+ sizeof(struct ethhdr)
					+ sizeof(struct iphdr));
			if (icmp_hdr->type == ICMP_ECHO) {
				icmp_hdr->type = ICMP_ECHOREPLY;
				icmp_hdr->checksum = csum(icmp_hdr->checksum);
			}
		}
	}
}

/**
 * stmmac_rx - manage the receive process
 * @priv: driver private structure
 * @limit: napi bugget
 * @queue: RX queue index.
 * Description :  this the function called by the napi poll method.
 * It gets all the frames inside the ring.
 */
static int stmmac_rx(struct stmmac_priv *priv, int limit, u32 queue)
{
	struct stmmac_rx_queue *rx_q = &priv->rx_queue[queue];
	struct stmmac_channel *ch = &priv->channel[queue];
	unsigned int count = 0, error = 0, len = 0;
	int status = 0, coe = priv->hw->rx_csum;
	unsigned int next_entry = rx_q->cur_rx;
	enum dma_data_direction dma_dir;
	unsigned int desc_size;
	struct sk_buff *skb = NULL;
	struct xdp_buff xdp;
	int xdp_status = 0;
	int buf_sz;
	unsigned int eth_type;

	dma_dir = page_pool_get_dma_dir(rx_q->page_pool);
	buf_sz = DIV_ROUND_UP(priv->dma_buf_sz, PAGE_SIZE) * PAGE_SIZE;

	if (netif_msg_rx_status(priv)) {
		void *rx_head;

		netdev_dbg(priv->dev, "%s: descriptor ring:\n", __func__);
		if (priv->extend_desc) {
			rx_head = (void *)rx_q->dma_erx;
			desc_size = sizeof(struct dma_extended_desc);
		} else {
			rx_head = (void *)rx_q->dma_rx;
			desc_size = sizeof(struct dma_desc);
		}

		stmmac_display_ring(priv, rx_head, priv->dma_rx_size, true,
				    rx_q->dma_rx_phy, desc_size);
	}
	while (count < limit) {
		unsigned int buf1_len = 0, buf2_len = 0;
		enum pkt_hash_types hash_type;
		struct stmmac_rx_buffer *buf;
		struct dma_desc *np, *p;
		int entry;
		u32 hash;

		if (!count && rx_q->state_saved) {
			skb = rx_q->state.skb;
			error = rx_q->state.error;
			len = rx_q->state.len;
		} else {
			rx_q->state_saved = false;
			skb = NULL;
			error = 0;
			len = 0;
		}

read_again:
		if (count >= limit)
			break;

		buf1_len = 0;
		buf2_len = 0;
		entry = next_entry;
		buf = &rx_q->buf_pool[entry];

		if (priv->extend_desc)
			p = (struct dma_desc *)(rx_q->dma_erx + entry);
		else
			p = rx_q->dma_rx + entry;

		/* read the status of the incoming frame */
		status = stmmac_rx_status(priv, &priv->dev->stats,
				&priv->xstats, p);
		/* check if managed by the DMA otherwise go ahead */
		if (unlikely(status & dma_own))
			break;

		rx_q->cur_rx = STMMAC_GET_ENTRY(rx_q->cur_rx,
						priv->dma_rx_size);
		next_entry = rx_q->cur_rx;

		if (priv->extend_desc)
			np = (struct dma_desc *)(rx_q->dma_erx + next_entry);
		else
			np = rx_q->dma_rx + next_entry;

		prefetch(np);

		if (priv->extend_desc)
			stmmac_rx_extended_status(priv, &priv->dev->stats,
					&priv->xstats, rx_q->dma_erx + entry);
		if (unlikely(status & discard_frame)) {
			page_pool_recycle_direct(rx_q->page_pool, buf->page);
			buf->page = NULL;
			error = 1;
			if (!(status & ctxt_desc) && !priv->hwts_rx_en)
				priv->dev->stats.rx_errors++;
		}

		if (unlikely(error && (status & rx_not_ls)))
			goto read_again;
		if (unlikely(error)) {
			dev_kfree_skb(skb);
			skb = NULL;
			count++;
			continue;
		}

		/* Buffer is good. Go on. */

		prefetch(page_address(buf->page) + buf->page_offset);
		if (buf->sec_page)
			prefetch(page_address(buf->sec_page));

		buf1_len = stmmac_rx_buf1_len(priv, p, status, len);
		len += buf1_len;
		buf2_len = stmmac_rx_buf2_len(priv, p, status, len);
		len += buf2_len;

		/* ACS is set; GMAC core strips PAD/FCS for IEEE 802.3
		 * Type frames (LLC/LLC-SNAP)
		 *
		 * llc_snap is never checked in GMAC >= 4, so this ACS
		 * feature is always disabled and packets need to be
		 * stripped manually.
		 */
		if (likely(!(status & rx_not_ls)) &&
		    (likely(priv->synopsys_id >= DWMAC_CORE_4_00) ||
		     unlikely(status != llc_snap))) {
			if (buf2_len)
				buf2_len -= ETH_FCS_LEN;
			else
				buf1_len -= ETH_FCS_LEN;

			len -= ETH_FCS_LEN;
		}
		if (!skb) {
			unsigned int pre_len, sync_len;

			dma_sync_single_for_cpu(GET_MEM_PDEV_DEV, buf->addr,
						buf1_len, dma_dir);

			xdp_init_buff(&xdp, buf_sz, &rx_q->xdp_rxq);
			xdp_prepare_buff(&xdp, page_address(buf->page),
					 buf->page_offset, buf1_len, false);

			pre_len = xdp.data_end - xdp.data_hard_start -
				  buf->page_offset;
			skb = stmmac_xdp_run_prog(priv, &xdp);
			/* Due xdp_adjust_tail: DMA sync for_device
			 * cover max len CPU touch
			 */
			sync_len = xdp.data_end - xdp.data_hard_start -
				   buf->page_offset;
			sync_len = max(sync_len, pre_len);

			/* For Not XDP_PASS verdict */
			if (IS_ERR(skb)) {
				unsigned int xdp_res = -PTR_ERR(skb);

				if (xdp_res & STMMAC_XDP_CONSUMED) {
					page_pool_put_page(rx_q->page_pool,
							   virt_to_head_page(xdp.data),
							   sync_len, true);
					buf->page = NULL;
					priv->dev->stats.rx_dropped++;

					/* Clear skb as it was set as
					 * status by XDP program.
					 */
					skb = NULL;

					if (unlikely((status & rx_not_ls)))
						goto read_again;

					count++;
					continue;
				} else if (xdp_res & (STMMAC_XDP_TX |
						      STMMAC_XDP_REDIRECT)) {
					xdp_status |= xdp_res;
					buf->page = NULL;
					skb = NULL;
					count++;
					continue;
				}
			}
		}

		if (!skb) {
			/* XDP program may expand or reduce tail */
			buf1_len = xdp.data_end - xdp.data;

			skb = napi_alloc_skb(&ch->rx_napi, buf1_len);
			if (!skb) {
				priv->dev->stats.rx_dropped++;
				count++;
				goto drain_data;
			}

			/* XDP program may adjust header */
			skb_copy_to_linear_data(skb, xdp.data, buf1_len);
			skb_put(skb, buf1_len);

			/* Data payload copied into SKB, page ready for recycle */
			page_pool_recycle_direct(rx_q->page_pool, buf->page);
			buf->page = NULL;
		} else if (buf1_len) {
			dma_sync_single_for_cpu(GET_MEM_PDEV_DEV, buf->addr,
						buf1_len, dma_dir);
			skb_add_rx_frag(skb, skb_shinfo(skb)->nr_frags,
					buf->page, buf->page_offset, buf1_len,
					priv->dma_buf_sz);

			/* Data payload appended into SKB */
			page_pool_release_page(rx_q->page_pool, buf->page);
			buf->page = NULL;
		}

		if (buf2_len) {
			dma_sync_single_for_cpu(GET_MEM_PDEV_DEV, buf->sec_addr,
						buf2_len, dma_dir);
			skb_add_rx_frag(skb, skb_shinfo(skb)->nr_frags,
					buf->sec_page, 0, buf2_len,
					priv->dma_buf_sz);

			/* Data payload appended into SKB */
			page_pool_release_page(rx_q->page_pool, buf->sec_page);
			buf->sec_page = NULL;
		}

		eth_type = priv->plat->get_eth_type(skb->data);

		if (priv->current_loopback > 0 &&
		    eth_type == ETH_P_IP)
			swap_ip_port(skb, eth_type);

drain_data:
		if (likely(status & rx_not_ls))
			goto read_again;
		if (!skb)
			continue;

		/* Got entire packet into SKB. Finish it. */

		stmmac_get_rx_hwtstamp(priv, p, np, skb);
		stmmac_rx_vlan(priv->dev, skb);
		skb->protocol = eth_type_trans(skb, priv->dev);

		if (unlikely(!coe))
			skb_checksum_none_assert(skb);
		else
			skb->ip_summed = CHECKSUM_UNNECESSARY;

		if (!stmmac_get_rx_hash(priv, p, &hash, &hash_type))
			skb_set_hash(skb, hash, hash_type);

		skb_record_rx_queue(skb, queue);
		napi_gro_receive(&ch->rx_napi, skb);
		skb = NULL;

		priv->dev->stats.rx_packets++;
#ifdef CONFIG_MSM_BOOT_TIME_MARKER
	if (priv->dev->stats.rx_packets == 1)
		place_marker("M - Ethernet first packet received");
#endif
		priv->dev->stats.rx_bytes += len;
		count++;
	}

	if (status & rx_not_ls || skb) {
		rx_q->state_saved = true;
		rx_q->state.skb = skb;
		rx_q->state.error = error;
		rx_q->state.len = len;
	}

	stmmac_finalize_xdp_rx(priv, xdp_status);

	stmmac_rx_refill(priv, queue);

	priv->xstats.rx_pkt_n += count;
	priv->xstats.rxq_stats[queue].rx_pkt_n += count;

	return count;
}

static int stmmac_napi_poll_rx(struct napi_struct *napi, int budget)
{
	struct stmmac_channel *ch =
		container_of(napi, struct stmmac_channel, rx_napi);
	struct stmmac_priv *priv = ch->priv_data;
	u32 chan = ch->index;
	int work_done;

	priv->xstats.napi_poll++;

	work_done = stmmac_rx(priv, budget, chan);
	if (work_done < budget && napi_complete_done(napi, work_done)) {
		unsigned long flags;

		spin_lock_irqsave(&ch->lock, flags);
		stmmac_enable_dma_irq(priv, priv->ioaddr, chan, 1, 0);
		spin_unlock_irqrestore(&ch->lock, flags);
	}

	return work_done;
}

static int stmmac_napi_poll_tx(struct napi_struct *napi, int budget)
{
	struct stmmac_channel *ch =
		container_of(napi, struct stmmac_channel, tx_napi);
	struct stmmac_priv *priv = ch->priv_data;
	u32 chan = ch->index;
	int work_done;

	priv->xstats.napi_poll++;

	work_done = stmmac_tx_clean(priv, budget, chan);
	work_done = min(work_done, budget);

	if (work_done < budget && napi_complete_done(napi, work_done)) {
		unsigned long flags;

		spin_lock_irqsave(&ch->lock, flags);
		stmmac_enable_dma_irq(priv, priv->ioaddr, chan, 0, 1);
		spin_unlock_irqrestore(&ch->lock, flags);
	}

	return work_done;
}

static int stmmac_napi_poll_rxtx(struct napi_struct *napi, int budget)
{
	struct stmmac_channel *ch =
		container_of(napi, struct stmmac_channel, rxtx_napi);
	struct stmmac_priv *priv = ch->priv_data;
	int rx_done, tx_done, rxtx_done;
	u32 chan = ch->index;

	priv->xstats.napi_poll++;

	tx_done = stmmac_tx_clean(priv, budget, chan);
	tx_done = min(tx_done, budget);

	rx_done = stmmac_rx_zc(priv, budget, chan);

	rxtx_done = max(tx_done, rx_done);

	/* If either TX or RX work is not complete, return budget
	 * and keep pooling
	 */
	if (rxtx_done >= budget)
		return budget;

	/* all work done, exit the polling mode */
	if (napi_complete_done(napi, rxtx_done)) {
		unsigned long flags;

		spin_lock_irqsave(&ch->lock, flags);
		/* Both RX and TX work done are compelte,
		 * so enable both RX & TX IRQs.
		 */
		stmmac_enable_dma_irq(priv, priv->ioaddr, chan, 1, 1);
		spin_unlock_irqrestore(&ch->lock, flags);
	}

	return min(rxtx_done, budget - 1);
}

/**
 *  stmmac_tx_timeout
 *  @dev : Pointer to net device structure
 *  @txqueue: the index of the hanging transmit queue
 *  Description: this function is called when a packet transmission fails to
 *   complete within a reasonable time. The driver will mark the error in the
 *   netdev structure and arrange for the device to be reset to a sane state
 *   in order to transmit a new packet.
 */
static void stmmac_tx_timeout(struct net_device *dev, unsigned int txqueue)
{
	struct stmmac_priv *priv = netdev_priv(dev);

	stmmac_global_err(priv);
}

/**
 *  stmmac_set_rx_mode - entry point for multicast addressing
 *  @dev : pointer to the device structure
 *  Description:
 *  This function is a driver entry point which gets called by the kernel
 *  whenever multicast addresses must be enabled/disabled.
 *  Return value:
 *  void.
 */
static void stmmac_set_rx_mode(struct net_device *dev)
{
	struct stmmac_priv *priv = netdev_priv(dev);

	stmmac_set_filter(priv, priv->hw, dev);
}

/**
 *  stmmac_change_mtu - entry point to change MTU size for the device.
 *  @dev : device pointer.
 *  @new_mtu : the new MTU size for the device.
 *  Description: the Maximum Transfer Unit (MTU) is used by the network layer
 *  to drive packet transmission. Ethernet has an MTU of 1500 octets
 *  (ETH_DATA_LEN). This value can be changed with ifconfig.
 *  Return value:
 *  0 on success and an appropriate (-)ve integer as defined in errno.h
 *  file on failure.
 */
static int stmmac_change_mtu(struct net_device *dev, int new_mtu)
{
	struct stmmac_priv *priv = netdev_priv(dev);
	int txfifosz = priv->plat->tx_fifo_size;
	const int mtu = new_mtu;

	if (txfifosz == 0)
		txfifosz = priv->dma_cap.tx_fifo_size;

	txfifosz /= priv->plat->tx_queues_to_use;

	if (netif_running(dev)) {
		netdev_err(priv->dev, "must be stopped to change its MTU\n");
		return -EBUSY;
	}

	if (stmmac_xdp_is_enabled(priv) && new_mtu > ETH_DATA_LEN) {
		netdev_dbg(priv->dev, "Jumbo frames not supported for XDP\n");
		return -EINVAL;
	}

	new_mtu = STMMAC_ALIGN(new_mtu);

	/* If condition true, FIFO is too small or MTU too large */
	if ((txfifosz < new_mtu) || (new_mtu > BUF_SIZE_16KiB))
		return -EINVAL;

	dev->mtu = mtu;

	netdev_update_features(dev);

	return 0;
}

static netdev_features_t stmmac_fix_features(struct net_device *dev,
					     netdev_features_t features)
{
	struct stmmac_priv *priv = netdev_priv(dev);

	if (priv->plat->rx_coe == STMMAC_RX_COE_NONE)
		features &= ~NETIF_F_RXCSUM;

	if (!priv->plat->tx_coe)
		features &= ~NETIF_F_CSUM_MASK;

	/* Some GMAC devices have a bugged Jumbo frame support that
	 * needs to have the Tx COE disabled for oversized frames
	 * (due to limited buffer sizes). In this case we disable
	 * the TX csum insertion in the TDES and not use SF.
	 */
	if (priv->plat->bugged_jumbo && (dev->mtu > ETH_DATA_LEN))
		features &= ~NETIF_F_CSUM_MASK;

	/* Disable tso if asked by ethtool */
	if ((priv->plat->tso_en) && (priv->dma_cap.tsoen)) {
		if (features & NETIF_F_TSO)
			priv->tso = true;
		else
			priv->tso = false;
	}

	return features;
}

static int stmmac_set_features(struct net_device *netdev,
			       netdev_features_t features)
{
	struct stmmac_priv *priv = netdev_priv(netdev);

	/* Keep the COE Type in case of csum is supporting */
	if (features & NETIF_F_RXCSUM)
		priv->hw->rx_csum = priv->plat->rx_coe;
	else
		priv->hw->rx_csum = 0;
	/* No check needed because rx_coe has been set before and it will be
	 * fixed in case of issue.
	 */
	stmmac_rx_ipc(priv, priv->hw);

	if (priv->sph_cap) {
		bool sph_en = (priv->hw->rx_csum > 0) && priv->sph;
		u32 chan;

		for (chan = 0; chan < priv->plat->rx_queues_to_use; chan++)
			stmmac_enable_sph(priv, priv->ioaddr, sph_en, chan);
	}

	return 0;
}

static void stmmac_fpe_event_status(struct stmmac_priv *priv, int status)
{
	struct stmmac_fpe_cfg *fpe_cfg = priv->plat->fpe_cfg;
	enum stmmac_fpe_state *lo_state = &fpe_cfg->lo_fpe_state;
	enum stmmac_fpe_state *lp_state = &fpe_cfg->lp_fpe_state;
	bool *hs_enable = &fpe_cfg->hs_enable;

	if (status == FPE_EVENT_UNKNOWN || !*hs_enable)
		return;

	/* If LP has sent verify mPacket, LP is FPE capable */
	if ((status & FPE_EVENT_RVER) == FPE_EVENT_RVER) {
		if (*lp_state < FPE_STATE_CAPABLE)
			*lp_state = FPE_STATE_CAPABLE;

		/* If user has requested FPE enable, quickly response */
		if (*hs_enable)
			stmmac_fpe_send_mpacket(priv, priv->ioaddr,
						fpe_cfg,
						MPACKET_RESPONSE);
	}

	/* If Local has sent verify mPacket, Local is FPE capable */
	if ((status & FPE_EVENT_TVER) == FPE_EVENT_TVER) {
		if (*lo_state < FPE_STATE_CAPABLE)
			*lo_state = FPE_STATE_CAPABLE;
	}

	/* If LP has sent response mPacket, LP is entering FPE ON */
	if ((status & FPE_EVENT_RRSP) == FPE_EVENT_RRSP)
		*lp_state = FPE_STATE_ENTERING_ON;

	/* If Local has sent response mPacket, Local is entering FPE ON */
	if ((status & FPE_EVENT_TRSP) == FPE_EVENT_TRSP)
		*lo_state = FPE_STATE_ENTERING_ON;

	if (!test_bit(__FPE_REMOVING, &priv->fpe_task_state) &&
	    !test_and_set_bit(__FPE_TASK_SCHED, &priv->fpe_task_state) &&
	    priv->fpe_wq) {
		queue_work(priv->fpe_wq, &priv->fpe_task);
	}
}

static void stmmac_common_interrupt(struct stmmac_priv *priv)
{
	u32 rx_cnt = priv->plat->rx_queues_to_use;
	u32 tx_cnt = priv->plat->tx_queues_to_use;
	u32 queues_count;
	u32 queue;
	bool xmac;

	xmac = priv->plat->has_gmac4 || priv->plat->has_xgmac;
	queues_count = (rx_cnt > tx_cnt) ? rx_cnt : tx_cnt;

	if (priv->irq_wake)
		pm_wakeup_event(priv->device, 0);

	if (priv->dma_cap.estsel)
		stmmac_est_irq_status(priv, priv->ioaddr, priv->dev,
				      &priv->xstats, tx_cnt);

	if (priv->dma_cap.fpesel) {
		int status = stmmac_fpe_irq_status(priv, priv->ioaddr,
						   priv->dev);

		stmmac_fpe_event_status(priv, status);
	}

	/* To handle GMAC own interrupts */
	if ((priv->plat->has_gmac) || xmac) {
		int status = stmmac_host_irq_status(priv, priv->hw, &priv->xstats);

		if (unlikely(status)) {
			/* For LPI we need to save the tx status */
			if (status & CORE_IRQ_TX_PATH_IN_LPI_MODE)
				priv->tx_path_in_lpi_mode = true;
			if (status & CORE_IRQ_TX_PATH_EXIT_LPI_MODE)
				priv->tx_path_in_lpi_mode = false;
		}

		for (queue = 0; queue < queues_count; queue++) {
			status = stmmac_host_mtl_irq_status(priv, priv->hw,
							    queue);
		}

		/* PCS link status */
		if (priv->hw->pcs && !priv->plat->has_gmac4) {
			if (priv->xstats.pcs_link)
				netif_carrier_on(priv->dev);
			else
				netif_carrier_off(priv->dev);
		}

		stmmac_timestamp_interrupt(priv, priv);
	}
}

/**
 *  stmmac_interrupt - main ISR
 *  @irq: interrupt number.
 *  @dev_id: to pass the net device pointer.
 *  Description: this is the main driver interrupt service routine.
 *  It can call:
 *  o DMA service routine (to manage incoming frame reception and transmission
 *    status)
 *  o Core interrupts to manage: remote wake-up, management counter, LPI
 *    interrupts.
 */
static irqreturn_t stmmac_interrupt(int irq, void *dev_id)
{
	struct net_device *dev = (struct net_device *)dev_id;
	struct stmmac_priv *priv = netdev_priv(dev);

	/* Check if adapter is up */
	if (test_bit(STMMAC_DOWN, &priv->state))
		return IRQ_HANDLED;

	/* Check if a fatal error happened */
	if (stmmac_safety_feat_interrupt(priv))
		return IRQ_HANDLED;

	/* To handle Common interrupts */
	stmmac_common_interrupt(priv);

	/* To handle DMA interrupts */
	stmmac_dma_interrupt(priv);

	return IRQ_HANDLED;
}

static irqreturn_t stmmac_mac_interrupt(int irq, void *dev_id)
{
	struct net_device *dev = (struct net_device *)dev_id;
	struct stmmac_priv *priv = netdev_priv(dev);

	/* Check if adapter is up */
	if (test_bit(STMMAC_DOWN, &priv->state))
		return IRQ_HANDLED;

	/* To handle Common interrupts */
	stmmac_common_interrupt(priv);

	return IRQ_HANDLED;
}

static irqreturn_t stmmac_safety_interrupt(int irq, void *dev_id)
{
	struct net_device *dev = (struct net_device *)dev_id;
	struct stmmac_priv *priv = netdev_priv(dev);

	/* Check if adapter is up */
	if (test_bit(STMMAC_DOWN, &priv->state))
		return IRQ_HANDLED;

	/* Check if a fatal error happened */
	stmmac_safety_feat_interrupt(priv);

	return IRQ_HANDLED;
}

static irqreturn_t stmmac_msi_intr_tx(int irq, void *data)
{
	struct stmmac_tx_queue *tx_q = (struct stmmac_tx_queue *)data;
	int chan = tx_q->queue_index;
	struct stmmac_priv *priv;
	int status;

	priv = container_of(tx_q, struct stmmac_priv, tx_queue[chan]);

	/* Check if adapter is up */
	if (test_bit(STMMAC_DOWN, &priv->state))
		return IRQ_HANDLED;

	status = stmmac_napi_check(priv, chan, DMA_DIR_TX);

	if (unlikely(status & tx_hard_error_bump_tc)) {
		/* Try to bump up the dma threshold on this failure */
		if (unlikely(priv->xstats.threshold != SF_DMA_MODE) &&
		    tc <= 256) {
			tc += 64;
			if (priv->plat->force_thresh_dma_mode)
				stmmac_set_dma_operation_mode(priv,
							      tc,
							      tc,
							      chan);
			else
				stmmac_set_dma_operation_mode(priv,
							      tc,
							      SF_DMA_MODE,
							      chan);
			priv->xstats.threshold = tc;
		}
	} else if (unlikely(status == tx_hard_error)) {
		stmmac_tx_err(priv, chan);
	}

	return IRQ_HANDLED;
}

static irqreturn_t stmmac_msi_intr_rx(int irq, void *data)
{
	struct stmmac_rx_queue *rx_q = (struct stmmac_rx_queue *)data;
	int chan = rx_q->queue_index;
	struct stmmac_priv *priv;

	priv = container_of(rx_q, struct stmmac_priv, rx_queue[chan]);

	/* Check if adapter is up */
	if (test_bit(STMMAC_DOWN, &priv->state))
		return IRQ_HANDLED;

	stmmac_napi_check(priv, chan, DMA_DIR_RX);

	return IRQ_HANDLED;
}

#ifdef CONFIG_NET_POLL_CONTROLLER
/* Polling receive - used by NETCONSOLE and other diagnostic tools
 * to allow network I/O with interrupts disabled.
 */
static void stmmac_poll_controller(struct net_device *dev)
{
	struct stmmac_priv *priv = netdev_priv(dev);
	int i;

	/* If adapter is down, do nothing */
	if (test_bit(STMMAC_DOWN, &priv->state))
		return;

	if (priv->plat->multi_msi_en) {
		for (i = 0; i < priv->plat->rx_queues_to_use; i++)
			stmmac_msi_intr_rx(0, &priv->rx_queue[i]);

		for (i = 0; i < priv->plat->tx_queues_to_use; i++)
			stmmac_msi_intr_tx(0, &priv->tx_queue[i]);
	} else {
		disable_irq(dev->irq);
		stmmac_interrupt(dev->irq, dev);
		enable_irq(dev->irq);
	}
}
#endif

/**
 *  stmmac_ioctl - Entry point for the Ioctl
 *  @dev: Device pointer.
 *  @rq: An IOCTL specefic structure, that can contain a pointer to
 *  a proprietary structure used to pass information to the driver.
 *  @cmd: IOCTL command
 *  Description:
 *  Currently it supports the phy_mii_ioctl(...) and HW time stamping.
 */
static int stmmac_ioctl(struct net_device *dev, struct ifreq *rq, int cmd)
{
	int ret = -EOPNOTSUPP;
	struct stmmac_priv *priv;

	if (!netif_running(dev))
		return -EINVAL;

	priv = netdev_priv(dev);

	switch (cmd) {
	case SIOCGMIIPHY:
	case SIOCGMIIREG:
	case SIOCSMIIREG:
		if (!priv->plat->mac2mac_en)
			ret = phylink_mii_ioctl(priv->phylink, rq, cmd);
		break;
	case SIOCSHWTSTAMP:
		ret = stmmac_hwtstamp_set(dev, rq);
		break;
	case SIOCGHWTSTAMP:
		ret = stmmac_hwtstamp_get(dev, rq);
		break;
	default:
		break;
	}

	return ret;
}

static int stmmac_private_ioctl(struct net_device *dev,
				struct ifreq *ifr,
				void __user *data,
				int cmd)
{
	int ret = -EOPNOTSUPP;
	struct stmmac_priv *priv;

	if (!netif_running(dev))
		return -EINVAL;

	priv = netdev_priv(dev);

	if (cmd == SIOCDEVPRIVATE) {
		pr_info("stmmac private ioctl cmd=%d\n", cmd);
		ret = priv->plat->handle_prv_ioctl(dev, ifr, cmd);
		return ret;
	}

	pr_err("stmmac private ioctl not supported & cmd=%d\n", cmd);
	return ret;
}

static int stmmac_setup_tc_block_cb(enum tc_setup_type type, void *type_data,
				    void *cb_priv)
{
	struct stmmac_priv *priv = cb_priv;
	int ret = -EOPNOTSUPP;

	if (!tc_cls_can_offload_and_chain0(priv->dev, type_data))
		return ret;

	__stmmac_disable_all_queues(priv);

	switch (type) {
	case TC_SETUP_CLSU32:
		ret = stmmac_tc_setup_cls_u32(priv, priv, type_data);
		break;
	case TC_SETUP_CLSFLOWER:
		ret = stmmac_tc_setup_cls(priv, priv, type_data);
		break;
	default:
		break;
	}

	stmmac_enable_all_queues(priv);
	return ret;
}

static LIST_HEAD(stmmac_block_cb_list);

static int stmmac_setup_tc(struct net_device *ndev, enum tc_setup_type type,
			   void *type_data)
{
	struct stmmac_priv *priv = netdev_priv(ndev);

	switch (type) {
	case TC_SETUP_BLOCK:
		return flow_block_cb_setup_simple(type_data,
						  &stmmac_block_cb_list,
						  stmmac_setup_tc_block_cb,
						  priv, priv, true);
	case TC_SETUP_QDISC_CBS:
		return stmmac_tc_setup_cbs(priv, priv, type_data);
	case TC_SETUP_QDISC_TAPRIO:
		return stmmac_tc_setup_taprio(priv, priv, type_data);
	case TC_SETUP_QDISC_ETF:
		return stmmac_tc_setup_etf(priv, priv, type_data);
	default:
		return -EOPNOTSUPP;
	}
}

static int stmmac_set_mac_address(struct net_device *ndev, void *addr)
{
	struct stmmac_priv *priv = netdev_priv(ndev);
	int ret = 0;

	ret = pm_runtime_get_sync(priv->device);
	if (ret < 0) {
		pm_runtime_put_noidle(priv->device);
		return ret;
	}

	ret = eth_mac_addr(ndev, addr);
	if (ret)
		goto set_mac_error;

	stmmac_set_umac_addr(priv, priv->hw, ndev->dev_addr, 0);

set_mac_error:
	pm_runtime_put(priv->device);

	return ret;
}

static u16 stmmac_tx_select_queue(struct net_device *dev,
				  struct sk_buff *skb,
				  struct net_device *sb_dev)
{
	struct stmmac_priv *priv = netdev_priv(dev);

	if (likely(priv->plat->tx_select_queue))
		return priv->plat->tx_select_queue(dev, skb, sb_dev);

	return netdev_pick_tx(dev, skb, NULL) % dev->real_num_tx_queues;
}

#ifdef CONFIG_DEBUG_FS
static struct dentry *stmmac_fs_dir;

static void sysfs_display_ring(void *head, int size, int extend_desc,
			       struct seq_file *seq, dma_addr_t dma_phy_addr)
{
	int i;
	struct dma_extended_desc *ep = (struct dma_extended_desc *)head;
	struct dma_desc *p = (struct dma_desc *)head;
	dma_addr_t dma_addr;

	for (i = 0; i < size; i++) {
		if (extend_desc) {
			dma_addr = dma_phy_addr + i * sizeof(*ep);
			seq_printf(seq, "%d [%pad]: 0x%x 0x%x 0x%x 0x%x\n",
				   i, &dma_addr,
				   le32_to_cpu(ep->basic.des0),
				   le32_to_cpu(ep->basic.des1),
				   le32_to_cpu(ep->basic.des2),
				   le32_to_cpu(ep->basic.des3));
			ep++;
		} else {
			dma_addr = dma_phy_addr + i * sizeof(*p);
			seq_printf(seq, "%d [%pad]: 0x%x 0x%x 0x%x 0x%x\n",
				   i, &dma_addr,
				   le32_to_cpu(p->des0), le32_to_cpu(p->des1),
				   le32_to_cpu(p->des2), le32_to_cpu(p->des3));
			p++;
		}
		seq_printf(seq, "\n");
	}
}

static int stmmac_rings_status_show(struct seq_file *seq, void *v)
{
	struct net_device *dev = seq->private;
	struct stmmac_priv *priv = netdev_priv(dev);
	u32 rx_count = priv->plat->rx_queues_to_use;
	u32 tx_count = priv->plat->tx_queues_to_use;
	u32 queue;

	if ((dev->flags & IFF_UP) == 0)
		return 0;

	for (queue = 0; queue < rx_count; queue++) {
		struct stmmac_rx_queue *rx_q = &priv->rx_queue[queue];

		seq_printf(seq, "RX Queue %d:\n", queue);

		if (priv->extend_desc) {
			seq_printf(seq, "Extended descriptor ring:\n");
			sysfs_display_ring((void *)rx_q->dma_erx,
					   priv->dma_rx_size, 1, seq, rx_q->dma_rx_phy);
		} else {
			seq_printf(seq, "Descriptor ring:\n");
			sysfs_display_ring((void *)rx_q->dma_rx,
					   priv->dma_rx_size, 0, seq, rx_q->dma_rx_phy);
		}
	}

	for (queue = 0; queue < tx_count; queue++) {
		struct stmmac_tx_queue *tx_q = &priv->tx_queue[queue];

		seq_printf(seq, "TX Queue %d:\n", queue);

		if (priv->extend_desc) {
			seq_printf(seq, "Extended descriptor ring:\n");
			sysfs_display_ring((void *)tx_q->dma_etx,
					   priv->dma_tx_size, 1, seq, tx_q->dma_tx_phy);
		} else if (!(tx_q->tbs & STMMAC_TBS_AVAIL)) {
			seq_printf(seq, "Descriptor ring:\n");
			sysfs_display_ring((void *)tx_q->dma_tx,
					   priv->dma_tx_size, 0, seq, tx_q->dma_tx_phy);
		}
	}

	return 0;
}
DEFINE_SHOW_ATTRIBUTE(stmmac_rings_status);

static int stmmac_dma_cap_show(struct seq_file *seq, void *v)
{
	struct net_device *dev = seq->private;
	struct stmmac_priv *priv = netdev_priv(dev);

	if (!priv->hw_cap_support) {
		seq_printf(seq, "DMA HW features not supported\n");
		return 0;
	}

	seq_printf(seq, "==============================\n");
	seq_printf(seq, "\tDMA HW features\n");
	seq_printf(seq, "==============================\n");

	seq_printf(seq, "\t10/100 Mbps: %s\n",
		   (priv->dma_cap.mbps_10_100) ? "Y" : "N");
	seq_printf(seq, "\t1000 Mbps: %s\n",
		   (priv->dma_cap.mbps_1000) ? "Y" : "N");
	seq_printf(seq, "\tHalf duplex: %s\n",
		   (priv->dma_cap.half_duplex) ? "Y" : "N");
	seq_printf(seq, "\tHash Filter: %s\n",
		   (priv->dma_cap.hash_filter) ? "Y" : "N");
	seq_printf(seq, "\tMultiple MAC address registers: %s\n",
		   (priv->dma_cap.multi_addr) ? "Y" : "N");
	seq_printf(seq, "\tPCS (TBI/SGMII/RTBI PHY interfaces): %s\n",
		   (priv->dma_cap.pcs) ? "Y" : "N");
	seq_printf(seq, "\tSMA (MDIO) Interface: %s\n",
		   (priv->dma_cap.sma_mdio) ? "Y" : "N");
	seq_printf(seq, "\tPMT Remote wake up: %s\n",
		   (priv->dma_cap.pmt_remote_wake_up) ? "Y" : "N");
	seq_printf(seq, "\tPMT Magic Frame: %s\n",
		   (priv->dma_cap.pmt_magic_frame) ? "Y" : "N");
	seq_printf(seq, "\tRMON module: %s\n",
		   (priv->dma_cap.rmon) ? "Y" : "N");
	seq_printf(seq, "\tIEEE 1588-2002 Time Stamp: %s\n",
		   (priv->dma_cap.time_stamp) ? "Y" : "N");
	seq_printf(seq, "\tIEEE 1588-2008 Advanced Time Stamp: %s\n",
		   (priv->dma_cap.atime_stamp) ? "Y" : "N");
	seq_printf(seq, "\t802.3az - Energy-Efficient Ethernet (EEE): %s\n",
		   (priv->dma_cap.eee) ? "Y" : "N");
	seq_printf(seq, "\tAV features: %s\n", (priv->dma_cap.av) ? "Y" : "N");
	seq_printf(seq, "\tChecksum Offload in TX: %s\n",
		   (priv->dma_cap.tx_coe) ? "Y" : "N");
	if (priv->synopsys_id >= DWMAC_CORE_4_00) {
		seq_printf(seq, "\tIP Checksum Offload in RX: %s\n",
			   (priv->dma_cap.rx_coe) ? "Y" : "N");
	} else {
		seq_printf(seq, "\tIP Checksum Offload (type1) in RX: %s\n",
			   (priv->dma_cap.rx_coe_type1) ? "Y" : "N");
		seq_printf(seq, "\tIP Checksum Offload (type2) in RX: %s\n",
			   (priv->dma_cap.rx_coe_type2) ? "Y" : "N");
	}
	seq_printf(seq, "\tRXFIFO > 2048bytes: %s\n",
		   (priv->dma_cap.rxfifo_over_2048) ? "Y" : "N");
	seq_printf(seq, "\tNumber of Additional RX channel: %d\n",
		   priv->dma_cap.number_rx_channel);
	seq_printf(seq, "\tNumber of Additional TX channel: %d\n",
		   priv->dma_cap.number_tx_channel);
	seq_printf(seq, "\tNumber of Additional RX queues: %d\n",
		   priv->dma_cap.number_rx_queues);
	seq_printf(seq, "\tNumber of Additional TX queues: %d\n",
		   priv->dma_cap.number_tx_queues);
	seq_printf(seq, "\tEnhanced descriptors: %s\n",
		   (priv->dma_cap.enh_desc) ? "Y" : "N");
	seq_printf(seq, "\tTX Fifo Size: %d\n", priv->dma_cap.tx_fifo_size);
	seq_printf(seq, "\tRX Fifo Size: %d\n", priv->dma_cap.rx_fifo_size);
	seq_printf(seq, "\tHash Table Size: %d\n", priv->dma_cap.hash_tb_sz);
	seq_printf(seq, "\tTSO: %s\n", priv->dma_cap.tsoen ? "Y" : "N");
	seq_printf(seq, "\tNumber of PPS Outputs: %d\n",
		   priv->dma_cap.pps_out_num);
	seq_printf(seq, "\tSafety Features: %s\n",
		   priv->dma_cap.asp ? "Y" : "N");
	seq_printf(seq, "\tFlexible RX Parser: %s\n",
		   priv->dma_cap.frpsel ? "Y" : "N");
	seq_printf(seq, "\tEnhanced Addressing: %d\n",
		   priv->dma_cap.addr64);
	seq_printf(seq, "\tReceive Side Scaling: %s\n",
		   priv->dma_cap.rssen ? "Y" : "N");
	seq_printf(seq, "\tVLAN Hash Filtering: %s\n",
		   priv->dma_cap.vlhash ? "Y" : "N");
	seq_printf(seq, "\tSplit Header: %s\n",
		   priv->dma_cap.sphen ? "Y" : "N");
	seq_printf(seq, "\tVLAN TX Insertion: %s\n",
		   priv->dma_cap.vlins ? "Y" : "N");
	seq_printf(seq, "\tDouble VLAN: %s\n",
		   priv->dma_cap.dvlan ? "Y" : "N");
	seq_printf(seq, "\tNumber of L3/L4 Filters: %d\n",
		   priv->dma_cap.l3l4fnum);
	seq_printf(seq, "\tARP Offloading: %s\n",
		   priv->dma_cap.arpoffsel ? "Y" : "N");
	seq_printf(seq, "\tEnhancements to Scheduled Traffic (EST): %s\n",
		   priv->dma_cap.estsel ? "Y" : "N");
	seq_printf(seq, "\tFrame Preemption (FPE): %s\n",
		   priv->dma_cap.fpesel ? "Y" : "N");
	seq_printf(seq, "\tTime-Based Scheduling (TBS): %s\n",
		   priv->dma_cap.tbssel ? "Y" : "N");
	return 0;
}
DEFINE_SHOW_ATTRIBUTE(stmmac_dma_cap);

/* Use network device events to rename debugfs file entries.
 */
static int stmmac_device_event(struct notifier_block *unused,
			       unsigned long event, void *ptr)
{
	struct net_device *dev = netdev_notifier_info_to_dev(ptr);
	struct stmmac_priv *priv = netdev_priv(dev);

	if (dev->netdev_ops != &stmmac_netdev_ops)
		goto done;

	switch (event) {
	case NETDEV_CHANGENAME:
		if (priv->dbgfs_dir)
			priv->dbgfs_dir = debugfs_rename(stmmac_fs_dir,
							 priv->dbgfs_dir,
							 stmmac_fs_dir,
							 dev->name);
		break;
	}
done:
	return NOTIFY_DONE;
}

static struct notifier_block stmmac_notifier = {
	.notifier_call = stmmac_device_event,
};

static void stmmac_init_fs(struct net_device *dev)
{
	struct stmmac_priv *priv = netdev_priv(dev);

	rtnl_lock();

	/* Create per netdev entries */
	priv->dbgfs_dir = debugfs_create_dir(dev->name, stmmac_fs_dir);

	/* Entry to report DMA RX/TX rings */
	debugfs_create_file("descriptors_status", 0444, priv->dbgfs_dir, dev,
			    &stmmac_rings_status_fops);

	/* Entry to report the DMA HW features */
	debugfs_create_file("dma_cap", 0444, priv->dbgfs_dir, dev,
			    &stmmac_dma_cap_fops);

	rtnl_unlock();
}

static void stmmac_exit_fs(struct net_device *dev)
{
	struct stmmac_priv *priv = netdev_priv(dev);

	debugfs_remove_recursive(priv->dbgfs_dir);
}
#endif /* CONFIG_DEBUG_FS */

static u32 stmmac_vid_crc32_le(__le16 vid_le)
{
	unsigned char *data = (unsigned char *)&vid_le;
	unsigned char data_byte = 0;
	u32 crc = ~0x0;
	u32 temp = 0;
	int i, bits;

	bits = get_bitmask_order(VLAN_VID_MASK);
	for (i = 0; i < bits; i++) {
		if ((i % 8) == 0)
			data_byte = data[i / 8];

		temp = ((crc & 1) ^ data_byte) & 1;
		crc >>= 1;
		data_byte >>= 1;

		if (temp)
			crc ^= 0xedb88320;
	}

	return crc;
}

static int stmmac_vlan_update(struct stmmac_priv *priv, bool is_double)
{
	u32 crc, hash = 0;
	__le16 pmatch = 0;
	int count = 0;
	u16 vid = 0;

	for_each_set_bit(vid, priv->active_vlans, VLAN_N_VID) {
		__le16 vid_le = cpu_to_le16(vid);
		crc = bitrev32(~stmmac_vid_crc32_le(vid_le)) >> 28;
		hash |= (1 << crc);
		count++;
	}

	if (!priv->dma_cap.vlhash) {
		if (count > 2) /* VID = 0 always passes filter */
			return -EOPNOTSUPP;

		pmatch = cpu_to_le16(vid);
		hash = 0;
	}

	return stmmac_update_vlan_hash(priv, priv->hw, hash, pmatch, is_double);
}

static int stmmac_vlan_rx_add_vid(struct net_device *ndev, __be16 proto, u16 vid)
{
	struct stmmac_priv *priv = netdev_priv(ndev);
	bool is_double = false;
	int ret;

	ret = pm_runtime_resume_and_get(priv->device);
	if (ret < 0)
		return ret;

	if (be16_to_cpu(proto) == ETH_P_8021AD)
		is_double = true;

	set_bit(vid, priv->active_vlans);
	ret = stmmac_vlan_update(priv, is_double);
	if (ret) {
		clear_bit(vid, priv->active_vlans);
		goto err_pm_put;
	}

	if (priv->hw->num_vlan) {
		ret = stmmac_add_hw_vlan_rx_fltr(priv, ndev, priv->hw, proto, vid);
		if (ret)
			goto err_pm_put;
	}
err_pm_put:
	pm_runtime_put(priv->device);

	return ret;
}

static int stmmac_vlan_rx_kill_vid(struct net_device *ndev, __be16 proto, u16 vid)
{
	struct stmmac_priv *priv = netdev_priv(ndev);
	bool is_double = false;
	int ret;

	ret = pm_runtime_get_sync(priv->device);
	if (ret < 0) {
		pm_runtime_put_noidle(priv->device);
		return ret;
	}

	if (be16_to_cpu(proto) == ETH_P_8021AD)
		is_double = true;

	clear_bit(vid, priv->active_vlans);

	if (priv->hw->num_vlan) {
		ret = stmmac_del_hw_vlan_rx_fltr(priv, ndev, priv->hw, proto, vid);
		if (ret)
			goto del_vlan_error;
	}

	ret = stmmac_vlan_update(priv, is_double);

del_vlan_error:
	pm_runtime_put(priv->device);

	return ret;
}

static int stmmac_bpf(struct net_device *dev, struct netdev_bpf *bpf)
{
	struct stmmac_priv *priv = netdev_priv(dev);

	switch (bpf->command) {
	case XDP_SETUP_PROG:
		return stmmac_xdp_set_prog(priv, bpf->prog, bpf->extack);
	case XDP_SETUP_XSK_POOL:
		return stmmac_xdp_setup_pool(priv, bpf->xsk.pool,
					     bpf->xsk.queue_id);
	default:
		return -EOPNOTSUPP;
	}
}

static int stmmac_xdp_xmit(struct net_device *dev, int num_frames,
			   struct xdp_frame **frames, u32 flags)
{
	struct stmmac_priv *priv = netdev_priv(dev);
	int cpu = smp_processor_id();
	struct netdev_queue *nq;
	int i, nxmit = 0;
	int queue;

	if (unlikely(test_bit(STMMAC_DOWN, &priv->state)))
		return -ENETDOWN;

	if (unlikely(flags & ~XDP_XMIT_FLAGS_MASK))
		return -EINVAL;

	queue = stmmac_xdp_get_tx_queue(priv, cpu);
	nq = netdev_get_tx_queue(priv->dev, queue);

	__netif_tx_lock(nq, cpu);
	/* Avoids TX time-out as we are sharing with slow path */
	nq->trans_start = jiffies;

	for (i = 0; i < num_frames; i++) {
		int res;

		res = stmmac_xdp_xmit_xdpf(priv, queue, frames[i], true);
		if (res == STMMAC_XDP_CONSUMED)
			break;

		nxmit++;
	}

	if (flags & XDP_XMIT_FLUSH) {
		stmmac_flush_tx_descriptors(priv, queue);
		stmmac_tx_timer_arm(priv, queue);
	}

	__netif_tx_unlock(nq);

	return nxmit;
}

void stmmac_disable_rx_queue(struct stmmac_priv *priv, u32 queue)
{
	struct stmmac_channel *ch = &priv->channel[queue];
	unsigned long flags;

	spin_lock_irqsave(&ch->lock, flags);
	stmmac_disable_dma_irq(priv, priv->ioaddr, queue, 1, 0);
	spin_unlock_irqrestore(&ch->lock, flags);

	stmmac_stop_rx_dma(priv, queue);
	__free_dma_rx_desc_resources(priv, queue);
}

void stmmac_enable_rx_queue(struct stmmac_priv *priv, u32 queue)
{
	struct stmmac_rx_queue *rx_q = &priv->rx_queue[queue];
	struct stmmac_channel *ch = &priv->channel[queue];
	unsigned long flags;
	u32 buf_size;
	int ret;

	ret = __alloc_dma_rx_desc_resources(priv, queue);
	if (ret) {
		netdev_err(priv->dev, "Failed to alloc RX desc.\n");
		return;
	}

	ret = __init_dma_rx_desc_rings(priv, queue, GFP_KERNEL);
	if (ret) {
		__free_dma_rx_desc_resources(priv, queue);
		netdev_err(priv->dev, "Failed to init RX desc.\n");
		return;
	}

	stmmac_clear_rx_descriptors(priv, queue);

	stmmac_init_rx_chan(priv, priv->ioaddr, priv->plat->dma_cfg,
			    rx_q->dma_rx_phy, rx_q->queue_index);

	rx_q->rx_tail_addr = rx_q->dma_rx_phy + (rx_q->buf_alloc_num *
			     sizeof(struct dma_desc));
	stmmac_set_rx_tail_ptr(priv, priv->ioaddr,
			       rx_q->rx_tail_addr, rx_q->queue_index);

	if (rx_q->xsk_pool && rx_q->buf_alloc_num) {
		buf_size = xsk_pool_get_rx_frame_size(rx_q->xsk_pool);
		stmmac_set_dma_bfsize(priv, priv->ioaddr,
				      buf_size,
				      rx_q->queue_index);
	} else {
		stmmac_set_dma_bfsize(priv, priv->ioaddr,
				      priv->dma_buf_sz,
				      rx_q->queue_index);
	}

	stmmac_start_rx_dma(priv, queue);

	spin_lock_irqsave(&ch->lock, flags);
	stmmac_enable_dma_irq(priv, priv->ioaddr, queue, 1, 0);
	spin_unlock_irqrestore(&ch->lock, flags);
}

void stmmac_disable_tx_queue(struct stmmac_priv *priv, u32 queue)
{
	struct stmmac_channel *ch = &priv->channel[queue];
	unsigned long flags;

	spin_lock_irqsave(&ch->lock, flags);
	stmmac_disable_dma_irq(priv, priv->ioaddr, queue, 0, 1);
	spin_unlock_irqrestore(&ch->lock, flags);

	stmmac_stop_tx_dma(priv, queue);
	__free_dma_tx_desc_resources(priv, queue);
}

void stmmac_enable_tx_queue(struct stmmac_priv *priv, u32 queue)
{
	struct stmmac_tx_queue *tx_q = &priv->tx_queue[queue];
	struct stmmac_channel *ch = &priv->channel[queue];
	unsigned long flags;
	int ret;

	ret = __alloc_dma_tx_desc_resources(priv, queue);
	if (ret) {
		netdev_err(priv->dev, "Failed to alloc TX desc.\n");
		return;
	}

	ret = __init_dma_tx_desc_rings(priv, queue);
	if (ret) {
		__free_dma_tx_desc_resources(priv, queue);
		netdev_err(priv->dev, "Failed to init TX desc.\n");
		return;
	}

	stmmac_clear_tx_descriptors(priv, queue);

	stmmac_init_tx_chan(priv, priv->ioaddr, priv->plat->dma_cfg,
			    tx_q->dma_tx_phy, tx_q->queue_index);

	if (tx_q->tbs & STMMAC_TBS_AVAIL)
		stmmac_enable_tbs(priv, priv->ioaddr, 1, tx_q->queue_index);

	tx_q->tx_tail_addr = tx_q->dma_tx_phy;
	stmmac_set_tx_tail_ptr(priv, priv->ioaddr,
			       tx_q->tx_tail_addr, tx_q->queue_index);

	stmmac_start_tx_dma(priv, queue);

	spin_lock_irqsave(&ch->lock, flags);
	stmmac_enable_dma_irq(priv, priv->ioaddr, queue, 0, 1);
	spin_unlock_irqrestore(&ch->lock, flags);
}

void stmmac_xdp_release(struct net_device *dev)
{
	struct stmmac_priv *priv = netdev_priv(dev);
	u32 chan;

	/* Ensure tx function is not running */
	netif_tx_disable(dev);

	/* Disable NAPI process */
	stmmac_disable_all_queues(priv);

	if (!priv->tx_coal_timer_disable) {
		for (chan = 0; chan < priv->plat->tx_queues_to_use; chan++)
			hrtimer_cancel(&priv->tx_queue[chan].txtimer);
	}

	/* Free the IRQ lines */
	stmmac_free_irq(dev, REQ_IRQ_ERR_ALL, 0);

	/* Stop TX/RX DMA channels */
	stmmac_stop_all_dma(priv);

	/* Release and free the Rx/Tx resources */
	free_dma_desc_resources(priv);

	/* Disable the MAC Rx/Tx */
	stmmac_mac_set(priv, priv->ioaddr, false);

	/* set trans_start so we don't get spurious
	 * watchdogs during reset
	 */
	netif_trans_update(dev);
	netif_carrier_off(dev);
}

int stmmac_xdp_open(struct net_device *dev)
{
	struct stmmac_priv *priv = netdev_priv(dev);
	u32 rx_cnt = priv->plat->rx_queues_to_use;
	u32 tx_cnt = priv->plat->tx_queues_to_use;
	u32 dma_csr_ch = max(rx_cnt, tx_cnt);
	struct stmmac_rx_queue *rx_q;
	struct stmmac_tx_queue *tx_q;
	u32 buf_size;
	bool sph_en;
	u32 chan;
	int ret;

	ret = alloc_dma_desc_resources(priv);
	if (ret < 0) {
		netdev_err(dev, "%s: DMA descriptors allocation failed\n",
			   __func__);
		goto dma_desc_error;
	}

	ret = init_dma_desc_rings(dev, GFP_KERNEL);
	if (ret < 0) {
		netdev_err(dev, "%s: DMA descriptors initialization failed\n",
			   __func__);
		goto init_error;
	}

	/* DMA CSR Channel configuration */
	for (chan = 0; chan < dma_csr_ch; chan++) {
		stmmac_init_chan(priv, priv->ioaddr, priv->plat->dma_cfg, chan);
		stmmac_disable_dma_irq(priv, priv->ioaddr, chan, 1, 1);
	}

	/* Adjust Split header */
	sph_en = (priv->hw->rx_csum > 0) && priv->sph;

	/* DMA RX Channel Configuration */
	for (chan = 0; chan < rx_cnt; chan++) {
		rx_q = &priv->rx_queue[chan];

		stmmac_init_rx_chan(priv, priv->ioaddr, priv->plat->dma_cfg,
				    rx_q->dma_rx_phy, chan);

		rx_q->rx_tail_addr = rx_q->dma_rx_phy +
				     (rx_q->buf_alloc_num *
				      sizeof(struct dma_desc));
		stmmac_set_rx_tail_ptr(priv, priv->ioaddr,
				       rx_q->rx_tail_addr, chan);

		if (rx_q->xsk_pool && rx_q->buf_alloc_num) {
			buf_size = xsk_pool_get_rx_frame_size(rx_q->xsk_pool);
			stmmac_set_dma_bfsize(priv, priv->ioaddr,
					      buf_size,
					      rx_q->queue_index);
		} else {
			stmmac_set_dma_bfsize(priv, priv->ioaddr,
					      priv->dma_buf_sz,
					      rx_q->queue_index);
		}

		stmmac_enable_sph(priv, priv->ioaddr, sph_en, chan);
	}

	/* DMA TX Channel Configuration */
	for (chan = 0; chan < tx_cnt; chan++) {
		tx_q = &priv->tx_queue[chan];

		stmmac_init_tx_chan(priv, priv->ioaddr, priv->plat->dma_cfg,
				    tx_q->dma_tx_phy, chan);

		tx_q->tx_tail_addr = tx_q->dma_tx_phy;
		stmmac_set_tx_tail_ptr(priv, priv->ioaddr,
				       tx_q->tx_tail_addr, chan);

		if (!priv->tx_coal_timer_disable) {
			hrtimer_init(&tx_q->txtimer, CLOCK_MONOTONIC, HRTIMER_MODE_REL);
			tx_q->txtimer.function = stmmac_tx_timer;
		}
	}

	/* Enable the MAC Rx/Tx */
	stmmac_mac_set(priv, priv->ioaddr, true);

	/* Start Rx & Tx DMA Channels */
	stmmac_start_all_dma(priv);

	ret = stmmac_request_irq(dev);
	if (ret)
		goto irq_error;

	/* Enable NAPI process*/
	stmmac_enable_all_queues(priv);
	netif_carrier_on(dev);
	netif_tx_start_all_queues(dev);
	stmmac_enable_all_dma_irq(priv);

	return 0;

irq_error:
	if (!priv->tx_coal_timer_disable) {
		for (chan = 0; chan < priv->plat->tx_queues_to_use; chan++)
			hrtimer_cancel(&priv->tx_queue[chan].txtimer);
	}

	stmmac_hw_teardown(dev);
init_error:
	free_dma_desc_resources(priv);
dma_desc_error:
	return ret;
}

int stmmac_xsk_wakeup(struct net_device *dev, u32 queue, u32 flags)
{
	struct stmmac_priv *priv = netdev_priv(dev);
	struct stmmac_rx_queue *rx_q;
	struct stmmac_tx_queue *tx_q;
	struct stmmac_channel *ch;

	if (test_bit(STMMAC_DOWN, &priv->state) ||
	    !netif_carrier_ok(priv->dev))
		return -ENETDOWN;

	if (!stmmac_xdp_is_enabled(priv))
		return -ENXIO;

	if (queue >= priv->plat->rx_queues_to_use ||
	    queue >= priv->plat->tx_queues_to_use)
		return -EINVAL;

	rx_q = &priv->rx_queue[queue];
	tx_q = &priv->tx_queue[queue];
	ch = &priv->channel[queue];

	if (!rx_q->xsk_pool && !tx_q->xsk_pool)
		return -ENXIO;

	if (!napi_if_scheduled_mark_missed(&ch->rxtx_napi)) {
		/* EQoS does not have per-DMA channel SW interrupt,
		 * so we schedule RX Napi straight-away.
		 */
		if (likely(napi_schedule_prep(&ch->rxtx_napi)))
			__napi_schedule(&ch->rxtx_napi);
	}

	return 0;
}

static const struct net_device_ops stmmac_netdev_ops = {
	.ndo_open = stmmac_open,
	.ndo_start_xmit = stmmac_xmit,
	.ndo_stop = stmmac_release,
	.ndo_change_mtu = stmmac_change_mtu,
	.ndo_fix_features = stmmac_fix_features,
	.ndo_set_features = stmmac_set_features,
	.ndo_set_rx_mode = stmmac_set_rx_mode,
	.ndo_tx_timeout = stmmac_tx_timeout,
	.ndo_eth_ioctl = stmmac_ioctl,
	.ndo_siocdevprivate = stmmac_private_ioctl,
	.ndo_setup_tc = stmmac_setup_tc,
#ifdef CONFIG_NET_POLL_CONTROLLER
	.ndo_poll_controller = stmmac_poll_controller,
#endif
	.ndo_set_mac_address = stmmac_set_mac_address,
	.ndo_vlan_rx_add_vid = stmmac_vlan_rx_add_vid,
	.ndo_vlan_rx_kill_vid = stmmac_vlan_rx_kill_vid,
	.ndo_bpf = stmmac_bpf,
	.ndo_xdp_xmit = stmmac_xdp_xmit,
	.ndo_xsk_wakeup = stmmac_xsk_wakeup,
	.ndo_select_queue = stmmac_tx_select_queue,
};

static void stmmac_reset_subtask(struct stmmac_priv *priv)
{
	if (!test_and_clear_bit(STMMAC_RESET_REQUESTED, &priv->state))
		return;
	if (test_bit(STMMAC_DOWN, &priv->state))
		return;

	netdev_err(priv->dev, "Reset adapter.\n");

	rtnl_lock();
	netif_trans_update(priv->dev);
	while (test_and_set_bit(STMMAC_RESETING, &priv->state))
		usleep_range(1000, 2000);

	set_bit(STMMAC_DOWN, &priv->state);
	dev_close(priv->dev);
	dev_open(priv->dev, NULL);
	clear_bit(STMMAC_DOWN, &priv->state);
	clear_bit(STMMAC_RESETING, &priv->state);
	rtnl_unlock();
}

static void stmmac_service_task(struct work_struct *work)
{
	struct stmmac_priv *priv = container_of(work, struct stmmac_priv,
			service_task);

	stmmac_reset_subtask(priv);
	clear_bit(STMMAC_SERVICE_SCHED, &priv->state);
}

/**
 *  stmmac_hw_init - Init the MAC device
 *  @priv: driver private structure
 *  Description: this function is to configure the MAC device according to
 *  some platform parameters or the HW capability register. It prepares the
 *  driver to use either ring or chain modes and to setup either enhanced or
 *  normal descriptors.
 */
static int stmmac_hw_init(struct stmmac_priv *priv)
{
	int ret;

	/* dwmac-sun8i only work in chain mode */
	if (priv->plat->has_sun8i)
		chain_mode = 1;
	priv->chain_mode = chain_mode;

	/* Initialize HW Interface */
	ret = stmmac_hwif_init(priv);
	if (ret)
		return ret;

#if IS_ENABLED(CONFIG_DWXGMAC_QCOM_4K)
	priv->ptpaddr = priv->ioaddr + XGMAC_TIMESTAMP_BASE_ADDR;
#endif

	/* Get the HW capability (new GMAC newer than 3.50a) */
	priv->hw_cap_support = stmmac_get_hw_features(priv);
	if (priv->hw_cap_support) {
		dev_info(priv->device, "DMA HW capability register supported\n");

		/* We can override some gmac/dma configuration fields: e.g.
		 * enh_desc, tx_coe (e.g. that are passed through the
		 * platform) with the values from the HW capability
		 * register (if supported).
		 */
		priv->plat->enh_desc = priv->dma_cap.enh_desc;
		priv->plat->pmt = priv->dma_cap.pmt_remote_wake_up &&
				!priv->plat->use_phy_wol;
		priv->hw->pmt = priv->plat->pmt;
		if (priv->dma_cap.hash_tb_sz) {
			priv->hw->multicast_filter_bins =
					(BIT(priv->dma_cap.hash_tb_sz) << 5);
			priv->hw->mcast_bits_log2 =
					ilog2(priv->hw->multicast_filter_bins);
		}

		/* TXCOE doesn't work in thresh DMA mode */
		if (priv->plat->force_thresh_dma_mode)
			priv->plat->tx_coe = 0;
		else
			priv->plat->tx_coe = priv->dma_cap.tx_coe;

		/* In case of GMAC4 rx_coe is from HW cap register. */
		priv->plat->rx_coe = priv->dma_cap.rx_coe;

		if (priv->dma_cap.rx_coe_type2)
			priv->plat->rx_coe = STMMAC_RX_COE_TYPE2;
		else if (priv->dma_cap.rx_coe_type1)
			priv->plat->rx_coe = STMMAC_RX_COE_TYPE1;

	} else {
		dev_info(priv->device, "No HW DMA feature register supported\n");
	}

	if (priv->plat->rx_coe) {
		priv->hw->rx_csum = priv->plat->rx_coe;
		dev_info(priv->device, "RX Checksum Offload Engine supported\n");
		if (priv->synopsys_id < DWMAC_CORE_4_00)
			dev_info(priv->device, "COE Type %d\n", priv->hw->rx_csum);
	}
	if (priv->plat->tx_coe)
		dev_info(priv->device, "TX Checksum insertion supported\n");

	if (priv->plat->pmt) {
		dev_info(priv->device, "Wake-Up On Lan supported\n");
		device_set_wakeup_capable(priv->device, 1);
	}

	if (priv->dma_cap.tsoen)
		dev_info(priv->device, "TSO supported\n");

	priv->hw->vlan_fail_q_en = priv->plat->vlan_fail_q_en;
	priv->hw->vlan_fail_q = priv->plat->vlan_fail_q;

	/* Run HW quirks, if any */
	if (priv->hwif_quirks) {
		ret = priv->hwif_quirks(priv);
		if (ret)
			return ret;
	}

	/* Rx Watchdog is available in the COREs newer than the 3.40.
	 * In some case, for example on bugged HW this feature
	 * has to be disable and this can be done by passing the
	 * riwt_off field from the platform.
	 */
	if (((priv->synopsys_id >= DWMAC_CORE_3_50) ||
	    (priv->plat->has_xgmac)) && (!priv->plat->riwt_off)) {
		priv->use_riwt = 1;
		dev_info(priv->device,
			 "Enable RX Mitigation via HW Watchdog Timer\n");
	}

	return 0;
}

static void stmmac_napi_add(struct net_device *dev)
{
	struct stmmac_priv *priv = netdev_priv(dev);
	u32 queue, maxq;

	maxq = max(priv->plat->rx_queues_to_use, priv->plat->tx_queues_to_use);

	for (queue = 0; queue < maxq; queue++) {
		struct stmmac_channel *ch = &priv->channel[queue];

		ch->priv_data = priv;
		ch->index = queue;
		spin_lock_init(&ch->lock);

		if (queue < priv->plat->rx_queues_to_use) {
			netif_napi_add(dev, &ch->rx_napi, stmmac_napi_poll_rx,
				       NAPI_POLL_WEIGHT);
		}
		if (queue < priv->plat->tx_queues_to_use) {
			netif_tx_napi_add(dev, &ch->tx_napi,
					  stmmac_napi_poll_tx,
					  NAPI_POLL_WEIGHT);
		}
		if (queue < priv->plat->rx_queues_to_use &&
		    queue < priv->plat->tx_queues_to_use) {
			netif_napi_add(dev, &ch->rxtx_napi,
				       stmmac_napi_poll_rxtx,
				       NAPI_POLL_WEIGHT);
		}
	}
}

static void stmmac_napi_del(struct net_device *dev)
{
	struct stmmac_priv *priv = netdev_priv(dev);
	u32 queue, maxq;

	maxq = max(priv->plat->rx_queues_to_use, priv->plat->tx_queues_to_use);

	for (queue = 0; queue < maxq; queue++) {
		struct stmmac_channel *ch = &priv->channel[queue];

		if (queue < priv->plat->rx_queues_to_use)
			netif_napi_del(&ch->rx_napi);
		if (queue < priv->plat->tx_queues_to_use)
			netif_napi_del(&ch->tx_napi);
		if (queue < priv->plat->rx_queues_to_use &&
		    queue < priv->plat->tx_queues_to_use) {
			netif_napi_del(&ch->rxtx_napi);
		}
	}
}

int stmmac_reinit_queues(struct net_device *dev, u32 rx_cnt, u32 tx_cnt)
{
	struct stmmac_priv *priv = netdev_priv(dev);
	int ret = 0, i;

	if (netif_running(dev))
		stmmac_release(dev);

	stmmac_napi_del(dev);

	priv->plat->rx_queues_to_use = rx_cnt;
	priv->plat->tx_queues_to_use = tx_cnt;
	if (!netif_is_rxfh_configured(dev))
		for (i = 0; i < ARRAY_SIZE(priv->rss.table); i++)
			priv->rss.table[i] = ethtool_rxfh_indir_default(i,
									rx_cnt);

	stmmac_napi_add(dev);

	if (netif_running(dev))
		ret = stmmac_open(dev);

	return ret;
}

int stmmac_reinit_ringparam(struct net_device *dev, u32 rx_size, u32 tx_size)
{
	struct stmmac_priv *priv = netdev_priv(dev);
	int ret = 0;

	if (netif_running(dev))
		stmmac_release(dev);

	priv->dma_rx_size = rx_size;
	priv->dma_tx_size = tx_size;

	if (netif_running(dev))
		ret = stmmac_open(dev);

	return ret;
}

#define SEND_VERIFY_MPAKCET_FMT "Send Verify mPacket lo_state=%d lp_state=%d\n"
static void stmmac_fpe_lp_task(struct work_struct *work)
{
	struct stmmac_priv *priv = container_of(work, struct stmmac_priv,
						fpe_task);
	struct stmmac_fpe_cfg *fpe_cfg = priv->plat->fpe_cfg;
	enum stmmac_fpe_state *lo_state = &fpe_cfg->lo_fpe_state;
	enum stmmac_fpe_state *lp_state = &fpe_cfg->lp_fpe_state;
	bool *hs_enable = &fpe_cfg->hs_enable;
	bool *enable = &fpe_cfg->enable;
	int retries = 20;

	while (retries-- > 0) {
		/* Bail out immediately if FPE handshake is OFF */
		if (*lo_state == FPE_STATE_OFF || !*hs_enable)
			break;

		if (*lo_state == FPE_STATE_ENTERING_ON &&
		    *lp_state == FPE_STATE_ENTERING_ON) {
			stmmac_fpe_configure(priv, priv->ioaddr,
					     fpe_cfg,
					     priv->plat->tx_queues_to_use,
					     priv->plat->rx_queues_to_use,
					     *enable);

			netdev_info(priv->dev, "configured FPE\n");

			*lo_state = FPE_STATE_ON;
			*lp_state = FPE_STATE_ON;
			netdev_info(priv->dev, "!!! BOTH FPE stations ON\n");
			break;
		}

		if ((*lo_state == FPE_STATE_CAPABLE ||
		     *lo_state == FPE_STATE_ENTERING_ON) &&
		     *lp_state != FPE_STATE_ON) {
			netdev_info(priv->dev, SEND_VERIFY_MPAKCET_FMT,
				    *lo_state, *lp_state);
			stmmac_fpe_send_mpacket(priv, priv->ioaddr,
						fpe_cfg,
						MPACKET_VERIFY);
		}
		/* Sleep then retry */
		msleep(500);
	}

	clear_bit(__FPE_TASK_SCHED, &priv->fpe_task_state);
}

void stmmac_fpe_handshake(struct stmmac_priv *priv, bool enable)
{
	if (priv->plat->fpe_cfg->hs_enable != enable) {
		if (enable) {
			stmmac_fpe_send_mpacket(priv, priv->ioaddr,
						priv->plat->fpe_cfg,
						MPACKET_VERIFY);
		} else {
			priv->plat->fpe_cfg->lo_fpe_state = FPE_STATE_OFF;
			priv->plat->fpe_cfg->lp_fpe_state = FPE_STATE_OFF;
		}

		priv->plat->fpe_cfg->hs_enable = enable;
	}
}

/**
 * stmmac_dvr_probe
 * @device: device pointer
 * @plat_dat: platform data pointer
 * @res: stmmac resource pointer
 * Description: this is the main probe function used to
 * call the alloc_etherdev, allocate the priv structure.
 * Return:
 * returns 0 on success, otherwise errno.
 */
int stmmac_dvr_probe(struct device *device,
		     struct plat_stmmacenet_data *plat_dat,
		     struct stmmac_resources *res)
{
	struct net_device *ndev = NULL;
	struct stmmac_priv *priv;
	u32 rxq;
	int i, ret = 0;

	ndev = devm_alloc_etherdev_mqs(device, sizeof(struct stmmac_priv),
				       MTL_MAX_TX_QUEUES, MTL_MAX_RX_QUEUES);
	if (!ndev)
		return -ENOMEM;

	SET_NETDEV_DEV(ndev, device);

	priv = netdev_priv(ndev);
	priv->device = device;
	priv->dev = ndev;

	stmmac_set_ethtool_ops(ndev);
	priv->pause = pause;
	priv->plat = plat_dat;
	priv->ioaddr = res->addr;
	priv->dev->base_addr = (unsigned long)res->addr;
	priv->plat->dma_cfg->multi_msi_en = priv->plat->multi_msi_en;

	priv->dev->irq = res->irq;
	priv->wol_irq = res->wol_irq;
	priv->lpi_irq = res->lpi_irq;
	priv->sfty_ce_irq = res->sfty_ce_irq;
	priv->sfty_ue_irq = res->sfty_ue_irq;
	for (i = 0; i < MTL_MAX_RX_QUEUES; i++)
		priv->rx_irq[i] = res->rx_irq[i];
	for (i = 0; i < MTL_MAX_TX_QUEUES; i++)
		priv->tx_irq[i] = res->tx_irq[i];

	if (!is_zero_ether_addr(res->mac))
		memcpy(priv->dev->dev_addr, res->mac, ETH_ALEN);

	dev_set_drvdata(device, priv->dev);

	/* Verify driver arguments */
	stmmac_verify_args();

	priv->af_xdp_zc_qps = bitmap_zalloc(MTL_MAX_TX_QUEUES, GFP_KERNEL);
	if (!priv->af_xdp_zc_qps)
		return -ENOMEM;

	/* Allocate workqueue */
	priv->wq = create_singlethread_workqueue("stmmac_wq");
	if (!priv->wq) {
		dev_err(priv->device, "failed to create workqueue\n");
		ret = -ENOMEM;
		goto error_wq_init;
	}

	INIT_WORK(&priv->service_task, stmmac_service_task);

	/* Initialize Link Partner FPE workqueue */
	INIT_WORK(&priv->fpe_task, stmmac_fpe_lp_task);

	/* Override with kernel parameters if supplied XXX CRS XXX
	 * this needs to have multiple instances
	 */
	if ((phyaddr >= 0) && (phyaddr <= 31))
		priv->plat->phy_addr = phyaddr;

	if (priv->plat->stmmac_rst) {
		ret = reset_control_assert(priv->plat->stmmac_rst);
		reset_control_deassert(priv->plat->stmmac_rst);
		/* Some reset controllers have only reset callback instead of
		 * assert + deassert callbacks pair.
		 */
		if (ret == -ENOTSUPP)
			reset_control_reset(priv->plat->stmmac_rst);
	}

	ret = reset_control_deassert(priv->plat->stmmac_ahb_rst);
	if (ret == -ENOTSUPP)
		dev_err(priv->device, "unable to bring out of ahb reset: %pe\n",
			ERR_PTR(ret));

	/* Wait a bit for the reset to take effect */
	udelay(10);

	/* Init MAC and get the capabilities */
	ret = stmmac_hw_init(priv);
	if (ret)
		goto error_hw_init;

	/* Only DWMAC core version 5.20 onwards supports HW descriptor prefetch.
	 */
	if (priv->synopsys_id < DWMAC_CORE_5_20)
		priv->plat->dma_cfg->dche = false;

	stmmac_check_ether_addr(priv);

	ndev->netdev_ops = &stmmac_netdev_ops;

	ndev->hw_features = NETIF_F_SG | NETIF_F_IP_CSUM | NETIF_F_IPV6_CSUM |
			    NETIF_F_RXCSUM;

	ret = stmmac_tc_init(priv, priv);
	if (!ret) {
		ndev->hw_features |= NETIF_F_HW_TC;
	}

	if ((priv->plat->tso_en) && (priv->dma_cap.tsoen)) {
		ndev->hw_features |= NETIF_F_TSO | NETIF_F_TSO6;
		if (priv->plat->has_gmac4)
			ndev->hw_features |= NETIF_F_GSO_UDP_L4;
		priv->tso = true;
		dev_info(priv->device, "TSO feature enabled\n");
	}

	if (priv->dma_cap.sphen && !priv->plat->sph_disable) {
		ndev->hw_features |= NETIF_F_GRO;
		priv->sph_cap = true;
		priv->sph = priv->sph_cap;
		dev_info(priv->device, "SPH feature enabled\n");
	}

	/* The current IP register MAC_HW_Feature1[ADDR64] only define
	 * 32/40/64 bit width, but some SOC support others like i.MX8MP
	 * support 34 bits but it map to 40 bits width in MAC_HW_Feature1[ADDR64].
	 * So overwrite dma_cap.addr64 according to HW real design.
	 */
	if (priv->plat->addr64)
		priv->dma_cap.addr64 = priv->plat->addr64;

	if (priv->dma_cap.addr64) {
		ret = dma_set_mask_and_coherent(device,
				DMA_BIT_MASK(priv->dma_cap.addr64));
		if (!ret) {
			dev_info(priv->device, "Using %d bits DMA width\n",
				 priv->dma_cap.addr64);

			/*
			 * If more than 32 bits can be addressed, make sure to
			 * enable enhanced addressing mode.
			 */
			if (IS_ENABLED(CONFIG_ARCH_DMA_ADDR_T_64BIT))
				priv->plat->dma_cfg->eame = true;
		} else {
			ret = dma_set_mask_and_coherent(device, DMA_BIT_MASK(32));
			if (ret) {
				dev_err(priv->device, "Failed to set DMA Mask\n");
				goto error_hw_init;
			}

			priv->dma_cap.addr64 = 32;
		}
	}

	ndev->features |= ndev->hw_features | NETIF_F_HIGHDMA;
	ndev->watchdog_timeo = msecs_to_jiffies(watchdog);
#ifdef STMMAC_VLAN_TAG_USED
	ndev->vlan_features |= ndev->hw_features;
	/* Both mac100 and gmac support receive VLAN tag detection */
	ndev->features |= NETIF_F_HW_VLAN_CTAG_RX | NETIF_F_HW_VLAN_STAG_RX;
	priv->dma_cap.vlhash = 0;
	priv->dma_cap.vlins = 0;
	if (priv->dma_cap.vlhash) {
		ndev->features |= NETIF_F_HW_VLAN_CTAG_FILTER;
		ndev->features |= NETIF_F_HW_VLAN_STAG_FILTER;
	}
	if (priv->dma_cap.vlins) {
		ndev->features |= NETIF_F_HW_VLAN_CTAG_TX;
		if (priv->dma_cap.dvlan)
			ndev->features |= NETIF_F_HW_VLAN_STAG_TX;
	}
#endif
	priv->msg_enable = netif_msg_init(debug, default_msg_level);

	/* Initialize RSS */
	rxq = priv->plat->rx_queues_to_use;
	netdev_rss_key_fill(priv->rss.key, sizeof(priv->rss.key));
	for (i = 0; i < ARRAY_SIZE(priv->rss.table); i++)
		priv->rss.table[i] = ethtool_rxfh_indir_default(i, rxq);

	if (priv->dma_cap.rssen && priv->plat->rss_en)
		ndev->features |= NETIF_F_RXHASH;

	/* MTU range: 46 - hw-specific max */
	ndev->min_mtu = ETH_ZLEN - ETH_HLEN;
	if (priv->plat->has_xgmac)
		ndev->max_mtu = XGMAC_JUMBO_LEN;
	else if ((priv->plat->enh_desc) || (priv->synopsys_id >= DWMAC_CORE_4_00))
		ndev->max_mtu = JUMBO_LEN;
	else
		ndev->max_mtu = SKB_MAX_HEAD(NET_SKB_PAD + NET_IP_ALIGN);
	/* Will not overwrite ndev->max_mtu if plat->maxmtu > ndev->max_mtu
	 * as well as plat->maxmtu < ndev->min_mtu which is a invalid range.
	 */
	if ((priv->plat->maxmtu < ndev->max_mtu) &&
	    (priv->plat->maxmtu >= ndev->min_mtu))
		ndev->max_mtu = priv->plat->maxmtu;
	else if (priv->plat->maxmtu < ndev->min_mtu)
		dev_warn(priv->device,
			 "%s: warning: maxmtu having invalid value (%d)\n",
			 __func__, priv->plat->maxmtu);

	if (flow_ctrl)
		priv->flow_ctrl = FLOW_AUTO;	/* RX/TX pause on */

	/* Setup channels NAPI */
	stmmac_napi_add(ndev);

	mutex_init(&priv->lock);

	/* If a specific clk_csr value is passed from the platform
	 * this means that the CSR Clock Range selection cannot be
	 * changed at run-time and it is fixed. Viceversa the driver'll try to
	 * set the MDC clock dynamically according to the csr actual
	 * clock input.
	 */
	if (priv->plat->clk_csr >= 0)
		priv->clk_csr = priv->plat->clk_csr;
	else
		stmmac_clk_csr_set(priv);

	stmmac_check_pcs_mode(priv);

	pm_runtime_get_noresume(device);
	pm_runtime_set_active(device);
	pm_runtime_enable(device);

	if (!priv->plat->mac2mac_en &&
	    priv->hw->pcs != STMMAC_PCS_TBI &&
	    priv->hw->pcs != STMMAC_PCS_RTBI) {
		/* MDIO bus Registration */
		ret = stmmac_mdio_register(ndev);
		if (ret < 0) {
			dev_err_probe(priv->device, ret,
				      "%s: MDIO bus (id: %d) registration failed\n",
				      __func__, priv->plat->bus_id);
			goto error_mdio_register;
		}
	}

	if (priv->plat->speed_mode_2500)
		priv->plat->speed_mode_2500(ndev, priv->plat->bsp_priv);

	if (priv->plat->mdio_bus_data && priv->plat->mdio_bus_data->has_xpcs) {
		ret = stmmac_xpcs_setup(priv->mii);
		if (ret)
			goto error_xpcs_setup;
	}

	if (!priv->plat->mac2mac_en)
		ret = stmmac_phy_setup(priv);

	if (ret) {
		netdev_err(ndev, "failed to setup phy (%d)\n", ret);
		goto error_phy_setup;
	}

	ret = register_netdev(ndev);
	if (ret) {
		dev_err(priv->device, "%s: ERROR %i registering the device\n",
			__func__, ret);
		goto error_netdev_register;
	}

	/* Disable tx_coal_timer if plat provides callback */
	priv->tx_coal_timer_disable =
		plat_dat->get_plat_tx_coal_frames ? true : false;

#ifdef CONFIG_DEBUG_FS
	stmmac_init_fs(ndev);
#endif

	if (priv->plat->dump_debug_regs)
		priv->plat->dump_debug_regs(priv->plat->bsp_priv);

	/* Let pm_runtime_put() disable the clocks.
	 * If CONFIG_PM is not enabled, the clocks will stay powered.
	 */
	pm_runtime_put(device);

	return ret;

error_netdev_register:
	if (!priv->plat->mac2mac_en)
		phylink_destroy(priv->phylink);
error_xpcs_setup:
error_phy_setup:
	if (priv->hw->pcs != STMMAC_PCS_TBI &&
	    priv->hw->pcs != STMMAC_PCS_RTBI)
		stmmac_mdio_unregister(ndev);
error_mdio_register:
	stmmac_napi_del(ndev);
error_hw_init:
	destroy_workqueue(priv->wq);
error_wq_init:
	bitmap_free(priv->af_xdp_zc_qps);

	return ret;
}
EXPORT_SYMBOL_GPL(stmmac_dvr_probe);

/**
 * stmmac_dvr_remove
 * @dev: device pointer
 * Description: this function resets the TX/RX processes, disables the MAC RX/TX
 * changes the link status, releases the DMA descriptor rings.
 */
int stmmac_dvr_remove(struct device *dev)
{
	struct net_device *ndev = dev_get_drvdata(dev);
	struct stmmac_priv *priv = netdev_priv(ndev);

	netdev_info(priv->dev, "%s: removing driver", __func__);

	pm_runtime_get_sync(dev);

	stmmac_stop_all_dma(priv);
	stmmac_mac_set(priv, priv->ioaddr, false);
	netif_carrier_off(ndev);
	unregister_netdev(ndev);

#ifdef CONFIG_DEBUG_FS
	stmmac_exit_fs(ndev);
#endif
	if (!priv->plat->mac2mac_en)
		phylink_destroy(priv->phylink);
	if (priv->plat->stmmac_rst)
		reset_control_assert(priv->plat->stmmac_rst);
	reset_control_assert(priv->plat->stmmac_ahb_rst);
	if (priv->hw->pcs != STMMAC_PCS_TBI &&
	    priv->hw->pcs != STMMAC_PCS_RTBI)
		stmmac_mdio_unregister(ndev);
	destroy_workqueue(priv->wq);
	mutex_destroy(&priv->lock);
	bitmap_free(priv->af_xdp_zc_qps);

	pm_runtime_disable(dev);
	pm_runtime_put_noidle(dev);

	return 0;
}
EXPORT_SYMBOL_GPL(stmmac_dvr_remove);

/**
 * stmmac_suspend - suspend callback
 * @dev: device pointer
 * Description: this is the function to suspend the device and it is called
 * by the platform driver to stop the network queue, release the resources,
 * program the PMT register (for WoL), clean and release driver resources.
 */
int stmmac_suspend(struct device *dev)
{
	struct net_device *ndev = dev_get_drvdata(dev);
	struct stmmac_priv *priv = netdev_priv(ndev);
	u32 chan;

	if (!ndev || !netif_running(ndev))
		return 0;

	mutex_lock(&priv->lock);

	netif_device_detach(ndev);

	stmmac_disable_all_queues(priv);

	if (!priv->tx_coal_timer_disable) {
		for (chan = 0; chan < priv->plat->tx_queues_to_use; chan++)
			hrtimer_cancel(&priv->tx_queue[chan].txtimer);
	}

	/* Free the IRQ lines */
	if (priv->irq_number != 0) {
		free_irq(ndev->irq, ndev);
		priv->irq_number = 0;
	}

	if (priv->eee_enabled) {
		priv->tx_path_in_lpi_mode = false;
		del_timer_sync(&priv->eee_ctrl_timer);
	}

	/* Stop TX/RX DMA */
	stmmac_stop_all_dma(priv);

	if (priv->plat->serdes_powerdown)
		priv->plat->serdes_powerdown(ndev, priv->plat->bsp_priv);

	/* Enable Power down mode by programming the PMT regs */
	if (device_may_wakeup(priv->device) && priv->plat->pmt) {
		stmmac_pmt(priv, priv->hw, priv->wolopts);
		priv->irq_wake = 1;
	} else {
		stmmac_mac_set(priv, priv->ioaddr, false);
		pinctrl_pm_select_sleep_state(priv->device);
	}

	mutex_unlock(&priv->lock);

	if (!priv->plat->mac2mac_en) {
		rtnl_lock();
		if (device_may_wakeup(priv->device) && priv->plat->pmt) {
			phylink_suspend(priv->phylink, true);
		} else {
			if (device_may_wakeup(priv->device))
				phylink_speed_down(priv->phylink, false);
			phylink_suspend(priv->phylink, false);
		}
		rtnl_unlock();
	}

	if (priv->dma_cap.fpesel) {
		/* Disable FPE */
		stmmac_fpe_configure(priv, priv->ioaddr,
				     priv->plat->fpe_cfg,
				     priv->plat->tx_queues_to_use,
				     priv->plat->rx_queues_to_use, false);

		stmmac_fpe_handshake(priv, false);
		stmmac_fpe_stop_wq(priv);
	}

	priv->speed = SPEED_UNKNOWN;
	return 0;
}
EXPORT_SYMBOL_GPL(stmmac_suspend);

/**
 * stmmac_reset_queues_param - reset queue parameters
 * @priv: device pointer
 */
static void stmmac_reset_queues_param(struct stmmac_priv *priv)
{
	u32 rx_cnt = priv->plat->rx_queues_to_use;
	u32 tx_cnt = priv->plat->tx_queues_to_use;
	u32 queue;

	for (queue = 0; queue < rx_cnt; queue++) {
		struct stmmac_rx_queue *rx_q = &priv->rx_queue[queue];

		rx_q->cur_rx = 0;
		rx_q->dirty_rx = 0;
	}

	for (queue = 0; queue < tx_cnt; queue++) {
		struct stmmac_tx_queue *tx_q = &priv->tx_queue[queue];

		tx_q->cur_tx = 0;
		tx_q->dirty_tx = 0;
		tx_q->mss = 0;

		netdev_tx_reset_queue(netdev_get_tx_queue(priv->dev, queue));
	}
}

/**
 * stmmac_resume - resume callback
 * @dev: device pointer
 * Description: when resume this function is invoked to setup the DMA and CORE
 * in a usable state.
 */
int stmmac_resume(struct device *dev)
{
	struct net_device *ndev = dev_get_drvdata(dev);
	struct stmmac_priv *priv = netdev_priv(ndev);
	int ret;
	u32 chan;
	u32 rx_channel_count = priv->plat->rx_queues_to_use;

	if (!netif_running(ndev))
		return 0;

	/* Power Down bit, into the PM register, is cleared
	 * automatically as soon as a magic packet or a Wake-up frame
	 * is received. Anyway, it's better to manually clear
	 * this bit because it can generate problems while resuming
	 * from another devices (e.g. serial console).
	 */
	if (device_may_wakeup(priv->device) && priv->plat->pmt) {
		mutex_lock(&priv->lock);
		stmmac_pmt(priv, priv->hw, 0);
		mutex_unlock(&priv->lock);
		priv->irq_wake = 0;
	} else {
		pinctrl_pm_select_default_state(priv->device);
		/* reset the phy so that it's ready */
		if (priv->mii)
			stmmac_mdio_reset(priv->mii);
	}

	if (priv->plat->serdes_powerup) {
		ret = priv->plat->serdes_powerup(ndev,
						 priv->plat->bsp_priv);

		if (ret < 0)
			return ret;
	}

	if (!priv->plat->mac2mac_en) {
		rtnl_lock();
		if (device_may_wakeup(priv->device) && priv->plat->pmt) {
			phylink_resume(priv->phylink);
		} else {
			phylink_resume(priv->phylink);
			if (device_may_wakeup(priv->device))
				phylink_speed_up(priv->phylink);
		}
	}

	rtnl_unlock();

	rtnl_lock();
	mutex_lock(&priv->lock);

	stmmac_reset_queues_param(priv);

	stmmac_free_tx_skbufs(priv);
	stmmac_clear_descriptors(priv);

	stmmac_hw_setup(ndev, false);

	if (!priv->tx_coal_timer_disable) {
		stmmac_init_coalesce(priv);
	} else {
		for (chan = 0; chan < rx_channel_count; chan++)
			priv->rx_coal_frames[chan] = STMMAC_RX_FRAMES;
	}

	stmmac_set_rx_mode(ndev);

	stmmac_restore_hw_vlan_rx_fltr(priv, ndev, priv->hw);

	if (priv->irq_number == 0) {
		ret = request_irq(ndev->irq, stmmac_interrupt,
				  IRQF_SHARED, ndev->name, ndev);
		if (unlikely(ret < 0))
			netdev_err(priv->dev,
				   "%s: ERROR: allocating the IRQ %d (error: %d)\n",
				   __func__, ndev->irq, ret);
		priv->irq_number = ndev->irq;
	}

	stmmac_enable_all_queues(priv);
	stmmac_enable_all_dma_irq(priv);

	mutex_unlock(&priv->lock);
	rtnl_unlock();

	netif_device_attach(ndev);

	return 0;
}
EXPORT_SYMBOL_GPL(stmmac_resume);

#ifndef MODULE
static int __init stmmac_cmdline_opt(char *str)
{
	char *opt;

	if (!str || !*str)
		return 1;
	while ((opt = strsep(&str, ",")) != NULL) {
		if (!strncmp(opt, "debug:", 6)) {
			if (kstrtoint(opt + 6, 0, &debug))
				goto err;
		} else if (!strncmp(opt, "phyaddr:", 8)) {
			if (kstrtoint(opt + 8, 0, &phyaddr))
				goto err;
		} else if (!strncmp(opt, "buf_sz:", 7)) {
			if (kstrtoint(opt + 7, 0, &buf_sz))
				goto err;
		} else if (!strncmp(opt, "tc:", 3)) {
			if (kstrtoint(opt + 3, 0, &tc))
				goto err;
		} else if (!strncmp(opt, "watchdog:", 9)) {
			if (kstrtoint(opt + 9, 0, &watchdog))
				goto err;
		} else if (!strncmp(opt, "flow_ctrl:", 10)) {
			if (kstrtoint(opt + 10, 0, &flow_ctrl))
				goto err;
		} else if (!strncmp(opt, "pause:", 6)) {
			if (kstrtoint(opt + 6, 0, &pause))
				goto err;
		} else if (!strncmp(opt, "eee_timer:", 10)) {
			if (kstrtoint(opt + 10, 0, &eee_timer))
				goto err;
		} else if (!strncmp(opt, "chain_mode:", 11)) {
			if (kstrtoint(opt + 11, 0, &chain_mode))
				goto err;
		}
	}
	return 1;

err:
	pr_err("%s: ERROR broken module parameter conversion", __func__);
	return 1;
}

__setup("stmmaceth=", stmmac_cmdline_opt);
#endif /* MODULE */

static int __init stmmac_init(void)
{
#ifdef CONFIG_DEBUG_FS
	/* Create debugfs main directory if it doesn't exist yet */
	if (!stmmac_fs_dir)
		stmmac_fs_dir = debugfs_create_dir(STMMAC_RESOURCE_NAME, NULL);
	register_netdevice_notifier(&stmmac_notifier);
#endif

	return 0;
}

static void __exit stmmac_exit(void)
{
#ifdef CONFIG_DEBUG_FS
	unregister_netdevice_notifier(&stmmac_notifier);
	debugfs_remove_recursive(stmmac_fs_dir);
#endif
}

module_init(stmmac_init)
module_exit(stmmac_exit)

MODULE_DESCRIPTION("STMMAC 10/100/1000 Ethernet device driver");
MODULE_AUTHOR("Giuseppe Cavallaro <peppe.cavallaro@st.com>");
MODULE_LICENSE("GPL");<|MERGE_RESOLUTION|>--- conflicted
+++ resolved
@@ -3997,13 +3997,9 @@
 
 	if (priv->fpe_wq) {
 		destroy_workqueue(priv->fpe_wq);
-<<<<<<< HEAD
-	priv->fpe_wq = NULL;
-=======
 		priv->fpe_wq = NULL;
 	}
 
->>>>>>> 7fd2c4c2
 	netdev_info(priv->dev, "FPE workqueue stop");
 }
 
