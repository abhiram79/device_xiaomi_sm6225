# SPDX-License-Identifier: GPL-2.0
#
# Makefile for misc devices that really don't fit anywhere else.
#

obj-$(CONFIG_IBM_ASM)		+= ibmasm/
obj-$(CONFIG_IBMVMC)		+= ibmvmc.o
obj-$(CONFIG_AD525X_DPOT)	+= ad525x_dpot.o
obj-$(CONFIG_AD525X_DPOT_I2C)	+= ad525x_dpot-i2c.o
obj-$(CONFIG_AD525X_DPOT_SPI)	+= ad525x_dpot-spi.o
obj-$(CONFIG_ATMEL_SSC)		+= atmel-ssc.o
obj-$(CONFIG_DUMMY_IRQ)		+= dummy-irq.o
obj-$(CONFIG_ICS932S401)	+= ics932s401.o
obj-$(CONFIG_LKDTM)		+= lkdtm/
obj-$(CONFIG_TIFM_CORE)       	+= tifm_core.o
obj-$(CONFIG_TIFM_7XX1)       	+= tifm_7xx1.o
obj-$(CONFIG_PHANTOM)		+= phantom.o
obj-$(CONFIG_QCOM_COINCELL)	+= qcom-coincell.o
obj-$(CONFIG_QCOM_FASTRPC)	+= fastrpc.o
obj-$(CONFIG_SENSORS_BH1770)	+= bh1770glc.o
obj-$(CONFIG_SENSORS_APDS990X)	+= apds990x.o
obj-$(CONFIG_ENCLOSURE_SERVICES) += enclosure.o
obj-$(CONFIG_KGDB_TESTS)	+= kgdbts.o
obj-$(CONFIG_SGI_XP)		+= sgi-xp/
obj-$(CONFIG_SGI_GRU)		+= sgi-gru/
obj-$(CONFIG_CS5535_MFGPT)	+= cs5535-mfgpt.o
obj-$(CONFIG_GEHC_ACHC)		+= gehc-achc.o
obj-$(CONFIG_HP_ILO)		+= hpilo.o
obj-$(CONFIG_APDS9802ALS)	+= apds9802als.o
obj-$(CONFIG_ISL29003)		+= isl29003.o
obj-$(CONFIG_ISL29020)		+= isl29020.o
obj-$(CONFIG_SENSORS_TSL2550)	+= tsl2550.o
obj-$(CONFIG_DS1682)		+= ds1682.o
obj-$(CONFIG_C2PORT)		+= c2port/
obj-$(CONFIG_HMC6352)		+= hmc6352.o
obj-y				+= eeprom/
obj-y				+= cb710/
obj-$(CONFIG_VMWARE_BALLOON)	+= vmw_balloon.o
obj-$(CONFIG_PCH_PHUB)		+= pch_phub.o
obj-y				+= ti-st/
obj-y				+= lis3lv02d/
obj-$(CONFIG_ALTERA_STAPL)	+=altera-stapl/
obj-$(CONFIG_INTEL_MEI)		+= mei/
obj-$(CONFIG_VMWARE_VMCI)	+= vmw_vmci/
obj-$(CONFIG_LATTICE_ECP3_CONFIG)	+= lattice-ecp3-config.o
obj-$(CONFIG_SRAM)		+= sram.o
obj-$(CONFIG_SRAM_EXEC)		+= sram-exec.o
obj-$(CONFIG_GENWQE)		+= genwqe/
obj-$(CONFIG_ECHO)		+= echo/
obj-$(CONFIG_CXL_BASE)		+= cxl/
obj-$(CONFIG_DW_XDATA_PCIE)	+= dw-xdata-pcie.o
obj-$(CONFIG_PCI_ENDPOINT_TEST)	+= pci_endpoint_test.o
obj-$(CONFIG_OCXL)		+= ocxl/
obj-$(CONFIG_BCM_VK)		+= bcm-vk/
obj-y				+= cardreader/
obj-$(CONFIG_PVPANIC)   	+= pvpanic/
obj-$(CONFIG_HABANA_AI)		+= habanalabs/
obj-$(CONFIG_UACCE)		+= uacce/
obj-$(CONFIG_XILINX_SDFEC)	+= xilinx_sdfec.o
obj-$(CONFIG_HISI_HIKEY_USB)	+= hisi_hikey_usb.o
obj-$(CONFIG_HI6421V600_IRQ)	+= hi6421v600-irq.o
obj-$(CONFIG_UID_SYS_STATS)	+= uid_sys_stats.o
obj-$(CONFIG_OPEN_DICE)		+= open-dice.o
<<<<<<< HEAD
# BSP.System - 2022.4.2 - add simtray status
obj-$(CONFIG_SIMTRAY_STATUS) += simtray/
obj-$(CONFIG_ANT_CHECK)         += ant_check.o
obj-$(CONFIG_ANT_CHECK_DIV)     += ant_check_div.o

obj-$(CONFIG_QSEECOM_PROXY) 	+= qseecom_proxy.o
obj-$(CONFIG_QPNP_MISC)		+= qpnp-misc.o
obj-$(CONFIG_PROFILER)		+= profiler.o
obj-$(CONFIG_QRC)		+= qrc/
=======
obj-$(CONFIG_QSEECOM_PROXY) 	+= qseecom_proxy.o
obj-$(CONFIG_QPNP_MISC)		+= qpnp-misc.o
obj-$(CONFIG_PROFILER)		+= profiler.o
obj-$(CONFIG_QRC)		+= qrc/
obj-$(CONFIG_HDMI_INPUT_MUX)	+= hdmi_input_mux.o
>>>>>>> 2576223e
<|MERGE_RESOLUTION|>--- conflicted
+++ resolved
@@ -61,7 +61,6 @@
 obj-$(CONFIG_HI6421V600_IRQ)	+= hi6421v600-irq.o
 obj-$(CONFIG_UID_SYS_STATS)	+= uid_sys_stats.o
 obj-$(CONFIG_OPEN_DICE)		+= open-dice.o
-<<<<<<< HEAD
 # BSP.System - 2022.4.2 - add simtray status
 obj-$(CONFIG_SIMTRAY_STATUS) += simtray/
 obj-$(CONFIG_ANT_CHECK)         += ant_check.o
@@ -71,10 +70,4 @@
 obj-$(CONFIG_QPNP_MISC)		+= qpnp-misc.o
 obj-$(CONFIG_PROFILER)		+= profiler.o
 obj-$(CONFIG_QRC)		+= qrc/
-=======
-obj-$(CONFIG_QSEECOM_PROXY) 	+= qseecom_proxy.o
-obj-$(CONFIG_QPNP_MISC)		+= qpnp-misc.o
-obj-$(CONFIG_PROFILER)		+= profiler.o
-obj-$(CONFIG_QRC)		+= qrc/
-obj-$(CONFIG_HDMI_INPUT_MUX)	+= hdmi_input_mux.o
->>>>>>> 2576223e
+obj-$(CONFIG_HDMI_INPUT_MUX)	+= hdmi_input_mux.o