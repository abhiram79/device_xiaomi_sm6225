--- conflicted
+++ resolved
@@ -515,8 +515,6 @@
 	  It exposes APIs for userspace to get system profiling
 	  information.
 
-<<<<<<< HEAD
-=======
 config HDMI_INPUT_MUX
 	tristate "HDMI input mux driver support"
 	help
@@ -529,7 +527,6 @@
 
 	  If unsure, say N.
 
->>>>>>> 2576223e
 source "drivers/misc/c2port/Kconfig"
 source "drivers/misc/eeprom/Kconfig"
 source "drivers/misc/cb710/Kconfig"
@@ -547,7 +544,6 @@
 source "drivers/misc/habanalabs/Kconfig"
 source "drivers/misc/uacce/Kconfig"
 source "drivers/misc/pvpanic/Kconfig"
-<<<<<<< HEAD
 # BSP.System - 2022.4.2 - add simtray status
 source "drivers/misc/simtray/Kconfig"
 
@@ -567,7 +563,4 @@
          and the driver provides an API to check if this interrupt
          is available on the current PMIC chip.
 
-=======
-source "drivers/misc/qrc/Kconfig"
->>>>>>> 2576223e
 endmenu