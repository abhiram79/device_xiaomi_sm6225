--- conflicted
+++ resolved
@@ -347,10 +347,7 @@
 config INTERCONNECT_QCOM_DEBUG
 	tristate "QCOM-specific interconnect debug features"
 	depends on INTERCONNECT_QCOM
-<<<<<<< HEAD
-=======
 	depends on DEBUG_FS
->>>>>>> 2576223e
 	help
           This driver provides QCOM-specific interconnect debug features. These
           features include optionally printing all enabled interconnect votes
