// SPDX-License-Identifier: GPL-2.0
/*
 * Copyright (c) 2017-2021, The Linux Foundation. All rights reserved.
 * Copyright (c) 2022-2023, Qualcomm Innovation Center, Inc. All rights reserved.
 *
 */

#include <linux/bitmap.h>
#include <linux/bitops.h>
#include <linux/device.h>
#include <linux/io.h>
#include <linux/kernel.h>
#include <linux/module.h>
#include <linux/mutex.h>
#include <linux/of.h>
#include <linux/of_device.h>
#include <linux/regmap.h>
#include <linux/sizes.h>
#include <linux/slab.h>
#include <linux/qcom_scm.h>
#include <linux/soc/qcom/llcc-qcom.h>

#define ACTIVATE                      BIT(0)
#define DEACTIVATE                    BIT(1)
#define ACT_CLEAR                     BIT(0)
#define ACT_COMPLETE                  BIT(4)
#define ACT_CTRL_OPCODE_ACTIVATE      BIT(0)
#define ACT_CTRL_OPCODE_DEACTIVATE    BIT(1)
#define ACT_CTRL_ACT_TRIG             BIT(0)
#define LLCC_CFG_SCID_EN(n)           BIT(n)
#define ACT_CTRL_OPCODE_SHIFT         0x01
#define ATTR1_PROBE_TARGET_WAYS_SHIFT 0x02
#define ATTR1_FIXED_SIZE_SHIFT        0x03
#define ATTR1_PRIORITY_SHIFT          0x04
#define ATTR1_MAX_CAP_SHIFT           0x10
#define ATTR0_RES_WAYS_MASK           GENMASK(15, 0)
#define ATTR0_BONUS_WAYS_MASK         GENMASK(31, 16)
#define ATTR0_BONUS_WAYS_SHIFT        0x10
#define LLCC_STATUS_READ_DELAY        100

#define CACHE_LINE_SIZE_SHIFT         6

#define LLCC_COMMON_STATUS0_V2        0x0003000c
#define LLCC_COMMON_STATUS0_V21       0x0003400c
#define LLCC_COMMON_STATUS0           llcc_regs[LLCC_COMMON_STATUS0_num]
#define LLCC_LB_CNT_MASK              GENMASK(31, 28)
#define LLCC_LB_CNT_SHIFT             28

#define MAX_CAP_TO_BYTES(n)           (n * SZ_1K)
#define LLCC_TRP_ACT_CTRLn(n)         (n * SZ_4K)
#define LLCC_TRP_ACT_CLEARn(n)        (8 + n * SZ_4K)
#define LLCC_TRP_STATUSn(n)           (4 + n * SZ_4K)

#define LLCC_TRP_STAL_ATTR0_CFGn(n)   (0xC + SZ_4K * n)
#define STALING_TRIGGER_MASK          0x1

#define LLCC_TRP_STAL_ATTR1_CFGn(n)   (0x10 + SZ_4K * n)
#define STALING_ENABLE_MASK           0x1
#define STALING_NUM_FRAMES_MASK       GENMASK(6, 4)

#define LLCC_TRP_ATTR0_CFGn(n)        (0x21000 + SZ_8 * n)
#define LLCC_TRP_ATTR1_CFGn(n)        (0x21004 + SZ_8 * n)
#define LLCC_TRP_ATTR2_CFGn(n)        (0x21100 + SZ_4 * n)

#define LLCC_TRP_C_AS_N               0x22890
#define LLCC_TRP_NC_AS_C              0x22894
#define LLCC_FEAC_C_AS_NC_V2          0x35030
#define LLCC_FEAC_C_AS_NC_V21         0x41030
#define LLCC_FEAC_C_AS_NC             llcc_regs[LLCC_FEAC_C_AS_NC_num]
#define LLCC_FEAC_NC_AS_C_V2          0x35034
#define LLCC_FEAC_NC_AS_C_V21         0x41034
#define LLCC_FEAC_NC_AS_C             llcc_regs[LLCC_FEAC_NC_AS_C_num]

#define LLCC_TRP_WRSC_EN              0x21F20
#define LLCC_TRP_WRSC_CACHEABLE_EN    0x21F2C
#define LLCC_TRP_SCID_DIS_CAP_ALLOC   0x21F00
#define LLCC_TRP_PCB_ACT              0x21F04
#define LLCC_TRP_ALGO_CFG1            0x21F0C // SCT_STALE_EN
#define LLCC_TRP_ALGO_CFG2            0x21F10 // STALE_ONLY_ON_OC
#define LLCC_TRP_ALGO_CFG3            0x21F14 // MRU_RO_ON_TWAYS_IF_UC
#define LLCC_TRP_ALGO_CFG4            0x21F18 // MRU_ROLLOVER_ONLY_ON_TWAYS
#define LLCC_TRP_ALGO_CFG5            0x21F1C // ALWAYS_ALLOC_ONE_WAY_ON_OC
#define LLCC_TRP_ALGO_CFG6            0x21F24 // ALLOC_OTHER_OC_ON_OC
#define LLCC_TRP_ALGO_CFG7            0x21F28 // ALLOC_OTHER_LP_OC_ON_OC
#define LLCC_TRP_ALGO_CFG8            0x21F30 // ALLOC_VICTIM_PL_ON_UC

/**
 * NORMAL: Sub-cache operates as a cache.
 *    TCM: Sub-cache operates as a TCM. All accesses hit in the sub-cache.
 *         There is no backing store in main memory and as a result there are
 *         no fills/evicts issued to main memory.
 *    NSE: Sub-cache operates as a cache with the additional requirement that
 *         there are no self-evicts. In this mode, hardware guarantees that any
 *         line of the sub-cache is not evicted by another line of the same
 *         sub-cache.
 */
enum llcc_cache_mode {
	LLCC_CACHE_MODE_NORMAL,
	LLCC_CACHE_MODE_TCM,
	LLCC_CACHE_MODE_NSE,
};

/**
 * llcc_slice_config - Data associated with the llcc slice
 * @usecase_id: Unique id for the client's use case
 * @slice_id: llcc slice id for each client
 * @max_cap: The maximum capacity of the cache slice provided in KB
 * @priority: Priority of the client used to select victim line for replacement
 * @fixed_size: Boolean indicating if the slice has a fixed capacity
 * @bonus_ways: Bonus ways are additional ways to be used for any slice,
 *		if client ends up using more than reserved cache ways. Bonus
 *		ways are allocated only if they are not reserved for some
 *		other client.
 * @res_ways: Reserved ways for the cache slice, the reserved ways cannot
 *		be used by any other client than the one its assigned to.
 * @cache_mode: Each slice operates as a cache, this controls the mode of the
 *             slice: normal, TCM (Tightly Coupled Memory), or NSE (No Self Evicts).
 * @probe_target_ways: Determines what ways to probe for access hit. When
 *                    configured to 1 only bonus and reserved ways are probed.
 *                    When configured to 0 all ways in llcc are probed.
 * @dis_cap_alloc: Disable capacity based allocation for a client
 * @retain_on_pc: If this bit is set and client has maintained active vote
 *               then the ways assigned to this client are not flushed on power
 *               collapse.
 * @activate_on_init: Activate the slice immediately after it is programmed
 * @write_scid_en: Enables write cache support for a given scid.
 * @write_scid_cacheable_en: Enables write cache cacheable support for a
 *                          given scid.(Not supported on V2 or older hardware)
 * @stale_en: Enable global staling for the Clients.
 * @stale_cap_en: Enable global staling on over capacity for the Clients
 * @mru_uncap_en: Enable roll over on reserved ways if the current SCID is under capacity.
 * @mru_rollover: Roll over on reserved ways for the client.
 * @alloc_oneway_en: Always allocate one way on over capacity even if there
 *			is no same scid lines for replacement.
 * @ovcap_en: Once current scid is over capacity, allocate other over capacity scid.
 * @ovcap_prio: Once current scid is over capacity, allocate other lower priority
 *			over capacity scid. This setting is ignored if ovcap_en is not set.
 * @vict_prio: When current SCID is under capacity, allocate over other lower than
 *		VICTIM_PL_THRESHOLD priority SCID.
 */
struct llcc_slice_config {
	u32 usecase_id;
	u32 slice_id;
	u32 max_cap;
	u32 priority;
	bool fixed_size;
	u32 bonus_ways;
	u32 res_ways;
	enum llcc_cache_mode cache_mode;
	u32 probe_target_ways;
	bool dis_cap_alloc;
	bool retain_on_pc;
	bool activate_on_init;
	bool write_scid_en;
	bool write_scid_cacheable_en;
	bool stale_en;
	bool stale_cap_en;
	bool mru_uncap_en;
	bool mru_rollover;
	bool alloc_oneway_en;
	bool ovcap_en;
	bool ovcap_prio;
	bool vict_prio;
};

static u32 llcc_offsets_v2[] = {
	0x0,
	0x80000,
	0x100000,
	0x180000
};

static u32 llcc_offsets_v21[] = {
	0x0,
	0x100000,
	0x400000,
	0x500000,
	0x800000,
	0x900000,
	0xC00000,
	0xD00000
};


static u32 llcc_offsets_v31[] = {
	0x0,
	0x100000,
};

static u32 llcc_offsets_v311_lemans[] = {
	0x0,
	0x100000,
	0x200000,
	0x300000,
	0x400000,
	0x500000,
};

static u32 llcc_offsets_v41[] = {
	0x0,
	0x200000,
	0x400000,
	0x600000
};

enum {
	LLCC_COMMON_STATUS0_num = 0,
	LLCC_FEAC_C_AS_NC_num,
	LLCC_FEAC_NC_AS_C_num,
	LLCC_REGS_MAX,
};

static u32 llcc_regs_v2[LLCC_REGS_MAX] = {
	LLCC_COMMON_STATUS0_V2,
	LLCC_FEAC_C_AS_NC_V2,
	LLCC_FEAC_NC_AS_C_V2,
};

static u32 llcc_regs_v21[LLCC_REGS_MAX] = {
	LLCC_COMMON_STATUS0_V21,
	LLCC_FEAC_C_AS_NC_V21,
	LLCC_FEAC_NC_AS_C_V21,
};

static u32 *llcc_regs = llcc_regs_v2;

struct qcom_llcc_config {
	const struct llcc_slice_config *sct_data;
	int size;
};

static const struct llcc_slice_config sc7180_data[] =  {
	{ LLCC_CPUSS,    1,  256, 1, 0, 0xf, 0x0, 0, 0, 0, 1, 1 },
	{ LLCC_MDM,      8,  128, 1, 0, 0xf, 0x0, 0, 0, 0, 1, 0 },
	{ LLCC_GPUHTW,   11, 128, 1, 0, 0xf, 0x0, 0, 0, 0, 1, 0 },
	{ LLCC_GPU,      12, 128, 1, 0, 0xf, 0x0, 0, 0, 0, 1, 0 },
};

static const struct llcc_slice_config sdm845_data[] =  {
	{ LLCC_CPUSS,    1,  2816, 1, 0, 0xffc, 0x2,   0, 0, 1, 1, 1 },
	{ LLCC_VIDSC0,   2,  512,  2, 1, 0x0,   0x0f0, 0, 0, 1, 1, 0 },
	{ LLCC_VIDSC1,   3,  512,  2, 1, 0x0,   0x0f0, 0, 0, 1, 1, 0 },
	{ LLCC_ROTATOR,  4,  563,  2, 1, 0x0,   0x00e, 2, 0, 1, 1, 0 },
	{ LLCC_VOICE,    5,  2816, 1, 0, 0xffc, 0x2,   0, 0, 1, 1, 0 },
	{ LLCC_AUDIO,    6,  2816, 1, 0, 0xffc, 0x2,   0, 0, 1, 1, 0 },
	{ LLCC_MDMHPGRW, 7,  1024, 2, 0, 0xfc,  0xf00, 0, 0, 1, 1, 0 },
	{ LLCC_MDM,      8,  2816, 1, 0, 0xffc, 0x2,   0, 0, 1, 1, 0 },
	{ LLCC_CMPT,     10, 2816, 1, 0, 0xffc, 0x2,   0, 0, 1, 1, 0 },
	{ LLCC_GPUHTW,   11, 512,  1, 1, 0xc,   0x0,   0, 0, 1, 1, 0 },
	{ LLCC_GPU,      12, 2304, 1, 0, 0xff0, 0x2,   0, 0, 1, 1, 0 },
	{ LLCC_MMUHWT,   13, 256,  2, 0, 0x0,   0x1,   0, 0, 1, 0, 1 },
	{ LLCC_CMPTDMA,  15, 2816, 1, 0, 0xffc, 0x2,   0, 0, 1, 1, 0 },
	{ LLCC_DISP,     16, 2816, 1, 0, 0xffc, 0x2,   0, 0, 1, 1, 0 },
	{ LLCC_VIDFW,    17, 2816, 1, 0, 0xffc, 0x2,   0, 0, 1, 1, 0 },
	{ LLCC_MDMHPFX,  20, 1024, 2, 1, 0x0,   0xf00, 0, 0, 1, 1, 0 },
	{ LLCC_MDMPNG,   21, 1024, 0, 1, 0x1e,  0x0,   0, 0, 1, 1, 0 },
	{ LLCC_AUDHW,    22, 1024, 1, 1, 0xffc, 0x2,   0, 0, 1, 1, 0 },
};

static const struct llcc_slice_config sm8150_data[] =  {
	{ LLCC_CPUSS,    1,  3072, 1, 1, 0xfff, 0x0,   0, 0, 0, 1, 1 },
	{ LLCC_VIDSC0,   2,  512,  2, 1, 0xfff, 0x0,   0, 0, 0, 1, 0 },
	{ LLCC_VIDSC1,   3,  512,  2, 1, 0xfff, 0x0,   0, 0, 0, 1, 0 },
	{ LLCC_AUDIO,    6,  1024, 1, 1, 0xfff, 0x0,   0, 0, 0, 1, 0 },
	{ LLCC_MDMHPGRW, 7,  3072, 1, 0, 0xff,  0xf00, 0, 0, 0, 1, 0 },
	{ LLCC_MDM,      8,  3072, 1, 1, 0xfff, 0x0,   0, 0, 0, 1, 0 },
	{ LLCC_MDMHW,    9,  1024, 1, 1, 0xfff, 0x0,   0, 0, 0, 1, 0 },
	{ LLCC_CMPT,     10, 3072, 1, 1, 0xfff, 0x0,   0, 0, 0, 1, 0 },
	{ LLCC_GPUHTW,   11, 512,  1, 1, 0xfff, 0x0,   0, 0, 0, 1, 0 },
	{ LLCC_GPU,      12, 2560, 1, 1, 0xfff, 0x0,   0, 0, 0, 1, 0 },
	{ LLCC_MMUHWT,   13, 1024, 1, 1, 0xfff, 0x0,   0, 0, 0, 0, 1 },
	{ LLCC_CMPTDMA,  15, 3072, 1, 1, 0xfff, 0x0,   0, 0, 0, 1, 0 },
	{ LLCC_DISP,     16, 3072, 1, 1, 0xfff, 0x0,   0, 0, 0, 1, 0 },
	{ LLCC_MDMHPFX,  20, 1024, 2, 1, 0xfff, 0x0,   0, 0, 0, 1, 0 },
	{ LLCC_MDMPNG,   21, 1024, 0, 1, 0xf,   0x0,   0, 0, 0, 1, 0 },
	{ LLCC_AUDHW,    22, 1024, 1, 1, 0xfff, 0x0,   0, 0, 0, 1, 0 },
	{ LLCC_NPU,      23, 3072, 1, 1, 0xfff, 0x0,   0, 0, 0, 1, 0 },
	{ LLCC_WLNHW,    24, 3072, 1, 1, 0xfff, 0x0,   0, 0, 0, 1, 0 },
	{ LLCC_MDMVPE,   29, 256,  1, 1, 0xf,   0x0,   0, 0, 0, 1, 0 },
	{ LLCC_APTCM,    30, 256,  3, 1, 0x0,   0x1,   1, 0, 0, 0, 0 },
	{ LLCC_WRTCH,    31, 128,  1, 1, 0xfff, 0x0,   0, 0, 0, 0, 0 },
};

static struct llcc_slice_config sdmshrike_data[] =  {
	{ LLCC_CPUSS,    1,  6144, 1, 1, 0xFFF, 0x0,   0, 0, 0, 1, 1 },
	{ LLCC_VIDSC0,   2,  512,  2, 1, 0xFFF, 0x0,   0, 0, 0, 1, 0 },
	{ LLCC_VIDSC1,   3,  512,  2, 1, 0xFFF, 0x0,   0, 0, 0, 1, 0 },
	{ LLCC_ROTATOR,  4,  1024, 2, 1, 0xFFF, 0x0,   2, 0, 0, 1, 0 },
	{ LLCC_VOICE,    5,  6144, 1, 1, 0xFFF, 0x0,   0, 0, 0, 1, 0 },
	{ LLCC_AUDIO,    6,  6144, 1, 1, 0xFFF, 0x0,   0, 0, 0, 1, 0 },
	{ LLCC_MDMHPGRW, 7,  1024, 2, 0, 0xFFF, 0x0,   0, 0, 0, 1, 0 },
	{ LLCC_MDM,      8,  6144, 1, 1, 0xFFF, 0x0,   0, 0, 0, 1, 0 },
	{ LLCC_CMPT,     10, 6144, 1, 1, 0xFFF, 0x0,   0, 0, 0, 1, 0 },
	{ LLCC_GPUHTW,   11, 1024, 1, 1, 0xFFF, 0x0,   0, 0, 0, 1, 0 },
	{ LLCC_GPU,      12, 5120, 1, 1, 0xFFF, 0x0,   0, 0, 0, 1, 0 },
	{ LLCC_MMUHWT,   13, 6144, 1, 1, 0xFFF, 0x0,   0, 0, 0, 0, 1 },
	{ LLCC_CMPTDMA,  15, 6144, 1, 1, 0xFFF, 0x0,   0, 0, 0, 1, 0 },
	{ LLCC_DISP,     16, 6144, 1, 1, 0xFFF, 0x0,   0, 0, 0, 1, 0 },
	{ LLCC_VIDFW,    17, 6144, 1, 1, 0xFFF, 0x0,   0, 0, 0, 1, 0 },
	{ LLCC_MDMHPFX,  20, 1024, 2, 1, 0xFFF, 0x0,   0, 0, 0, 1, 0 },
	{ LLCC_MDMPNG,   21, 1024, 0, 1, 0xF,   0x0,   0, 0, 0, 1, 0 },
	{ LLCC_AUDHW,    22, 1024, 1, 1, 0xFFF, 0x0,   0, 0, 0, 1, 0 },
	{ LLCC_NPU,      23, 6144, 1, 1, 0xFFF, 0x0,   0, 0, 0, 1, 0 },
	{ LLCC_WLNHW,    24, 6144, 1, 1, 0xFFF, 0x0,   0, 0, 0, 1, 0 },
	{ LLCC_PIMEM,    25, 1024, 1, 1, 0xFFF, 0x0,   0, 0, 0, 1, 0 },
};

static const struct llcc_slice_config lahaina_data[] =  {
	{LLCC_CPUSS,     1, 3072, 1, 1, 0xFFF, 0x0,   0, 0, 0, 1, 1, 0 },
	{LLCC_VIDSC0,    2,  512, 3, 1, 0xFFF, 0x0,   0, 0, 0, 1, 0, 0 },
	{LLCC_AUDIO,     6, 1024, 1, 1, 0xFFF, 0x0,   0, 0, 0, 0, 0, 0 },
	{LLCC_MDMHPGRW,  7, 1024, 3, 0, 0xFFF, 0x0,   0, 0, 0, 1, 0, 0 },
	{LLCC_MDM,       8, 3072, 1, 1, 0xFFF, 0x0,   0, 0, 0, 1, 0, 0 },
	{LLCC_MDMHW,     9, 1024, 1, 1, 0xFFF, 0x0,   0, 0, 0, 1, 0, 0 },
	{LLCC_CMPT,     10, 3072, 1, 1, 0xFFF, 0x0,   0, 0, 0, 0, 0, 0 },
	{LLCC_GPUHTW,   11, 1024, 1, 1, 0xFFF, 0x0,   0, 0, 0, 1, 0, 0 },
	{LLCC_GPU,      12, 1024, 1, 0, 0xFFF, 0x0,   0, 0, 0, 1, 0, 1 },
	{LLCC_MMUHWT,   13, 1024, 1, 1, 0xFFF, 0x0,   0, 0, 0, 0, 1, 0 },
	{LLCC_CMPTDMA,  15, 1024, 1, 1, 0xFFF, 0x0,   0, 0, 0, 1, 0, 0 },
	{LLCC_DISP,     16, 3072, 1, 1, 0xFFF, 0x0,   0, 0, 0, 1, 0, 0 },
	{LLCC_MDMPNG,   21, 1024, 0, 1, 0xF,   0x0,   0, 0, 0, 1, 0, 0 },
	{LLCC_AUDHW,    22, 1024, 1, 1, 0xFFF, 0x0,   0, 0, 0, 1, 0, 0 },
	{LLCC_CVP,      28,  512, 3, 1, 0xFFF, 0x0,   0, 0, 0, 1, 0, 0 },
	{LLCC_MDMVPE,   29,  256, 1, 1, 0xF,   0x0,   0, 0, 0, 1, 0, 0 },
	{LLCC_APTCM,    30, 1024, 3, 1, 0x0,   0x1,   1, 0, 0, 1, 0, 0 },
	{LLCC_WRTCH,    31,  512, 1, 1, 0xFFF, 0x0,   0, 0, 0, 0, 1, 0 },
	{LLCC_CVPFW,    17,  512, 1, 0, 0xFFF, 0x0,   0, 0, 0, 1, 0, 0 },
	{LLCC_CPUSS1,    3, 1024, 1, 1, 0xFFF, 0x0,   0, 0, 0, 1, 0, 0 },
};

static const struct llcc_slice_config shima_data[] =  {
	{LLCC_CPUSS,     1, 1536, 1, 1, 0xFFF, 0x0,   0, 0, 0, 1, 1, 0 },
	{LLCC_AUDIO,     6, 1024, 1, 1, 0xFFF, 0x0,   0, 0, 0, 1, 0, 0 },
	{LLCC_MDM,       8,  512, 2, 0, 0xFFF, 0x0,   0, 0, 0, 1, 0, 0 },
	{LLCC_CMPT,     10, 1536, 1, 1, 0xFFF, 0x0,   0, 0, 0, 1, 0, 0 },
	{LLCC_GPUHTW,   11,  256, 1, 1, 0xFFF, 0x0,   0, 0, 0, 1, 0, 0 },
	{LLCC_GPU,      12, 1024, 1, 1, 0xFFF, 0x0,   0, 0, 0, 1, 0, 1 },
	{LLCC_MMUHWT,   13,  256, 1, 1, 0xFFF, 0x0,   0, 0, 0, 1, 1, 0 },
	{LLCC_DISP,     16, 1536, 1, 1, 0xFFF, 0x0,   0, 0, 0, 1, 0, 0 },
	{LLCC_MDMPNG,   21, 1536, 0, 1, 0xFFF, 0x0,   0, 0, 0, 1, 0, 0 },
	{LLCC_AUDHW,    22, 1024, 1, 1, 0xFFF, 0x0,   0, 0, 0, 1, 0, 0 },
	{LLCC_MDMVPE,   29,  128, 1, 1, 0xFFF, 0x0,   0, 0, 0, 1, 0, 0 },
	{LLCC_WRTCH,    31,  256, 1, 1, 0xFFF, 0x0,   0, 0, 0, 0, 1, 0 },
};

static const struct llcc_slice_config waipio_data[] =  {
	{LLCC_CPUSS,     1, 3072, 1, 0, 0xFFFF, 0x0,   0, 0, 0, 1, 1, 0, 0 },
	{LLCC_VIDSC0,    2,  512, 3, 1, 0xFFFF, 0x0,   0, 0, 0, 1, 0, 0, 0 },
	{LLCC_AUDIO,     6, 1024, 1, 1, 0xFFFF, 0x0,   0, 0, 0, 0, 0, 0, 0 },
	{LLCC_MDMHPGRW,  7, 1024, 3, 0, 0xFFFF, 0x0,   0, 0, 0, 1, 0, 0, 0 },
	{LLCC_MDMHW,     9, 1024, 1, 1, 0xFFFF, 0x0,   0, 0, 0, 1, 0, 0, 0 },
	{LLCC_CMPT,     10, 4096, 1, 1, 0xFFFF, 0x0,   0, 0, 0, 1, 0, 0, 0 },
	{LLCC_GPUHTW,   11,  512, 1, 1, 0xFFFF, 0x0,   0, 0, 0, 1, 0, 0, 0 },
	{LLCC_GPU,      12, 2048, 1, 1, 0xFFFF, 0x0,   0, 0, 0, 1, 0, 1, 0 },
	{LLCC_MMUHWT,   13,  768, 1, 1, 0xFFFF, 0x0,   0, 0, 0, 0, 1, 0, 0 },
	{LLCC_DISP,     16, 4096, 2, 1, 0xFFFF, 0x0,   0, 0, 0, 1, 0, 0, 0 },
	{LLCC_MDMPNG,   21, 1024, 0, 1, 0xF000, 0x0,   0, 0, 0, 1, 0, 0, 0 },
	{LLCC_AUDHW,    22, 1024, 1, 1, 0xFFFF, 0x0,   0, 0, 0, 0, 0, 0, 0 },
	{LLCC_CVP,      28,  256, 3, 1, 0xFFFF, 0x0,   0, 0, 0, 1, 0, 0, 0 },
	{LLCC_MDMVPE,   29,   64, 1, 1, 0xF000, 0x0,   0, 0, 0, 1, 0, 0, 0 },
	{LLCC_APTCM,    30, 1024, 3, 1, 0x0,    0xF0,  1, 0, 0, 1, 0, 0, 0 },
	{LLCC_WRTCH,    31,  512, 1, 1, 0xFFFF, 0x0,   0, 0, 0, 0, 1, 0, 0 },
	{LLCC_CVPFW,    17,  512, 1, 1, 0xFFFF, 0x0,   0, 0, 0, 1, 0, 0, 0 },
	{LLCC_CPUSS1,    3, 1024, 1, 1, 0xFFFF, 0x0,   0, 0, 0, 1, 0, 0, 0 },
	{LLCC_CAMEXP0,   4,  256, 3, 1, 0xFFFF, 0x0,   0, 0, 0, 1, 0, 0, 0 },
	{LLCC_CPUMTE,   23,  256, 1, 1, 0x0FFF, 0x0,   0, 0, 0, 0, 1, 0, 0 },
	{LLCC_CPUHWT,    5,  512, 1, 1, 0xFFFF, 0x0,   0, 0, 0, 1, 1, 0, 0 },
	{LLCC_CAMEXP1,  27,  256, 3, 1, 0xFFFF, 0x0,   0, 0, 0, 1, 0, 0, 0 },
	{LLCC_AENPU,     8, 2048, 1, 1, 0xFFFF, 0x0,   0, 0, 0, 0, 0, 0, 0 },
};

static const struct llcc_slice_config diwali_data[] =  {
	{LLCC_CPUSS,     1, 1536, 0, 1, 0x0FFF, 0x0,   0, 0, 0, 1, 1, 1, 0 },
	{LLCC_VIDSC0,    2,  512, 3, 1, 0x0FFF, 0x0,   0, 0, 0, 1, 0, 0, 0 },
	{LLCC_MDMHPGRW,  7,  512, 3, 1, 0x0FFF, 0x0,   0, 0, 0, 1, 0, 0, 0 },
	{LLCC_GPUHTW,   11,  256, 1, 1, 0x0FFF, 0x0,   0, 0, 0, 1, 0, 0, 0 },
	{LLCC_GPU,      12,  512, 1, 0, 0x0FFF, 0x0,   0, 0, 0, 1, 0, 1, 0 },
	{LLCC_MMUHWT,   13,  256, 1, 1, 0x0FFF, 0x0,   0, 0, 0, 0, 1, 0, 0 },
	{LLCC_DISP,     16, 1536, 2, 1, 0x0FFF, 0x0,   0, 0, 0, 1, 0, 0, 0 },
	{LLCC_MDMPNG,   21, 1024, 0, 1, 0x0FFF, 0x0,   0, 0, 0, 1, 0, 0, 0 },
	{LLCC_MDMVPE,   29,   64, 1, 1, 0x0FFF, 0x0,   0, 0, 0, 1, 0, 0, 0 },
	{LLCC_WRTCH,    31,  256, 1, 1, 0x0FFF, 0x0,   0, 0, 0, 0, 1, 0, 0 },
	{LLCC_CPUMTE,   23,  256, 1, 1, 0x0FFF, 0x0,   0, 0, 0, 1, 1, 0, 0 },
};

static const struct llcc_slice_config kalama_data[] =  {
	{LLCC_CPUSS,     1, 5120, 1, 0, 0xFFFFFF,     0x0, 0, 0, 0, 0, 1, 1, 0, 0, 0, 0, 0, 0, 0, 0, 0},
	{LLCC_VIDSC0,    2,  512, 4, 1, 0xFFFFFF,     0x0, 0, 0, 0, 0, 0, 0, 0, 0, 0, 0, 0, 0, 0, 0, 0},
	{LLCC_AUDIO,     6, 1024, 1, 1, 0xFFFFFF,     0x0, 0, 0, 0, 0, 0, 0, 0, 0, 0, 0, 0, 0, 0, 0, 0},
	{LLCC_MDMHPGRW, 25, 1024, 4, 0, 0xFFFFFF,     0x0, 0, 0, 0, 0, 0, 0, 0, 0, 0, 0, 0, 0, 0, 0, 0},
	{LLCC_MDMHW,    26, 1024, 1, 1, 0xFFFFFF,     0x0, 0, 0, 0, 0, 0, 0, 0, 0, 0, 0, 0, 0, 0, 0, 0},
	{LLCC_CMPT,     10, 4096, 1, 1, 0xFFFFFF,     0x0, 0, 0, 0, 0, 0, 0, 0, 0, 0, 0, 0, 0, 0, 0, 0},
	{LLCC_GPUHTW,   11,  512, 1, 1, 0xFFFFFF,     0x0, 0, 0, 0, 0, 0, 0, 0, 0, 0, 0, 0, 0, 0, 0, 0},
	{LLCC_GPU,       9, 3096, 1, 0, 0xFFFFFF,     0x0, 0, 0, 0, 0, 0, 1, 1, 0, 0, 0, 0, 0, 0, 0, 0},
	{LLCC_MMUHWT,   18,  768, 1, 1, 0xFFFFFF,     0x0, 0, 0, 0, 0, 1, 0, 0, 0, 0, 0, 0, 0, 0, 0, 0},
	{LLCC_DISP,     16, 6144, 1, 1, 0xFFFFFF,     0x0, 2, 0, 0, 0, 0, 0, 0, 0, 0, 0, 0, 0, 0, 0, 0},
	{LLCC_MDMPNG,   27, 1024, 0, 1, 0xF00000,     0x0, 0, 0, 0, 0, 0, 0, 0, 0, 0, 0, 0, 0, 0, 0, 0},
	{LLCC_AUDHW,    22, 1024, 1, 1, 0xFFFFFF,     0x0, 0, 0, 0, 0, 0, 0, 0, 0, 0, 0, 0, 0, 0, 0, 0},
	{LLCC_CVP,       8,  256, 4, 1, 0xFFFFFF,     0x0, 0, 0, 0, 0, 0, 0, 0, 0, 0, 0, 0, 0, 0, 0, 0},
	{LLCC_MDMVPE,   29,   64, 1, 1, 0xF00000,     0x0, 0, 0, 0, 0, 0, 0, 0, 0, 0, 0, 0, 1, 0, 0, 1},
	{LLCC_WRTCH,    31,  512, 1, 1, 0xFFFFFF,     0x0, 0, 0, 0, 0, 1, 0, 0, 0, 0, 0, 0, 0, 0, 0, 0},
	{LLCC_CAMEXP0,   4,  256, 4, 1,      0xF,     0x0, 0, 0, 0, 0, 0, 0, 0, 0, 0, 0, 0, 0, 0, 0, 0},
	{LLCC_CPUHWT,    5,  512, 1, 1, 0xFFFFFF,     0x0, 0, 0, 0, 0, 1, 0, 0, 0, 0, 0, 0, 0, 0, 0, 0},
	{LLCC_CAMEXP1,   7, 3200, 3, 1, 0xFFFFF0,     0x0, 2, 0, 0, 0, 0, 0, 0, 0, 0, 0, 0, 0, 0, 0, 0},
	{LLCC_CMPTHCP,  17,  256, 4, 1, 0xFFFFFF,     0x0, 0, 0, 0, 0, 0, 0, 0, 0, 0, 0, 0, 0, 0, 0, 0},
	{LLCC_LCPDARE,  30,  128, 4, 1, 0xFFFFFF,     0x0, 0, 0, 0, 0, 1, 0, 0, 0, 0, 0, 0, 1, 0, 0, 1},
	{LLCC_AENPU,     3, 3072, 1, 1, 0xFe01FF,     0x0, 2, 0, 0, 0, 0, 0, 0, 0, 0, 0, 0, 0, 0, 0, 0},
	{LLCC_ISLAND1,  12, 1792, 7, 1,      0x0,  0xFE00, 0, 0, 0, 0, 0, 0, 0, 0, 0, 0, 0, 0, 0, 0, 0},
	{LLCC_ISLAND4,  15,  256, 7, 1,      0x0, 0x10000, 0, 0, 0, 0, 0, 0, 0, 0, 0, 0, 0, 0, 0, 0, 0},
	{LLCC_CAMEXP2,  19, 3200, 3, 1, 0xFFFFF0,     0x0, 2, 0, 0, 0, 0, 0, 0, 0, 0, 0, 0, 0, 0, 0, 0},
	{LLCC_CAMEXP3,  20, 3200, 2, 1, 0xFFFFF0,     0x0, 2, 0, 0, 0, 0, 0, 0, 0, 0, 0, 0, 0, 0, 0, 0},
	{LLCC_CAMEXP4,  21, 3200, 2, 1, 0xFFFFF0,     0x0, 2, 0, 0, 0, 0, 0, 0, 0, 0, 0, 0, 0, 0, 0, 0},
	{LLCC_DISP_WB,  23, 1024, 4, 1, 0xFFFFFF,     0x0, 0, 0, 0, 0, 0, 0, 0, 0, 0, 0, 0, 0, 0, 0, 0},
	{LLCC_DISP_1,   24, 6144, 1, 1, 0xFFFFFF,     0x0, 2, 0, 0, 0, 0, 0, 0, 0, 0, 0, 0, 0, 0, 0, 0},
	{LLCC_VIDVSP,   28,  256, 4, 1, 0xFFFFFF,     0x0, 0, 0, 0, 0, 0, 0, 0, 0, 0, 0, 0, 0, 0, 0, 0},
};

static const struct llcc_slice_config crow_data[] =  {
	{LLCC_CPUSS,     1, 640, 0, 0, 0xFF,     0x0, 0, 0, 0, 0, 1, 0, 0, 0, 0, 0, 0, 0, 0, 0, 0},
	{LLCC_VIDSC0,    2, 128, 3, 1, 0xFF,     0x0, 0, 0, 0, 0, 0, 0, 0, 0, 0, 0, 0, 0, 0, 0, 0},
	{LLCC_MDMHPGRW, 25, 512, 3, 0, 0xFF,     0x0, 0, 0, 0, 0, 0, 0, 0, 0, 0, 0, 0, 0, 0, 0, 0},
	{LLCC_GPUHTW,   11, 256, 1, 1, 0xFF,     0x0, 0, 0, 0, 0, 0, 0, 0, 0, 0, 0, 0, 0, 0, 0, 0},
	{LLCC_GPU,       9, 640, 1, 0, 0xFF,     0x0, 0, 0, 0, 0, 0, 0, 1, 0, 0, 0, 0, 0, 0, 0, 0},
	{LLCC_MMUHWT,   18, 128, 1, 1, 0xFF,     0x0, 0, 0, 0, 0, 1, 0, 0, 0, 0, 0, 0, 0, 0, 0, 0},
	{LLCC_MDMPNG,   27, 512, 0, 1, 0xFF,     0x0, 0, 0, 0, 0, 0, 0, 0, 0, 0, 0, 0, 0, 0, 0, 0},
	{LLCC_MDMVPE,   29,  64, 1, 1, 0xF0,     0x0, 0, 0, 0, 0, 0, 0, 0, 0, 0, 0, 0, 1, 0, 0, 1},
	{LLCC_WRTCH,    31,   0, 1, 1, 0x00,     0x0, 0, 0, 0, 0, 1, 0, 0, 0, 0, 0, 0, 0, 0, 0, 0},
};

static const struct llcc_slice_config kona_data[] =  {
	{LLCC_CPUSS,     1, 3072, 1, 1, 0xFFF, 0x0, 0, 0, 0, 1, 1, 0},
	{LLCC_VIDSC0,    2,  512, 3, 1, 0xFFF, 0x0, 0, 0, 0, 1, 0, 0},
	{LLCC_AUDIO,     6, 1024, 1, 0, 0xFFF, 0x0, 0, 0, 0, 0, 0, 0},
	{LLCC_CMPT,     10, 1024, 1, 0, 0xFFF, 0x0, 0, 0, 0, 0, 0, 0},
	{LLCC_GPUHTW,   11, 1024, 1, 1, 0xFFF, 0x0, 0, 0, 0, 1, 0, 0},
	{LLCC_GPU,      12, 1024, 1, 0, 0xFFF, 0x0, 0, 0, 0, 1, 0, 1},
	{LLCC_MMUHWT,   13, 1024, 1, 1, 0xFFF, 0x0, 0, 0, 0, 0, 1, 0},
	{LLCC_CMPTDMA,  15, 1024, 1, 0, 0xFFF, 0x0, 0, 0, 0, 1, 0, 0},
	{LLCC_DISP,     16, 3072, 1, 1, 0xFFF, 0x0, 0, 0, 0, 1, 0, 0},
	{LLCC_AUDHW,    22, 1024, 1, 1, 0xFFF, 0x0, 0, 0, 0, 1, 0, 0},
	{LLCC_NPU,      23, 3072, 1, 1, 0xFFF, 0x0, 0, 0, 0, 1, 0, 0},
	{LLCC_WLNHW,    24, 1024, 1, 0, 0xFFF, 0x0, 0, 0, 0, 1, 0, 0},
	{LLCC_CVP,      28,  256, 3, 1, 0xFFF, 0x0, 0, 0, 0, 1, 0, 0},
	{LLCC_APTCM,    30,  128, 3, 0, 0x0,   0x3, 1, 0, 0, 1, 0, 0},
	{LLCC_WRTCH,    31,  256, 1, 1, 0xFFF, 0x0, 0, 0, 0, 0, 1, 0},
	{LLCC_CVPFW,    17,  512, 1, 0, 0xFFF, 0x0, 0, 0, 0, 1, 0, 0},
};

static const struct llcc_slice_config cinder_data_2ch[] =  {
	{LLCC_MDMHPGRW, 7, 512, 1, 1, 0xFFF, 0x0, 0, 0, 0, 1, 0, 0, 0 },
	{LLCC_MDMHW,    9, 256, 1, 1, 0xFFF, 0x0, 0, 0, 0, 1, 0, 0, 0 },
	{LLCC_MDMPNG,  21, 256, 0, 1,   0x3, 0x0, 0, 0, 0, 1, 0, 0, 0 },
	{LLCC_ECC,     26, 512, 3, 1, 0xFFC, 0x0, 0, 0, 0, 0, 1, 0, 0 },
	{LLCC_MDMVPE,  29, 256, 1, 1, 0xFFF, 0x0, 0, 0, 0, 1, 0, 0, 0 },
	{LLCC_APTCM,   30, 256, 3, 1,   0x0, 0xC, 1, 0, 0, 1, 0, 0, 0 },
	{LLCC_WRTCH,   31, 128, 1, 1,   0x3, 0x0, 0, 0, 0, 0, 1, 0, 0 },
};

static const struct llcc_slice_config cinder_data_4ch[] =  {
	{LLCC_MDMHPGRW, 7, 1024, 1, 1, 0xFFF, 0x0, 0, 0, 0, 1, 0, 0, 0 },
	{LLCC_MDMHW,    9, 512,  1, 1, 0xFFF, 0x0, 0, 0, 0, 1, 0, 0, 0 },
	{LLCC_MDMPNG,  21, 512,  0, 1,   0x3, 0x0, 0, 0, 0, 1, 0, 0, 0 },
	{LLCC_ECC,     26, 1024, 3, 1, 0xFFC, 0x0, 0, 0, 0, 0, 1, 0, 0 },
	{LLCC_MDMVPE,  29, 512,  1, 1, 0xFFF, 0x0, 0, 0, 0, 1, 0, 0, 0 },
	{LLCC_APTCM,   30, 512,  3, 1,   0x0, 0xC, 1, 0, 0, 1, 0, 0, 0 },
	{LLCC_WRTCH,   31, 256,  1, 1,   0x3, 0x0, 0, 0, 0, 0, 1, 0, 0 },

};

static const struct llcc_slice_config cinder_data_8ch[] =  {
	{LLCC_MDMHPGRW, 7, 2048, 1, 1, 0xFFF, 0x0, 0, 0, 0, 1, 0, 0, 0 },
	{LLCC_MDMHW,    9, 1024, 1, 1, 0xFFF, 0x0, 0, 0, 0, 1, 0, 0, 0 },
	{LLCC_MDMPNG,  21, 1024, 0, 1,   0x3, 0x0, 0, 0, 0, 1, 0, 0, 0 },
	{LLCC_ECC,     26, 2048, 3, 1, 0xFFC, 0x0, 0, 0, 0, 0, 1, 0, 0 },
	{LLCC_MDMVPE,  29, 1024, 1, 1, 0xFFF, 0x0, 0, 0, 0, 1, 0, 0, 0 },
	{LLCC_APTCM,   30, 1024, 3, 1,   0x0, 0xC, 1, 0, 0, 1, 0, 0, 0 },
	{LLCC_WRTCH,   31, 512,  1, 1,   0x3, 0x0, 0, 0, 0, 0, 1, 0, 0 },
};

static struct llcc_slice_config lemans_data[] =  {
	{LLCC_CPUSS,    1, 2048, 1, 0, 0xFFF, 0x0, 0, 0, 0, 1, 1, 0, 0},
	{LLCC_VIDSC0,   2, 512, 3, 1, 0xFFFF, 0x0, 0, 0, 0, 1, 0, 0, 0},
	{LLCC_CPUSS1,   3, 1024, 1, 1, 0xFFF, 0x0, 0, 0, 0, 1, 0, 0, 0},
	{LLCC_CPUHWT,   5, 512, 1, 1, 0xFFFF, 0x0, 0, 0, 0, 1, 0, 0, 0},
	{LLCC_AUDIO,    6, 1024, 1, 1, 0xFFFF, 0x0, 0, 0, 0, 0, 0, 0, 0},
	{LLCC_CMPT,     10, 4096, 1, 1, 0xFFFF, 0x0, 0, 0, 0, 1, 0, 0, 0},
	{LLCC_GPUHTW,   11, 1024, 1, 1, 0x00FF, 0x0, 0, 0, 0, 1, 0, 0, 0},
	{LLCC_GPU,      12, 1024, 1, 1, 0x00FF, 0x0, 0, 0, 0, 1, 0, 1, 0},
	{LLCC_MMUHWT,   13, 1024, 1, 1, 0x00FF, 0x0, 0, 0, 0, 0, 1, 0, 0},
	{LLCC_CMPTDMA,  15, 1024, 1, 1, 0xFFFF, 0x0, 0, 0, 0, 1, 0, 0, 0},
	{LLCC_DISP,     16, 4096, 2, 1, 0xFFFF, 0x0, 0, 0, 0, 1, 0, 0, 0},
	{LLCC_VIDFW,    17, 3072, 1, 0, 0xFFFF, 0x0, 0, 0, 0, 1, 0, 0, 0},
	{LLCC_AUDHW,    22, 1024, 1, 1, 0xFFFF, 0x0, 0, 0, 0, 0, 0, 0, 0},
	{LLCC_CVP,      28, 256, 3, 1, 0xFFFF, 0x0, 0, 0, 0, 1, 0, 0, 0},
	{LLCC_APTCM,    30, 1024, 3, 1, 0x0, 0xF0, 1, 0, 0, 1, 0, 0, 0},
	{LLCC_WRTCH,    31, 512, 1, 1, 0x00FF, 0x0, 0, 0, 0, 0, 1, 0, 0},
};

static struct llcc_slice_config qcs605_data[] =  {
	{LLCC_CPUSS,     1, 512, 1, 0, 0xF, 0x0, 0, 0, 1, 1, 1},
	{LLCC_VIDSC0,    2, 256, 2, 1, 0x3, 0x0, 0, 0, 1, 1, 0},
	{LLCC_VIDSC1,    3, 256, 2, 1, 0x3, 0x0, 0, 0, 1, 1, 0},
	{LLCC_VOICE,     5, 512, 1, 0, 0xF, 0x0, 0, 0, 1, 1, 0},
	{LLCC_AUDIO,     6, 512, 1, 0, 0xF, 0x0, 0, 0, 1, 1, 0},
	{LLCC_MDM,       8, 512, 1, 0, 0xF, 0x0, 0, 0, 1, 1, 0},
	{LLCC_CMPT,      10, 512, 1, 0, 0xF, 0x0, 0, 0, 1, 1, 0},
	{LLCC_GPU,       12, 512, 1, 0, 0xF, 0x0, 0, 0, 1, 1, 0},
	{LLCC_MMUHWT,    13, 512, 1, 0, 0xF, 0x0, 0, 0, 1, 0, 1},
	{LLCC_AUDHW,     22, 512, 1, 1, 0xF, 0x0, 0, 0, 1, 1, 0},
};


static const struct qcom_llcc_config diwali_cfg = {
	.sct_data       = diwali_data,
	.size           = ARRAY_SIZE(diwali_data),
};

static const struct qcom_llcc_config sc7180_cfg = {
	.sct_data	= sc7180_data,
	.size		= ARRAY_SIZE(sc7180_data),
};

static const struct qcom_llcc_config sdm845_cfg = {
	.sct_data	= sdm845_data,
	.size		= ARRAY_SIZE(sdm845_data),
};

static const struct qcom_llcc_config sm8150_cfg = {
	.sct_data       = sm8150_data,
	.size           = ARRAY_SIZE(sm8150_data),
};

static const struct qcom_llcc_config sdmshrike_cfg = {
	.sct_data       = sdmshrike_data,
	.size           = ARRAY_SIZE(sdmshrike_data),
};

static const struct qcom_llcc_config lahaina_cfg = {
	.sct_data	= lahaina_data,
	.size		= ARRAY_SIZE(lahaina_data),
};

static const struct qcom_llcc_config shima_cfg = {
	.sct_data	= shima_data,
	.size		= ARRAY_SIZE(shima_data),
};

static const struct qcom_llcc_config waipio_cfg = {
	.sct_data	= waipio_data,
	.size		= ARRAY_SIZE(waipio_data),
};

static const struct qcom_llcc_config kalama_cfg = {
	.sct_data	= kalama_data,
	.size		= ARRAY_SIZE(kalama_data),
};

static const struct qcom_llcc_config crow_cfg = {
	.sct_data   = crow_data,
	.size       = ARRAY_SIZE(crow_data),
};

static const struct qcom_llcc_config kona_cfg = {
	.sct_data	= kona_data,
	.size		= ARRAY_SIZE(kona_data),
};

static const struct qcom_llcc_config cinder_cfg[] = {
	{
		.sct_data	= cinder_data_8ch,
		.size		= ARRAY_SIZE(cinder_data_8ch),
	},
	{
		.sct_data	= cinder_data_4ch,
		.size		= ARRAY_SIZE(cinder_data_4ch),
	},
	{
		.sct_data	= cinder_data_4ch,
		.size		= ARRAY_SIZE(cinder_data_4ch),
	},
	{
		.sct_data	= cinder_data_2ch,
		.size		= ARRAY_SIZE(cinder_data_2ch),
	},
};

static const struct qcom_llcc_config lemans_cfg = {
	.sct_data       = lemans_data,
	.size           = ARRAY_SIZE(lemans_data),
};

static const struct qcom_llcc_config qcs605_cfg = {
	.sct_data       = qcs605_data,
	.size           = ARRAY_SIZE(qcs605_data),
};

static struct llcc_drv_data *drv_data = (void *) -EPROBE_DEFER;

/**
 * llcc_slice_getd - get llcc slice descriptor
 * @uid: usecase_id for the client
 *
 * A pointer to llcc slice descriptor will be returned on success and
 * and error pointer is returned on failure
 */
struct llcc_slice_desc *llcc_slice_getd(u32 uid)
{
	const struct llcc_slice_config *cfg;
	u32 sz, count;

	if (IS_ERR(drv_data))
		return ERR_CAST(drv_data);

	cfg = drv_data->cfg;
	sz = drv_data->cfg_size;

	for (count = 0; cfg && count < sz; count++, cfg++)
		if (cfg->usecase_id == uid)
			break;

	if (count == sz || !cfg  || IS_ERR_OR_NULL(drv_data->desc))
		return ERR_PTR(-ENODEV);

	return &drv_data->desc[count];
}
EXPORT_SYMBOL_GPL(llcc_slice_getd);

/**
 * llcc_slice_putd - llcc slice descritpor
 * @desc: Pointer to llcc slice descriptor
 */
void llcc_slice_putd(struct llcc_slice_desc *desc)
{
	if (!IS_ERR_OR_NULL(desc))
		WARN(atomic_read(&desc->refcount), " Slice %d is still active\n", desc->slice_id);

}
EXPORT_SYMBOL_GPL(llcc_slice_putd);

static int llcc_update_act_ctrl(u32 sid,
				u32 act_ctrl_reg_val, u32 status)
{
	u32 act_ctrl_reg;
	u32 act_clear_reg;
	u32 status_reg;
	u32 slice_status;
	int ret;

	if (IS_ERR(drv_data))
		return PTR_ERR(drv_data);

	act_ctrl_reg = LLCC_TRP_ACT_CTRLn(sid);
	act_clear_reg = LLCC_TRP_ACT_CLEARn(sid);
	status_reg = LLCC_TRP_STATUSn(sid);

	/* Set the ACTIVE trigger */
	act_ctrl_reg_val |= ACT_CTRL_ACT_TRIG;
	ret = regmap_write(drv_data->bcast_regmap, act_ctrl_reg,
				act_ctrl_reg_val);
	if (ret)
		return ret;

	/* Clear the ACTIVE trigger */
	act_ctrl_reg_val &= ~ACT_CTRL_ACT_TRIG;
	ret = regmap_write(drv_data->bcast_regmap, act_ctrl_reg,
				act_ctrl_reg_val);
	if (ret)
		return ret;

	if (drv_data->llcc_ver >= 41) {
		ret = regmap_read_poll_timeout(drv_data->bcast_regmap, status_reg,
				      slice_status, (slice_status & ACT_COMPLETE),
				      0, LLCC_STATUS_READ_DELAY);
		if (ret)
			return ret;
	}

	ret = regmap_read_poll_timeout(drv_data->bcast_regmap, status_reg,
				      slice_status, !(slice_status & status),
				      0, LLCC_STATUS_READ_DELAY);

	if (drv_data->llcc_ver >= 41)
		regmap_write(drv_data->bcast_regmap, act_clear_reg, ACT_CLEAR);

	return ret;
}

/**
 * llcc_slice_activate - Activate the llcc slice
 * @desc: Pointer to llcc slice descriptor
 *
 * A value of zero will be returned on success and a negative errno will
 * be returned in error cases
 */
int llcc_slice_activate(struct llcc_slice_desc *desc)
{
	int ret;
	u32 act_ctrl_val;

	if (IS_ERR(drv_data))
		return PTR_ERR(drv_data);

	if (IS_ERR_OR_NULL(desc))
		return -EINVAL;

	mutex_lock(&drv_data->lock);
	if ((atomic_read(&desc->refcount)) >= 1) {
		atomic_inc_return(&desc->refcount);
		mutex_unlock(&drv_data->lock);
		return 0;
	}

	if (test_bit(desc->slice_id, drv_data->bitmap)) {
		mutex_unlock(&drv_data->lock);
		return 0;
	}

	act_ctrl_val = ACT_CTRL_OPCODE_ACTIVATE << ACT_CTRL_OPCODE_SHIFT;

	ret = llcc_update_act_ctrl(desc->slice_id, act_ctrl_val,
				  DEACTIVATE);
	if (ret) {
		mutex_unlock(&drv_data->lock);
		return ret;
	}

	atomic_inc_return(&desc->refcount);
	__set_bit(desc->slice_id, drv_data->bitmap);
	mutex_unlock(&drv_data->lock);

	return ret;
}
EXPORT_SYMBOL_GPL(llcc_slice_activate);

/**
 * llcc_slice_deactivate - Deactivate the llcc slice
 * @desc: Pointer to llcc slice descriptor
 *
 * A value of zero will be returned on success and a negative errno will
 * be returned in error cases
 */
int llcc_slice_deactivate(struct llcc_slice_desc *desc)
{
	u32 act_ctrl_val;
	int ret;

	if (IS_ERR(drv_data))
		return PTR_ERR(drv_data);

	if (IS_ERR_OR_NULL(desc))
		return -EINVAL;

	mutex_lock(&drv_data->lock);
	if ((atomic_read(&desc->refcount)) > 1) {
		atomic_dec_return(&desc->refcount);
		mutex_unlock(&drv_data->lock);
		return 0;
	}

	if (!test_bit(desc->slice_id, drv_data->bitmap)) {
		mutex_unlock(&drv_data->lock);
		return 0;
	}
	act_ctrl_val = ACT_CTRL_OPCODE_DEACTIVATE << ACT_CTRL_OPCODE_SHIFT;

	ret = llcc_update_act_ctrl(desc->slice_id, act_ctrl_val,
				  ACTIVATE);
	if (ret) {
		mutex_unlock(&drv_data->lock);
		return ret;
	}

	atomic_set(&desc->refcount, 0);
	__clear_bit(desc->slice_id, drv_data->bitmap);
	mutex_unlock(&drv_data->lock);

	return ret;
}
EXPORT_SYMBOL_GPL(llcc_slice_deactivate);

/**
 * llcc_get_slice_id - return the slice id
 * @desc: Pointer to llcc slice descriptor
 */
int llcc_get_slice_id(struct llcc_slice_desc *desc)
{
	if (IS_ERR_OR_NULL(desc))
		return -EINVAL;

	return desc->slice_id;
}
EXPORT_SYMBOL_GPL(llcc_get_slice_id);

/**
 * llcc_get_slice_size - return the slice id
 * @desc: Pointer to llcc slice descriptor
 */
size_t llcc_get_slice_size(struct llcc_slice_desc *desc)
{
	if (IS_ERR_OR_NULL(desc))
		return 0;

	return desc->slice_size;
}
EXPORT_SYMBOL_GPL(llcc_get_slice_size);

static int llcc_staling_conf_capacity(u32 sid, struct llcc_staling_mode_params *p)
{
	u32 notif_staling_reg;

	notif_staling_reg = LLCC_TRP_STAL_ATTR1_CFGn(sid);

	return regmap_update_bits(drv_data->bcast_regmap, notif_staling_reg,
				 STALING_ENABLE_MASK,
				 LLCC_STALING_MODE_CAPACITY);
}

static int llcc_staling_conf_notify(u32 sid, struct llcc_staling_mode_params *p)
{
	u32 notif_staling_reg, staling_distance;
	int ret;

	if (p->notify_params.op != LLCC_NOTIFY_STALING_WRITEBACK)
		return -EINVAL;

	notif_staling_reg = LLCC_TRP_STAL_ATTR1_CFGn(sid);

	ret = regmap_update_bits(drv_data->bcast_regmap, notif_staling_reg,
				 STALING_ENABLE_MASK,
				 LLCC_STALING_MODE_NOTIFY);
	if (ret)
		return ret;

	staling_distance = p->notify_params.staling_distance;

	return regmap_update_bits(drv_data->bcast_regmap, notif_staling_reg,
				  STALING_NUM_FRAMES_MASK, staling_distance);
}

static int (*staling_mode_ops[LLCC_STALING_MODE_MAX])(u32, struct llcc_staling_mode_params *) = {
	[LLCC_STALING_MODE_CAPACITY]	= llcc_staling_conf_capacity,
	[LLCC_STALING_MODE_NOTIFY]	= llcc_staling_conf_notify,
};

/**
 * llcc_configure_staling_mode - Configure cache staling mode by setting the
 *				 staling_mode and corresponding
 *				 mode-specific params
 *
 * @desc: Pointer to llcc slice descriptor
 * @p: Staling mode-specific params
 *
 * Returns: zero on success or negative errno.
 */
int llcc_configure_staling_mode(struct llcc_slice_desc *desc,
				struct llcc_staling_mode_params *p)

<<<<<<< HEAD
{
	u32 sid;
	enum llcc_staling_mode m;

	if (IS_ERR(drv_data))
		return PTR_ERR(drv_data);
=======
		disable_cap_alloc = config->dis_cap_alloc << config->slice_id;
		ret = regmap_update_bits(drv_data->bcast_regmap, LLCC_TRP_SCID_DIS_CAP_ALLOC,
					 BIT(config->slice_id), disable_cap_alloc);
		if (ret)
			return ret;

		retain_pc = config->retain_on_pc << config->slice_id;
		ret = regmap_update_bits(drv_data->bcast_regmap, LLCC_TRP_PCB_ACT,
					 BIT(config->slice_id), retain_pc);
		if (ret)
			return ret;
	}
>>>>>>> 0436bb83

	if (drv_data->llcc_ver < 50)
		return -EOPNOTSUPP;

	if (IS_ERR_OR_NULL(desc) || !p)
		return -EINVAL;

	sid = desc->slice_id;
	m = p->staling_mode;

	/*
	 * Look up op corresponding to staling mode and call it
	 * with the params passed
	 */
	return (*staling_mode_ops[m])(sid, p);

}
EXPORT_SYMBOL(llcc_configure_staling_mode);

/**
 * llcc_notif_staling_inc_counter - Trigger the staling of the sub-cache frame.
 *
 * @desc: Pointer to llcc slice descriptor
 *
 * Returns: zero on success or negative errno.
 */
int llcc_notif_staling_inc_counter(struct llcc_slice_desc *desc)
{
	u32 sid, stale_trigger_reg, discard;
	int ret;

	if (IS_ERR(drv_data))
		return PTR_ERR(drv_data);

	if (drv_data->llcc_ver < 50)
		return -EOPNOTSUPP;

	if (IS_ERR_OR_NULL(desc))
		return -EINVAL;

	sid = desc->slice_id;
	stale_trigger_reg = LLCC_TRP_STAL_ATTR0_CFGn(sid);

	ret = regmap_update_bits(drv_data->bcast_regmap, stale_trigger_reg,
				 STALING_TRIGGER_MASK, STALING_TRIGGER_MASK);
	if (ret)
		return ret;

	/*
	 * stale_trigger_reg is a self-clearing reg. Read it anyway to ensure
	 * that the write went through. We don't care about the value being
	 * read, so discard it.
	 */
	return regmap_read(drv_data->bcast_regmap, stale_trigger_reg, &discard);
}
EXPORT_SYMBOL(llcc_notif_staling_inc_counter);

static u32 llcc_trp_cfg_n(int slice_id, unsigned int offset, u32 val)
{
	u32 readval;

	regmap_read(drv_data->bcast_regmap, offset, &readval);
	if (val)
		readval |= LLCC_CFG_SCID_EN(slice_id);
	else
		readval &= ~(LLCC_CFG_SCID_EN(slice_id));

	return readval;
}

static int qcom_llcc_cfg_program(struct platform_device *pdev)
{
	int i;
	u32 attr2_cfg;
	u32 attr1_cfg;
	u32 attr0_cfg;
	u32 attr2_val;
	u32 attr1_val;
	u32 attr0_val;
	u32 max_cap_cacheline;
	u32 sz;
	u32 pcb = 0;
	u32 cad = 0;
	u32 wren = 0;
	u32 wrcaen = 0;
	u32 algo = 0;
	int ret = 0;
	const struct llcc_slice_config *llcc_table;
	struct llcc_slice_desc *desc;
	bool cap_based_alloc_and_pwr_collapse =
		drv_data->cap_based_alloc_and_pwr_collapse;

	sz = drv_data->cfg_size;
	llcc_table = drv_data->cfg;

	for (i = 0; i < sz; i++) {
		drv_data->desc[i].slice_id = llcc_table[i].slice_id;
		drv_data->desc[i].slice_size = llcc_table[i].max_cap;
		atomic_set(&drv_data->desc[i].refcount, 0);
	}

	for (i = 0; i < sz; i++) {
		attr1_cfg = LLCC_TRP_ATTR1_CFGn(llcc_table[i].slice_id);
		attr0_cfg = LLCC_TRP_ATTR0_CFGn(llcc_table[i].slice_id);

		attr1_val = llcc_table[i].cache_mode;
		attr1_val |= llcc_table[i].probe_target_ways <<
				ATTR1_PROBE_TARGET_WAYS_SHIFT;
		attr1_val |= llcc_table[i].fixed_size <<
				ATTR1_FIXED_SIZE_SHIFT;
		attr1_val |= llcc_table[i].priority <<
				ATTR1_PRIORITY_SHIFT;

		max_cap_cacheline = MAX_CAP_TO_BYTES(llcc_table[i].max_cap);

		/* LLCC instances can vary for each target.
		 * The SW writes to broadcast register which gets propagated
		 * to each llcc instance (llcc0,.. llccN).
		 * Since the size of the memory is divided equally amongst the
		 * llcc instances, we need to configure the max cap accordingly.
		 */
		max_cap_cacheline = max_cap_cacheline / drv_data->num_banks;
		max_cap_cacheline >>= CACHE_LINE_SIZE_SHIFT;
		attr1_val |= max_cap_cacheline << ATTR1_MAX_CAP_SHIFT;

		if (drv_data->llcc_ver >= 41) {
			attr2_cfg = LLCC_TRP_ATTR2_CFGn(llcc_table[i].slice_id);
			attr0_val = llcc_table[i].res_ways;
			attr2_val = llcc_table[i].bonus_ways;
		} else {
			attr0_val = llcc_table[i].res_ways & ATTR0_RES_WAYS_MASK;
			attr0_val |= llcc_table[i].bonus_ways << ATTR0_BONUS_WAYS_SHIFT;
		}

		ret = regmap_write(drv_data->bcast_regmap, attr1_cfg,
					attr1_val);
		if (ret)
			return ret;
		ret = regmap_write(drv_data->bcast_regmap, attr0_cfg,
					attr0_val);
		if (ret)
			return ret;
		if (drv_data->llcc_ver >= 41) {
			ret = regmap_write(drv_data->bcast_regmap, attr2_cfg,
					attr2_val);
			if (ret)
				return ret;
		}

		if (drv_data->llcc_ver >= 20) {
			wren |= llcc_table[i].write_scid_en <<
						llcc_table[i].slice_id;
			ret = regmap_write(drv_data->bcast_regmap,
				LLCC_TRP_WRSC_EN, wren);
			if (ret)
				return ret;
		}

		if (drv_data->llcc_ver >= 21) {
			wrcaen |= llcc_table[i].write_scid_cacheable_en <<
						llcc_table[i].slice_id;
			ret = regmap_write(drv_data->bcast_regmap,
				LLCC_TRP_WRSC_CACHEABLE_EN, wrcaen);
			if (ret)
				return ret;
		}

		if (cap_based_alloc_and_pwr_collapse) {
			cad |= llcc_table[i].dis_cap_alloc <<
				llcc_table[i].slice_id;
			ret = regmap_write(drv_data->bcast_regmap,
					LLCC_TRP_SCID_DIS_CAP_ALLOC, cad);
			if (ret)
				return ret;

			if (drv_data->llcc_ver < 41) {
				pcb |= llcc_table[i].retain_on_pc <<
						llcc_table[i].slice_id;
				ret = regmap_write(drv_data->bcast_regmap,
							LLCC_TRP_PCB_ACT, pcb);
				if (ret)
					return ret;
			}
		}

		if (drv_data->llcc_ver >= 41) {
			algo = llcc_trp_cfg_n(llcc_table[i].slice_id,
					LLCC_TRP_ALGO_CFG1,
					llcc_table[i].stale_en);
			ret = regmap_write(drv_data->bcast_regmap,
					LLCC_TRP_ALGO_CFG1, algo);
			if (ret)
				return ret;

			algo = llcc_trp_cfg_n(llcc_table[i].slice_id,
					LLCC_TRP_ALGO_CFG2,
					llcc_table[i].stale_cap_en);
			ret = regmap_write(drv_data->bcast_regmap,
					LLCC_TRP_ALGO_CFG2, algo);
			if (ret)
				return ret;

			algo = llcc_trp_cfg_n(llcc_table[i].slice_id,
					LLCC_TRP_ALGO_CFG3,
					llcc_table[i].mru_uncap_en);
			ret = regmap_write(drv_data->bcast_regmap,
					LLCC_TRP_ALGO_CFG3, algo);
			if (ret)
				return ret;

			algo = llcc_trp_cfg_n(llcc_table[i].slice_id,
					LLCC_TRP_ALGO_CFG4,
					llcc_table[i].mru_rollover);
			ret = regmap_write(drv_data->bcast_regmap,
					LLCC_TRP_ALGO_CFG4, algo);
			if (ret)
				return ret;

			algo = llcc_trp_cfg_n(llcc_table[i].slice_id,
					LLCC_TRP_ALGO_CFG5,
					llcc_table[i].alloc_oneway_en);
			ret = regmap_write(drv_data->bcast_regmap,
					LLCC_TRP_ALGO_CFG5, algo);
			if (ret)
				return ret;

			algo = llcc_trp_cfg_n(llcc_table[i].slice_id,
					LLCC_TRP_ALGO_CFG6,
					llcc_table[i].ovcap_en);
			ret = regmap_write(drv_data->bcast_regmap,
					LLCC_TRP_ALGO_CFG6, algo);
			if (ret)
				return ret;

			algo = llcc_trp_cfg_n(llcc_table[i].slice_id,
					LLCC_TRP_ALGO_CFG7,
					llcc_table[i].ovcap_prio);
			ret = regmap_write(drv_data->bcast_regmap,
					LLCC_TRP_ALGO_CFG7, algo);
			if (ret)
				return ret;

			algo = llcc_trp_cfg_n(llcc_table[i].slice_id,
					LLCC_TRP_ALGO_CFG8,
					llcc_table[i].vict_prio);
			ret = regmap_write(drv_data->bcast_regmap,
					LLCC_TRP_ALGO_CFG8, algo);
			if (ret)
				return ret;

		}

		if (llcc_table[i].activate_on_init) {
			desc = llcc_slice_getd(llcc_table[i].usecase_id);
			if (PTR_ERR_OR_ZERO(desc)) {
				dev_err(&pdev->dev,
					"Failed to get slice=%d\n", llcc_table[i].slice_id);
				continue;
			}

			ret = llcc_slice_activate(desc);
			if (ret)
				dev_err(&pdev->dev,
					"Failed to activate slice=%d\n", llcc_table[i].slice_id);
		}
	}
	return ret;
}

static int qcom_llcc_remove(struct platform_device *pdev)
{
	/* Set the global pointer to a error code to avoid referencing it */
	drv_data = ERR_PTR(-ENODEV);
	return 0;
}

static struct regmap *qcom_llcc_init_mmio(struct platform_device *pdev,
		const char *name)
{
	void __iomem *base;
	struct regmap_config llcc_regmap_config = {
		.reg_bits = 32,
		.reg_stride = 4,
		.val_bits = 32,
		.fast_io = true,
	};

	base = devm_platform_ioremap_resource_byname(pdev, name);
	if (IS_ERR(base))
		return ERR_CAST(base);

	llcc_regmap_config.name = name;
	return devm_regmap_init_mmio(&pdev->dev, base, &llcc_regmap_config);
}

static int qcom_llcc_probe(struct platform_device *pdev)
{
	u32 num_banks;
	struct device *dev = &pdev->dev;
	int ret, i;
	struct platform_device *llcc_edac;
	const struct qcom_llcc_config *cfg;
	const struct llcc_slice_config *llcc_cfg;
	struct resource *ch_res = NULL;
	u32 sz, max_banks, ch_reg_sz, ch_reg_off, ch_num;

	if (!IS_ERR(drv_data))
		return -EBUSY;

	if (!IS_ERR(drv_data))
		return -EBUSY;

	if (!IS_ERR(drv_data))
		return -EBUSY;

	drv_data = devm_kzalloc(dev, sizeof(*drv_data), GFP_KERNEL);
	if (!drv_data) {
		ret = -ENOMEM;
		goto err;
	}

	drv_data->regmap = qcom_llcc_init_mmio(pdev, "llcc_base");
	if (IS_ERR(drv_data->regmap)) {
		ret = PTR_ERR(drv_data->regmap);
		goto err;
	}

	drv_data->bcast_regmap =
		qcom_llcc_init_mmio(pdev, "llcc_broadcast_base");
	if (IS_ERR(drv_data->bcast_regmap)) {
		ret = PTR_ERR(drv_data->bcast_regmap);
		goto err;
	}

	if (of_property_match_string(dev->of_node,
				    "compatible", "qcom,llcc-v50") >= 0) {
		drv_data->llcc_ver = 50;
		llcc_regs = llcc_regs_v21;
		drv_data->offsets = llcc_offsets_v41;
	} else if (of_property_match_string(dev->of_node,
				    "compatible", "qcom,llcc-v41") >= 0) {
		drv_data->llcc_ver = 41;
		llcc_regs = llcc_regs_v21;
		drv_data->offsets = llcc_offsets_v41;
	} else if (of_property_match_string(dev->of_node,
				    "compatible", "qcom,llcc-v31") >= 0) {
		drv_data->llcc_ver = 31;
		llcc_regs = llcc_regs_v21;
		drv_data->offsets = llcc_offsets_v31;

		if (of_property_match_string(dev->of_node,
					"compatible", "qcom,lemans-llcc") >= 0) {
			drv_data->offsets = llcc_offsets_v311_lemans;
			drv_data->num_banks =
				ARRAY_SIZE(llcc_offsets_v311_lemans);
		}
	} else if (of_property_match_string(dev->of_node,
				    "compatible", "qcom,llcc-v21") >= 0) {
		drv_data->llcc_ver = 21;
		llcc_regs = llcc_regs_v21;
		drv_data->offsets = llcc_offsets_v21;
	} else {
		drv_data->llcc_ver = 20;
		llcc_regs = llcc_regs_v2;
		drv_data->offsets = llcc_offsets_v2;
	}

	ret = regmap_read(drv_data->regmap, LLCC_COMMON_STATUS0,
						&num_banks);
	if (ret)
		goto err;

	num_banks &= LLCC_LB_CNT_MASK;
	num_banks >>= LLCC_LB_CNT_SHIFT;

	/* some devices have more logical banks than we use, so check for max banks */
	if (!of_property_read_u32(dev->of_node, "max-banks", &max_banks))
		drv_data->num_banks = min(num_banks, max_banks);
	else
		drv_data->num_banks = num_banks;

	cfg = of_device_get_match_data(&pdev->dev);
	if (!cfg) {
		dev_err(&pdev->dev, "No matching LLCC configuration found\n");
		ret = -ENODEV;
		goto err;
	}

	ch_res = platform_get_resource_byname(pdev, IORESOURCE_MEM, "multi_ch_reg");
	if (ch_res) {
		if (of_property_read_u32_index(dev->of_node, "multi-ch-off", 1, &ch_reg_sz)) {
			dev_err(&pdev->dev,
				"Couldn't get size of multi channel feature register\n");
			ret = -ENODEV;
			goto err;
		}

		if (of_property_read_u32(dev->of_node, "multi-ch-off", &ch_reg_off))
			ch_reg_off = 0;

		if (qcom_scm_io_readl(ch_res->start, &ch_num)) {
			dev_err(&pdev->dev, "Couldn't access multi channel feature register\n");
			ret = -EINVAL;
		}

		ch_num = (ch_num >> ch_reg_off) & ((1 << ch_reg_sz) - 1);

		drv_data->cfg_index = ch_num;
		llcc_cfg = cfg[ch_num].sct_data;
		sz = cfg[ch_num].size;
	} else {
		llcc_cfg = cfg->sct_data;
		sz = cfg->size;
	}

	drv_data->desc = devm_kzalloc(dev, sizeof(struct llcc_slice_desc)*sz, GFP_KERNEL);
	if (IS_ERR_OR_NULL(drv_data->desc)) {
		ret = -ENOMEM;
		goto err;
	}

	for (i = 0; i < sz; i++)
		if (llcc_cfg[i].slice_id > drv_data->max_slices)
			drv_data->max_slices = llcc_cfg[i].slice_id;

	drv_data->cap_based_alloc_and_pwr_collapse =
		of_property_read_bool(pdev->dev.of_node,
				      "cap-based-alloc-and-pwr-collapse");

	drv_data->bitmap = devm_kcalloc(dev,
	BITS_TO_LONGS(drv_data->max_slices), sizeof(unsigned long),
						GFP_KERNEL);
	if (!drv_data->bitmap) {
		ret = -ENOMEM;
		goto err;
	}

	drv_data->cfg = llcc_cfg;
	drv_data->cfg_size = sz;
	mutex_init(&drv_data->lock);
	platform_set_drvdata(pdev, drv_data);

	ret = qcom_llcc_cfg_program(pdev);
	if (ret) {
		pr_err("llcc configuration failed!!\n");
		goto err;
	}

	drv_data->ecc_irq = platform_get_irq_optional(pdev, 0);
	if (drv_data->ecc_irq >= 0) {
		llcc_edac = platform_device_register_data(&pdev->dev,
						"qcom_llcc_edac", -1, drv_data,
						sizeof(*drv_data));
		if (IS_ERR(llcc_edac))
			dev_err(dev, "Failed to register llcc edac driver\n");
	}
	if (of_platform_populate(dev->of_node, NULL, NULL, dev) < 0)
		dev_err(dev, "llcc populate failed!!\n");

	return 0;
err:
	drv_data = ERR_PTR(-ENODEV);
	return ret;
}

static const struct of_device_id qcom_llcc_of_match[] = {
	{ .compatible = "qcom,sc7180-llcc", .data = &sc7180_cfg },
	{ .compatible = "qcom,sdm845-llcc", .data = &sdm845_cfg },
	{ .compatible = "qcom,sm8150-llcc", .data = &sm8150_cfg },
	{ .compatible = "qcom,sdmshrike-llcc", .data = &sdmshrike_cfg },
	{ .compatible = "qcom,lahaina-llcc", .data = &lahaina_cfg },
	{ .compatible = "qcom,shima-llcc", .data = &shima_cfg },
	{ .compatible = "qcom,waipio-llcc", .data = &waipio_cfg },
	{ .compatible = "qcom,diwali-llcc", .data = &diwali_cfg },
	{ .compatible = "qcom,kalama-llcc", .data = &kalama_cfg },
	{ .compatible = "qcom,kona-llcc", .data = &kona_cfg },
	{ .compatible = "qcom,cinder-llcc", .data = &cinder_cfg },
	{ .compatible = "qcom,lemans-llcc", .data = &lemans_cfg },
	{ .compatible = "qcom,crow-llcc", .data = &crow_cfg },
	{ .compatible = "qcom,qcs605-llcc", .data = &qcs605_cfg },
	{ }
};
MODULE_DEVICE_TABLE(of, qcom_llcc_of_match);

static struct platform_driver qcom_llcc_driver = {
	.driver = {
		.name = "qcom-llcc",
		.of_match_table = qcom_llcc_of_match,
	},
	.probe = qcom_llcc_probe,
	.remove = qcom_llcc_remove,
};
module_platform_driver(qcom_llcc_driver);

MODULE_DESCRIPTION("Qualcomm Last Level Cache Controller");
MODULE_LICENSE("GPL v2");<|MERGE_RESOLUTION|>--- conflicted
+++ resolved
@@ -855,27 +855,12 @@
 int llcc_configure_staling_mode(struct llcc_slice_desc *desc,
 				struct llcc_staling_mode_params *p)
 
-<<<<<<< HEAD
 {
 	u32 sid;
 	enum llcc_staling_mode m;
 
 	if (IS_ERR(drv_data))
 		return PTR_ERR(drv_data);
-=======
-		disable_cap_alloc = config->dis_cap_alloc << config->slice_id;
-		ret = regmap_update_bits(drv_data->bcast_regmap, LLCC_TRP_SCID_DIS_CAP_ALLOC,
-					 BIT(config->slice_id), disable_cap_alloc);
-		if (ret)
-			return ret;
-
-		retain_pc = config->retain_on_pc << config->slice_id;
-		ret = regmap_update_bits(drv_data->bcast_regmap, LLCC_TRP_PCB_ACT,
-					 BIT(config->slice_id), retain_pc);
-		if (ret)
-			return ret;
-	}
->>>>>>> 0436bb83
 
 	if (drv_data->llcc_ver < 50)
 		return -EOPNOTSUPP;
@@ -1185,12 +1170,6 @@
 	if (!IS_ERR(drv_data))
 		return -EBUSY;
 
-	if (!IS_ERR(drv_data))
-		return -EBUSY;
-
-	if (!IS_ERR(drv_data))
-		return -EBUSY;
-
 	drv_data = devm_kzalloc(dev, sizeof(*drv_data), GFP_KERNEL);
 	if (!drv_data) {
 		ret = -ENOMEM;
