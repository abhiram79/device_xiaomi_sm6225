// SPDX-License-Identifier: GPL-2.0
/*
 * Copyright (c) 2016-2018, 2021, The Linux Foundation. All rights reserved.
<<<<<<< HEAD
 * Copyright (c) 2022-2023, Qualcomm Innovation Center, Inc. All rights reserved.
=======
 * Copyright (c) 2022-2024, Qualcomm Innovation Center, Inc. All rights reserved.
>>>>>>> 2576223e
 */

#define pr_fmt(fmt) "%s " fmt, KBUILD_MODNAME

#include <linux/atomic.h>
#include <linux/cpu_pm.h>
#include <linux/delay.h>
#include <linux/interrupt.h>
#include <linux/io.h>
#include <linux/iopoll.h>
#include <linux/kernel.h>
#include <linux/list.h>
#include <linux/module.h>
#include <linux/notifier.h>
#include <linux/of.h>
#include <linux/of_irq.h>
#include <linux/of_platform.h>
#include <linux/platform_device.h>
#include <linux/pm_domain.h>
#include <linux/pm_runtime.h>
#include <linux/slab.h>
#include <linux/spinlock.h>
#include <linux/suspend.h>
#include <linux/wait.h>

#include <soc/qcom/cmd-db.h>
#include <soc/qcom/tcs.h>
#include <dt-bindings/soc/qcom,rpmh-rsc.h>

#include "rpmh-internal.h"

#define CREATE_TRACE_POINTS
#include "trace-rpmh.h"

#include <linux/ipc_logging.h>

#define RSC_DRV_IPC_LOG_SIZE		2

/* DRV ID Register */
#define RSC_DRV_ID			0
#define MAJOR_VER_MASK			0xFF
#define MAJOR_VER_SHIFT			16
#define MINOR_VER_MASK			0xFF
#define MINOR_VER_SHIFT			8

/* DRV HW Solver Configuration Register Mask */
#define DRV_HW_SOLVER_MASK		1
#define DRV_HW_SOLVER_SHIFT		24

/* DRV TCS Configuration Information Register Mask */
#define DRV_NUM_TCS_MASK		0x3F
#define DRV_NUM_TCS_SHIFT		6
#define DRV_NCPT_MASK			0x1F
#define DRV_NCPT_SHIFT			27

#define TCS_AMC_MODE_ENABLE		BIT(16)
#define TCS_AMC_MODE_TRIGGER		BIT(24)

/* TCS CMD register bit mask */
#define CMD_MSGID_LEN			8
#define CMD_MSGID_RESP_REQ		BIT(8)
#define CMD_MSGID_WRITE			BIT(16)
#define CMD_STATUS_ISSUED		BIT(8)
#define CMD_STATUS_COMPL		BIT(16)

/* Offsets for DRV channel status register */
#define CH0_CHN_BUSY			BIT(0)
#define CH1_CHN_BUSY			BIT(1)
#define CH0_WAKE_TCS_STATUS		BIT(0)
#define CH0_SLEEP_TCS_STATUS		BIT(1)
#define CH1_WAKE_TCS_STATUS		BIT(2)
#define CH1_SLEEP_TCS_STATUS		BIT(3)
#define CH_CLEAR_STATUS			BIT(31)

#define ACCL_TYPE(addr)			((addr >> 16) & 0xF)
#define VREG_ADDR(addr)			(addr & ~0xF)

#define MAX_RSC_COUNT			5

enum {
	HW_ACCL_CLK = 0x3,
	HW_ACCL_VREG,
	HW_ACCL_BUS,
};

static const char * const accl_str[] = {
	"", "", "", "CLK", "VREG", "BUS",
};

static LIST_HEAD(rpmh_rsc_dev_list);
static struct rsc_drv *__rsc_drv[MAX_RSC_COUNT];
static int __rsc_count;
bool rpmh_standalone;

/*
 * Here's a high level overview of how all the registers in RPMH work
 * together:
 *
 * - The main rpmh-rsc address is the base of a register space that can
 *   be used to find overall configuration of the hardware
 *   (DRV_PRNT_CHLD_CONFIG). Also found within the rpmh-rsc register
 *   space are all the TCS blocks. The offset of the TCS blocks is
 *   specified in the device tree by "qcom,tcs-offset" and used to
 *   compute tcs_base.
 * - TCS blocks come one after another. Type, count, and order are
 *   specified by the device tree as "qcom,tcs-config".
 * - Each TCS block has some registers, then space for up to 16 commands.
 *   Note that though address space is reserved for 16 commands, fewer
 *   might be present. See ncpt (num cmds per TCS).
 *
 * Here's a picture:
 *
 *  +---------------------------------------------------+
 *  |RSC                                                |
 *  | ctrl                                              |
 *  |                                                   |
 *  | Drvs:                                             |
 *  | +-----------------------------------------------+ |
 *  | |DRV0                                           | |
 *  | | ctrl/config                                   | |
 *  | | IRQ                                           | |
 *  | |                                               | |
 *  | | TCSes:                                        | |
 *  | | +------------------------------------------+  | |
 *  | | |TCS0  |  |  |  |  |  |  |  |  |  |  |  |  |  | |
 *  | | | ctrl | 0| 1| 2| 3| 4| 5| .| .| .| .|14|15|  | |
 *  | | |      |  |  |  |  |  |  |  |  |  |  |  |  |  | |
 *  | | +------------------------------------------+  | |
 *  | | +------------------------------------------+  | |
 *  | | |TCS1  |  |  |  |  |  |  |  |  |  |  |  |  |  | |
 *  | | | ctrl | 0| 1| 2| 3| 4| 5| .| .| .| .|14|15|  | |
 *  | | |      |  |  |  |  |  |  |  |  |  |  |  |  |  | |
 *  | | +------------------------------------------+  | |
 *  | | +------------------------------------------+  | |
 *  | | |TCS2  |  |  |  |  |  |  |  |  |  |  |  |  |  | |
 *  | | | ctrl | 0| 1| 2| 3| 4| 5| .| .| .| .|14|15|  | |
 *  | | |      |  |  |  |  |  |  |  |  |  |  |  |  |  | |
 *  | | +------------------------------------------+  | |
 *  | |                    ......                     | |
 *  | +-----------------------------------------------+ |
 *  | +-----------------------------------------------+ |
 *  | |DRV1                                           | |
 *  | | (same as DRV0)                                | |
 *  | +-----------------------------------------------+ |
 *  |                      ......                       |
 *  +---------------------------------------------------+
 */

enum {
	RSC_DRV_TCS_OFFSET,
	RSC_DRV_CMD_OFFSET,
/* DRV HW Solver Configuration Information Register */
	DRV_SOLVER_CONFIG,
/* DRV TCS Configuration Information Register */
	DRV_PRNT_CHLD_CONFIG,
/* Offsets for common TCS Registers, one bit per TCS */
	RSC_DRV_IRQ_ENABLE,
	RSC_DRV_IRQ_STATUS,
	RSC_DRV_IRQ_CLEAR,	/* w/o; write 1 to clear */
/*
 * Offsets for per TCS Registers.
 *
 * TCSes start at 0x10 from tcs_base and are stored one after another.
 * Multiply tcs_id by RSC_DRV_TCS_OFFSET to find a given TCS and add one
 * of the below to find a register.
 */
	RSC_DRV_CMD_WAIT_FOR_CMPL,	/* 1 bit per command */
	RSC_DRV_CONTROL,
	RSC_DRV_STATUS,	/* zero if tcs is busy */
	RSC_DRV_CMD_ENABLE,	/* 1 bit per command */
/*
 * Offsets for per command in a TCS.
 *
 * Commands (up to 16) start at 0x30 in a TCS; multiply command index
 * by RSC_DRV_CMD_OFFSET and add one of the below to find a register.
 */
	RSC_DRV_CMD_MSGID,
	RSC_DRV_CMD_ADDR,
	RSC_DRV_CMD_DATA,
	RSC_DRV_CMD_STATUS,
	RSC_DRV_CMD_RESP_DATA,
/* DRV channel Registers */
	RSC_DRV_CHN_TCS_TRIGGER,
	RSC_DRV_CHN_TCS_COMPLETE,
	RSC_DRV_CHN_UPDATE,
	RSC_DRV_CHN_BUSY,
	RSC_DRV_CHN_EN,
};

static u32 rpmh_rsc_reg_offsets_ver_2_7[] = {
	[RSC_DRV_TCS_OFFSET]		=	672,
	[RSC_DRV_CMD_OFFSET]		=	20,
	[DRV_SOLVER_CONFIG]		=	0x04,
	[DRV_PRNT_CHLD_CONFIG]		=	0x0C,
	[RSC_DRV_IRQ_ENABLE]		=	0x00,
	[RSC_DRV_IRQ_STATUS]		=	0x04,
	[RSC_DRV_IRQ_CLEAR]		=	0x08,
	[RSC_DRV_CMD_WAIT_FOR_CMPL]	=	0x10,
	[RSC_DRV_CONTROL]		=	0x14,
	[RSC_DRV_STATUS]		=	0x18,
	[RSC_DRV_CMD_ENABLE]		=	0x1C,
	[RSC_DRV_CMD_MSGID]		=	0x30,
	[RSC_DRV_CMD_ADDR]		=	0x34,
	[RSC_DRV_CMD_DATA]		=	0x38,
	[RSC_DRV_CMD_STATUS]		=	0x3C,
	[RSC_DRV_CMD_RESP_DATA]		=	0x40,
	[RSC_DRV_CHN_TCS_TRIGGER]	=	0x0,
	[RSC_DRV_CHN_TCS_COMPLETE]	=	0x0,
	[RSC_DRV_CHN_UPDATE]		=	0x0,
	[RSC_DRV_CHN_BUSY]		=	0x0,
	[RSC_DRV_CHN_EN]		=	0x0,
};

static u32 rpmh_rsc_reg_offsets_ver_3_0[] = {
	[RSC_DRV_TCS_OFFSET]		=	672,
	[RSC_DRV_CMD_OFFSET]		=	24,
	[DRV_SOLVER_CONFIG]		=	0x04,
	[DRV_PRNT_CHLD_CONFIG]		=	0x0C,
	[RSC_DRV_IRQ_ENABLE]		=	0x00,
	[RSC_DRV_IRQ_STATUS]		=	0x04,
	[RSC_DRV_IRQ_CLEAR]		=	0x08,
	[RSC_DRV_CMD_WAIT_FOR_CMPL]	=	0x20,
	[RSC_DRV_CONTROL]		=	0x24,
	[RSC_DRV_STATUS]		=	0x28,
	[RSC_DRV_CMD_ENABLE]		=	0x2C,
	[RSC_DRV_CMD_MSGID]		=	0x34,
	[RSC_DRV_CMD_ADDR]		=	0x38,
	[RSC_DRV_CMD_DATA]		=	0x3C,
	[RSC_DRV_CMD_STATUS]		=	0x40,
	[RSC_DRV_CMD_RESP_DATA]		=	0x44,
	[RSC_DRV_CHN_TCS_TRIGGER]	=	0x490,
	[RSC_DRV_CHN_TCS_COMPLETE]	=	0x494,
	[RSC_DRV_CHN_UPDATE]		=	0x498,
	[RSC_DRV_CHN_BUSY]		=	0x49C,
	[RSC_DRV_CHN_EN]		=	0x4A0,
};

static u32 rpmh_rsc_reg_offsets_ver_3_0_hw_channel[] = {
	[RSC_DRV_TCS_OFFSET]		=	336,
	[RSC_DRV_CMD_OFFSET]		=	24,
	[DRV_SOLVER_CONFIG]		=	0x04,
	[DRV_PRNT_CHLD_CONFIG]		=	0x0C,
	[RSC_DRV_IRQ_ENABLE]		=	0x00,
	[RSC_DRV_IRQ_STATUS]		=	0x04,
	[RSC_DRV_IRQ_CLEAR]		=	0x08,
	[RSC_DRV_CMD_WAIT_FOR_CMPL]	=	0x20,
	[RSC_DRV_CONTROL]		=	0x24,
	[RSC_DRV_STATUS]		=	0x28,
	[RSC_DRV_CMD_ENABLE]		=	0x2C,
	[RSC_DRV_CMD_MSGID]		=	0x34,
	[RSC_DRV_CMD_ADDR]		=	0x38,
	[RSC_DRV_CMD_DATA]		=	0x3C,
	[RSC_DRV_CMD_STATUS]		=	0x40,
	[RSC_DRV_CMD_RESP_DATA]		=	0x44,
	[RSC_DRV_CHN_TCS_TRIGGER]	=	0x490,
	[RSC_DRV_CHN_TCS_COMPLETE]	=	0x494,
	[RSC_DRV_CHN_UPDATE]		=	0x498,
	[RSC_DRV_CHN_BUSY]		=	0x49C,
	[RSC_DRV_CHN_EN]		=	0x4A0,
};

static inline void __iomem *
tcs_reg_addr(const struct rsc_drv *drv, int reg, int tcs_id)
{
	return drv->tcs_base + drv->regs[RSC_DRV_TCS_OFFSET] * tcs_id + reg;
}

static inline void __iomem *
tcs_cmd_addr(const struct rsc_drv *drv, int reg, int tcs_id, int cmd_id)
{
	return tcs_reg_addr(drv, reg, tcs_id) + drv->regs[RSC_DRV_CMD_OFFSET] * cmd_id;
}

static u32 read_tcs_cmd(const struct rsc_drv *drv, int reg, int tcs_id,
			int cmd_id)
{
	return readl_relaxed(tcs_cmd_addr(drv, reg, tcs_id, cmd_id));
}

static u32 read_tcs_reg(const struct rsc_drv *drv, int reg, int tcs_id)
{
	return readl_relaxed(tcs_reg_addr(drv, reg, tcs_id));
}

static void write_tcs_cmd(const struct rsc_drv *drv, int reg, int tcs_id,
			  int cmd_id, u32 data)
{
	writel_relaxed(data, tcs_cmd_addr(drv, reg, tcs_id, cmd_id));
}

static void write_tcs_reg(const struct rsc_drv *drv, int reg, int tcs_id,
			  u32 data)
{
	writel_relaxed(data, tcs_reg_addr(drv, reg, tcs_id));
}

static void write_tcs_reg_sync(const struct rsc_drv *drv, int reg, int tcs_id,
			       u32 data)
{
	int i;

	writel(data, tcs_reg_addr(drv, reg, tcs_id));

	/*
	 * Wait until we read back the same value.  Use a counter rather than
	 * ktime for timeout since this may be called after timekeeping stops.
	 */
	for (i = 0; i < USEC_PER_SEC; i++) {
		if (readl(tcs_reg_addr(drv, reg, tcs_id)) == data)
			return;
		udelay(1);
	}
	pr_err("%s: error writing %#x to %d:%#x\n", drv->name,
	       data, tcs_id, reg);
}

/**
 * tcs_invalidate() - Invalidate all TCSes of the given type (sleep or wake).
 * @drv:  The RSC controller.
 * @type: SLEEP_TCS or WAKE_TCS
 * @ch:   Channel number
 *
 * This will clear the "slots" variable of the given tcs_group and also
 * tell the hardware to forget about all entries.
 *
 * The caller must ensure that no other RPMH actions are happening when this
 * function is called, since otherwise the device may immediately become
 * used again even before this function exits.
 */
static void tcs_invalidate(struct rsc_drv *drv, int type, int ch)
{
	int m;
	struct tcs_group *tcs = &drv->ch[ch].tcs[type];

	/* Caller ensures nobody else is running so no lock */
	if (bitmap_empty(tcs->slots, tcs->ncpt * tcs->num_tcs))
		return;

	for (m = tcs->offset; m < tcs->offset + tcs->num_tcs; m++) {
		write_tcs_reg_sync(drv, drv->regs[RSC_DRV_CMD_ENABLE], m, 0);
		write_tcs_reg_sync(drv, drv->regs[RSC_DRV_CMD_WAIT_FOR_CMPL], m, 0);
	}

	bitmap_zero(tcs->slots, tcs->ncpt * tcs->num_tcs);
}

/**
 * rpmh_rsc_get_channel() - Get the Unused channel to send data on.
 * @drv: The RSC controller.
 *
 * Return: 0 on success, else -error.
 */
int rpmh_rsc_get_channel(struct rsc_drv *drv)
{
	int chn_update, chn_busy;

	if (drv->num_channels == 1)
		return CH0;

	/* Select Unused channel */
	do {
		chn_update = readl_relaxed(drv->base + drv->regs[RSC_DRV_CHN_UPDATE]);
		chn_busy = readl_relaxed(drv->base + drv->regs[RSC_DRV_CHN_BUSY]);
	} while (chn_busy != chn_update);

	if (chn_busy & CH0_CHN_BUSY)
		return CH1;
	else if (chn_busy & CH1_CHN_BUSY)
		return CH0;
	else
		return -EBUSY;
}

/**
 * rpmh_rsc_invalidate() - Invalidate sleep and wake TCSes.
 * @drv: The RSC controller.
 * @ch:  Channel number
 *
 * The caller must ensure that no other RPMH actions are happening when thi]s
 * function is called, since otherwise the device may immediately become
 * used again even before this function exits.
 */
void rpmh_rsc_invalidate(struct rsc_drv *drv, int ch)
{
	tcs_invalidate(drv, SLEEP_TCS, ch);
	tcs_invalidate(drv, WAKE_TCS, ch);
}

/**
 * get_tcs_for_msg() - Get the tcs_group used to send the given message.
 * @drv: The RSC controller.
 * @msg: The message we want to send.
 *
 * This is normally pretty straightforward except if we are trying to send
 * an ACTIVE_ONLY message but don't have any active_only TCSes.
 *
 * Return: A pointer to a tcs_group or an ERR_PTR.
 */
static struct tcs_group *get_tcs_for_msg(struct rsc_drv *drv,
					 enum rpmh_state state,
					 int ch)
{
	int type;
	struct tcs_group *tcs;

	switch (state) {
	case RPMH_ACTIVE_ONLY_STATE:
		type = ACTIVE_TCS;
		break;
	case RPMH_WAKE_ONLY_STATE:
		type = WAKE_TCS;
		break;
	case RPMH_SLEEP_STATE:
		type = SLEEP_TCS;
		break;
	default:
		return ERR_PTR(-EINVAL);
	}

	/*
	 * If we are making an active request on a RSC that does not have a
	 * dedicated TCS for active state use, then re-purpose a wake TCS to
	 * send active votes. This is safe because we ensure any active-only
	 * transfers have finished before we use it (maybe by running from
	 * the last CPU in PM code).
	 */
	tcs = &drv->ch[ch].tcs[type];
	if (state == RPMH_ACTIVE_ONLY_STATE && !tcs->num_tcs)
		tcs = &drv->ch[ch].tcs[WAKE_TCS];

	return tcs;
}

/**
 * get_req_from_tcs() - Get a stashed request that was xfering on the given TCS.
 * @drv:    The RSC controller.
 * @tcs_id: The global ID of this TCS.
 *
 * For ACTIVE_ONLY transfers we want to call back into the client when the
 * transfer finishes. To do this we need the "request" that the client
 * originally provided us. This function grabs the request that we stashed
 * when we started the transfer.
 *
 * This only makes sense for ACTIVE_ONLY transfers since those are the only
 * ones we track sending (the only ones we enable interrupts for and the only
 * ones we call back to the client for).
 *
 * Return: The stashed request.
 */
static const struct tcs_request *get_req_from_tcs(struct rsc_drv *drv,
						  int tcs_id,
						  int *ch)
{
	struct tcs_group *tcs;
	int i;

	for (i = 0; i < MAX_CHANNEL; i++) {
		if (!drv->ch[i].initialized)
			continue;

		tcs = get_tcs_for_msg(drv, RPMH_ACTIVE_ONLY_STATE, i);
		if (tcs->mask & BIT(tcs_id)) {
			*ch = i;
			return tcs->req[tcs_id - tcs->offset];
		}
	}

	return NULL;
}

/**
 * __tcs_set_trigger() - Start xfer on a TCS or unset trigger on a borrowed TCS
 * @drv:     The controller.
 * @tcs_id:  The global ID of this TCS.
 * @trigger: If true then untrigger/retrigger. If false then just untrigger.
 *
 * In the normal case we only ever call with "trigger=true" to start a
 * transfer. That will un-trigger/disable the TCS from the last transfer
 * then trigger/enable for this transfer.
 *
 * If we borrowed a wake TCS for an active-only transfer we'll also call
 * this function with "trigger=false" to just do the un-trigger/disable
 * before using the TCS for wake purposes again.
 *
 * Note that the AP is only in charge of triggering active-only transfers.
 * The AP never triggers sleep/wake values using this function.
 */
static void __tcs_set_trigger(struct rsc_drv *drv, int tcs_id, bool trigger)
{
	u32 enable;

	/*
	 * HW req: Clear the DRV_CONTROL and enable TCS again
	 * While clearing ensure that the AMC mode trigger is cleared
	 * and then the mode enable is cleared.
	 */
	enable = read_tcs_reg(drv, drv->regs[RSC_DRV_CONTROL], tcs_id);
	enable &= ~TCS_AMC_MODE_TRIGGER;
	write_tcs_reg_sync(drv, drv->regs[RSC_DRV_CONTROL], tcs_id, enable);
	enable &= ~TCS_AMC_MODE_ENABLE;
	write_tcs_reg_sync(drv, drv->regs[RSC_DRV_CONTROL], tcs_id, enable);

	if (trigger) {
		/* Enable the AMC mode on the TCS and then trigger the TCS */
		enable = TCS_AMC_MODE_ENABLE;
		write_tcs_reg_sync(drv, drv->regs[RSC_DRV_CONTROL], tcs_id, enable);
		enable |= TCS_AMC_MODE_TRIGGER;
		write_tcs_reg(drv, drv->regs[RSC_DRV_CONTROL], tcs_id, enable);
	}
}

/**
 * enable_tcs_irq() - Enable or disable interrupts on the given TCS.
 * @drv:     The controller.
 * @tcs_id:  The global ID of this TCS.
 * @enable:  If true then enable; if false then disable
 *
 * We only ever call this when we borrow a wake TCS for an active-only
 * transfer. For active-only TCSes interrupts are always left enabled.
 */
static void enable_tcs_irq(struct rsc_drv *drv, int tcs_id, bool enable)
{
	u32 data;

	data = readl_relaxed(drv->tcs_base + drv->regs[RSC_DRV_IRQ_ENABLE]);
	if (enable)
		data |= BIT(tcs_id);
	else
		data &= ~BIT(tcs_id);
	writel_relaxed(data, drv->tcs_base + drv->regs[RSC_DRV_IRQ_ENABLE]);
}

/**
 * tcs_tx_done() - TX Done interrupt handler.
 * @irq: The IRQ number (ignored).
 * @p:   Pointer to "struct rsc_drv".
 *
 * Called for ACTIVE_ONLY transfers (those are the only ones we enable the
 * IRQ for) when a transfer is done.
 *
 * Return: IRQ_HANDLED
 */
static irqreturn_t tcs_tx_done(int irq, void *p)
{
	struct rsc_drv *drv = p;
	int i, ch;
	unsigned long irq_status;
	const struct tcs_request *req;

	irq_status = readl_relaxed(drv->tcs_base + drv->regs[RSC_DRV_IRQ_STATUS]);

	for_each_set_bit(i, &irq_status, BITS_PER_TYPE(u32)) {
		req = get_req_from_tcs(drv, i, &ch);
		if (WARN_ON(!req))
			goto skip;

		trace_rpmh_tx_done(drv, i, req);
		ipc_log_string(drv->ipc_log_ctx, "IRQ response: m=%d", i);

		/*
		 * If wake tcs was re-purposed for sending active
		 * votes, clear AMC trigger & enable modes and
		 * disable interrupt for this TCS
		 */
		if (!drv->ch[ch].tcs[ACTIVE_TCS].num_tcs)
			__tcs_set_trigger(drv, i, false);
skip:
		/* Reclaim the TCS */

		write_tcs_reg(drv, drv->regs[RSC_DRV_CMD_ENABLE], i, 0);
		write_tcs_reg(drv, drv->regs[RSC_DRV_CMD_WAIT_FOR_CMPL], i, 0);
		writel_relaxed(BIT(i), drv->tcs_base + drv->regs[RSC_DRV_IRQ_CLEAR]);
		spin_lock(&drv->lock);
		clear_bit(i, drv->tcs_in_use);
		/*
		 * Disable interrupt for WAKE TCS to avoid being
		 * spammed with interrupts coming when the solver
		 * sends its wake votes.
		 */
		if (!drv->ch[ch].tcs[ACTIVE_TCS].num_tcs)
			enable_tcs_irq(drv, i, false);
		spin_unlock(&drv->lock);
		wake_up(&drv->tcs_wait);
		if (req)
			rpmh_tx_done(req);
	}

	return IRQ_HANDLED;
}

/**
 * __tcs_buffer_write() - Write to TCS hardware from a request; don't trigger.
 * @drv:    The controller.
 * @tcs_id: The global ID of this TCS.
 * @cmd_id: The index within the TCS to start writing.
 * @msg:    The message we want to send, which will contain several addr/data
 *          pairs to program (but few enough that they all fit in one TCS).
 *
 * This is used for all types of transfers (active, sleep, and wake).
 */
static void __tcs_buffer_write(struct rsc_drv *drv, int tcs_id, int cmd_id,
			       const struct tcs_request *msg)
{
	u32 msgid;
	u32 cmd_msgid = CMD_MSGID_LEN | CMD_MSGID_WRITE;
	u32 cmd_enable = 0;
	u32 cmd_complete;
	struct tcs_cmd *cmd;
	int i, j;

	cmd_msgid |= msg->wait_for_compl ? CMD_MSGID_RESP_REQ : 0;
	cmd_complete = read_tcs_reg(drv, drv->regs[RSC_DRV_CMD_WAIT_FOR_CMPL], tcs_id);

	for (i = 0, j = cmd_id; i < msg->num_cmds; i++, j++) {
		cmd = &msg->cmds[i];
		cmd_enable |= BIT(j);
		cmd_complete |= cmd->wait << j;
		msgid = cmd_msgid;
		msgid |= cmd->wait ? CMD_MSGID_RESP_REQ : 0;

		write_tcs_cmd(drv, drv->regs[RSC_DRV_CMD_MSGID], tcs_id, j, msgid);
		write_tcs_cmd(drv, drv->regs[RSC_DRV_CMD_ADDR], tcs_id, j, cmd->addr);
		write_tcs_cmd(drv, drv->regs[RSC_DRV_CMD_DATA], tcs_id, j, cmd->data);
		trace_rpmh_send_msg(drv, tcs_id, j, msgid, cmd);
		ipc_log_string(drv->ipc_log_ctx,
			       "TCS write: m=%d n=%d msgid=%#x addr=%#x data=%#x wait=%d",
			       tcs_id, j, msgid, cmd->addr,
			       cmd->data, cmd->wait);
	}

	write_tcs_reg(drv, drv->regs[RSC_DRV_CMD_WAIT_FOR_CMPL], tcs_id, cmd_complete);
	cmd_enable |= read_tcs_reg(drv, drv->regs[RSC_DRV_CMD_ENABLE], tcs_id);
	write_tcs_reg(drv, drv->regs[RSC_DRV_CMD_ENABLE], tcs_id, cmd_enable);
}

/**
 * check_for_req_inflight() - Look to see if conflicting cmds are in flight.
 * @drv: The controller.
 * @tcs: A pointer to the tcs_group used for ACTIVE_ONLY transfers.
 * @msg: The message we want to send, which will contain several addr/data
 *       pairs to program (but few enough that they all fit in one TCS).
 *
 * This will walk through the TCSes in the group and check if any of them
 * appear to be sending to addresses referenced in the message. If it finds
 * one it'll return -EBUSY.
 *
 * Only for use for active-only transfers.
 *
 * Must be called with the drv->lock held since that protects tcs_in_use.
 *
 * Return: 0 if nothing in flight or -EBUSY if we should try again later.
 *         The caller must re-enable interrupts between tries since that's
 *         the only way tcs_in_use will ever be updated and the only way
 *         RSC_DRV_CMD_ENABLE will ever be cleared.
 */
static int check_for_req_inflight(struct rsc_drv *drv, struct tcs_group *tcs,
				  const struct tcs_request *msg)
{
	unsigned long curr_enabled;
	u32 addr;
	int j, k;
	int i = tcs->offset;
	unsigned long accl;

	for_each_set_bit_from(i, drv->tcs_in_use, tcs->offset + tcs->num_tcs) {
		curr_enabled = read_tcs_reg(drv, drv->regs[RSC_DRV_CMD_ENABLE], i);

		for_each_set_bit(j, &curr_enabled, tcs->ncpt) {
			addr = read_tcs_cmd(drv, drv->regs[RSC_DRV_CMD_ADDR], i, j);
			for (k = 0; k < msg->num_cmds; k++) {
			/*
			 * Each RPMh VREG accelerator resource has 3 or 4 contiguous 4-byte
			 * aligned addresses associated with it. Ignore the offset to check
			 * for in-flight VREG requests.
			 */
				accl = ACCL_TYPE(msg->cmds[k].addr);
				if (accl == HW_ACCL_VREG &&
				    VREG_ADDR(addr) == VREG_ADDR(msg->cmds[k].addr))
					return -EBUSY;
				else if (addr == msg->cmds[k].addr)
					return -EBUSY;
			}
		}
	}

	return 0;
}

/**
 * find_free_tcs() - Find free tcs in the given tcs_group; only for active.
 * @tcs: A pointer to the active-only tcs_group (or the wake tcs_group if
 *       we borrowed it because there are zero active-only ones).
 *
 * Must be called with the drv->lock held since that protects tcs_in_use.
 *
 * Return: The first tcs that's free or -EBUSY if all in use.
 */
static int find_free_tcs(struct tcs_group *tcs)
{
	const struct rsc_drv *drv = tcs->drv;
	unsigned long i;
	unsigned long max = tcs->offset + tcs->num_tcs;
	int timeout = 100;

	i = find_next_zero_bit(drv->tcs_in_use, max, tcs->offset);
	if (i >= max)
		return -EBUSY;

	while (timeout) {
		if (read_tcs_reg(drv, drv->regs[RSC_DRV_STATUS], i))
			break;
		timeout--;
		udelay(1);
	}

	if (!timeout)
		return -EBUSY;

	return i;
}

/**
 * claim_tcs_for_req() - Claim a tcs in the given tcs_group; only for active.
 * @drv: The controller.
 * @tcs: The tcs_group used for ACTIVE_ONLY transfers.
 * @msg: The data to be sent.
 *
 * Claims a tcs in the given tcs_group while making sure that no existing cmd
 * is in flight that would conflict with the one in @msg.
 *
 * Context: Must be called with the drv->lock held since that protects
 * tcs_in_use.
 *
 * Return: The id of the claimed tcs or -EBUSY if a matching msg is in flight
 * or the tcs_group is full.
 */
static int claim_tcs_for_req(struct rsc_drv *drv, struct tcs_group *tcs,
			     const struct tcs_request *msg)
{
	int ret;

	/*
	 * The h/w does not like if we send a request to the same address,
	 * when one is already in-flight or being processed.
	 */
	ret = check_for_req_inflight(drv, tcs, msg);
	if (ret)
		return ret;

	return find_free_tcs(tcs);
}

/**
 * rpmh_rsc_send_data() - Write / trigger active-only message.
 * @drv: The controller.
 * @msg: The data to be sent.
 * @ch:  Channel number
 *
 * NOTES:
 * - This is only used for "ACTIVE_ONLY" since the limitations of this
 *   function don't make sense for sleep/wake cases.
 * - To do the transfer, we will grab a whole TCS for ourselves--we don't
 *   try to share. If there are none available we'll wait indefinitely
 *   for a free one.
 * - This function will not wait for the commands to be finished, only for
 *   data to be programmed into the RPMh. See rpmh_tx_done() which will
 *   be called when the transfer is fully complete.
 * - This function must be called with interrupts enabled. If the hardware
 *   is busy doing someone else's transfer we need that transfer to fully
 *   finish so that we can have the hardware, and to fully finish it needs
 *   the interrupt handler to run. If the interrupts is set to run on the
 *   active CPU this can never happen if interrupts are disabled.
 *
 * Return: 0 on success, -EINVAL on error.
 */
int rpmh_rsc_send_data(struct rsc_drv *drv, const struct tcs_request *msg, int ch)
{
	struct tcs_group *tcs;
	int tcs_id;

<<<<<<< HEAD
=======
	might_sleep();

>>>>>>> 2576223e
	tcs = get_tcs_for_msg(drv, msg->state, ch);
	if (IS_ERR(tcs))
		return PTR_ERR(tcs);

	spin_lock_irq(&drv->lock);

	/* Controller is busy in 'solver' mode */
	if (drv->in_solver_mode) {
		spin_unlock_irq(&drv->lock);
		return -EBUSY;
	}

	/* Controller is busy in 'solver' mode */
	if (drv->in_solver_mode) {
		spin_unlock_irqrestore(&drv->lock, flags);
		return -EBUSY;
	}

	/* Wait forever for a free tcs. It better be there eventually! */
	wait_event_lock_irq(drv->tcs_wait,
			    (tcs_id = claim_tcs_for_req(drv, tcs, msg)) >= 0,
			    drv->lock);

	tcs->req[tcs_id - tcs->offset] = msg;
	set_bit(tcs_id, drv->tcs_in_use);

	/*
	 * Clear previously programmed ACTIVE/WAKE commands in selected
	 * repurposed TCS to avoid triggering them. tcs->slots will be
	 * cleaned from rpmh_flush() by invoking rpmh_rsc_invalidate()
	 */
	write_tcs_reg_sync(drv, drv->regs[RSC_DRV_CMD_ENABLE], tcs_id, 0);
	write_tcs_reg_sync(drv, drv->regs[RSC_DRV_CMD_WAIT_FOR_CMPL], tcs_id, 0);

	if (msg->wait_for_compl || (msg->state == RPMH_ACTIVE_ONLY_STATE &&
	    tcs->type != ACTIVE_TCS))
		enable_tcs_irq(drv, tcs_id, true);
	else
		enable_tcs_irq(drv, tcs_id, false);

	/*
	 * These two can be done after the lock is released because:
	 * - We marked "tcs_in_use" under lock.
	 * - Once "tcs_in_use" has been marked nobody else could be writing
	 *   to these registers until the interrupt goes off.
	 * - The interrupt can't go off until we trigger w/ the last line
	 *   of __tcs_set_trigger() below.
	 */
	__tcs_buffer_write(drv, tcs_id, 0, msg);
	__tcs_set_trigger(drv, tcs_id, true);
	ipc_log_string(drv->ipc_log_ctx, "TCS trigger: m=%d wait_for_compl=%u",
		       tcs_id, msg->wait_for_compl);

	if (!msg->wait_for_compl)
		clear_bit(tcs_id, drv->tcs_in_use);

<<<<<<< HEAD
	spin_unlock_irqrestore(&drv->lock, flags);
=======
	spin_unlock_irq(&drv->lock);
>>>>>>> 2576223e

	if (!msg->wait_for_compl)
		wake_up(&drv->tcs_wait);

	return 0;
}

/**
 * find_slots() - Find a place to write the given message.
 * @tcs:    The tcs group to search.
 * @msg:    The message we want to find room for.
 * @tcs_id: If we return 0 from the function, we return the global ID of the
 *          TCS to write to here.
 * @cmd_id: If we return 0 from the function, we return the index of
 *          the command array of the returned TCS where the client should
 *          start writing the message.
 *
 * Only for use on sleep/wake TCSes since those are the only ones we maintain
 * tcs->slots for.
 *
 * Return: -ENOMEM if there was no room, else 0.
 */
static int find_slots(struct tcs_group *tcs, const struct tcs_request *msg,
		      int *tcs_id, int *cmd_id)
{
	int slot, offset;
	int i = 0;

	/* Do over, until we can fit the full payload in a single TCS */
	do {
		slot = bitmap_find_next_zero_area(tcs->slots,
						  tcs->ncpt * tcs->num_tcs,
						  i, msg->num_cmds, 0);
		if (slot >= tcs->num_tcs * tcs->ncpt)
			return -ENOMEM;
		i += tcs->ncpt;
	} while (slot + msg->num_cmds - 1 >= i);

	bitmap_set(tcs->slots, slot, msg->num_cmds);

	offset = slot / tcs->ncpt;
	*tcs_id = offset + tcs->offset;
	*cmd_id = slot % tcs->ncpt;

	return 0;
}

/**
 * rpmh_rsc_write_ctrl_data() - Write request to controller but don't trigger.
 * @drv: The controller.
 * @msg: The data to be written to the controller.
 * @ch:  Channel number
 *
 * This should only be called for for sleep/wake state, never active-only
 * state.
 *
 * The caller must ensure that no other RPMH actions are happening and the
 * controller is idle when this function is called since it runs lockless.
 *
 * Return: 0 if no error; else -error.
 */
int rpmh_rsc_write_ctrl_data(struct rsc_drv *drv, const struct tcs_request *msg, int ch)
{
	struct tcs_group *tcs;
	int tcs_id = 0, cmd_id = 0;
	int ret;

	tcs = get_tcs_for_msg(drv, msg->state, ch);
	if (IS_ERR(tcs))
		return PTR_ERR(tcs);

	/* find the TCS id and the command in the TCS to write to */
	ret = find_slots(tcs, msg, &tcs_id, &cmd_id);
	if (!ret)
		__tcs_buffer_write(drv, tcs_id, cmd_id, msg);

	return ret;
}

static struct tcs_group *get_tcs_from_index(struct rsc_drv *drv, int tcs_id)
{
	unsigned int i, j;

	for (i = 0; i < TCS_TYPE_NR; i++) {
		for (j = 0; j < MAX_CHANNEL; j++) {
			if (!drv->ch[j].initialized)
				continue;

			if (drv->ch[j].tcs[i].mask & BIT(tcs_id))
				return &drv->ch[j].tcs[i];
		}
	}

	return NULL;
}

static void print_tcs_info(struct rsc_drv *drv, int tcs_id, unsigned long *accl,
			   bool *aoss_irq_sts)
{
	int ch = 0;
	struct tcs_group *tcs_grp = get_tcs_from_index(drv, tcs_id);
	const struct tcs_request *req = get_req_from_tcs(drv, tcs_id, &ch);
	unsigned long cmds_enabled;
	u32 addr, data, msgid, sts, irq_sts;
	bool in_use = test_bit(tcs_id, drv->tcs_in_use);
	int i;

	sts = read_tcs_reg(drv, drv->regs[RSC_DRV_STATUS], tcs_id);
	cmds_enabled = read_tcs_reg(drv, drv->regs[RSC_DRV_CMD_ENABLE], tcs_id);
	if (!cmds_enabled || !tcs_grp)
		return;

	if (!req)
		goto print_tcs_data;

	data = read_tcs_reg(drv, drv->regs[RSC_DRV_CONTROL], tcs_id);
	irq_sts = readl_relaxed(drv->tcs_base + drv->regs[RSC_DRV_IRQ_STATUS]);
	pr_warn("Request: tcs-in-use:%s active_tcs=%s(%d) state=%d wait_for_compl=%u]\n",
		(in_use ? "YES" : "NO"),
		((tcs_grp->type == ACTIVE_TCS) ? "YES" : "NO"),
		tcs_grp->type, req->state, req->wait_for_compl);
	pr_warn("TCS=%d [ctrlr-sts:%s amc-mode:0x%x irq-sts:%s]\n",
		tcs_id, sts ? "IDLE" : "BUSY", data,
		(irq_sts & BIT(tcs_id)) ? "COMPLETED" : "PENDING");

	*aoss_irq_sts = (irq_sts & BIT(tcs_id)) ? true : false;

print_tcs_data:
	for_each_set_bit(i, &cmds_enabled, tcs_grp->ncpt) {
		addr = read_tcs_cmd(drv, drv->regs[RSC_DRV_CMD_ADDR], tcs_id, i);
		data = read_tcs_cmd(drv, drv->regs[RSC_DRV_CMD_DATA], tcs_id, i);
		msgid = read_tcs_cmd(drv, drv->regs[RSC_DRV_CMD_MSGID], tcs_id, i);
		sts = read_tcs_cmd(drv, drv->regs[RSC_DRV_CMD_STATUS], tcs_id, i);
		pr_warn("\tCMD=%d [addr=0x%x data=0x%x hdr=0x%x sts=0x%x enabled=1]\n",
			i, addr, data, msgid, sts);
		if (!(sts & CMD_STATUS_ISSUED))
			continue;
		if (!(sts & CMD_STATUS_COMPL))
			*accl |= BIT(ACCL_TYPE(addr));
	}
}

void rpmh_rsc_debug(struct rsc_drv *drv, struct completion *compl)
{
	struct irq_data *rsc_irq_data = irq_get_irq_data(drv->irq);
	bool gic_irq_sts, aoss_irq_sts = false;
	int i;
	int busy = 0;
	unsigned long accl = 0;
	char str[20] = "";

	pr_warn("RSC:%s\n", drv->name);

	for (i = 0; i < drv->num_tcs; i++) {
		if (!test_bit(i, drv->tcs_in_use))
			continue;
		busy++;
		print_tcs_info(drv, i, &accl, &aoss_irq_sts);
	}

	if (!rsc_irq_data) {
		pr_err("No IRQ data for RSC:%s\n", drv->name);
		return;
	}

	irq_get_irqchip_state(drv->irq, IRQCHIP_STATE_PENDING, &gic_irq_sts);
	pr_warn("HW IRQ %lu is %s at GIC\n", rsc_irq_data->hwirq,
		gic_irq_sts ? "PENDING" : "NOT PENDING");
	pr_warn("Completion is %s to finish\n",
		completion_done(compl) ? "PENDING" : "NOT PENDING");

	for_each_set_bit(i, &accl, ARRAY_SIZE(accl_str)) {
		strlcat(str, accl_str[i], sizeof(str));
		strlcat(str, " ", sizeof(str));
	}

	if ((busy && !gic_irq_sts) || !aoss_irq_sts)
		pr_warn("ERROR:Accelerator(s) { %s } at AOSS did not respond\n",
			str);
	else if (gic_irq_sts)
		pr_warn("ERROR:Possible lockup in Linux\n");

	/* Show fast path status, if the TCS is busy */
	for (i = 0; i < MAX_CHANNEL; i++) {
		if (!drv->ch[i].initialized)
			continue;

		/* Show fast path status, if the TCS is busy */
		if (drv->ch[i].tcs[FAST_PATH_TCS].num_tcs) {
			int tcs_id = drv->ch[i].tcs[FAST_PATH_TCS].offset;
			bool sts = read_tcs_reg(drv,
						drv->regs[RSC_DRV_STATUS],
						tcs_id);

			if (!sts) {
				pr_err("Fast-path TCS information:\n");
				print_tcs_info(drv, tcs_id, &accl, &aoss_irq_sts);
			}
		}
	}

	/*
	 * The TCS(s) are busy waiting, we have no way to recover from this.
	 * If this debug function is called, we assume it's because timeout
	 * has happened.
	 * Crash and report.
	 */
	BUG_ON(busy);
}

/**
 * rpmh_rsc_ctrlr_is_busy() - Check if any of the AMCs are busy.
 * @drv: The controller
 *
 * Checks if any of the AMCs are busy in handling ACTIVE sets.
 * This is called from the last cpu powering down before flushing
 * SLEEP and WAKE sets. If AMCs are busy, controller can not enter
 * power collapse, so deny from the last cpu's pm notification.
 *
 * Context: Must be called with the drv->lock held.
 *
 * Return:
 * * False		- AMCs are idle
 * * True		- AMCs are busy
 */
static bool rpmh_rsc_ctrlr_is_busy(struct rsc_drv *drv)
{
	int i;
	struct tcs_group *tcs;
	unsigned long set;
	unsigned long max;

	for (i = 0; i < MAX_CHANNEL; i++) {
		if (!drv->ch[i].initialized)
			continue;

		tcs = &drv->ch[i].tcs[ACTIVE_TCS];
		/*
		 * If we made an active request on a RSC that does not have a
		 * dedicated TCS for active state use, then re-purposed wake TCSes
		 * should be checked for not busy, because we used wake TCSes for
		 * active requests in this case.
		 */
		if (!tcs->num_tcs)
			tcs = &drv->ch[i].tcs[WAKE_TCS];

		max = tcs->offset + tcs->num_tcs;
		set = find_next_bit(drv->tcs_in_use, max, tcs->offset);
		if (set < max)
			return true;

		/* Check if there is pending fastpath transaction */
		tcs = &drv->ch[i].tcs[FAST_PATH_TCS];
		if (tcs->num_tcs &&
		    !read_tcs_reg(drv, drv->regs[RSC_DRV_STATUS], tcs->offset))
			return true;
	}

	return false;
}

/**
 * rpmh_rsc_cpu_pm_callback() - Check if any of the AMCs are busy.
 * @nfb:    Pointer to the notifier block in struct rsc_drv.
 * @action: CPU_PM_ENTER, CPU_PM_ENTER_FAILED, or CPU_PM_EXIT.
 * @v:      Unused
 *
 * This function is given to cpu_pm_register_notifier so we can be informed
 * about when CPUs go down. When all CPUs go down we know no more active
 * transfers will be started so we write sleep/wake sets. This function gets
 * called from cpuidle code paths and also at system suspend time.
 *
 * If its last CPU going down and AMCs are not busy then writes cached sleep
 * and wake messages to TCSes. The firmware then takes care of triggering
 * them when entering deepest low power modes.
 *
 * Return: See cpu_pm_register_notifier()
 */
static int rpmh_rsc_cpu_pm_callback(struct notifier_block *nfb,
				    unsigned long action, void *v)
{
	struct rsc_drv *drv = container_of(nfb, struct rsc_drv, rsc_pm);
	int ret = NOTIFY_OK;
	int cpus_in_pm, ch;

	switch (action) {
	case CPU_PM_ENTER:
		cpus_in_pm = atomic_inc_return(&drv->cpus_in_pm);
		/*
		 * NOTE: comments for num_online_cpus() point out that it's
		 * only a snapshot so we need to be careful. It should be OK
		 * for us to use, though.  It's important for us not to miss
		 * if we're the last CPU going down so it would only be a
		 * problem if a CPU went offline right after we did the check
		 * AND that CPU was not idle AND that CPU was the last non-idle
		 * CPU. That can't happen. CPUs would have to come out of idle
		 * before the CPU could go offline.
		 */
		if (cpus_in_pm < num_online_cpus())
			return NOTIFY_OK;
		break;
	case CPU_PM_ENTER_FAILED:
	case CPU_PM_EXIT:
		atomic_dec(&drv->cpus_in_pm);
		return NOTIFY_OK;
	default:
		return NOTIFY_DONE;
	}

	/*
	 * It's likely we're on the last CPU. Grab the drv->lock and write
	 * out the sleep/wake commands to RPMH hardware. Grabbing the lock
	 * means that if we race with another CPU coming up we are still
	 * guaranteed to be safe. If another CPU came up just after we checked
	 * and has grabbed the lock or started an active transfer then we'll
	 * notice we're busy and abort. If another CPU comes up after we start
	 * flushing it will be blocked from starting an active transfer until
	 * we're done flushing. If another CPU starts an active transfer after
	 * we release the lock we're still OK because we're no longer the last
	 * CPU.
	 */
	if (spin_trylock(&drv->lock)) {
		ch = rpmh_rsc_get_channel(drv);
		if (ch < 0 || rpmh_rsc_ctrlr_is_busy(drv) || rpmh_flush(&drv->client, ch))
			ret = NOTIFY_BAD;
		spin_unlock(&drv->lock);
	} else {
		/* Another CPU must be up */
		return NOTIFY_OK;
	}

	if (ret == NOTIFY_BAD) {
		/* Double-check if we're here because someone else is up */
		if (cpus_in_pm < num_online_cpus())
			ret = NOTIFY_OK;
		else
			/* We won't be called w/ CPU_PM_ENTER_FAILED */
			atomic_dec(&drv->cpus_in_pm);
	}

	return ret;
}

/**
 * rpmh_rsc_mode_solver_set() - Enable/disable solver mode.
 * @drv:     The controller.
 * @enable:  Boolean state to be set - true/false
 *
 * Return:
 * * 0			- success
 * * -EBUSY		- AMCs are busy
 */
int rpmh_rsc_mode_solver_set(struct rsc_drv *drv, bool enable)
{
	int ret = -EBUSY;

	if (spin_trylock(&drv->lock)) {
		if (!enable || !rpmh_rsc_ctrlr_is_busy(drv)) {
			drv->in_solver_mode = enable;
			trace_rpmh_solver_set(drv, enable);
			ipc_log_string(drv->ipc_log_ctx,
				       "solver mode set: %d", enable);
			ret = 0;
		}
		spin_unlock(&drv->lock);
	}

	return ret;
}

int rpmh_rsc_is_tcs_completed(struct rsc_drv *drv, int ch)
{
	u32 sts;
	int retry = 10, ret = 0;

	do {
		sts = readl_relaxed(drv->base + drv->regs[RSC_DRV_CHN_TCS_COMPLETE]);

		if (ch == 0)
			sts &= CH0_WAKE_TCS_STATUS;
		else
			sts &= CH1_WAKE_TCS_STATUS;

		retry--;
		/*
		 * Wait till all the WAKE votes of the new channel are
		 * applied during channel switch.
		 * Maximum delay of 100 usec.
		 */
		if (!sts)
			udelay(10);
	} while (!sts && retry);

	if (!retry) {
		ret = -EBUSY;
		goto exit;
	}

	writel_relaxed(CH_CLEAR_STATUS,
		       drv->base + drv->regs[RSC_DRV_CHN_TCS_COMPLETE]);

exit:
	trace_rpmh_switch_channel(drv, ch, ret);
	ipc_log_string(drv->ipc_log_ctx, "channel switched to: %d ret: %d", ch, ret);
	return 0;
}

/**
 * rpmh_rsc_switch_channel() - Switch to the channel
 * @drv:     The controller.
 * @ch:      The channel number to switch to.
 *
 * NOTE: Caller should ensure serialization before making this call.
 * Return:
 * * 0			- success
 * * -Error             - Error code
 */
int rpmh_rsc_switch_channel(struct rsc_drv *drv, int ch)
{
	writel_relaxed(BIT(ch), drv->base + drv->regs[RSC_DRV_CHN_UPDATE]);
	return rpmh_rsc_is_tcs_completed(drv, ch);
}

/**
 * rpmh_rsc_drv_enable() - Enable the DRV and trigger Wake vote
 * @drv:     The controller.
 *
 * NOTE: Caller should ensure serialization before making this call.
 * Return:
 * * 0			- success
 * * -Error             - Error code
 */
int rpmh_rsc_drv_enable(struct rsc_drv *drv, bool enable)
{
	int ret = 0, ch;
	u32 chn_en;

	spin_lock(&drv->lock);

	chn_en = readl_relaxed(drv->base + drv->regs[RSC_DRV_CHN_EN]);
	if (chn_en == enable) {
		ret = -EINVAL;
		goto exit;
	}

	if (enable) {
		/* Start with channel 0 */
		ch = 0;

		ret = rpmh_flush(&drv->client, ch);
		if (ret)
			goto exit;

		writel_relaxed(enable, drv->base + drv->regs[RSC_DRV_CHN_EN]);

		ret = rpmh_rsc_switch_channel(drv, ch);
		if (ret)
			goto exit;
	} else {
		/* Select unused channel */
		ch = rpmh_rsc_get_channel(drv);
		if (ch < 0)
			goto exit;

		ret = rpmh_flush(&drv->client, ch);
		if (ret)
			goto exit;

		ret = rpmh_rsc_switch_channel(drv, ch);
		if (ret)
			goto exit;

		writel_relaxed(0, drv->base + drv->regs[RSC_DRV_CHN_UPDATE]);
		writel_relaxed(enable, drv->base + drv->regs[RSC_DRV_CHN_EN]);
	}
exit:
	spin_unlock(&drv->lock);
	trace_rpmh_drv_enable(drv, enable, ret);
	ipc_log_string(drv->ipc_log_ctx, "drv enable: %d ret: %d", enable, ret);
	return ret;
}

/**
 * rpmh_rsc_init_fast_path() - Initialize the fast-path TCS contents
 * @drv:    The controller.
 * @msg:    The TCS request to populate.
 * @ch:     Channel number
 *
 * Return:
 * * 0			- success
 * * -ENODEV            - no fast-path TCS available
 */
int rpmh_rsc_init_fast_path(struct rsc_drv *drv, const struct tcs_request *msg, int ch)
{
	int tcs_id;

	if (!drv->ch[ch].tcs[FAST_PATH_TCS].num_tcs)
		return -ENODEV;

	tcs_id = drv->ch[ch].tcs[FAST_PATH_TCS].offset;

	/* We won't use the AMC IRQ to confirm if the TCS is free */
	enable_tcs_irq(drv, tcs_id, false);

	__tcs_buffer_write(drv, tcs_id, 0, msg);

	return 0;
}

/**
 * rpmh_rsc_update_fast_path() - Update the fast-path TCS data and trigger
 * @drv:     The controller.
 * @msg:     The TCS request data to be updated.
 * @mask:    The update mask for elements in @msg to be sent
 * @ch:      Channel number
 *
 * NOTE: Caller should ensure serialization before making this call.
 * Return:
 * * 0			- success
 * * -ENODEV            - no fast-path TCS available
 */
int rpmh_rsc_update_fast_path(struct rsc_drv *drv,
			      const struct tcs_request *msg,
			      u32 mask, int ch)
{
	int i;
	u32 sts;
	int tcs_id;
	struct tcs_cmd *cmd;
	int retry = 5;

	if (!drv->ch[ch].tcs[FAST_PATH_TCS].num_tcs)
		return -ENODEV;

	tcs_id = drv->ch[ch].tcs[FAST_PATH_TCS].offset;

	/* Ensure the TCS is free before writing to the TCS */
	do {
		sts = read_tcs_reg(drv, drv->regs[RSC_DRV_STATUS], tcs_id);
		if (!sts) {
			retry--;
			/* Report and bail, if it took too many attempts */
			if (!retry) {
				pr_err("Fast-path TCS is too busy\n");
				return -EBUSY;
			}
			udelay(1);
		}
	} while (!sts);

	/*
	 * We only update the data, everything else remains the same.
	 * The number of commands and the addresses do not change with
	 * updates.
	 */
	for (i = 0; i < msg->num_cmds; i++) {
		if (!(mask & BIT(i)))
			continue;
		cmd = &msg->cmds[i];
		write_tcs_cmd(drv, drv->regs[RSC_DRV_CMD_DATA], tcs_id, i, cmd->data);
	}

	/* Trigger the TCS to send the request */
	__tcs_set_trigger(drv, tcs_id, true);

	return 0;
}

static int rpmh_rsc_poweroff_noirq(struct device *dev)
{
	return 0;
}

static void rpmh_rsc_tcs_irq_enable(struct rsc_drv *drv)
{
	u32 tcs_mask;
	int ch;

	for (ch = 0; ch < MAX_CHANNEL; ch++) {
		if (!drv->ch[ch].initialized)
			continue;

		tcs_mask = readl_relaxed(drv->tcs_base + drv->regs[RSC_DRV_IRQ_ENABLE]);
		tcs_mask |= drv->ch[ch].tcs[ACTIVE_TCS].mask;
		writel_relaxed(tcs_mask, drv->tcs_base + drv->regs[RSC_DRV_IRQ_ENABLE]);
	}
}

static int rpmh_rsc_restore_noirq(struct device *dev)
{
	struct rsc_drv_top *rsc_top = dev_get_drvdata(dev);
	int i;

	for (i = 0; i < rsc_top->drv_count; i++) {
		if (rsc_top->drv[i].initialized)
			rpmh_rsc_tcs_irq_enable(&rsc_top->drv[i]);
	}

	return 0;
}

static int rpmh_rsc_restore_noirq_wrapper(struct device *dev)
{
	if (pm_suspend_via_firmware())
		return rpmh_rsc_restore_noirq(dev);

	return 0;
}

static struct rsc_drv_top *rpmh_rsc_get_top_device(const char *name)
{
	struct rsc_drv_top *rsc_top;
	bool rsc_dev_present = false;

	list_for_each_entry(rsc_top, &rpmh_rsc_dev_list, list) {
		if (!strcmp(name, rsc_top->name)) {
			rsc_dev_present = true;
			break;
		}
	}

	if (!rsc_dev_present)
		return ERR_PTR(-ENODEV);

	return rsc_top;
}

const struct device *rpmh_rsc_get_device(const char *name, u32 drv_id)
{
	struct rsc_drv_top *rsc_top = rpmh_rsc_get_top_device(name);
	int i;

<<<<<<< HEAD
	if (IS_ERR(rsc_top))
=======
	if (IS_ERR(rsc_top) || strcmp(name, "cam_rsc"))
>>>>>>> 2576223e
		return ERR_PTR(-ENODEV);

	for (i = 0; i < rsc_top->drv_count; i++) {
		if (i == drv_id && rsc_top->drv[i].initialized)
			return rsc_top->drv[i].dev;
	}

	return ERR_PTR(-ENODEV);
}

static int rpmh_probe_channel_tcs_config(struct device_node *np,
					 struct rsc_drv *drv,
					 u32 max_tcs, u32 ncpt, int ch)
{
	struct tcs_type_config {
		u32 type;
		u32 n;
	} tcs_cfg[TCS_TYPE_NR] = { { 0 } };
	struct tcs_group *tcs;
	struct drv_channel *channel = &drv->ch[ch];
	int i, ret, n, st = 0;
	u32 tcs_mask;

	n = of_property_count_u32_elems(np, "qcom,tcs-config");
	if (n != 2 * TCS_TYPE_NR)
		return -EINVAL;

	for (i = 0; i < TCS_TYPE_NR; i++) {
		ret = of_property_read_u32_index(np, "qcom,tcs-config",
						 i * 2, &tcs_cfg[i].type);
		if (ret)
			return ret;
		if (tcs_cfg[i].type >= TCS_TYPE_NR)
			return -EINVAL;

		ret = of_property_read_u32_index(np, "qcom,tcs-config",
						 i * 2 + 1, &tcs_cfg[i].n);
		if (ret)
			return ret;
		if (tcs_cfg[i].n > MAX_TCS_PER_TYPE)
			return -EINVAL;
	}

	for (i = 0; i < TCS_TYPE_NR; i++) {
		tcs = &channel->tcs[tcs_cfg[i].type];
		if (tcs->drv)
			return -EINVAL;
		tcs->drv = drv;
		tcs->type = tcs_cfg[i].type;
		tcs->num_tcs = tcs_cfg[i].n;
		tcs->ncpt = ncpt;

		if (!tcs->num_tcs || tcs->type == CONTROL_TCS)
			continue;

		if (st + tcs->num_tcs > max_tcs ||
		    st + tcs->num_tcs >= BITS_PER_BYTE * sizeof(tcs->mask))
			return -EINVAL;

		tcs->mask = ((1 << tcs->num_tcs) - 1) << (st + drv->num_tcs);
		tcs->offset = st + drv->num_tcs;
		st += tcs->num_tcs;
	}

	/* Enable the active TCS to send requests immediately */
	tcs_mask = readl_relaxed(drv->tcs_base + drv->regs[RSC_DRV_IRQ_ENABLE]);
	tcs_mask |= drv->ch[ch].tcs[ACTIVE_TCS].mask;
	writel_relaxed(tcs_mask, drv->tcs_base + drv->regs[RSC_DRV_IRQ_ENABLE]);

	channel->drv = drv;
	channel->initialized = true;
	drv->num_tcs += st;

	return 0;
}

static int rpmh_probe_tcs_config(struct rsc_drv *drv)
{
	struct device_node *cn, *np = drv->dev->of_node;
	int ch = 0, ret;
	u32 offset, config;
	u32 max_tcs, ncpt;

	ret = of_property_read_u32(np, "qcom,tcs-offset", &offset);
	if (ret)
		return ret;
	drv->tcs_base = drv->base + offset;

	config = readl_relaxed(drv->base + drv->regs[DRV_PRNT_CHLD_CONFIG]);

	max_tcs = config;
	max_tcs &= DRV_NUM_TCS_MASK << (DRV_NUM_TCS_SHIFT * drv->id);
	max_tcs = max_tcs >> (DRV_NUM_TCS_SHIFT * drv->id);

	ncpt = config & (DRV_NCPT_MASK << DRV_NCPT_SHIFT);
	ncpt = ncpt >> DRV_NCPT_SHIFT;
	for_each_child_of_node(np, cn) {

		if (!of_node_name_eq(cn, "channel"))
			continue;

		ret = rpmh_probe_channel_tcs_config(cn, drv, max_tcs, ncpt, ch);
		if (ret)
			return ret;
		ch++;
	}
	drv->num_channels = ch;

	return 0;
}

static int rpmh_rsc_pd_cb(struct notifier_block *nb,
			  unsigned long action, void *data)
{
	struct rsc_drv *drv = container_of(nb, struct rsc_drv, genpd_nb);
	int ch;

	if (action != GENPD_NOTIFY_PRE_OFF)
		return NOTIFY_OK;

	ch = rpmh_rsc_get_channel(drv);

	/* We don't need to lock as domin on/off are serialized */
	if (ch < 0 || rpmh_rsc_ctrlr_is_busy(drv) || _rpmh_flush(&drv->client, ch))
		return NOTIFY_BAD;

	return NOTIFY_OK;
}

static int rpmh_rsc_pd_attach(struct rsc_drv *drv)
{
	int ret;

	pm_runtime_enable(&drv->pdev->dev);
	ret = dev_pm_domain_attach(&drv->pdev->dev, false);
	if (ret)
		return ret;

	drv->genpd_nb.notifier_call = rpmh_rsc_pd_cb;
	return dev_pm_genpd_add_notifier(&drv->pdev->dev, &drv->genpd_nb);
}

static int rpmh_rsc_probe(struct platform_device *pdev)
{
	struct device_node *np, *dn = pdev->dev.of_node;
	struct rsc_drv *drv;
	struct rsc_drv_top *rsc_top;
	int ret, irq;
	u32 rsc_id, major_ver, minor_ver, solver_config;
	int i, j, drv_count;
	const char *name;

	/*
	 * Even though RPMh doesn't directly use cmd-db, all of its children
	 * do. To avoid adding this check to our children we'll do it now.
	 */
	ret = cmd_db_ready();
	if (ret) {
		if (ret != -EPROBE_DEFER)
			dev_err(&pdev->dev, "Command DB not available (%d)\n",
									ret);
		return ret;
	}

	rpmh_standalone = cmd_db_is_standalone();
	if (rpmh_standalone)
		dev_info(&pdev->dev, "RPMH is running in standalone mode.\n");


	rsc_top = devm_kzalloc(&pdev->dev, sizeof(*rsc_top), GFP_KERNEL);
	if (!rsc_top)
		return -ENOMEM;

	ret = of_property_read_u32(dn, "qcom,drv-count", &drv_count);
	if (ret)
		return ret;

	drv = devm_kcalloc(&pdev->dev, drv_count, sizeof(*drv), GFP_KERNEL);
	if (!drv)
		return -ENOMEM;

	name = of_get_property(dn, "label", NULL);
	if (!name)
		name = dev_name(&pdev->dev);

	rsc_top->drv_count = drv_count;
	rsc_top->drv = drv;
	rsc_top->dev = &pdev->dev;
	scnprintf(rsc_top->name, sizeof(rsc_top->name), "%s", name);

	for_each_child_of_node(dn, np) {
		struct device *drv_dev;

		if (!of_node_name_eq(np, "drv"))
			continue;

		ret = of_property_read_u32(np, "qcom,drv-id", &i);
		if (ret)
			return ret;

		scnprintf(drv[i].name, sizeof(drv[i].name), "%s-drv-%d", name, i);

		drv[i].base = devm_platform_ioremap_resource(pdev, i);
		if (IS_ERR(drv[i].base))
			return PTR_ERR(drv[i].base);

		drv_dev = kzalloc(sizeof(*drv_dev), GFP_KERNEL);
		if (!drv_dev)
			return -ENOMEM;

		drv[i].id = i;
		drv[i].pdev = pdev;
		drv[i].dev = drv_dev;
		drv_dev->parent = &pdev->dev;
		drv_dev->of_node = np;
		dev_set_name(drv_dev, "%s:%pOFn%d", dev_name(drv_dev->parent), np, i);
		ret = device_register(drv_dev);
		if (ret)
			return ret;

		rsc_id = readl_relaxed(drv[i].base + RSC_DRV_ID);
		major_ver = rsc_id & (MAJOR_VER_MASK << MAJOR_VER_SHIFT);
		major_ver >>= MAJOR_VER_SHIFT;
		minor_ver = rsc_id & (MINOR_VER_MASK << MINOR_VER_SHIFT);
		minor_ver >>= MINOR_VER_SHIFT;

		if (major_ver >= 3 && minor_ver >= 0)
			drv[i].regs = rpmh_rsc_reg_offsets_ver_3_0;
		else
			drv[i].regs = rpmh_rsc_reg_offsets_ver_2_7;

		ret = rpmh_probe_tcs_config(&drv[i]);
		if (ret)
			return ret;

		dev_set_drvdata(drv_dev, &drv[i]);
		drv[i].initialized = true;
	}

	for (i = 0; i < drv_count; i++) {
		if (!drv[i].initialized)
			continue;
<<<<<<< HEAD

		/*
		 * CPU PM notification are not required for controllers that support
		 * 'HW solver' mode where they can be in autonomous mode executing low
		 * power mode to power down.
		 */
		solver_config = readl_relaxed(drv[i].base +
					      drv[i].regs[DRV_SOLVER_CONFIG]);
		solver_config &= DRV_HW_SOLVER_MASK << DRV_HW_SOLVER_SHIFT;
		solver_config = solver_config >> DRV_HW_SOLVER_SHIFT;
		if (of_find_property(dn, "power-domains", NULL)) {
			ret = rpmh_rsc_pd_attach(&drv[i]);
			if (ret)
				return ret;
		} else if (!solver_config &&
			   !of_find_property(dn, "qcom,hw-channel", NULL)) {
			drv[i].rsc_pm.notifier_call = rpmh_rsc_cpu_pm_callback;
			drv[i].rsc_pm.priority = INT_MAX;
			cpu_pm_register_notifier(&drv[i].rsc_pm);
		} else if (solver_config) {
			drv[i].client.flags = SOLVER_PRESENT;
		} else {
		/*
		 * The requets for HW channel TCSes has to be either
		 * RPMH_SLEEP_STATE or RPMH_WAKE_ONLY_STATE.
		 *
		 * Assume 'solver' state which does nothing but to disallow
		 * RPMH_ACTIVE_ONLY_STATE requests.
		 */
			drv[i].client.flags = SOLVER_PRESENT | HW_CHANNEL_PRESENT;
			drv[i].client.in_solver_mode = true;
			drv[i].in_solver_mode = true;
			drv[i].regs = rpmh_rsc_reg_offsets_ver_3_0_hw_channel;
		}

		spin_lock_init(&drv[i].lock);
		init_waitqueue_head(&drv[i].tcs_wait);
		bitmap_zero(drv[i].tcs_in_use, MAX_TCS_NR);
		drv[i].client.non_batch_cache = devm_kcalloc(&pdev->dev, CMD_DB_MAX_RESOURCES,
							     sizeof(struct cache_req), GFP_KERNEL);
		if (!drv[i].client.non_batch_cache)
			return -ENOMEM;

		for (j = 0; j < CMD_DB_MAX_RESOURCES; j++)
			INIT_LIST_HEAD(&drv[i].client.non_batch_cache[j].list);

		irq = platform_get_irq(pdev, drv[i].id);
		if (irq < 0)
			return irq;

=======

		/*
		 * CPU PM notification are not required for controllers that support
		 * 'HW solver' mode where they can be in autonomous mode executing low
		 * power mode to power down.
		 */
		solver_config = readl_relaxed(drv[i].base +
					      drv[i].regs[DRV_SOLVER_CONFIG]);
		solver_config &= DRV_HW_SOLVER_MASK << DRV_HW_SOLVER_SHIFT;
		solver_config = solver_config >> DRV_HW_SOLVER_SHIFT;

		spin_lock_init(&drv[i].lock);
		spin_lock_init(&drv[i].client.cache_lock);

		if (of_find_property(dn, "power-domains", NULL)) {
			ret = rpmh_rsc_pd_attach(&drv[i]);
			if (ret)
				return ret;
		} else if (!solver_config &&
			   !of_find_property(dn, "qcom,hw-channel", NULL)) {
			drv[i].rsc_pm.notifier_call = rpmh_rsc_cpu_pm_callback;
			drv[i].rsc_pm.priority = INT_MAX;
			cpu_pm_register_notifier(&drv[i].rsc_pm);
		} else if (solver_config) {
			drv[i].client.flags = SOLVER_PRESENT;
		} else {
		/*
		 * The requets for HW channel TCSes has to be either
		 * RPMH_SLEEP_STATE or RPMH_WAKE_ONLY_STATE.
		 *
		 * Assume 'solver' state which does nothing but to disallow
		 * RPMH_ACTIVE_ONLY_STATE requests.
		 */
			drv[i].client.flags = SOLVER_PRESENT | HW_CHANNEL_PRESENT;
			drv[i].client.in_solver_mode = true;
			drv[i].in_solver_mode = true;
			drv[i].regs = rpmh_rsc_reg_offsets_ver_3_0_hw_channel;
		}

		init_waitqueue_head(&drv[i].tcs_wait);
		bitmap_zero(drv[i].tcs_in_use, MAX_TCS_NR);
		drv[i].client.non_batch_cache = devm_kcalloc(&pdev->dev, CMD_DB_MAX_RESOURCES,
							     sizeof(struct cache_req), GFP_KERNEL);
		if (!drv[i].client.non_batch_cache)
			return -ENOMEM;

		for (j = 0; j < CMD_DB_MAX_RESOURCES; j++)
			INIT_LIST_HEAD(&drv[i].client.non_batch_cache[j].list);

		irq = platform_get_irq(pdev, drv[i].id);
		if (irq < 0)
			return irq;

>>>>>>> 2576223e
		drv[i].irq = irq;

		ret = devm_request_irq(&pdev->dev, irq, tcs_tx_done,
				       IRQF_TRIGGER_HIGH | IRQF_NO_SUSPEND,
				       drv[i].name, &drv[i]);
		if (ret)
			return ret;

<<<<<<< HEAD
		spin_lock_init(&drv[i].client.cache_lock);

=======
>>>>>>> 2576223e
		drv[i].ipc_log_ctx = ipc_log_context_create(
						RSC_DRV_IPC_LOG_SIZE,
						drv[i].name, 0);

		if (__rsc_count < MAX_RSC_COUNT)
			__rsc_drv[__rsc_count++] = &drv[i];

		ret = devm_of_platform_populate(drv[i].dev);
		if (ret)
			return ret;
	}

	INIT_LIST_HEAD(&rsc_top->list);
	list_add_tail(&rsc_top->list, &rpmh_rsc_dev_list);
	dev_set_drvdata(&pdev->dev, rsc_top);

	return devm_of_platform_populate(&pdev->dev);
}

static const struct dev_pm_ops rpmh_rsc_dev_pm_ops = {
	.poweroff_noirq = rpmh_rsc_poweroff_noirq,
	.restore_noirq = rpmh_rsc_restore_noirq,
	.suspend_noirq = rpmh_rsc_poweroff_noirq,
	.resume_noirq = rpmh_rsc_restore_noirq_wrapper,
};

static const struct of_device_id rpmh_drv_match[] = {
	{ .compatible = "qcom,rpmh-rsc", },
	{ }
};
MODULE_DEVICE_TABLE(of, rpmh_drv_match);

static struct platform_driver rpmh_driver = {
	.probe = rpmh_rsc_probe,
	.driver = {
		  .name = "rpmh",
		  .of_match_table = rpmh_drv_match,
		  .pm = &rpmh_rsc_dev_pm_ops,
		  .suppress_bind_attrs = true,
	},
};

static int __init rpmh_driver_init(void)
{
	return platform_driver_register(&rpmh_driver);
}
arch_initcall(rpmh_driver_init);

MODULE_DESCRIPTION("Qualcomm Technologies, Inc. RPMh Driver");
MODULE_LICENSE("GPL v2");<|MERGE_RESOLUTION|>--- conflicted
+++ resolved
@@ -1,11 +1,7 @@
 // SPDX-License-Identifier: GPL-2.0
 /*
  * Copyright (c) 2016-2018, 2021, The Linux Foundation. All rights reserved.
-<<<<<<< HEAD
- * Copyright (c) 2022-2023, Qualcomm Innovation Center, Inc. All rights reserved.
-=======
  * Copyright (c) 2022-2024, Qualcomm Innovation Center, Inc. All rights reserved.
->>>>>>> 2576223e
  */
 
 #define pr_fmt(fmt) "%s " fmt, KBUILD_MODNAME
@@ -786,11 +782,8 @@
 	struct tcs_group *tcs;
 	int tcs_id;
 
-<<<<<<< HEAD
-=======
 	might_sleep();
 
->>>>>>> 2576223e
 	tcs = get_tcs_for_msg(drv, msg->state, ch);
 	if (IS_ERR(tcs))
 		return PTR_ERR(tcs);
@@ -800,12 +793,6 @@
 	/* Controller is busy in 'solver' mode */
 	if (drv->in_solver_mode) {
 		spin_unlock_irq(&drv->lock);
-		return -EBUSY;
-	}
-
-	/* Controller is busy in 'solver' mode */
-	if (drv->in_solver_mode) {
-		spin_unlock_irqrestore(&drv->lock, flags);
 		return -EBUSY;
 	}
 
@@ -847,11 +834,7 @@
 	if (!msg->wait_for_compl)
 		clear_bit(tcs_id, drv->tcs_in_use);
 
-<<<<<<< HEAD
-	spin_unlock_irqrestore(&drv->lock, flags);
-=======
 	spin_unlock_irq(&drv->lock);
->>>>>>> 2576223e
 
 	if (!msg->wait_for_compl)
 		wake_up(&drv->tcs_wait);
@@ -1484,11 +1467,7 @@
 	struct rsc_drv_top *rsc_top = rpmh_rsc_get_top_device(name);
 	int i;
 
-<<<<<<< HEAD
-	if (IS_ERR(rsc_top))
-=======
 	if (IS_ERR(rsc_top) || strcmp(name, "cam_rsc"))
->>>>>>> 2576223e
 		return ERR_PTR(-ENODEV);
 
 	for (i = 0; i < rsc_top->drv_count; i++) {
@@ -1731,7 +1710,6 @@
 	for (i = 0; i < drv_count; i++) {
 		if (!drv[i].initialized)
 			continue;
-<<<<<<< HEAD
 
 		/*
 		 * CPU PM notification are not required for controllers that support
@@ -1742,6 +1720,10 @@
 					      drv[i].regs[DRV_SOLVER_CONFIG]);
 		solver_config &= DRV_HW_SOLVER_MASK << DRV_HW_SOLVER_SHIFT;
 		solver_config = solver_config >> DRV_HW_SOLVER_SHIFT;
+
+		spin_lock_init(&drv[i].lock);
+		spin_lock_init(&drv[i].client.cache_lock);
+
 		if (of_find_property(dn, "power-domains", NULL)) {
 			ret = rpmh_rsc_pd_attach(&drv[i]);
 			if (ret)
@@ -1767,7 +1749,6 @@
 			drv[i].regs = rpmh_rsc_reg_offsets_ver_3_0_hw_channel;
 		}
 
-		spin_lock_init(&drv[i].lock);
 		init_waitqueue_head(&drv[i].tcs_wait);
 		bitmap_zero(drv[i].tcs_in_use, MAX_TCS_NR);
 		drv[i].client.non_batch_cache = devm_kcalloc(&pdev->dev, CMD_DB_MAX_RESOURCES,
@@ -1782,61 +1763,6 @@
 		if (irq < 0)
 			return irq;
 
-=======
-
-		/*
-		 * CPU PM notification are not required for controllers that support
-		 * 'HW solver' mode where they can be in autonomous mode executing low
-		 * power mode to power down.
-		 */
-		solver_config = readl_relaxed(drv[i].base +
-					      drv[i].regs[DRV_SOLVER_CONFIG]);
-		solver_config &= DRV_HW_SOLVER_MASK << DRV_HW_SOLVER_SHIFT;
-		solver_config = solver_config >> DRV_HW_SOLVER_SHIFT;
-
-		spin_lock_init(&drv[i].lock);
-		spin_lock_init(&drv[i].client.cache_lock);
-
-		if (of_find_property(dn, "power-domains", NULL)) {
-			ret = rpmh_rsc_pd_attach(&drv[i]);
-			if (ret)
-				return ret;
-		} else if (!solver_config &&
-			   !of_find_property(dn, "qcom,hw-channel", NULL)) {
-			drv[i].rsc_pm.notifier_call = rpmh_rsc_cpu_pm_callback;
-			drv[i].rsc_pm.priority = INT_MAX;
-			cpu_pm_register_notifier(&drv[i].rsc_pm);
-		} else if (solver_config) {
-			drv[i].client.flags = SOLVER_PRESENT;
-		} else {
-		/*
-		 * The requets for HW channel TCSes has to be either
-		 * RPMH_SLEEP_STATE or RPMH_WAKE_ONLY_STATE.
-		 *
-		 * Assume 'solver' state which does nothing but to disallow
-		 * RPMH_ACTIVE_ONLY_STATE requests.
-		 */
-			drv[i].client.flags = SOLVER_PRESENT | HW_CHANNEL_PRESENT;
-			drv[i].client.in_solver_mode = true;
-			drv[i].in_solver_mode = true;
-			drv[i].regs = rpmh_rsc_reg_offsets_ver_3_0_hw_channel;
-		}
-
-		init_waitqueue_head(&drv[i].tcs_wait);
-		bitmap_zero(drv[i].tcs_in_use, MAX_TCS_NR);
-		drv[i].client.non_batch_cache = devm_kcalloc(&pdev->dev, CMD_DB_MAX_RESOURCES,
-							     sizeof(struct cache_req), GFP_KERNEL);
-		if (!drv[i].client.non_batch_cache)
-			return -ENOMEM;
-
-		for (j = 0; j < CMD_DB_MAX_RESOURCES; j++)
-			INIT_LIST_HEAD(&drv[i].client.non_batch_cache[j].list);
-
-		irq = platform_get_irq(pdev, drv[i].id);
-		if (irq < 0)
-			return irq;
-
->>>>>>> 2576223e
 		drv[i].irq = irq;
 
 		ret = devm_request_irq(&pdev->dev, irq, tcs_tx_done,
@@ -1845,11 +1771,6 @@
 		if (ret)
 			return ret;
 
-<<<<<<< HEAD
-		spin_lock_init(&drv[i].client.cache_lock);
-
-=======
->>>>>>> 2576223e
 		drv[i].ipc_log_ctx = ipc_log_context_create(
 						RSC_DRV_IPC_LOG_SIZE,
 						drv[i].name, 0);
