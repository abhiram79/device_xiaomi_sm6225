// SPDX-License-Identifier: GPL-2.0
/*
 * Copyright (c) 2016-2017, Linaro Ltd
 * Copyright (c) 2018-2021, The Linux Foundation. All rights reserved.
 * Copyright (c) 2023, Qualcomm Innovation Center, Inc. All rights reserved.
 */

#include <linux/idr.h>
#include <linux/interrupt.h>
#include <linux/io.h>
#include <linux/list.h>
#include <linux/mfd/syscon.h>
#include <linux/module.h>
#include <linux/of.h>
#include <linux/of_address.h>
#include <linux/of_irq.h>
#include <linux/platform_device.h>
#include <linux/regmap.h>
#include <linux/rpmsg.h>
#include <linux/sizes.h>
#include <linux/slab.h>
#include <linux/termios.h>
#include <linux/wakeup_reason.h>
#include <linux/workqueue.h>
#include <linux/kthread.h>
#include <linux/mailbox_client.h>
#include <linux/ipc_logging.h>
#include <linux/suspend.h>
#include <soc/qcom/rpm-smd.h>
#include <soc/qcom/subsystem_notif.h>

#include "rpmsg_internal.h"
#include "qcom_glink_native.h"

#define GLINK_LOG_PAGE_CNT 32
#define GLINK_INFO(ctxt, x, ...)					  \
	ipc_log_string(ctxt, "[%s]: "x, __func__, ##__VA_ARGS__)

#define CH_INFO(ch, x, ...)						     \
do {									     \
	if (ch->glink)							     \
		ipc_log_string(ch->glink->ilc, "%s[%d:%d] %s: "x, ch->name,  \
			       ch->lcid, ch->rcid, __func__, ##__VA_ARGS__); \
} while (0)

#define CH_ERR(ch, x, ...)						     \
do {									     \
	if (ch->glink) {						     \
		ipc_log_string(ch->glink->ilc, "%s[%d:%d] %s: "x, ch->name,  \
			       ch->lcid, ch->rcid, __func__, ##__VA_ARGS__); \
		dev_err_ratelimited(ch->glink->dev, "[%s]: "x, __func__, ##__VA_ARGS__); \
	}								     \
} while (0)

#if IS_ENABLED(CONFIG_RPMSG_QCOM_GLINK_DEBUG)
#define GLINK_BUG(ctxt, x, ...)						\
do {									\
	ipc_log_string(ctxt, "[%s]: ASSERT at line %d: "x,		\
		       __func__, __LINE__, ##__VA_ARGS__);		\
	pr_err("[%s]: ASSERT at line %d: "x,				\
		       __func__, __LINE__, ##__VA_ARGS__);		\
	BUG();								\
} while (0)
#else
#define GLINK_BUG(ctxt, x, ...)						\
do {									\
	ipc_log_string(ctxt, "[%s]: WARN at line %d: "x,		\
		       __func__, __LINE__, ##__VA_ARGS__);		\
	pr_err("[%s]: WARN at line %d: "x,				\
		       __func__, __LINE__, ##__VA_ARGS__);		\
} while (0)
#endif

#define GLINK_NAME_SIZE		32
#define GLINK_VERSION_1		1

#define RPM_GLINK_CID_MIN	1
#define RPM_GLINK_CID_MAX	65536

static int should_wake;

#if IS_ENABLED(CONFIG_DEEPSLEEP) && IS_ENABLED(CONFIG_RPMSG_QCOM_GLINK_RPM)
static int quickboot;
atomic_t qb_comp;
wait_queue_head_t quickboot_complete;
#endif
int glink_resume_pkt;

struct glink_msg {
	__le16 cmd;
	__le16 param1;
	__le32 param2;
	u8 data[];
} __packed;

/**
 * struct glink_defer_cmd - deferred incoming control message
 * @node:	list node
 * @msg:	message header
 * @data:	payload of the message
 *
 * Copy of a received control message, to be added to @rx_queue and processed
 * by @rx_work of @qcom_glink.
 */
struct glink_defer_cmd {
	struct list_head node;

	struct glink_msg msg;
	u8 data[];
};

/**
 * struct glink_core_rx_intent - RX intent
 * RX intent
 *
 * @data: pointer to the data (may be NULL for zero-copy)
 * @id: remote or local intent ID
 * @size: size of the original intent (do not modify)
 * @reuse: To mark if the intent can be reused after first use
 * @in_use: To mark if intent is already in use for the channel
 * @offset: next write offset (initially 0)
 * @node:	list node
 */
struct glink_core_rx_intent {
	void *data;
	u32 id;
	size_t size;
	bool reuse;
	bool in_use;
	bool advertised;
	u32 offset;

	struct list_head node;
};

/**
 * struct qcom_glink - driver context, relates to one remote subsystem
 * @dev:	reference to the associated struct device
 * @mbox_client: mailbox client
 * @mbox_chan:  mailbox channel
 * @rx_pipe:	pipe object for receive FIFO
 * @tx_pipe:	pipe object for transmit FIFO
 * @irq:	IRQ for signaling incoming events
 * @kworker:	kworker to handle rx_done work
 * @task:	kthread running @kworker
 * @rx_work:	worker for handling received control messages
 * @rx_lock:	protects the @rx_queue
 * @rx_queue:	queue of received control messages to be processed in @rx_work
 * @tx_lock:	synchronizes operations on the tx fifo
 * @idr_lock:	synchronizes @lcids and @rcids modifications
 * @lcids:	idr of all channels with a known local channel id
 * @rcids:	idr of all channels with a known remote channel id
 * @in_reset:	reset status of this edge
 * @features:	remote features
 * @intentless:	flag to indicate that there is no intent
 * @tx_avail_notify: Waitqueue for pending tx tasks
 * @sent_read_notify: flag to check cmd sent or not
 * @ilc:	ipc logging context reference
 */
struct qcom_glink {
	struct device *dev;

	const char *name;

	struct mbox_client mbox_client;
	struct mbox_chan *mbox_chan;

	struct qcom_glink_pipe *rx_pipe;
	struct qcom_glink_pipe *tx_pipe;

	int irq;
	char irqname[GLINK_NAME_SIZE];
	spinlock_t irq_lock;
	bool irq_running;

	struct kthread_worker kworker;
	struct task_struct *task;

	struct work_struct rx_work;
	spinlock_t rx_lock;
	struct list_head rx_queue;

	spinlock_t tx_lock;

	spinlock_t idr_lock;
	struct idr lcids;
	struct idr rcids;

	atomic_t in_reset;
	unsigned long features;

	bool intentless;

	wait_queue_head_t tx_avail_notify;
	bool sent_read_notify;

	void *ilc;
	struct cpumask cpu_mask;
};

enum {
	GLINK_STATE_CLOSED,
	GLINK_STATE_OPENING,
	GLINK_STATE_OPEN,
	GLINK_STATE_CLOSING,
};

/**
 * struct glink_channel - internal representation of a channel
 * @rpdev:	rpdev reference, only used for primary endpoints
 * @ept:	rpmsg endpoint this channel is associated with
 * @glink:	qcom_glink context handle
 * @refcount:	refcount for the channel object
 * @recv_lock:	guard for @ept.cb
 * @name:	unique channel name/identifier
 * @lcid:	channel id, in local space
 * @rcid:	channel id, in remote space
 * @intent_lock: lock for protection of @liids, @riids
 * @liids:	idr of all local intents
 * @riids:	idr of all remote intents
 * @intent_work: worker responsible for transmitting rx_done packets
 * @done_intents: list of intents that needs to be announced rx_done
 * @defer_intents: list of intents held by the client released by rpmsg_rx_done
 * @buf:	receive buffer, for gathering fragments
 * @buf_offset:	write offset in @buf
 * @buf_size:	size of current @buf
 * @open_ack:	completed once remote has acked the open-request
 * @open_req:	completed once open-request has been received
 * @intent_req_lock: Synchronises multiple intent requests
 * @intent_req_result: Result of intent request
 * @intent_req_acked: Status of intent request acknowledgment
 * @intent_req_completed: Status of intent request completion
 * @intent_req_ack: Waitqueue for @intent_req_acked
 * @intent_req_comp: Waitqueue for @intent_req_completed
 * @intent_timeout_count: number of times intents have timed out consecutively
 * @lsigs:	local side signals
 * @rsigs:	remote side signals
 */
struct glink_channel {
	struct rpmsg_endpoint ept;

	struct rpmsg_device *rpdev;
	struct qcom_glink *glink;

	struct kref refcount;

	spinlock_t recv_lock;

	char *name;
	unsigned int lcid;
	unsigned int rcid;

	spinlock_t intent_lock;
	struct idr liids;
	struct idr riids;
	struct kthread_work intent_work;
	struct list_head done_intents;
	struct list_head defer_intents;

	struct glink_core_rx_intent *buf;
	int buf_offset;
	int buf_size;

	struct completion open_ack;
	struct completion open_req;

	struct mutex intent_req_lock;
	bool intent_req_result;
	bool channel_ready;
	atomic_t intent_req_acked;
	atomic_t intent_req_completed;
	wait_queue_head_t intent_req_ack;
	wait_queue_head_t intent_req_comp;
	int intent_timeout_count;

	unsigned int lsigs;
	unsigned int rsigs;
};

#define MAX_INTENT_TIMEOUTS		2

#define to_glink_channel(_ept) container_of(_ept, struct glink_channel, ept)

static const struct rpmsg_endpoint_ops glink_endpoint_ops;

#define RPM_CMD_VERSION			0
#define RPM_CMD_VERSION_ACK		1
#define RPM_CMD_OPEN			2
#define RPM_CMD_CLOSE			3
#define RPM_CMD_OPEN_ACK		4
#define RPM_CMD_INTENT			5
#define RPM_CMD_RX_DONE			6
#define RPM_CMD_RX_INTENT_REQ		7
#define RPM_CMD_RX_INTENT_REQ_ACK	8
#define RPM_CMD_TX_DATA			9
#define RPM_CMD_TX_DATA_ZERO_COPY	10
#define RPM_CMD_CLOSE_ACK		11
#define RPM_CMD_TX_DATA_CONT		12
#define RPM_CMD_READ_NOTIF		13
#define RPM_CMD_RX_DONE_W_REUSE		14
#define RPM_CMD_SIGNALS			15

#define GLINK_FEATURE_INTENTLESS	BIT(1)

#define NATIVE_DTR_SIG			BIT(31)
#define NATIVE_CTS_SIG			BIT(30)
#define NATIVE_CD_SIG			BIT(29)
#define NATIVE_RI_SIG			BIT(28)

static void qcom_glink_rx_done_work(struct kthread_work *work);

static struct glink_channel *qcom_glink_alloc_channel(struct qcom_glink *glink,
						      const char *name)
{
	struct glink_channel *channel;

	channel = kzalloc(sizeof(*channel), GFP_KERNEL);
	if (!channel)
		return ERR_PTR(-ENOMEM);

	/* Setup glink internal glink_channel data */
	spin_lock_init(&channel->recv_lock);
	spin_lock_init(&channel->intent_lock);
	mutex_init(&channel->intent_req_lock);

	channel->glink = glink;
	channel->name = kstrdup(name, GFP_KERNEL);
	if (!channel->name) {
		kfree(channel);
		return ERR_PTR(-ENOMEM);
	}

	init_completion(&channel->open_req);
	init_completion(&channel->open_ack);
	atomic_set(&channel->intent_req_acked, 0);
	atomic_set(&channel->intent_req_completed, 0);
	init_waitqueue_head(&channel->intent_req_ack);
	init_waitqueue_head(&channel->intent_req_comp);
	channel->intent_timeout_count = 0;

	INIT_LIST_HEAD(&channel->done_intents);
	INIT_LIST_HEAD(&channel->defer_intents);
	kthread_init_work(&channel->intent_work, qcom_glink_rx_done_work);

	idr_init(&channel->liids);
	idr_init(&channel->riids);
	kref_init(&channel->refcount);

	return channel;
}

static void qcom_glink_channel_release(struct kref *ref)
{
	struct glink_channel *channel = container_of(ref, struct glink_channel,
						     refcount);
	struct glink_core_rx_intent *intent;
	struct glink_core_rx_intent *tmp;
	unsigned long flags;
	int iid;

	CH_INFO(channel, "\n");
	channel->intent_req_result = false;
	atomic_inc(&channel->intent_req_acked);
	wake_up(&channel->intent_req_ack);
	atomic_inc(&channel->intent_req_completed);
	wake_up(&channel->intent_req_comp);

	/* cancel pending rx_done work */
	kthread_cancel_work_sync(&channel->intent_work);

	spin_lock_irqsave(&channel->intent_lock, flags);
	/* Free all non-reuse intents pending rx_done work */
	list_for_each_entry_safe(intent, tmp, &channel->done_intents, node) {
		if (!intent->size)
			intent->data = NULL;

		if (!intent->reuse) {
			kfree(intent->data);
			kfree(intent);
		}
	}
	list_for_each_entry_safe(intent, tmp, &channel->defer_intents, node) {
		if (!intent->size)
			intent->data = NULL;

		if (!intent->reuse) {
			kfree(intent->data);
			kfree(intent);
		}
	}

	idr_for_each_entry(&channel->liids, tmp, iid) {
		kfree(tmp->data);
		kfree(tmp);
	}
	idr_destroy(&channel->liids);

	idr_for_each_entry(&channel->riids, tmp, iid)
		kfree(tmp);
	idr_destroy(&channel->riids);
	spin_unlock_irqrestore(&channel->intent_lock, flags);

	kfree(channel->name);
	kfree(channel);
}

static size_t qcom_glink_rx_avail(struct qcom_glink *glink)
{
	return glink->rx_pipe->avail(glink->rx_pipe);
}

static void qcom_glink_rx_peak(struct qcom_glink *glink,
			       void *data, unsigned int offset, size_t count)
{
	glink->rx_pipe->peak(glink->rx_pipe, data, offset, count);
}

static void qcom_glink_rx_advance(struct qcom_glink *glink, size_t count)
{
	glink->rx_pipe->advance(glink->rx_pipe, count);
}

static size_t qcom_glink_tx_avail(struct qcom_glink *glink)
{
	return glink->tx_pipe->avail(glink->tx_pipe);
}

static void qcom_glink_tx_write(struct qcom_glink *glink,
				const void *hdr, size_t hlen,
				const void *data, size_t dlen)
{
	glink->tx_pipe->write(glink->tx_pipe, hdr, hlen, data, dlen);
}

static void qcom_glink_pipe_reset(struct qcom_glink *glink)
{
	if (glink->tx_pipe->reset)
		glink->tx_pipe->reset(glink->tx_pipe);

	if (glink->rx_pipe->reset)
		glink->rx_pipe->reset(glink->rx_pipe);
}

static void qcom_glink_send_read_notify(struct qcom_glink *glink)
{
	struct glink_msg msg;

	msg.cmd = cpu_to_le16(RPM_CMD_READ_NOTIF);
	msg.param1 = 0;
	msg.param2 = 0;

	GLINK_INFO(glink->ilc, "send READ NOTIFY cmd\n");

	qcom_glink_tx_write(glink, &msg, sizeof(msg), NULL, 0);

	mbox_send_message(glink->mbox_chan, NULL);
	mbox_client_txdone(glink->mbox_chan, 0);
}

static int qcom_glink_tx(struct qcom_glink *glink,
			 const void *hdr, size_t hlen,
			 const void *data, size_t dlen, bool wait)
{
	unsigned int tlen = hlen + dlen;
	unsigned long flags;
	int ret = 0;

	/* Reject packets that are too big */
	if (tlen >= glink->tx_pipe->length)
		return -EINVAL;

	if (atomic_read(&glink->in_reset))
		return -ECONNRESET;

	spin_lock_irqsave(&glink->tx_lock, flags);

	while (qcom_glink_tx_avail(glink) < tlen) {
		if (!wait) {
			ret = -EAGAIN;
			goto out;
		}

		if (!glink->sent_read_notify) {
			glink->sent_read_notify = true;
			qcom_glink_send_read_notify(glink);
		}

		/* Wait without holding the tx_lock */
		spin_unlock_irqrestore(&glink->tx_lock, flags);

		wait_event_timeout(glink->tx_avail_notify,
				   (qcom_glink_tx_avail(glink) >= tlen
				   || atomic_read(&glink->in_reset)), 10 * HZ);

		spin_lock_irqsave(&glink->tx_lock, flags);

		if (atomic_read(&glink->in_reset)) {
			ret = -ECONNRESET;
			goto out;
		}

		if (qcom_glink_tx_avail(glink) >= tlen)
			glink->sent_read_notify = false;
	}

	qcom_glink_tx_write(glink, hdr, hlen, data, dlen);

	mbox_send_message(glink->mbox_chan, NULL);
	mbox_client_txdone(glink->mbox_chan, 0);

out:
	spin_unlock_irqrestore(&glink->tx_lock, flags);

	return ret;
}

static int qcom_glink_send_version(struct qcom_glink *glink)
{
	struct glink_msg msg;

	msg.cmd = cpu_to_le16(RPM_CMD_VERSION);
	msg.param1 = cpu_to_le16(GLINK_VERSION_1);
	msg.param2 = cpu_to_le32(glink->features);

	GLINK_INFO(glink->ilc, "vers:%d features:%d\n", msg.param1, msg.param2);
	return qcom_glink_tx(glink, &msg, sizeof(msg), NULL, 0, true);
}

static void qcom_glink_send_version_ack(struct qcom_glink *glink)
{
	struct glink_msg msg;

	msg.cmd = cpu_to_le16(RPM_CMD_VERSION_ACK);
	msg.param1 = cpu_to_le16(GLINK_VERSION_1);
	msg.param2 = cpu_to_le32(glink->features);

	GLINK_INFO(glink->ilc, "vers:%d features:%d\n", msg.param1, msg.param2);
	qcom_glink_tx(glink, &msg, sizeof(msg), NULL, 0, true);
}

static void qcom_glink_send_open_ack(struct qcom_glink *glink,
				     struct glink_channel *channel)
{
	struct glink_msg msg;

	msg.cmd = cpu_to_le16(RPM_CMD_OPEN_ACK);
	msg.param1 = cpu_to_le16(channel->rcid);
	msg.param2 = cpu_to_le32(0);

	CH_INFO(channel, "\n");
	qcom_glink_tx(glink, &msg, sizeof(msg), NULL, 0, true);
}

static void qcom_glink_handle_intent_req_ack(struct qcom_glink *glink,
					     unsigned int cid, bool granted)
{
	struct glink_channel *channel;
	unsigned long flags;

	spin_lock_irqsave(&glink->idr_lock, flags);
	channel = idr_find(&glink->rcids, cid);
	spin_unlock_irqrestore(&glink->idr_lock, flags);
	if (!channel) {
		dev_err(glink->dev, "unable to find channel\n");
		return;
	}

	channel->intent_req_result = granted;
	channel->intent_timeout_count = 0;
	atomic_inc(&channel->intent_req_acked);
	wake_up(&channel->intent_req_ack);
	CH_INFO(channel, "\n");
}

/**
 * qcom_glink_send_open_req() - send a RPM_CMD_OPEN request to the remote
 * @glink: Ptr to the glink edge
 * @channel: Ptr to the channel that the open req is sent
 *
 * Allocates a local channel id and sends a RPM_CMD_OPEN message to the remote.
 * Will return with refcount held, regardless of outcome.
 *
 * Returns 0 on success, negative errno otherwise.
 */
static int qcom_glink_send_open_req(struct qcom_glink *glink,
				    struct glink_channel *channel)
{
	struct {
		struct glink_msg msg;
		u8 name[GLINK_NAME_SIZE];
	} __packed req;
	int name_len = strlen(channel->name) + 1;
	int req_len = ALIGN(sizeof(req.msg) + name_len, 8);
	int ret;
	unsigned long flags;

	kref_get(&channel->refcount);

	spin_lock_irqsave(&glink->idr_lock, flags);
	ret = idr_alloc_cyclic(&glink->lcids, channel,
			       RPM_GLINK_CID_MIN, RPM_GLINK_CID_MAX,
			       GFP_ATOMIC);
	spin_unlock_irqrestore(&glink->idr_lock, flags);
	if (ret < 0)
		return ret;

	channel->lcid = ret;
	CH_INFO(channel, "\n");

	req.msg.cmd = cpu_to_le16(RPM_CMD_OPEN);
	req.msg.param1 = cpu_to_le16(channel->lcid);
	req.msg.param2 = cpu_to_le32(name_len);
	strscpy(req.name, channel->name, GLINK_NAME_SIZE);

	ret = qcom_glink_tx(glink, &req, req_len, NULL, 0, true);
	if (ret)
		goto remove_idr;

	return 0;

remove_idr:
	CH_INFO(channel, "remote_idr\n");

	spin_lock_irqsave(&glink->idr_lock, flags);
	idr_remove(&glink->lcids, channel->lcid);
	channel->lcid = 0;
	spin_unlock_irqrestore(&glink->idr_lock, flags);

	return ret;
}

static void qcom_glink_send_close_req(struct qcom_glink *glink,
				      struct glink_channel *channel)
{
	struct glink_msg req;

	req.cmd = cpu_to_le16(RPM_CMD_CLOSE);
	req.param1 = cpu_to_le16(channel->lcid);
	req.param2 = 0;

	CH_INFO(channel, "\n");
	qcom_glink_tx(glink, &req, sizeof(req), NULL, 0, true);
}

static void qcom_glink_send_close_ack(struct qcom_glink *glink,
				      unsigned int rcid)
{
	struct glink_msg req;

	req.cmd = cpu_to_le16(RPM_CMD_CLOSE_ACK);
	req.param1 = cpu_to_le16(rcid);
	req.param2 = 0;

	GLINK_INFO(glink->ilc, "rcid:%d\n", rcid);
	qcom_glink_tx(glink, &req, sizeof(req), NULL, 0, true);
}


static int qcom_glink_send_rx_done(struct qcom_glink *glink,
				struct glink_channel *channel,
				struct glink_core_rx_intent *intent,
				bool wait)
{
	struct {
		u16 id;
		u16 lcid;
		u32 liid;
	} __packed cmd;
	unsigned int cid = channel->lcid;
	unsigned int iid = intent->id;
	bool reuse = intent->reuse;
	int ret;

	cmd.id = reuse ? RPM_CMD_RX_DONE_W_REUSE : RPM_CMD_RX_DONE;
	cmd.lcid = cid;
	cmd.liid = iid;

	ret = qcom_glink_tx(glink, &cmd, sizeof(cmd), NULL, 0, wait);
	if (ret)
		return ret;

	/* clear data if zero copy intent */
	if (!intent->size)
		intent->data = NULL;

	ret = intent->offset;

	if (!reuse) {
		kfree(intent->data);
		kfree(intent);
	}

	CH_INFO(channel, "reuse:%d liid:%d data_size:%d", reuse, iid, ret);
	return 0;
}

static void qcom_glink_rx_done_work(struct kthread_work *work)
{
	struct glink_channel *channel = container_of(work, struct glink_channel,
						     intent_work);
	struct qcom_glink *glink = channel->glink;
	struct glink_core_rx_intent *intent, *tmp;
	unsigned long flags;

	spin_lock_irqsave(&channel->intent_lock, flags);
	list_for_each_entry_safe(intent, tmp, &channel->done_intents, node) {
		list_del(&intent->node);
		spin_unlock_irqrestore(&channel->intent_lock, flags);

		qcom_glink_send_rx_done(glink, channel, intent, true);

		spin_lock_irqsave(&channel->intent_lock, flags);
	}
	spin_unlock_irqrestore(&channel->intent_lock, flags);
}

static void __qcom_glink_rx_done(struct qcom_glink *glink,
			       struct glink_channel *channel,
			       struct glink_core_rx_intent *intent)
{
	int ret = -EAGAIN;
	unsigned long flags;

	/* We don't send RX_DONE to intentless systems */
	if (glink->intentless) {
		kfree(intent->data);
		kfree(intent);
		return;
	}

	/* Take it off the tree of receive intents */
	if (!intent->reuse) {
		spin_lock_irqsave(&channel->intent_lock, flags);
		idr_remove(&channel->liids, intent->id);
		spin_unlock_irqrestore(&channel->intent_lock, flags);
	}

	spin_lock_irqsave(&channel->intent_lock, flags);
	/* Remove intent from intent defer list */
	list_del(&intent->node);
	/* Schedule the sending of a rx_done indication */
	if (list_empty(&channel->done_intents))
		ret = qcom_glink_send_rx_done(glink, channel, intent, false);

	if (ret) {
		list_add_tail(&intent->node, &channel->done_intents);
		kthread_queue_work(&glink->kworker, &channel->intent_work);
	}
	spin_unlock_irqrestore(&channel->intent_lock, flags);
}

static int qcom_glink_rx_done(struct rpmsg_endpoint *ept, void *data)
{
	struct glink_channel *channel = to_glink_channel(ept);
	struct qcom_glink *glink = channel->glink;
	struct glink_core_rx_intent *intent, *tmp;
	unsigned long flags;

	spin_lock_irqsave(&channel->intent_lock, flags);
	list_for_each_entry_safe(intent, tmp, &channel->defer_intents, node) {
		if (intent->data == data) {
			list_del(&intent->node);
			if (!intent->reuse)
				idr_remove(&channel->liids, intent->id);

			spin_unlock_irqrestore(&channel->intent_lock, flags);

			qcom_glink_send_rx_done(glink, channel, intent, true);
			return 0;
		}
	}
	spin_unlock_irqrestore(&channel->intent_lock, flags);

	return -EINVAL;
}

/**
 * qcom_glink_receive_version() - receive version/features from remote system
 *
 * @glink:	pointer to transport interface
 * @version:	remote version
 * @features:	remote features
 *
 * This function is called in response to a remote-initiated version/feature
 * negotiation sequence.
 */
static void qcom_glink_receive_version(struct qcom_glink *glink,
				       u32 version,
				       u32 features)
{
	GLINK_INFO(glink->ilc, "vers:%d features:%d\n", version, features);

	switch (version) {
	case 0:
		break;
	case GLINK_VERSION_1:
		glink->features &= features;
		fallthrough;
	default:
		qcom_glink_send_version_ack(glink);
		break;
	}
}

/**
 * qcom_glink_receive_version_ack() - receive negotiation ack from remote system
 *
 * @glink:	pointer to transport interface
 * @version:	remote version response
 * @features:	remote features response
 *
 * This function is called in response to a local-initiated version/feature
 * negotiation sequence and is the counter-offer from the remote side based
 * upon the initial version and feature set requested.
 */
static void qcom_glink_receive_version_ack(struct qcom_glink *glink,
					   u32 version,
					   u32 features)
{
	GLINK_INFO(glink->ilc, "vers:%d features:%d\n", version, features);

	switch (version) {
	case 0:
		/* Version negotiation failed */
		break;
	case GLINK_VERSION_1:
		if (features == glink->features)
			break;

		glink->features &= features;
		fallthrough;
	default:
		qcom_glink_send_version(glink);
		break;
	}
}

/**
 * qcom_glink_send_intent_req_ack() - convert an rx intent request ack cmd to
 * 	wire format and transmit
 * @glink:	The transport to transmit on.
 * @channel:	The glink channel
 * @granted:	The request response to encode.
 *
 * Return: 0 on success or standard Linux error code.
 */
static int qcom_glink_send_intent_req_ack(struct qcom_glink *glink,
					  struct glink_channel *channel,
					  bool granted)
{
	struct glink_msg msg;

	msg.cmd = cpu_to_le16(RPM_CMD_RX_INTENT_REQ_ACK);
	msg.param1 = cpu_to_le16(channel->lcid);
	msg.param2 = cpu_to_le32(granted);

	CH_INFO(channel, "\n");
	qcom_glink_tx(glink, &msg, sizeof(msg), NULL, 0, true);

	return 0;
}

/**
 * qcom_glink_advertise_intent - convert an rx intent cmd to wire format and
 *			   transmit
 * @glink:	The transport to transmit on.
 * @channel:	The local channel
 * @intent:	The intent to pass on to remote.
 *
 * Return: 0 on success or standard Linux error code.
 */
static int qcom_glink_advertise_intent(struct qcom_glink *glink,
				       struct glink_channel *channel,
				       struct glink_core_rx_intent *intent)
{
	struct command {
		__le16 id;
		__le16 lcid;
		__le32 count;
		__le32 size;
		__le32 liid;
	} __packed;
	struct command cmd;
	unsigned long flags;

	spin_lock_irqsave(&channel->intent_lock, flags);
	if (intent->advertised) {
		spin_unlock_irqrestore(&channel->intent_lock, flags);
		return 0;
	}
	intent->advertised = true;
	spin_unlock_irqrestore(&channel->intent_lock, flags);

	cmd.id = cpu_to_le16(RPM_CMD_INTENT);
	cmd.lcid = cpu_to_le16(channel->lcid);
	cmd.count = cpu_to_le32(1);
	cmd.size = cpu_to_le32(intent->size);
	cmd.liid = cpu_to_le32(intent->id);

	CH_INFO(channel, "count:%d size:%zd liid:%d\n", 1,
		intent->size, intent->id);

	qcom_glink_tx(glink, &cmd, sizeof(cmd), NULL, 0, true);

	return 0;
}

static struct glink_core_rx_intent *
qcom_glink_alloc_intent(struct qcom_glink *glink,
			struct glink_channel *channel,
			size_t size,
			bool reuseable)
{
	struct glink_core_rx_intent *intent;
	int ret;
	unsigned long flags;

	intent = kzalloc(sizeof(*intent), GFP_KERNEL);
	if (!intent)
		return NULL;

	if (size) {
		intent->data = kzalloc(size, GFP_KERNEL);
		if (!intent->data)
			goto free_intent;
	}

	spin_lock_irqsave(&channel->intent_lock, flags);
	ret = idr_alloc_cyclic(&channel->liids, intent, 1, -1, GFP_ATOMIC);
	if (ret < 0) {
		spin_unlock_irqrestore(&channel->intent_lock, flags);
		goto free_data;
	}
	spin_unlock_irqrestore(&channel->intent_lock, flags);

	intent->id = ret;
	intent->size = size;
	intent->reuse = reuseable;

	return intent;

free_data:
	kfree(intent->data);
free_intent:
	kfree(intent);
	return NULL;
}

static void qcom_glink_handle_rx_done(struct qcom_glink *glink,
				      u32 cid, uint32_t iid,
				      bool reuse)
{
	struct glink_core_rx_intent *intent;
	struct glink_channel *channel;
	unsigned long flags;

	spin_lock_irqsave(&glink->idr_lock, flags);
	channel = idr_find(&glink->rcids, cid);
	spin_unlock_irqrestore(&glink->idr_lock, flags);
	if (!channel) {
		dev_err(glink->dev, "invalid channel id received\n");
		return;
	}

	spin_lock_irqsave(&channel->intent_lock, flags);
	intent = idr_find(&channel->riids, iid);

	if (!intent) {
		spin_unlock_irqrestore(&channel->intent_lock, flags);
		dev_err(glink->dev, "invalid intent id received\n");
		return;
	}

	intent->in_use = false;
	CH_INFO(channel, "reuse:%d iid:%d\n", reuse, intent->id);

	if (!reuse) {
		idr_remove(&channel->riids, intent->id);
		kfree(intent);
	}
	spin_unlock_irqrestore(&channel->intent_lock, flags);
}

/**
 * qcom_glink_handle_intent_req() - Receive a request for rx_intent
 *					    from remote side
 * @glink:      Pointer to the transport interface
 * @cid:	Remote channel ID
 * @size:	size of the intent
 *
 * The function searches for the local channel to which the request for
 * rx_intent has arrived and allocates and notifies the remote back
 */
static void qcom_glink_handle_intent_req(struct qcom_glink *glink,
					 u32 cid, size_t size)
{
	struct glink_core_rx_intent *intent = NULL;
	struct glink_core_rx_intent *tmp;
	struct glink_channel *channel;
	struct rpmsg_endpoint *ept;
	unsigned long flags;
	int iid;

	spin_lock_irqsave(&glink->idr_lock, flags);
	channel = idr_find(&glink->rcids, cid);
	spin_unlock_irqrestore(&glink->idr_lock, flags);

	if (!channel) {
		pr_err("%s channel not found for cid %d\n", __func__, cid);
		return;
	}

	spin_lock_irqsave(&channel->intent_lock, flags);
	idr_for_each_entry(&channel->liids, tmp, iid) {
		if (tmp->size >= size && tmp->reuse) {
			intent = tmp;
			break;
		}
	}
	spin_unlock_irqrestore(&channel->intent_lock, flags);
	if (intent) {
		qcom_glink_send_intent_req_ack(glink, channel, !!intent);
		return;
	}

	ept = &channel->ept;
	intent = qcom_glink_alloc_intent(glink, channel, size, false);
	if (intent && channel->channel_ready)
		qcom_glink_advertise_intent(glink, channel, intent);

	qcom_glink_send_intent_req_ack(glink, channel, !!intent);
}

static int qcom_glink_rx_defer(struct qcom_glink *glink, size_t extra)
{
	struct glink_defer_cmd *dcmd;
	unsigned long flags;

	extra = ALIGN(extra, 8);

	if (qcom_glink_rx_avail(glink) < sizeof(struct glink_msg) + extra) {
		dev_dbg(glink->dev, "Insufficient data in rx fifo");
		return -ENXIO;
	}

	dcmd = kzalloc(sizeof(*dcmd) + extra, GFP_ATOMIC);
	if (!dcmd)
		return -ENOMEM;

	INIT_LIST_HEAD(&dcmd->node);

	qcom_glink_rx_peak(glink, &dcmd->msg, 0, sizeof(dcmd->msg) + extra);

	spin_lock_irqsave(&glink->rx_lock, flags);
	list_add_tail(&dcmd->node, &glink->rx_queue);
	spin_unlock_irqrestore(&glink->rx_lock, flags);

	queue_work(system_highpri_wq, &glink->rx_work);
	qcom_glink_rx_advance(glink, sizeof(dcmd->msg) + extra);

	return 0;
}

bool qcom_glink_is_wakeup(bool reset)
{
	if (!glink_resume_pkt)
		return false;

	if (reset)
		glink_resume_pkt = false;

	return true;
}
EXPORT_SYMBOL(qcom_glink_is_wakeup);

static int qcom_glink_rx_data(struct qcom_glink *glink, size_t avail)
{
	struct glink_core_rx_intent *intent;
	struct glink_channel *channel;
	struct {
		struct glink_msg msg;
		__le32 chunk_size;
		__le32 left_size;
	} __packed hdr;
	unsigned int chunk_size;
	unsigned int left_size;
	unsigned int rcid;
	unsigned int liid;
	int ret = 0;
	unsigned long flags;

	if (avail < sizeof(hdr)) {
		dev_dbg(glink->dev, "Not enough data in fifo\n");
		return -EAGAIN;
	}

	qcom_glink_rx_peak(glink, &hdr, 0, sizeof(hdr));
	chunk_size = le32_to_cpu(hdr.chunk_size);
	left_size = le32_to_cpu(hdr.left_size);

	if (avail < sizeof(hdr) + chunk_size) {
		dev_dbg(glink->dev, "Payload not yet in fifo\n");
		return -EAGAIN;
	}

	rcid = le16_to_cpu(hdr.msg.param1);
	spin_lock_irqsave(&glink->idr_lock, flags);
	channel = idr_find(&glink->rcids, rcid);
	spin_unlock_irqrestore(&glink->idr_lock, flags);
	if (!channel) {
		dev_dbg(glink->dev, "Data on non-existing channel\n");

		/* Drop the message */
		goto advance_rx;
	}
	CH_INFO(channel, "chunk_size:%d left_size:%d\n", chunk_size, left_size);

	if (glink->intentless) {
		/* Might have an ongoing, fragmented, message to append */
		if (!channel->buf) {
			intent = kzalloc(sizeof(*intent), GFP_ATOMIC);
			if (!intent)
				return -ENOMEM;

			intent->data = kmalloc(chunk_size + left_size,
					       GFP_ATOMIC);
			if (!intent->data) {
				kfree(intent);
				return -ENOMEM;
			}

			intent->id = 0xbabababa;
			intent->size = chunk_size + left_size;
			intent->offset = 0;

			channel->buf = intent;
		} else {
			intent = channel->buf;
		}
	} else {
		liid = le32_to_cpu(hdr.msg.param2);

		spin_lock_irqsave(&channel->intent_lock, flags);
		intent = idr_find(&channel->liids, liid);
		spin_unlock_irqrestore(&channel->intent_lock, flags);

		if (!intent) {
			dev_err(glink->dev,
				"no intent found for channel %s intent %d",
				channel->name, liid);
			ret = -ENOENT;
			goto advance_rx;
		}
	}

	if (intent->size - intent->offset < chunk_size) {
		dev_err(glink->dev, "Insufficient space in intent\n");

		/* The packet header lied, drop payload */
		goto advance_rx;
	}

	qcom_glink_rx_peak(glink, intent->data + intent->offset,
			   sizeof(hdr), chunk_size);
	intent->offset += chunk_size;

	/* Handle message when no fragments remain to be received */
	if (!left_size) {
		if (!glink->intentless) {
			spin_lock_irqsave(&channel->intent_lock, flags);
			list_add_tail(&intent->node, &channel->defer_intents);
			spin_unlock_irqrestore(&channel->intent_lock, flags);
		}

		spin_lock_irqsave(&channel->recv_lock, flags);
		if (channel->ept.cb) {
			ret = channel->ept.cb(channel->ept.rpdev,
					intent->data,
					intent->offset,
					channel->ept.priv,
					RPMSG_ADDR_ANY);

			if (ret < 0) {
				if (ret != -ENODEV) {
					CH_ERR(channel,
						"callback error ret = %d\n", ret);
				}
			}
		} else {
			CH_ERR(channel, "callback not present\n");
		}
		spin_unlock_irqrestore(&channel->recv_lock, flags);

		if (qcom_glink_is_wakeup(true)) {
			pr_info("%s[%d:%d] %s: wakeup packet size:%d\n",
				channel->name, channel->lcid, channel->rcid,
				__func__, intent->offset);
		}

		intent->offset = 0;
		channel->buf = NULL;

		if (!(channel->ept.rx_done && ret == RPMSG_DEFER))
			__qcom_glink_rx_done(glink, channel, intent);

		ret = 0;
	}

advance_rx:
	qcom_glink_rx_advance(glink, ALIGN(sizeof(hdr) + chunk_size, 8));

	return ret;
}

static int qcom_glink_rx_data_zero_copy(struct qcom_glink *glink, size_t avail)
{
	struct glink_core_rx_intent *intent;
	struct glink_channel *channel;
	struct {
		struct glink_msg msg;
		__le32 pool_id;
		__le32 size;
		__le64 addr;
	} __packed hdr;
	unsigned long flags;
	unsigned int rcid;
	unsigned int liid;
	unsigned int len;
	int ret = 0;
	void *data;
	u64 da;

	if (avail < sizeof(hdr)) {
		dev_dbg(glink->dev, "Not enough data in fifo\n");
		return -EAGAIN;
	}
	qcom_glink_rx_peak(glink, &hdr, 0, sizeof(hdr));

	if (glink->intentless) {
		dev_dbg(glink->dev, "Zero copy cannot be intentless\n");
		goto advance_rx;
	}

	rcid = le16_to_cpu(hdr.msg.param1);
	spin_lock_irqsave(&glink->idr_lock, flags);
	channel = idr_find(&glink->rcids, rcid);
	spin_unlock_irqrestore(&glink->idr_lock, flags);
	if (!channel) {
		dev_dbg(glink->dev, "Data on non-existing channel\n");
		goto advance_rx;
	}

	liid = le32_to_cpu(hdr.msg.param2);
	spin_lock_irqsave(&channel->intent_lock, flags);
	intent = idr_find(&channel->liids, liid);
	spin_unlock_irqrestore(&channel->intent_lock, flags);
	if (!intent) {
		CH_ERR(channel, "no intent found liid:%d\n", liid);
		ret = -ENOENT;
		goto advance_rx;
	}
	if (intent->size) {
		CH_ERR(channel, "zero copy req wrong intent liid:%d size:%d\n",
		       liid, intent->size);
		goto advance_rx;
	}

	/* Only process the first vector in the array */
	da = le64_to_cpu(hdr.addr);
	len = le32_to_cpu(hdr.size);
	data = qcom_glink_prepare_da_for_cpu(da, len);
	if (!data) {
		CH_ERR(channel, "failed to get va da:0x%llx len:%d\n", da, len);
		goto advance_rx;
	}
	CH_INFO(channel, "da:0x%llx va:0x%llx len:%d\n", da, data, len);

	intent->data = data;
	intent->offset = len;

	spin_lock_irqsave(&channel->intent_lock, flags);
	list_add_tail(&intent->node, &channel->defer_intents);
	spin_unlock_irqrestore(&channel->intent_lock, flags);

	spin_lock_irqsave(&channel->recv_lock, flags);
	if (channel->ept.cb) {
		ret = channel->ept.cb(channel->ept.rpdev, intent->data,
				intent->offset,
				channel->ept.priv,
				RPMSG_ADDR_ANY);

		if (ret < 0 && ret != -ENODEV) {
			CH_ERR(channel,
				"callback error ret = %d\n", ret);
			ret = 0;
		}
	} else {
		CH_ERR(channel, "callback not present\n");
	}
	spin_unlock_irqrestore(&channel->recv_lock, flags);

	if (qcom_glink_is_wakeup(true)) {
		pr_info("%s[%d:%d] %s: wakeup packet size:%d\n", channel->name,
			channel->lcid, channel->rcid,
			__func__, intent->offset);
	}
	intent->offset = 0;

	if (!(channel->ept.rx_done && ret == RPMSG_DEFER))
		__qcom_glink_rx_done(glink, channel, intent);

advance_rx:
	qcom_glink_rx_advance(glink, ALIGN(sizeof(hdr), 8));

	return 0;
}

static void qcom_glink_handle_intent(struct qcom_glink *glink,
				     unsigned int cid,
				     unsigned int count,
				     size_t avail)
{
	struct glink_core_rx_intent *intent;
	struct glink_channel *channel;
	struct intent_pair {
		__le32 size;
		__le32 iid;
	};

	struct {
		struct glink_msg msg;
		struct intent_pair intents[];
	} __packed * msg;

	const size_t msglen = struct_size(msg, intents, count);
	int ret;
	int i;
	unsigned long flags;

	if (avail < msglen) {
		dev_dbg(glink->dev, "Not enough data in fifo\n");
		return;
	}

	spin_lock_irqsave(&glink->idr_lock, flags);
	channel = idr_find(&glink->rcids, cid);
	spin_unlock_irqrestore(&glink->idr_lock, flags);
	if (!channel) {
		dev_err(glink->dev, "intents for non-existing channel\n");
		qcom_glink_rx_advance(glink, ALIGN(msglen, 8));
		return;
	}

	msg = kmalloc(msglen, GFP_ATOMIC);
	if (!msg)
		return;

	qcom_glink_rx_peak(glink, msg, 0, msglen);

	for (i = 0; i < count; ++i) {
		intent = kzalloc(sizeof(*intent), GFP_ATOMIC);
		if (!intent)
			break;

		intent->id = le32_to_cpu(msg->intents[i].iid);
		intent->size = le32_to_cpu(msg->intents[i].size);

		CH_INFO(channel, "riid:%d size:%zd\n",
			intent->id, intent->size);

		spin_lock_irqsave(&channel->intent_lock, flags);
		ret = idr_alloc(&channel->riids, intent,
				intent->id, intent->id + 1, GFP_ATOMIC);
		spin_unlock_irqrestore(&channel->intent_lock, flags);

		if (ret < 0)
			dev_err(glink->dev, "failed to store remote intent\n");
	}

	atomic_inc(&channel->intent_req_completed);
	wake_up(&channel->intent_req_comp);

	kfree(msg);
	qcom_glink_rx_advance(glink, ALIGN(msglen, 8));
}

static int qcom_glink_rx_open_ack(struct qcom_glink *glink, unsigned int lcid)
{
	struct glink_channel *channel;
	unsigned long flags;

	spin_lock_irqsave(&glink->idr_lock, flags);
	channel = idr_find(&glink->lcids, lcid);
	spin_unlock_irqrestore(&glink->idr_lock, flags);
	if (!channel) {
		dev_err(glink->dev, "Invalid open ack packet\n");
		return -EINVAL;
	}

	CH_INFO(channel, "\n");
	complete_all(&channel->open_ack);

	return 0;
}

/**
 * qcom_glink_send_signals() - convert a signal cmd to wire format and transmit
 * @glink:	The transport to transmit on.
 * @channel:	The glink channel
 * @sigs:	The signals to encode.
 *
 * Return: 0 on success or standard Linux error code.
 */
static int qcom_glink_send_signals(struct qcom_glink *glink,
				   struct glink_channel *channel,
				   u32 sigs)
{
	struct glink_msg msg;

	/* convert signals from TIOCM to NATIVE */
	sigs &= 0x0fff;
	if (sigs & TIOCM_DTR)
		sigs |= NATIVE_DTR_SIG;
	if (sigs & TIOCM_RTS)
		sigs |= NATIVE_CTS_SIG;
	if (sigs & TIOCM_CD)
		sigs |= NATIVE_CD_SIG;
	if (sigs & TIOCM_RI)
		sigs |= NATIVE_RI_SIG;

	msg.cmd = cpu_to_le16(RPM_CMD_SIGNALS);
	msg.param1 = cpu_to_le16(channel->lcid);
	msg.param2 = cpu_to_le32(sigs);

	GLINK_INFO(glink->ilc, "sigs:%d\n", sigs);
	return qcom_glink_tx(glink, &msg, sizeof(msg), NULL, 0, true);
}

static int qcom_glink_handle_signals(struct qcom_glink *glink,
				     unsigned int rcid, unsigned int signals)
{
	struct glink_channel *channel;
	unsigned long flags;
	u32 old;

	spin_lock_irqsave(&glink->idr_lock, flags);
	channel = idr_find(&glink->rcids, rcid);
	spin_unlock_irqrestore(&glink->idr_lock, flags);
	if (!channel) {
		dev_err(glink->dev, "signal for non-existing channel\n");
		return -EINVAL;
	}

	old = channel->rsigs;

	/* convert signals from NATIVE to TIOCM */
	if (signals & NATIVE_DTR_SIG)
		signals |= TIOCM_DSR;
	if (signals & NATIVE_CTS_SIG)
		signals |= TIOCM_CTS;
	if (signals & NATIVE_CD_SIG)
		signals |= TIOCM_CD;
	if (signals & NATIVE_RI_SIG)
		signals |= TIOCM_RI;
	signals &= 0x0fff;

	channel->rsigs = signals;

	CH_INFO(channel, "old:%d new:%d\n", old, channel->rsigs);
	if (channel->ept.sig_cb) {
		channel->ept.sig_cb(channel->ept.rpdev, channel->ept.priv,
				    old, channel->rsigs);
	}

	return 0;
}

static int qcom_glink_native_rx(struct qcom_glink *glink, int iterations)
{
	struct glink_msg msg;
	unsigned long flags;
	unsigned int param1;
	unsigned int param2;
	unsigned int avail;
	unsigned int cmd;
	int ret = 0;
	int i;

	if (should_wake && !glink->intentless) {
		glink_resume_pkt = true;
		should_wake = false;
		log_abnormal_wakeup_reason("IRQ %d, %s", glink->irq, glink->irqname);
		pm_system_wakeup();
	}

	spin_lock_irqsave(&glink->irq_lock, flags);
	if (glink->irq_running) {
		spin_unlock_irqrestore(&glink->irq_lock, flags);
		return 0;
	}
	glink->irq_running = true;
	spin_unlock_irqrestore(&glink->irq_lock, flags);

	/* To wakeup any blocking writers */
	wake_up_all(&glink->tx_avail_notify);

	for (i = 0; i < iterations || !iterations; i++) {
		avail = qcom_glink_rx_avail(glink);
		if (avail < sizeof(msg))
			break;

		qcom_glink_rx_peak(glink, &msg, 0, sizeof(msg));

		cmd = le16_to_cpu(msg.cmd);
		param1 = le16_to_cpu(msg.param1);
		param2 = le32_to_cpu(msg.param2);

		switch (cmd) {
		case RPM_CMD_VERSION:
		case RPM_CMD_VERSION_ACK:
		case RPM_CMD_CLOSE:
		case RPM_CMD_CLOSE_ACK:
		case RPM_CMD_RX_INTENT_REQ:
			ret = qcom_glink_rx_defer(glink, 0);
			break;
		case RPM_CMD_OPEN_ACK:
			ret = qcom_glink_rx_open_ack(glink, param1);
			qcom_glink_rx_advance(glink, ALIGN(sizeof(msg), 8));
			break;
		case RPM_CMD_OPEN:
			ret = qcom_glink_rx_defer(glink, param2);
			break;
		case RPM_CMD_TX_DATA:
		case RPM_CMD_TX_DATA_CONT:
			ret = qcom_glink_rx_data(glink, avail);
			break;
		case RPM_CMD_TX_DATA_ZERO_COPY:
			ret = qcom_glink_rx_data_zero_copy(glink, avail);
			break;
		case RPM_CMD_READ_NOTIF:
			qcom_glink_rx_advance(glink, ALIGN(sizeof(msg), 8));

			mbox_send_message(glink->mbox_chan, NULL);
			mbox_client_txdone(glink->mbox_chan, 0);
			break;
		case RPM_CMD_INTENT:
			qcom_glink_handle_intent(glink, param1, param2, avail);
			break;
		case RPM_CMD_RX_DONE:
			qcom_glink_handle_rx_done(glink, param1, param2, false);
			qcom_glink_rx_advance(glink, ALIGN(sizeof(msg), 8));
			break;
		case RPM_CMD_RX_DONE_W_REUSE:
			qcom_glink_handle_rx_done(glink, param1, param2, true);
			qcom_glink_rx_advance(glink, ALIGN(sizeof(msg), 8));
			break;
		case RPM_CMD_RX_INTENT_REQ_ACK:
			qcom_glink_handle_intent_req_ack(glink, param1, param2);
			qcom_glink_rx_advance(glink, ALIGN(sizeof(msg), 8));
			break;
		case RPM_CMD_SIGNALS:
			qcom_glink_handle_signals(glink, param1, param2);
			qcom_glink_rx_advance(glink, ALIGN(sizeof(msg), 8));
			break;
		default:
			dev_err(glink->dev, "unhandled rx cmd: %d\n", cmd);
			ret = -EINVAL;
			break;
		}

		if (ret)
			break;
	}

	spin_lock_irqsave(&glink->irq_lock, flags);
	glink->irq_running = false;
	spin_unlock_irqrestore(&glink->irq_lock, flags);

	return qcom_glink_rx_avail(glink);
}

static irqreturn_t qcom_glink_native_intr(int irq, void *data)
{
	struct qcom_glink *glink = data;
	int ret;

	ret = qcom_glink_native_rx(glink, 10);

	return (ret) ? IRQ_WAKE_THREAD : IRQ_HANDLED;
}

static irqreturn_t qcom_glink_native_thread_intr(int irq, void *data)
{
	struct qcom_glink *glink = data;

	qcom_glink_native_rx(glink, 0);

	return IRQ_HANDLED;
}

/* Locally initiated rpmsg_create_ept */
static struct glink_channel *qcom_glink_create_local(struct qcom_glink *glink,
						     const char *name)
{
	struct glink_channel *channel;
	int ret;
	unsigned long flags;

	channel = qcom_glink_alloc_channel(glink, name);
	if (IS_ERR(channel))
		return ERR_CAST(channel);

	CH_INFO(channel, "\n");
	ret = qcom_glink_send_open_req(glink, channel);
	if (ret)
		goto release_channel;

	ret = wait_for_completion_timeout(&channel->open_ack, 5 * HZ);
	if (!ret)
		goto err_timeout;

	ret = wait_for_completion_timeout(&channel->open_req, 5 * HZ);
	if (!ret)
		goto err_timeout;

	return channel;

err_timeout:
	CH_INFO(channel, "err_timeout\n");

	/* qcom_glink_send_open_req() did register the channel in lcids*/
	spin_lock_irqsave(&glink->idr_lock, flags);
	idr_remove(&glink->lcids, channel->lcid);
	spin_unlock_irqrestore(&glink->idr_lock, flags);

release_channel:
	CH_INFO(channel, "release_channel\n");
	/* Release qcom_glink_send_open_req() reference */
	kref_put(&channel->refcount, qcom_glink_channel_release);
	/* Release qcom_glink_alloc_channel() reference */
	kref_put(&channel->refcount, qcom_glink_channel_release);

	return ERR_PTR(-ETIMEDOUT);
}

/* Remote initiated rpmsg_create_ept */
static int qcom_glink_create_remote(struct qcom_glink *glink,
				    struct glink_channel *channel)
{
	int ret;

	CH_INFO(channel, "\n");

	ret = qcom_glink_send_open_req(glink, channel);
	if (ret)
		goto close_link;

	ret = wait_for_completion_timeout(&channel->open_ack, 5 * HZ);
	if (!ret) {
		ret = -ETIMEDOUT;
		goto close_link;
	}

	return 0;

close_link:
	CH_INFO(channel, "close_link %d\n", ret);

	/*
	 * Send a close request to "undo" our open-ack. The close-ack will
	 * release qcom_glink_send_open_req() reference and the last reference
	 * will be relesed after receiving remote_close or transport unregister
	 * by calling qcom_glink_native_remove().
	 */
	qcom_glink_send_close_req(glink, channel);

	return ret;
}

static struct rpmsg_endpoint *qcom_glink_create_ept(struct rpmsg_device *rpdev,
						    rpmsg_rx_cb_t cb,
						    void *priv,
						    struct rpmsg_channel_info
									chinfo)
{
	struct glink_channel *parent = to_glink_channel(rpdev->ept);
	struct glink_channel *channel;
	struct qcom_glink *glink = parent->glink;
	struct rpmsg_endpoint *ept;
	const char *name = chinfo.name;
	int rcid;
#if IS_ENABLED(CONFIG_DEEPSLEEP) && IS_ENABLED(CONFIG_RPMSG_QCOM_GLINK_RPM)
	struct glink_channel *local_channel;
	int lcid, rcid_exist = 0, lcid_exist = 0;
#endif
	int ret;
	unsigned long flags;

	spin_lock_irqsave(&glink->idr_lock, flags);
	idr_for_each_entry(&glink->rcids, channel, rcid) {
		if (!strcmp(channel->name, name)) {
#if IS_ENABLED(CONFIG_DEEPSLEEP) && IS_ENABLED(CONFIG_RPMSG_QCOM_GLINK_RPM)
			rcid_exist = 1;
#endif
			break;
		}
	}

#if IS_ENABLED(CONFIG_DEEPSLEEP) && IS_ENABLED(CONFIG_RPMSG_QCOM_GLINK_RPM)
	idr_for_each_entry(&glink->lcids, local_channel, lcid) {
		if (!strcmp(local_channel->name, name)) {
			lcid_exist = 1;
			break;
		}
	}
#endif
	spin_unlock_irqrestore(&glink->idr_lock, flags);

#if IS_ENABLED(CONFIG_DEEPSLEEP) && IS_ENABLED(CONFIG_RPMSG_QCOM_GLINK_RPM)
	if (rcid_exist && lcid_exist)
		return &channel->ept;
#endif

	if (!channel) {
		channel = qcom_glink_create_local(glink, name);
		if (IS_ERR(channel))
			return NULL;
	} else {
		ret = qcom_glink_create_remote(glink, channel);
		if (ret)
			return NULL;
	}
	CH_INFO(channel, "Initializing ept\n");

	ept = &channel->ept;
	ept->rpdev = rpdev;
	ept->cb = cb;
	ept->priv = priv;
	ept->ops = &glink_endpoint_ops;
	ept->rx_done = true;
	CH_INFO(channel, "Initialized ept\n");
	return ept;
}

static int qcom_glink_announce_create(struct rpmsg_device *rpdev)
{
	struct glink_channel *channel = to_glink_channel(rpdev->ept);
	struct device_node *np = rpdev->dev.of_node;
	struct qcom_glink *glink = channel->glink;
	struct glink_core_rx_intent *intent;
	struct glink_core_rx_intent *tmp;
	const struct property *prop = NULL;
	__be32 defaults[] = { cpu_to_be32(0), cpu_to_be32(2),
			      cpu_to_be32(SZ_1K), cpu_to_be32(5) };
	int num_intents;
	int num_groups = 2;
	__be32 *val = defaults;
	unsigned long flags;
	int iid;
	int size;

	CH_INFO(channel, "Entered\n");
	if (glink->intentless || !completion_done(&channel->open_ack))
		return 0;

	channel->channel_ready = true;

	/*Serve any pending intent request*/
	spin_lock_irqsave(&channel->intent_lock, flags);
	idr_for_each_entry(&channel->liids, tmp, iid) {
		if (!tmp->reuse && !tmp->advertised) {
			intent = tmp;
			spin_unlock_irqrestore(&channel->intent_lock, flags);
			qcom_glink_advertise_intent(glink, channel, intent);
			spin_lock_irqsave(&channel->intent_lock, flags);
		}
	}
	spin_unlock_irqrestore(&channel->intent_lock, flags);

	prop = of_find_property(np, "qcom,intents", NULL);
	if (prop) {
		val = prop->value;
		num_groups = prop->length / sizeof(u32) / 2;
	}

	/* Channel is now open, advertise base set of intents */
	while (num_groups--) {
		size = be32_to_cpup(val++);
		num_intents = be32_to_cpup(val++);
		while (num_intents--) {
			intent = qcom_glink_alloc_intent(glink, channel, size,
							 true);
			if (!intent)
				break;

			qcom_glink_advertise_intent(glink, channel, intent);
		}
	}
	CH_INFO(channel, "Exit\n");
	return 0;
}

static void qcom_glink_destroy_ept(struct rpmsg_endpoint *ept)
{
	struct glink_channel *channel = to_glink_channel(ept);
	struct qcom_glink *glink = channel->glink;
	unsigned long flags;

	spin_lock_irqsave(&channel->recv_lock, flags);
	if (!channel->ept.cb) {
		spin_unlock_irqrestore(&channel->recv_lock, flags);
		return;
	}
	channel->ept.cb = NULL;
	spin_unlock_irqrestore(&channel->recv_lock, flags);

	qcom_glink_send_close_req(glink, channel);
}

static int qcom_glink_request_intent(struct qcom_glink *glink,
				     struct glink_channel *channel,
				     size_t size)
{
	struct {
		u16 id;
		u16 cid;
		u32 size;
	} __packed cmd;

	int ret;

	mutex_lock(&channel->intent_req_lock);

	atomic_set(&channel->intent_req_acked, 0);
	atomic_set(&channel->intent_req_completed, 0);

	cmd.id = RPM_CMD_RX_INTENT_REQ;
	cmd.cid = channel->lcid;
	cmd.size = size;

	CH_INFO(channel, "size:%zd\n", size);

	ret = qcom_glink_tx(glink, &cmd, sizeof(cmd), NULL, 0, true);
	if (ret)
		goto unlock;

	ret = wait_event_timeout(channel->intent_req_ack,
				 atomic_read(&channel->intent_req_acked) ||
				 atomic_read(&glink->in_reset), 10 * HZ);
	if (!ret) {
		channel->intent_timeout_count++;
		dev_err(glink->dev, "%s: intent request ack timed out (%d)\n",
			channel->name, channel->intent_timeout_count);
		ret = -ETIMEDOUT;
		if (channel->intent_timeout_count >= MAX_INTENT_TIMEOUTS)
			GLINK_BUG(glink->ilc,
				  "remoteproc:%s channel:%s unresponsive\n",
				  glink->name, channel->name);
	} else if (atomic_read(&glink->in_reset)) {
		CH_INFO(channel, "ssr detected\n");
		ret = -ECONNRESET;
	} else {
		ret = channel->intent_req_result ? 0 : -ECANCELED;
	}

unlock:
	mutex_unlock(&channel->intent_req_lock);
	return ret;
}

static int __qcom_glink_send(struct glink_channel *channel,
			     void *data, int len, bool wait)
{
	struct qcom_glink *glink = channel->glink;
	struct glink_core_rx_intent *intent = NULL;
	struct glink_core_rx_intent *tmp;
	int iid = 0;
	struct {
		struct glink_msg msg;
		__le32 chunk_size;
		__le32 left_size;
	} __packed req;
	int ret;
	unsigned long flags;
	int chunk_size = len;
	int left_size = 0;

	if (!glink->intentless) {
		while (!intent) {
			spin_lock_irqsave(&channel->intent_lock, flags);
			idr_for_each_entry(&channel->riids, tmp, iid) {
				if (tmp->size >= len && !tmp->in_use) {
					if (!intent)
						intent = tmp;
					else if (intent->size > tmp->size)
						intent = tmp;
					if (intent->size == len)
						break;
				}
			}
			if (intent)
				intent->in_use = true;
			spin_unlock_irqrestore(&channel->intent_lock, flags);

			/* We found an available intent */
			if (intent)
				break;

			if (atomic_read(&glink->in_reset))
				return -ECONNRESET;

			if (!wait)
				return -EBUSY;

			ret = qcom_glink_request_intent(glink, channel, len);
			if (ret < 0)
				return ret;

			/*Wait for intents to arrive*/
			ret = wait_event_timeout(channel->intent_req_comp,
				atomic_read(&channel->intent_req_completed) ||
				atomic_read(&glink->in_reset), 10 * HZ);

			if (!ret) {
				dev_err(glink->dev,
				    "intent request completion timed out\n");
				ret = -ETIMEDOUT;
			} else if (atomic_read(&glink->in_reset)) {
				CH_INFO(channel, "ssr detected\n");
				ret = -ECONNRESET;
			} else {
				ret = channel->intent_req_result ? 0 : -ECANCELED;
			}

			if (ret < 0)
				return ret;
		}

		iid = intent->id;
	}

	if (wait && (chunk_size > SZ_8K)) {
		chunk_size = SZ_8K;
		left_size = len - chunk_size;
	}
	req.msg.cmd = cpu_to_le16(RPM_CMD_TX_DATA);
	req.msg.param1 = cpu_to_le16(channel->lcid);
	req.msg.param2 = cpu_to_le32(iid);
	req.chunk_size = cpu_to_le32(chunk_size);
	req.left_size = cpu_to_le32(left_size);

	CH_INFO(channel, "iid:%d chunk_size:%d left_size:%d\n", iid,
		chunk_size, left_size);
	ret = qcom_glink_tx(glink, &req, sizeof(req), data, chunk_size, wait);

	/* Mark intent available if we failed */
	if (ret && intent) {
		intent->in_use = false;
		return ret;
	}

	while (left_size > 0) {
		data = (void *)((char *)data + chunk_size);
		chunk_size = left_size;
		if (chunk_size > SZ_8K)
			chunk_size = SZ_8K;
		left_size -= chunk_size;

		req.msg.cmd = cpu_to_le16(RPM_CMD_TX_DATA_CONT);
		req.msg.param1 = cpu_to_le16(channel->lcid);
		req.msg.param2 = cpu_to_le32(iid);
		req.chunk_size = cpu_to_le32(chunk_size);
		req.left_size = cpu_to_le32(left_size);

		CH_INFO(channel, "iid:%d chunk_size:%d left_size:%d\n", iid,
			chunk_size, left_size);
		ret = qcom_glink_tx(glink, &req, sizeof(req), data,
				    chunk_size, wait);

		/* Mark intent available if we failed */
		if (ret && intent) {
			intent->in_use = false;
			break;
		}
	}
	return ret;
}

static int qcom_glink_send(struct rpmsg_endpoint *ept, void *data, int len)
{
	struct glink_channel *channel = to_glink_channel(ept);

	return __qcom_glink_send(channel, data, len, true);
}

static int qcom_glink_trysend(struct rpmsg_endpoint *ept, void *data, int len)
{
	struct glink_channel *channel = to_glink_channel(ept);

	return __qcom_glink_send(channel, data, len, false);
}

static int qcom_glink_sendto(struct rpmsg_endpoint *ept, void *data, int len, u32 dst)
{
	struct glink_channel *channel = to_glink_channel(ept);

	return __qcom_glink_send(channel, data, len, true);
}

static int qcom_glink_trysendto(struct rpmsg_endpoint *ept, void *data, int len, u32 dst)
{
	struct glink_channel *channel = to_glink_channel(ept);

	return __qcom_glink_send(channel, data, len, false);
}

static int qcom_glink_get_sigs(struct rpmsg_endpoint *ept)
{
	struct glink_channel *channel = to_glink_channel(ept);

	return channel->rsigs;
}

static int qcom_glink_set_sigs(struct rpmsg_endpoint *ept, u32 set, u32 clear)
{
	struct glink_channel *channel = to_glink_channel(ept);
	struct qcom_glink *glink = channel->glink;
	u32 sigs = channel->lsigs;

	if (set & TIOCM_DTR)
		sigs |= TIOCM_DTR;
	if (set & TIOCM_RTS)
		sigs |= TIOCM_RTS;
	if (set & TIOCM_CD)
		sigs |= TIOCM_CD;
	if (set & TIOCM_RI)
		sigs |= TIOCM_RI;

	if (clear & TIOCM_DTR)
		sigs &= ~TIOCM_DTR;
	if (clear & TIOCM_RTS)
		sigs &= ~TIOCM_RTS;
	if (clear & TIOCM_CD)
		sigs &= ~TIOCM_CD;
	if (clear & TIOCM_RI)
		sigs &= ~TIOCM_RI;

	channel->lsigs = sigs;

	return qcom_glink_send_signals(glink, channel, sigs);
}

/*
 * Finds the device_node for the glink child interested in this channel.
 */
static struct device_node *qcom_glink_match_channel(struct device_node *node,
						    const char *channel)
{
	struct device_node *child;
	const char *name;
	const char *key;
	int ret;

	for_each_available_child_of_node(node, child) {
		key = "qcom,glink-channels";
		ret = of_property_read_string(child, key, &name);
		if (ret)
			continue;

		if (strcmp(name, channel) == 0)
			return child;
	}

	return NULL;
}

static const struct rpmsg_device_ops glink_device_ops = {
	.create_ept = qcom_glink_create_ept,
	.announce_create = qcom_glink_announce_create,
};

static const struct rpmsg_endpoint_ops glink_endpoint_ops = {
	.destroy_ept = qcom_glink_destroy_ept,
	.send = qcom_glink_send,
	.sendto = qcom_glink_sendto,
	.trysend = qcom_glink_trysend,
	.trysendto = qcom_glink_trysendto,
	.rx_done = qcom_glink_rx_done,
	.get_signals = qcom_glink_get_sigs,
	.set_signals = qcom_glink_set_sigs,
};

static void qcom_glink_rpdev_release(struct device *dev)
{
	struct rpmsg_device *rpdev = to_rpmsg_device(dev);

<<<<<<< HEAD
=======
	channel->rpdev = NULL;
	kfree(rpdev->driver_override);
>>>>>>> 224b52c4
	kfree(rpdev);
}

static int qcom_glink_rx_open(struct qcom_glink *glink, unsigned int rcid,
			      char *name)
{
	struct glink_channel *channel;
	struct rpmsg_device *rpdev;
	bool create_device = false;
	struct device_node *node;
	int cid;
	int ret;
	unsigned long flags;

	spin_lock_irqsave(&glink->idr_lock, flags);
	idr_for_each_entry(&glink->rcids, channel, cid) {
		if (!strcmp(channel->name, name))
			break;
	}
	spin_unlock_irqrestore(&glink->idr_lock, flags);

	if (!channel) {
		channel = qcom_glink_alloc_channel(glink, name);
		if (IS_ERR(channel))
			return PTR_ERR(channel);

		/* The opening dance was initiated by the remote */
		create_device = true;
	}

	spin_lock_irqsave(&glink->idr_lock, flags);
	ret = idr_alloc(&glink->rcids, channel, rcid, rcid + 1, GFP_ATOMIC);
	if (ret < 0) {
		dev_err(glink->dev, "Unable to insert channel into rcid list\n");
		spin_unlock_irqrestore(&glink->idr_lock, flags);
		goto free_channel;
	}
	channel->rcid = ret;
	spin_unlock_irqrestore(&glink->idr_lock, flags);

	complete_all(&channel->open_req);

	/*
	 * Acknowledge the open request to establish the channel
	 * before initializing the rpmsg device.
	 */
	qcom_glink_send_open_ack(glink, channel);

	if (create_device) {
		rpdev = kzalloc(sizeof(*rpdev), GFP_KERNEL);
		if (!rpdev) {
			ret = -ENOMEM;
			goto rcid_remove;
		}

		rpdev->ept = &channel->ept;
		strscpy(rpdev->id.name, name, RPMSG_NAME_SIZE);
		rpdev->src = RPMSG_ADDR_ANY;
		rpdev->dst = RPMSG_ADDR_ANY;
		rpdev->ops = &glink_device_ops;

		node = qcom_glink_match_channel(glink->dev->of_node, name);
		rpdev->dev.of_node = node;
		rpdev->dev.parent = glink->dev;
		rpdev->dev.release = qcom_glink_rpdev_release;

		ret = rpmsg_register_device(rpdev);
		if (ret)
			goto rcid_remove;

#if IS_ENABLED(CONFIG_DEEPSLEEP) && IS_ENABLED(CONFIG_RPMSG_QCOM_GLINK_RPM) \
	   && IS_ENABLED(CONFIG_MSM_RPM_SMD)
		ret = !strcmp(glink->name, "rpm-glink") &&
				!strcmp(channel->name, "rpm_requests");
		if (quickboot && ret) {
			qcom_smd_rpm_quickboot(rpdev, 1);
			quickboot = 0;
			atomic_inc(&qb_comp);
			wake_up(&quickboot_complete);
		}
#endif
		channel->rpdev = rpdev;
	}
	CH_INFO(channel, "\n");

	return 0;

rcid_remove:
	CH_INFO(channel, "rcid_remove\n");
	spin_lock_irqsave(&glink->idr_lock, flags);
	idr_remove(&glink->rcids, channel->rcid);
	channel->rcid = 0;
	spin_unlock_irqrestore(&glink->idr_lock, flags);
free_channel:
	CH_INFO(channel, "free_channel\n");
	/* Release the reference, iff we took it */
	if (create_device)
		kref_put(&channel->refcount, qcom_glink_channel_release);

	return ret;
}

static void qcom_glink_rx_close(struct qcom_glink *glink, unsigned int rcid)
{
	struct rpmsg_channel_info chinfo;
	struct glink_channel *channel;
	unsigned long flags;

	spin_lock_irqsave(&glink->idr_lock, flags);
	channel = idr_find(&glink->rcids, rcid);
	spin_unlock_irqrestore(&glink->idr_lock, flags);
	if (WARN(!channel, "close request on unknown channel\n"))
		return;
	CH_INFO(channel, "\n");

	/* cancel pending rx_done work */
	kthread_cancel_work_sync(&channel->intent_work);

	if (channel->rpdev) {
		strscpy_pad(chinfo.name, channel->name, sizeof(chinfo.name));
		chinfo.src = RPMSG_ADDR_ANY;
		chinfo.dst = RPMSG_ADDR_ANY;

		rpmsg_unregister_device(glink->dev, &chinfo);
	}
	channel->rpdev = NULL;

	qcom_glink_send_close_ack(glink, channel->rcid);

	spin_lock_irqsave(&glink->idr_lock, flags);
	idr_remove(&glink->rcids, channel->rcid);
	channel->rcid = 0;
	spin_unlock_irqrestore(&glink->idr_lock, flags);

	kref_put(&channel->refcount, qcom_glink_channel_release);
}

static void qcom_glink_rx_close_ack(struct qcom_glink *glink, unsigned int lcid)
{
	struct glink_channel *channel;
	unsigned long flags;

	spin_lock_irqsave(&glink->idr_lock, flags);
	channel = idr_find(&glink->lcids, lcid);
	if (WARN(!channel, "close ack on unknown channel\n")) {
		spin_unlock_irqrestore(&glink->idr_lock, flags);
		return;
	}
	CH_INFO(channel, "\n");

	idr_remove(&glink->lcids, channel->lcid);
	channel->lcid = 0;
	spin_unlock_irqrestore(&glink->idr_lock, flags);

	/* Reinit any variables that are important to endpoint creation */
	reinit_completion(&channel->open_ack);
	channel->channel_ready = false;

	kref_put(&channel->refcount, qcom_glink_channel_release);
}

static void qcom_glink_work(struct work_struct *work)
{
	struct qcom_glink *glink = container_of(work, struct qcom_glink,
						rx_work);
	struct glink_defer_cmd *dcmd;
	struct glink_msg *msg;
	unsigned long flags;
	unsigned int param1;
	unsigned int param2;
	unsigned int cmd;

	for (;;) {
		spin_lock_irqsave(&glink->rx_lock, flags);
		if (list_empty(&glink->rx_queue)) {
			spin_unlock_irqrestore(&glink->rx_lock, flags);
			break;
		}
		dcmd = list_first_entry(&glink->rx_queue,
					struct glink_defer_cmd, node);
		list_del(&dcmd->node);
		spin_unlock_irqrestore(&glink->rx_lock, flags);

		msg = &dcmd->msg;
		cmd = le16_to_cpu(msg->cmd);
		param1 = le16_to_cpu(msg->param1);
		param2 = le32_to_cpu(msg->param2);

		switch (cmd) {
		case RPM_CMD_VERSION:
			qcom_glink_receive_version(glink, param1, param2);
			break;
		case RPM_CMD_VERSION_ACK:
			qcom_glink_receive_version_ack(glink, param1, param2);
			break;
		case RPM_CMD_OPEN:
			qcom_glink_rx_open(glink, param1, msg->data);
			break;
		case RPM_CMD_CLOSE:
			qcom_glink_rx_close(glink, param1);
			break;
		case RPM_CMD_CLOSE_ACK:
			qcom_glink_rx_close_ack(glink, param1);
			break;
		case RPM_CMD_RX_INTENT_REQ:
			qcom_glink_handle_intent_req(glink, param1, param2);
			break;
		default:
			WARN(1, "Unknown defer object %d\n", cmd);
			break;
		}

		kfree(dcmd);
	}
}

void qcom_glink_early_ssr_notify(void *data)
{
	struct qcom_glink *glink = data;
	struct glink_channel *channel;
	unsigned long flags;
	int cid;

	if (!glink)
		return;
	atomic_inc(&glink->in_reset);

	/* To wakeup any blocking writers */
	wake_up_all(&glink->tx_avail_notify);

	spin_lock_irqsave(&glink->idr_lock, flags);
	idr_for_each_entry(&glink->lcids, channel, cid) {
		wake_up(&channel->intent_req_ack);
		wake_up(&channel->intent_req_comp);
	}
	spin_unlock_irqrestore(&glink->idr_lock, flags);
}
EXPORT_SYMBOL(qcom_glink_early_ssr_notify);

static void qcom_glink_cancel_rx_work(struct qcom_glink *glink)
{
	struct glink_defer_cmd *dcmd;
	struct glink_defer_cmd *tmp;

	/* cancel any pending deferred rx_work */
	cancel_work_sync(&glink->rx_work);

	list_for_each_entry_safe(dcmd, tmp, &glink->rx_queue, node)
		kfree(dcmd);
}

static ssize_t rpmsg_name_show(struct device *dev,
			       struct device_attribute *attr, char *buf)
{
	int ret = 0;
	const char *name;

	ret = of_property_read_string(dev->of_node, "label", &name);
	if (ret < 0)
		name = dev->of_node->name;

	return snprintf(buf, RPMSG_NAME_SIZE, "%s\n", name);
}
static DEVICE_ATTR_RO(rpmsg_name);

static struct attribute *qcom_glink_attrs[] = {
	&dev_attr_rpmsg_name.attr,
	NULL
};
ATTRIBUTE_GROUPS(qcom_glink);

static void qcom_glink_device_release(struct device *dev)
{
	struct rpmsg_device *rpdev = to_rpmsg_device(dev);
	struct glink_channel *channel = to_glink_channel(rpdev->ept);

	/* Release qcom_glink_alloc_channel() reference */
	kref_put(&channel->refcount, qcom_glink_channel_release);
	kfree(rpdev->driver_override);
	kfree(rpdev);
}

static int qcom_glink_create_chrdev(struct qcom_glink *glink)
{
	struct rpmsg_device *rpdev;
	struct glink_channel *channel;

	rpdev = kzalloc(sizeof(*rpdev), GFP_KERNEL);
	if (!rpdev)
		return -ENOMEM;

	channel = qcom_glink_alloc_channel(glink, "rpmsg_chrdev");
	if (IS_ERR(channel)) {
		kfree(rpdev);
		return PTR_ERR(channel);
	}
	channel->rpdev = rpdev;

	rpdev->ept = &channel->ept;
	rpdev->ops = &glink_device_ops;
	rpdev->dev.parent = glink->dev;
	rpdev->dev.release = qcom_glink_device_release;

	return rpmsg_ctrldev_register_device(rpdev);
}

static void qcom_glink_set_affinity(struct qcom_glink *glink, u32 *arr,
				    size_t size)
{
	int i;

	cpumask_clear(&glink->cpu_mask);
	for (i = 0; i < size; i++) {
		if (arr[i] < num_possible_cpus())
			cpumask_set_cpu(arr[i], &glink->cpu_mask);
	}
	if (irq_set_affinity_hint(glink->irq, &glink->cpu_mask))
		dev_err(glink->dev, "failed to set irq affinity\n");
	if (set_cpus_allowed_ptr(glink->task, &glink->cpu_mask))
		dev_err(glink->dev, "failed to set task affinity\n");
}

#if IS_ENABLED(CONFIG_DEEPSLEEP) && IS_ENABLED(CONFIG_RPMSG_QCOM_GLINK_RPM)
void glink_rpm_ready_wait(void)
{
	int ret = 0;

	ret = wait_event_timeout(quickboot_complete,
				atomic_read(&qb_comp), 10 * HZ);
	if (!ret) {
		pr_err("glink: channel open request from rpm timed out\n");
	}
}
EXPORT_SYMBOL(glink_rpm_ready_wait);
#endif

struct qcom_glink *qcom_glink_native_probe(struct device *dev,
					   unsigned long features,
					   struct qcom_glink_pipe *rx,
					   struct qcom_glink_pipe *tx,
					   bool intentless)
{
	struct qcom_glink *glink;
	int ret;

	glink = devm_kzalloc(dev, sizeof(*glink), GFP_KERNEL);
	if (!glink)
		return ERR_PTR(-ENOMEM);

	glink->dev = dev;
	glink->dev->groups = qcom_glink_groups;

	glink->tx_pipe = tx;
	glink->rx_pipe = rx;

	glink->features = features;
	glink->intentless = intentless;

	spin_lock_init(&glink->tx_lock);
	spin_lock_init(&glink->rx_lock);
	INIT_LIST_HEAD(&glink->rx_queue);
	INIT_WORK(&glink->rx_work, qcom_glink_work);
	init_waitqueue_head(&glink->tx_avail_notify);

	spin_lock_init(&glink->idr_lock);
	idr_init(&glink->lcids);
	idr_init(&glink->rcids);
	atomic_set(&glink->in_reset, 0);

	glink->dev->groups = qcom_glink_groups;

	ret = device_add_groups(dev, qcom_glink_groups);
	if (ret)
		dev_err(dev, "failed to add groups\n");

	ret = of_property_read_string(dev->of_node, "label", &glink->name);
	if (ret < 0)
		glink->name = dev->of_node->name;

#if IS_ENABLED(CONFIG_DEEPSLEEP) && IS_ENABLED(CONFIG_RPMSG_QCOM_GLINK_RPM)
	if (!strcmp(glink->name, "rpm-glink")) {
		atomic_set(&qb_comp, 0);
		init_waitqueue_head(&quickboot_complete);
	}
#endif

	glink->mbox_client.dev = dev;
	glink->mbox_client.knows_txdone = true;
	glink->mbox_chan = mbox_request_channel(&glink->mbox_client, 0);
	if (IS_ERR(glink->mbox_chan)) {
		if (PTR_ERR(glink->mbox_chan) != -EPROBE_DEFER)
			dev_err(dev, "failed to acquire IPC channel\n");
		return ERR_CAST(glink->mbox_chan);
	}

	kthread_init_worker(&glink->kworker);
	glink->task = kthread_run(kthread_worker_fn, &glink->kworker,
				  "glink_%s", glink->name);
	if (IS_ERR(glink->task)) {
		dev_err(dev, "failed to spawn intent kthread %ld\n",
			PTR_ERR(glink->task));
		return ERR_CAST(glink->task);
	}

	snprintf(glink->irqname, 32, "glink-native-%s", glink->name);

	glink->ilc = ipc_log_context_create(GLINK_LOG_PAGE_CNT, glink->name, 0);

	return glink;
}
EXPORT_SYMBOL(qcom_glink_native_probe);

int qcom_glink_native_start(struct qcom_glink *glink)
{
	struct device *dev = glink->dev;
	u32 *arr;
	int size;
	int irq;
	int ret;

	spin_lock_init(&glink->irq_lock);
	glink->irq_running = false;

	irq = of_irq_get(dev->of_node, 0);
	ret = devm_request_threaded_irq(dev, irq,
					qcom_glink_native_intr,
					qcom_glink_native_thread_intr,
					IRQF_NO_SUSPEND | IRQF_ONESHOT,
					glink->irqname, glink);
	if (ret) {
		dev_err(dev, "failed to request IRQ with %d\n", ret);
		return ret;
	}

	glink->irq = irq;

	size = of_property_count_u32_elems(dev->of_node, "cpu-affinity");
	if (size > 0) {
		arr = kmalloc_array(size, sizeof(u32), GFP_KERNEL);
		if (!arr)
			return -ENOMEM;

		ret = of_property_read_u32_array(dev->of_node, "cpu-affinity",
						 arr, size);
		if (!ret)
			qcom_glink_set_affinity(glink, arr, size);
		kfree(arr);
	}

	ret = qcom_glink_send_version(glink);
	if (ret) {
		dev_err(glink->dev, "failed to send version: %d\n", ret);
		return ret;
	}

	ret = qcom_glink_create_chrdev(glink);
	if (ret)
		dev_err(glink->dev, "failed to register chrdev\n");

	return 0;
}
EXPORT_SYMBOL(qcom_glink_native_start);

static int qcom_glink_remove_device(struct device *dev, void *data)
{
	device_unregister(dev);

	return 0;
}

void qcom_glink_native_remove(struct qcom_glink *glink)
{
	struct glink_channel *channel;
	int size;
	int cid;
	int ret;

	qcom_glink_early_ssr_notify(glink);
	disable_irq(glink->irq);
	qcom_glink_cancel_rx_work(glink);

	ret = device_for_each_child(glink->dev, NULL, qcom_glink_remove_device);
	if (ret)
		dev_warn(glink->dev, "Can't remove GLINK devices: %d\n", ret);

	/* Release any defunct local channels, waiting for close-ack */
	idr_for_each_entry(&glink->lcids, channel, cid) {
		kref_put(&channel->refcount, qcom_glink_channel_release);
		idr_remove(&glink->lcids, cid);
	}

	/* Release any defunct local channels, waiting for close-req */
	idr_for_each_entry(&glink->rcids, channel, cid) {
		kref_put(&channel->refcount, qcom_glink_channel_release);
		idr_remove(&glink->rcids, cid);
	}

	/* Release any defunct local channels, waiting for close-req */
	idr_for_each_entry(&glink->rcids, channel, cid)
		kref_put(&channel->refcount, qcom_glink_channel_release);

	idr_destroy(&glink->lcids);
	idr_destroy(&glink->rcids);

	kthread_flush_worker(&glink->kworker);
	kthread_stop(glink->task);

	/*
	 * Required for spss only. A cb is provided for this in spss driver. For
	 * others, its done in prepare stage in smem driver. No cb is given.
	 */
	qcom_glink_pipe_reset(glink);

	mbox_free_channel(glink->mbox_chan);
	size = of_property_count_u32_elems(glink->dev->of_node, "cpu-affinity");
	if (size > 0 && irq_set_affinity_hint(glink->irq, NULL))
		dev_err(glink->dev, "failed to clear irq affinity\n");

}
EXPORT_SYMBOL_GPL(qcom_glink_native_remove);

void qcom_glink_native_unregister(struct qcom_glink *glink)
{
	device_unregister(glink->dev);
}
EXPORT_SYMBOL_GPL(qcom_glink_native_unregister);

static int qcom_glink_suspend_no_irq(struct device *dev)
{
	should_wake = true;
#if IS_ENABLED(CONFIG_DEEPSLEEP) && IS_ENABLED(CONFIG_RPMSG_QCOM_GLINK_RPM)
	if (pm_suspend_via_firmware()) {
		quickboot = 1;
	}
#endif

	return 0;
}

static int qcom_glink_resume_no_irq(struct device *dev)
{
	should_wake = false;
	return 0;
}

const struct dev_pm_ops glink_native_pm_ops = {
	.suspend_noirq = qcom_glink_suspend_no_irq,
	.resume_noirq = qcom_glink_resume_no_irq,
};
EXPORT_SYMBOL(glink_native_pm_ops);

MODULE_DESCRIPTION("Qualcomm GLINK driver");
MODULE_LICENSE("GPL v2");<|MERGE_RESOLUTION|>--- conflicted
+++ resolved
@@ -2094,11 +2094,7 @@
 {
 	struct rpmsg_device *rpdev = to_rpmsg_device(dev);
 
-<<<<<<< HEAD
-=======
-	channel->rpdev = NULL;
 	kfree(rpdev->driver_override);
->>>>>>> 224b52c4
 	kfree(rpdev);
 }
 
