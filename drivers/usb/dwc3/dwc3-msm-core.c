// SPDX-License-Identifier: GPL-2.0-only
/*
 * Copyright (c) 2012-2021, The Linux Foundation. All rights reserved.
 * Copyright (c) 2022-2023 Qualcomm Innovation Center, Inc. All rights reserved.
 * Copyright (c) 2024-2025 Qualcomm Innovation Center, Inc. All rights reserved.
 */

#include <linux/module.h>
#include <linux/kernel.h>
#include <linux/slab.h>
#include <linux/platform_device.h>
#include <linux/dma-mapping.h>
#include <linux/dmapool.h>
#include <linux/pm_runtime.h>
#include <linux/ratelimit.h>
#include <linux/iio/consumer.h>
#include <linux/interrupt.h>
#include <linux/iommu.h>
#include <linux/ioport.h>
#include <linux/clk.h>
#include <linux/clk/qcom.h>
#include <linux/io.h>
#include <linux/module.h>
#include <linux/types.h>
#include <linux/delay.h>
#include <linux/of.h>
#include <linux/of_platform.h>
#include <linux/of_gpio.h>
#include <linux/list.h>
#include <linux/uaccess.h>
#include <linux/usb/ch9.h>
#include <linux/usb/gadget.h>
#include <linux/usb/of.h>
#include <linux/of_irq.h>
#include <linux/regulator/consumer.h>
#include <linux/regulator/driver.h>
#include <linux/pm_wakeup.h>
#include <linux/pm_qos.h>
#include <linux/power_supply.h>
#include <linux/qti_power_supply.h>
#include <linux/cdev.h>
#include <linux/completion.h>
#include <linux/interconnect.h>
#include <linux/irq.h>
#include <linux/extcon.h>
#include <linux/reset.h>
#include <linux/usb/dwc3-msm.h>
#include <linux/usb/role.h>
#include <linux/usb/redriver.h>
#include <linux/soc/qcom/wcd939x-i2c.h>

#include "core.h"
#include "gadget.h"
#include "debug.h"
#include "xhci.h"
#include "debug-ipc.h"

#define NUM_LOG_PAGES   12
#define DWC3_MINIDUMP	0x10000

/* time out to wait for USB cable status notification (in ms)*/
#define SM_INIT_TIMEOUT 30000

#define DWC3_GUCTL1_IP_GAP_ADD_ON(n)	((n) << 21)
#define DWC3_GUCTL1_IP_GAP_ADD_ON_MASK	DWC3_GUCTL1_IP_GAP_ADD_ON(7)
#define DWC3_GUCTL1_L1_SUSP_THRLD_EN_FOR_HOST	BIT(8)
#define DWC3_GUCTL3_USB20_RETRY_DISABLE	BIT(16)
#define DWC3_GUSB3PIPECTL_DISRXDETU3	BIT(22)
#define DWC3_GUCTL_SPRSCTRLTRANSEN	BIT(17)

#define DWC31_LINK_GDBGLTSSM	0xd050
#define DWC3_GDBGLTSSM_LINKSTATE_MASK	(0xF << 22)

#define DWC31_LINK_LU3LFPSRXTIM(n)	(0xd010 + ((n) * 0x80))
#define GEN2_U3_EXIT_RSP_RX_CLK(n)	((n) << 16)
#define GEN2_U3_EXIT_RSP_RX_CLK_MASK	GEN2_U3_EXIT_RSP_RX_CLK(0xff)
#define GEN1_U3_EXIT_RSP_RX_CLK(n)	(n)
#define GEN1_U3_EXIT_RSP_RX_CLK_MASK	GEN1_U3_EXIT_RSP_RX_CLK(0xff)

/* AHB2PHY register offsets */
#define PERIPH_SS_AHB2PHY_TOP_CFG 0x10

/* AHB2PHY read/write waite value */
#define ONE_READ_WRITE_WAIT 0x11

/* XHCI registers */
#define USB3_HCSPARAMS1		(0x4)
#define USB3_PORTSC		(0x420)
#define USB3_PORTPMSC_20	(0x424)

/**
 *  USB QSCRATCH Hardware registers
 *
 */
#define QSCRATCH_REG_OFFSET	(0x000F8800)
#define QSCRATCH_GENERAL_CFG	(QSCRATCH_REG_OFFSET + 0x08)
#define CGCTL_REG		(QSCRATCH_REG_OFFSET + 0x28)
#define PWR_EVNT_IRQ_STAT_REG    (QSCRATCH_REG_OFFSET + 0x58)
#define PWR_EVNT_IRQ_MASK_REG    (QSCRATCH_REG_OFFSET + 0x5C)
#define DWC_EXTRA_INPUT_6		(QSCRATCH_REG_OFFSET + 0x1e4)

#define PWR_EVNT_POWERDOWN_IN_P3_MASK		BIT(2)
#define PWR_EVNT_POWERDOWN_OUT_P3_MASK		BIT(3)
#define PWR_EVNT_LPM_IN_L2_MASK			BIT(4)
#define PWR_EVNT_LPM_OUT_L2_MASK		BIT(5)
#define PWR_EVNT_LPM_OUT_RX_ELECIDLE_IRQ_MASK	BIT(12)
#define PWR_EVNT_LPM_OUT_L1_MASK		BIT(13)

#define DWC_EXTRA_INPUT_6_HUB_PORT_OVERCURRENT_U2	BIT(1)
#define DWC_EXTRA_INPUT_6_HOST_U3_PORT_DISABLE	BIT(5)

/* QSCRATCH_GENERAL_CFG register bit offset */
#define PIPE_UTMI_CLK_SEL	BIT(0)
#define PIPE3_PHYSTATUS_SW	BIT(3)
#define PIPE_UTMI_CLK_DIS	BIT(8)

#define HS_PHY_CTRL_REG		(QSCRATCH_REG_OFFSET + 0x10)
#define UTMI_OTG_VBUS_VALID	BIT(20)
#define SW_SESSVLD_SEL		BIT(28)

#define SS_PHY_CTRL_REG		(QSCRATCH_REG_OFFSET + 0x30)
#define LANE0_PWR_PRESENT	BIT(24)

/* USB DBM Hardware registers */
#define DBM_REG_OFFSET		0xF8000

/* DBM_GEN_CFG */
#define DBM_EN_USB3		0x00000001

/* DBM_EP_CFG */
#define DBM_EN_EP		0x00000001
#define USB3_EPNUM		0x0000003E
#define DBM_BAM_PIPE_NUM	0x000000C0
#define DBM_PRODUCER		0x00000100
#define DBM_DISABLE_WB		0x00000200
#define DBM_INT_RAM_ACC		0x00000400

/* DBM_DATA_FIFO_SIZE */
#define DBM_DATA_FIFO_SIZE_MASK	0x0000ffff

/* DBM_GEVNTSIZ */
#define DBM_GEVNTSIZ_MASK	0x0000ffff

/* DBM_DBG_CNFG */
#define DBM_ENABLE_IOC_MASK	0x0000000f

/* DBM_SOFT_RESET */
#define DBM_SFT_RST_EP0		0x00000001
#define DBM_SFT_RST_EP1		0x00000002
#define DBM_SFT_RST_EP2		0x00000004
#define DBM_SFT_RST_EP3		0x00000008
#define DBM_SFT_RST_EPS_MASK	0x0000000F
#define DBM_SFT_RST_MASK	0x80000000
#define DBM_EN_MASK		0x00000002

/* DBM TRB configurations */
#define DBM_TRB_BIT		0x80000000
#define DBM_TRB_DATA_SRC	0x40000000
#define DBM_TRB_DMA		0x20000000
#define DBM_TRB_EP_NUM(ep)	(ep<<24)

/* GSI related registers */
#define GSI_TRB_ADDR_BIT_53_MASK	(1 << 21)
#define GSI_TRB_ADDR_BIT_55_MASK	(1 << 23)

#define	GSI_GENERAL_CFG_REG(reg)	(QSCRATCH_REG_OFFSET + \
						reg[GENERAL_CFG_REG])
#define	GSI_RESTART_DBL_PNTR_MASK	BIT(20)
#define	GSI_CLK_EN_MASK			BIT(12)
#define	BLOCK_GSI_WR_GO_MASK		BIT(1)
#define	GSI_EN_MASK			BIT(0)

#define GSI_DBL_ADDR_L(reg, n)		(QSCRATCH_REG_OFFSET + \
						reg[DBL_ADDR_L] + (n*4))
#define GSI_DBL_ADDR_H(reg, n)		(QSCRATCH_REG_OFFSET + \
						reg[DBL_ADDR_H] + (n*4))
#define GSI_RING_BASE_ADDR_L(reg, n)	(QSCRATCH_REG_OFFSET + \
						reg[RING_BASE_ADDR_L] + (n*4))
#define GSI_RING_BASE_ADDR_H(reg, n)	(QSCRATCH_REG_OFFSET + \
						reg[RING_BASE_ADDR_H] + (n*4))

#define	GSI_IF_STS(reg)			(QSCRATCH_REG_OFFSET + reg[IF_STS])
#define	GSI_WR_CTRL_STATE_MASK	BIT(15)

#define DWC3_GEVNTCOUNT_EVNTINTRPTMASK		(1 << 31)
#define DWC3_GEVNTADRHI_EVNTADRHI_GSI_EN(n)	(n << 22)
#define DWC3_GEVNTADRHI_EVNTADRHI_GSI_IDX(n)	(n << 16)
#define DWC3_GEVENT_TYPE_GSI			0x3

/* BAM pipe mask */
#define MSM_PIPE_ID_MASK	(0x1F)

/* EBC/LPC Configuration */
#define LPC_SCAN_MASK		(QSCRATCH_REG_OFFSET + 0x200)
#define LPC_REG			(QSCRATCH_REG_OFFSET + 0x204)

#define LPC_SPEED_INDICATOR	BIT(0)
#define LPC_SSP_MODE		BIT(1)
#define LPC_BUS_CLK_EN		BIT(12)

#define USB30_MODE_SEL_REG	(QSCRATCH_REG_OFFSET + 0x210)
#define USB30_QDSS_MODE_SEL	BIT(0)

#define USB30_QDSS_CONFIG_REG	(QSCRATCH_REG_OFFSET + 0x214)

#define DWC3_DEPCFG_EBC_MODE		BIT(15)

#define DWC3_DEPCFG_RETRY		BIT(15)
#define DWC3_DEPCFG_TRB_WB		BIT(14)

enum dbm_reg {
	DBM_EP_CFG,
	DBM_DATA_FIFO,
	DBM_DATA_FIFO_SIZE,
	DBM_DATA_FIFO_EN,
	DBM_GEVNTADR,
	DBM_GEVNTSIZ,
	DBM_DBG_CNFG,
	DBM_HW_TRB0_EP,
	DBM_HW_TRB1_EP,
	DBM_HW_TRB2_EP,
	DBM_HW_TRB3_EP,
	DBM_PIPE_CFG,
	DBM_DISABLE_UPDXFER,
	DBM_SOFT_RESET,
	DBM_GEN_CFG,
	DBM_GEVNTADR_LSB,
	DBM_GEVNTADR_MSB,
	DBM_DATA_FIFO_LSB,
	DBM_DATA_FIFO_MSB,
	DBM_DATA_FIFO_ADDR_EN,
	DBM_DATA_FIFO_SIZE_EN,
};

enum charger_detection_type {
	REMOTE_PROC,
	IIO,
	PSY,
};

struct dbm_reg_data {
	u32 offset;
	unsigned int ep_mult;
};

#define DBM_1_4_NUM_EP		4
#define DBM_1_5_NUM_EP		8

static const struct dbm_reg_data dbm_1_4_regtable[] = {
	[DBM_EP_CFG]		= { 0x0000, 0x4 },
	[DBM_DATA_FIFO]		= { 0x0010, 0x4 },
	[DBM_DATA_FIFO_SIZE]	= { 0x0020, 0x4 },
	[DBM_DATA_FIFO_EN]	= { 0x0030, 0x0 },
	[DBM_GEVNTADR]		= { 0x0034, 0x0 },
	[DBM_GEVNTSIZ]		= { 0x0038, 0x0 },
	[DBM_DBG_CNFG]		= { 0x003C, 0x0 },
	[DBM_HW_TRB0_EP]	= { 0x0040, 0x4 },
	[DBM_HW_TRB1_EP]	= { 0x0050, 0x4 },
	[DBM_HW_TRB2_EP]	= { 0x0060, 0x4 },
	[DBM_HW_TRB3_EP]	= { 0x0070, 0x4 },
	[DBM_PIPE_CFG]		= { 0x0080, 0x0 },
	[DBM_SOFT_RESET]	= { 0x0084, 0x0 },
	[DBM_GEN_CFG]		= { 0x0088, 0x0 },
	[DBM_GEVNTADR_LSB]	= { 0x0098, 0x0 },
	[DBM_GEVNTADR_MSB]	= { 0x009C, 0x0 },
	[DBM_DATA_FIFO_LSB]	= { 0x00A0, 0x8 },
	[DBM_DATA_FIFO_MSB]	= { 0x00A4, 0x8 },
};

static const struct dbm_reg_data dbm_1_5_regtable[] = {
	[DBM_EP_CFG]		= { 0x0000, 0x4 },
	[DBM_DATA_FIFO]		= { 0x0280, 0x4 },
	[DBM_DATA_FIFO_SIZE]	= { 0x0080, 0x4 },
	[DBM_DATA_FIFO_EN]	= { 0x026C, 0x0 },
	[DBM_GEVNTADR]		= { 0x0270, 0x0 },
	[DBM_GEVNTSIZ]		= { 0x0268, 0x0 },
	[DBM_DBG_CNFG]		= { 0x0208, 0x0 },
	[DBM_HW_TRB0_EP]	= { 0x0220, 0x4 },
	[DBM_HW_TRB1_EP]	= { 0x0230, 0x4 },
	[DBM_HW_TRB2_EP]	= { 0x0240, 0x4 },
	[DBM_HW_TRB3_EP]	= { 0x0250, 0x4 },
	[DBM_PIPE_CFG]		= { 0x0274, 0x0 },
	[DBM_DISABLE_UPDXFER]	= { 0x0298, 0x0 },
	[DBM_SOFT_RESET]	= { 0x020C, 0x0 },
	[DBM_GEN_CFG]		= { 0x0210, 0x0 },
	[DBM_GEVNTADR_LSB]	= { 0x0260, 0x0 },
	[DBM_GEVNTADR_MSB]	= { 0x0264, 0x0 },
	[DBM_DATA_FIFO_LSB]	= { 0x0100, 0x8 },
	[DBM_DATA_FIFO_MSB]	= { 0x0104, 0x8 },
	[DBM_DATA_FIFO_ADDR_EN]	= { 0x0200, 0x0 },
	[DBM_DATA_FIFO_SIZE_EN]	= { 0x0204, 0x0 },
};

enum usb_gsi_reg {
	GENERAL_CFG_REG,
	DBL_ADDR_L,
	DBL_ADDR_H,
	RING_BASE_ADDR_L,
	RING_BASE_ADDR_H,
	IF_STS,
	GSI_REG_MAX,
};

struct usb_udc {
	struct usb_gadget_driver	*driver;
	struct usb_gadget		*gadget;
	struct device			dev;
	struct list_head		list;
	bool				vbus;
	bool				started;
};

struct dwc3_hw_ep {
	struct dwc3_ep		*dep;
	enum usb_hw_ep_mode	mode;
	struct dwc3_trb		*ebc_trb_pool;
	u8 dbm_ep_num;
	int num_trbs;

	unsigned long flags;
#define DWC3_MSM_HW_EP_TRANSFER_STARTED BIT(0)
};

struct dwc3_msm_req_complete {
	struct list_head list_item;
	struct usb_request *req;
	void (*orig_complete)(struct usb_ep *ep,
			      struct usb_request *req);
};

enum dwc3_drd_state {
	DRD_STATE_UNDEFINED = 0,

	DRD_STATE_IDLE,
	DRD_STATE_PERIPHERAL,
	DRD_STATE_PERIPHERAL_SUSPEND,

	DRD_STATE_HOST,
};

static const char *const state_names[] = {
	[DRD_STATE_UNDEFINED] = "undefined",
	[DRD_STATE_IDLE] = "idle",
	[DRD_STATE_PERIPHERAL] = "peripheral",
	[DRD_STATE_PERIPHERAL_SUSPEND] = "peripheral_suspend",
	[DRD_STATE_HOST] = "host",
};

static const char *const usb_dr_modes[] = {
	[USB_DR_MODE_UNKNOWN]		= "",
	[USB_DR_MODE_HOST]		= "host",
	[USB_DR_MODE_PERIPHERAL]	= "peripheral",
	[USB_DR_MODE_OTG]		= "otg",
};

enum dp_lane {
	DP_NONE = 0,
	DP_2_LANE = 2,
	DP_4_LANE = 4,
};

static const char *dwc3_drd_state_string(enum dwc3_drd_state state)
{
	if (state < 0 || state >= ARRAY_SIZE(state_names))
		return "UNKNOWN";

	return state_names[state];
}

enum dwc3_id_state {
	DWC3_ID_GROUND = 0,
	DWC3_ID_FLOAT,
};

enum msm_usb_irq {
	HS_PHY_IRQ,
	PWR_EVNT_IRQ,
	DP_HS_PHY_IRQ,
	DM_HS_PHY_IRQ,
	SS_PHY_IRQ,
	USB_MAX_IRQ
};

enum icc_paths {
	USB_DDR,
	USB_IPA,
	DDR_USB,
	USB_MAX_PATH
};

enum bus_vote {
	BUS_VOTE_NONE,
	BUS_VOTE_NOMINAL,
	BUS_VOTE_SVS,
	BUS_VOTE_MIN,
	BUS_VOTE_MAX
};

static const char * const icc_path_names[] = {
	"usb-ddr", "usb-ipa", "ddr-usb",
};

static struct {
	u32 avg, peak;
} bus_vote_values[BUS_VOTE_MAX][3] = {
	/* usb_ddr avg/peak, usb_ipa avg/peak, apps_usb avg/peak */
	[BUS_VOTE_NONE]    = { {0, 0}, {0, 0}, {0, 0} },
	[BUS_VOTE_NOMINAL] = { {1000000, 1250000}, {0, 2400}, {0, 40000}, },
	[BUS_VOTE_SVS]     = { {240000, 700000}, {0, 2400}, {0, 40000}, },
	[BUS_VOTE_MIN]     = { {1, 1}, {1, 1}, {1, 1}, },
};

struct usb_irq_info {
	const char	*name;
	unsigned long	irq_type;
	bool		required;
};

static const struct usb_irq_info usb_irq_info[USB_MAX_IRQ] = {
	{ "hs_phy_irq",
	  IRQF_TRIGGER_HIGH | IRQF_ONESHOT | IRQ_TYPE_LEVEL_HIGH |
		 IRQF_EARLY_RESUME,
	  false,
	},
	{ "pwr_event_irq",
	  IRQF_TRIGGER_HIGH | IRQF_ONESHOT | IRQ_TYPE_LEVEL_HIGH |
		 IRQF_EARLY_RESUME,
	  true,
	},
	{ "dp_hs_phy_irq",
	  IRQF_TRIGGER_RISING | IRQF_ONESHOT | IRQF_EARLY_RESUME,
	  false,
	},
	{ "dm_hs_phy_irq",
	  IRQF_TRIGGER_RISING | IRQF_ONESHOT | IRQF_EARLY_RESUME,
	  false,
	},
	{ "ss_phy_irq",
	  IRQF_TRIGGER_HIGH | IRQF_ONESHOT | IRQ_TYPE_LEVEL_HIGH |
		 IRQF_EARLY_RESUME,
	  false,
	},
};

struct usb_irq {
	int irq;
	bool enable;
};

static const char * const gsi_op_strings[] = {
	"EP_CONFIG", "START_XFER", "STORE_DBL_INFO",
	"ENABLE_GSI", "UPDATE_XFER", "RING_DB",
	"END_XFER", "GET_CH_INFO", "GET_XFER_IDX", "PREPARE_TRBS",
	"FREE_TRBS", "SET_CLR_BLOCK_DBL", "CHECK_FOR_SUSP",
	"EP_DISABLE" };

static const char *const speed_names[] = {
	[USB_SPEED_UNKNOWN] = "UNKNOWN",
	[USB_SPEED_LOW] = "low-speed",
	[USB_SPEED_FULL] = "full-speed",
	[USB_SPEED_HIGH] = "high-speed",
	[USB_SPEED_WIRELESS] = "wireless",
	[USB_SPEED_SUPER] = "super-speed",
	[USB_SPEED_SUPER_PLUS] = "super-speed-plus",
};

struct dwc3_msm;

struct extcon_nb {
	struct extcon_dev	*edev;
	struct dwc3_msm		*mdwc;
	int			idx;
	struct notifier_block	vbus_nb;
	struct notifier_block	id_nb;
	struct notifier_block	dp_nb;
};

/* Input bits to state machine (mdwc->inputs) */

#define ID			0
#define B_SESS_VLD		1
#define B_SUSPEND		2
#define WAIT_FOR_LPM		3
#define CONN_DONE		4

#define PM_QOS_SAMPLE_SEC	2
#define PM_QOS_THRESHOLD	400

struct dwc3_msm {
	struct device *dev;
	void __iomem *base;
	void __iomem *tcsr_dyn_en_dis;
	void __iomem *ahb2phy_base;
	phys_addr_t reg_phys;
	struct platform_device	*dwc3;
	struct dma_iommu_mapping *iommu_map;
	const struct usb_ep_ops *original_ep_ops[DWC3_ENDPOINTS_NUM];
	struct list_head req_complete_list;
	struct clk		*core_clk;
	long			core_clk_rate;
	long			core_clk_rate_hs;
	long			core_clk_rate_disconnected;
	struct clk		*iface_clk;
	struct clk		*sleep_clk;
	struct clk		*utmi_clk;
	unsigned int		utmi_clk_rate;
	struct clk		*utmi_clk_src;
	struct clk		*bus_aggr_clk;
	struct clk		*noc_aggr_clk;
	struct clk		*cfg_ahb_clk;
	struct reset_control	*core_reset;
	struct regulator	*dwc3_gdsc;

	struct usb_phy		*hs_phy, *ss_phy;
	struct usb_redriver	*redriver;

	const struct dbm_reg_data *dbm_reg_table;
	int			dbm_num_eps;
	bool			dbm_is_1p4;

	/* VBUS regulator for host mode */
	struct regulator	*vbus_reg;
	bool			resume_pending;
	atomic_t                pm_suspended;
	struct usb_irq		wakeup_irq[USB_MAX_IRQ];
	int			core_irq;
	unsigned int		irq_cnt;
	struct work_struct	resume_work;
	struct work_struct	restart_usb_work;
	bool			in_restart;
	struct workqueue_struct *dwc3_wq;
	struct workqueue_struct *sm_usb_wq;
	struct work_struct	sm_work;
	unsigned long		inputs;
	enum dwc3_drd_state	drd_state;
	enum usb_dr_mode	dr_mode;
	bool			otg_capable;
	enum bus_vote		default_bus_vote;
	enum bus_vote		override_bus_vote;
	struct icc_path		*icc_paths[3];
	struct power_supply	*usb_psy;
	struct iio_channel	*chg_type;
	bool			in_host_mode;
	bool			in_device_mode;
	enum usb_device_speed	max_rh_port_speed;
	bool			perf_mode;
	bool			check_eud_state;
	bool			vbus_active;
	bool			eud_active;
	bool			suspend;
	bool			use_pdc_interrupts;
	enum dwc3_id_state	id_state;
	unsigned long		use_pwr_event_for_wakeup;
#define PWR_EVENT_SS_WAKEUP	BIT(0)
#define PWR_EVENT_HS_WAKEUP	BIT(1)
	bool			host_poweroff_in_pm_suspend;
	bool			disable_host_ssphy_powerdown;
	bool			enable_host_slow_suspend;
	bool			force_suspend;
	unsigned long		lpm_flags;
	unsigned int		vbus_draw;
#define MDWC3_SS_PHY_SUSPEND		BIT(0)
#define MDWC3_ASYNC_IRQ_WAKE_CAPABILITY	BIT(1)
#define MDWC3_POWER_COLLAPSE		BIT(2)
#define MDWC3_USE_PWR_EVENT_IRQ_FOR_WAKEUP	BIT(3)
	struct extcon_nb	*extcon;
	int			ext_idx;
	struct notifier_block	host_nb;
	int			polarity_idx;

	u32			ip;
	atomic_t                in_p3;
	atomic_t		in_lpm;
	unsigned int		lpm_to_suspend_delay;
	struct dev_pm_ops	*dwc3_pm_ops;
	struct dev_pm_ops	*xhci_pm_ops;

	u32			num_gsi_event_buffers;
	struct dwc3_event_buffer **gsi_ev_buff;
	int pm_qos_latency;
	struct pm_qos_request pm_qos_req_dma;
	struct delayed_work perf_vote_work;
	struct mutex suspend_resume_mutex;
	struct mutex role_switch_mutex;

	enum usb_device_speed override_usb_speed;
	enum usb_device_speed	max_hw_supp_speed;
	enum charger_detection_type apsd_source;
	u32			*gsi_reg;
	int			gsi_reg_offset_cnt;

	struct notifier_block	dpdm_nb;
	struct regulator	*dpdm_reg;

	u64			dummy_gsi_db;
	dma_addr_t		dummy_gsi_db_dma;

	struct usb_role_switch *role_switch;
	struct usb_role_switch *dwc3_drd_sw;
	bool			ss_release_called;
	int			orientation_override;

#define MAX_ERROR_RECOVERY_TRIES	3
	bool			err_evt_seen;
	int			retries_on_error;

	void            *dwc_ipc_log_ctxt;
	void            *dwc_dma_ipc_log_ctxt;

	struct dwc3_hw_ep	hw_eps[DWC3_ENDPOINTS_NUM];
	phys_addr_t		ebc_desc_addr;
	bool			dis_sending_cm_l1_quirk;
	bool			use_eusb2_phy;
	bool			cached_dis_u1_entry_quirk;
	bool			cached_dis_u2_entry_quirk;
	int			refcnt_dp_usb;
	enum dp_lane		dp_state;
	bool			dynamic_disable;
	bool			wcd_usbss;
	bool			force_disconnect;
	bool			read_u1u2;

	struct gpio_desc	*oc_gpiod;
};

#define USB_HSPHY_3P3_VOL_MIN		3050000 /* uV */
#define USB_HSPHY_3P3_VOL_MAX		3300000 /* uV */
#define USB_HSPHY_3P3_HPM_LOAD		16000	/* uA */

#define USB_HSPHY_1P8_VOL_MIN		1800000 /* uV */
#define USB_HSPHY_1P8_VOL_MAX		1800000 /* uV */
#define USB_HSPHY_1P8_HPM_LOAD		19000	/* uA */

#define USB_SSPHY_1P8_VOL_MIN		1800000 /* uV */
#define USB_SSPHY_1P8_VOL_MAX		1800000 /* uV */
#define USB_SSPHY_1P8_HPM_LOAD		23000	/* uA */

/* unfortunately, dwc3 core doesn't manage multiple dwc3 instances for trace */
void *dwc_trace_ipc_log_ctxt;

static void dwc3_pwr_event_handler(struct dwc3_msm *mdwc);
static int get_chg_type(struct dwc3_msm *mdwc);

static inline void dwc3_msm_ep_writel(void __iomem *base, u32 offset, u32 value)
{
	writel_relaxed(value, base + offset - DWC3_GLOBALS_REGS_START);

	/* Ensure writes to DWC3 ep registers are completed */
	mb();
}

static inline u32 dwc3_msm_ep_readl(void __iomem *base, u32 offset)
{
	u32 value;

	/*
	 * We requested the mem region starting from the Globals address
	 * space, see dwc3_probe in core.c.
	 * However, the offsets are given starting from xHCI address space.
	 */
	value = readl_relaxed(base + offset - DWC3_GLOBALS_REGS_START);
	return value;
}

static inline dma_addr_t dwc3_trb_dma_offset(struct dwc3_ep *dep,
		struct dwc3_trb *trb)
{
	u32 offset = (char *) trb - (char *) dep->trb_pool;

	return dep->trb_pool_dma + offset;
}

static int dwc3_alloc_trb_pool(struct dwc3_ep *dep)
{
	struct dwc3		*dwc = dep->dwc;

	if (dep->trb_pool)
		return 0;

	dep->trb_pool = dma_alloc_coherent(dwc->sysdev,
			sizeof(struct dwc3_trb) * DWC3_TRB_NUM,
			&dep->trb_pool_dma, GFP_KERNEL);
	if (!dep->trb_pool) {
		dev_err(dep->dwc->dev, "failed to allocate trb pool for %s\n",
				dep->name);
		return -ENOMEM;
	}

	return 0;
}

static void dwc3_free_trb_pool(struct dwc3_ep *dep)
{
	struct dwc3		*dwc = dep->dwc;
	struct dwc3_msm *mdwc = dev_get_drvdata(dwc->dev->parent);

	/*
	 * Clean up ep ring to avoid getting xferInProgress due to stale trbs
	 * with HWO bit set from previous composition when update transfer cmd
	 * is issued.
	 */
	if (dep->number > 1 && dep->trb_pool && dep->trb_pool_dma) {
		memset(&dep->trb_pool[0], 0,
			sizeof(struct dwc3_trb) * DWC3_TRB_NUM);
		dbg_event(dep->number, "Clr_TRB", 0);
		dev_info(dwc->dev, "Clr_TRB ring of %s\n", dep->name);

		dma_free_coherent(dwc->sysdev,
				sizeof(struct dwc3_trb) * DWC3_TRB_NUM,
				dep->trb_pool, dep->trb_pool_dma);
		dep->trb_pool = NULL;
		dep->trb_pool_dma = 0;
	}
}

static enum usb_device_speed dwc3_msm_get_max_speed(struct dwc3_msm *mdwc)
{
	struct dwc3 *dwc;

	if (!mdwc->dwc3)
		return mdwc->override_usb_speed;

	dwc = platform_get_drvdata(mdwc->dwc3);
	return dwc->maximum_speed;
}

static unsigned int dwc3_msm_set_max_speed(struct dwc3_msm *mdwc, enum usb_device_speed spd)
{
	struct dwc3 *dwc;

	if (spd == USB_SPEED_UNKNOWN || spd >= mdwc->max_hw_supp_speed)
		spd = mdwc->max_hw_supp_speed;

	if (!mdwc->dwc3) {
		mdwc->override_usb_speed = spd;
		return 0;
	}

	dwc = platform_get_drvdata(mdwc->dwc3);
	dwc->maximum_speed = spd;

	return 0;
}

/**
 *
 * Read register with debug info.
 *
 * @base - DWC3 base virtual address.
 * @offset - register offset.
 *
 * @return u32
 */
static inline u32 dwc3_msm_read_reg(void __iomem *base, u32 offset)
{
	u32 val = ioread32(base + offset);
	return val;
}

/**
 * Read register masked field with debug info.
 *
 * @base - DWC3 base virtual address.
 * @offset - register offset.
 * @mask - register bitmask.
 *
 * @return u32
 */
static inline u32 dwc3_msm_read_reg_field(void __iomem *base,
					  u32 offset,
					  const u32 mask)
{
	u32 shift = __ffs(mask);
	u32 val = ioread32(base + offset);

	val &= mask;		/* clear other bits */
	val >>= shift;
	return val;
}

/**
 *
 * Write register with debug info.
 *
 * @base - DWC3 base virtual address.
 * @offset - register offset.
 * @val - value to write.
 *
 */
static inline void dwc3_msm_write_reg(void __iomem *base, u32 offset, u32 val)
{
	iowrite32(val, base + offset);
}

/**
 * Write register masked field with debug info.
 *
 * @base - DWC3 base virtual address.
 * @offset - register offset.
 * @mask - register bitmask.
 * @val - value to write.
 *
 */
static inline void dwc3_msm_write_reg_field(void __iomem *base, u32 offset,
					    const u32 mask, u32 val)
{
	u32 shift = __ffs(mask);
	u32 tmp = ioread32(base + offset);

	tmp &= ~mask;		/* clear written bits */
	val = tmp | (val << shift);
	iowrite32(val, base + offset);

	/* Read back to make sure that previous write goes through */
	ioread32(base + offset);
}

/**
 * dwc3_core_calc_tx_fifo_size - calculates the txfifo size value
 * @dwc: pointer to the DWC3 context
 * @nfifos: number of fifos to calculate for
 *
 * Calculates the size value based on the equation below:
 *
 * fifo_size = mult * ((max_packet + mdwidth)/mdwidth + 1) + 1
 *
 * The max packet size is set to 1024, as the txfifo requirements mainly apply
 * to super speed USB use cases.  However, it is safe to overestimate the fifo
 * allocations for other scenarios, i.e. high speed USB.
 */
static int dwc3_core_calc_tx_fifo_size(struct dwc3 *dwc, int mult)
{
	int max_packet = 1024;
	int fifo_size;
	int mdwidth;

	mdwidth = dwc3_mdwidth(dwc);

	/* MDWIDTH is represented in bits, we need it in bytes */
	mdwidth >>= 3;

	fifo_size = mult * ((max_packet + mdwidth) / mdwidth) + 1;
	return fifo_size;
}

/*
 * dwc3_core_resize_tx_fifos - reallocate fifo spaces for current use-case
 * @dwc: pointer to our context structure
 *
 * This function will a best effort FIFO allocation in order
 * to improve FIFO usage and throughput, while still allowing
 * us to enable as many endpoints as possible.
 *
 * Keep in mind that this operation will be highly dependent
 * on the configured size for RAM1 - which contains TxFifo -,
 * the amount of endpoints enabled on coreConsultant tool, and
 * the width of the Master Bus.
 *
 * In general, FIFO depths are represented with the following equation:
 *
 * fifo_size = mult * ((max_packet + mdwidth)/mdwidth + 1) + 1
 *
 * Conversions can be done to the equation to derive the number of packets that
 * will fit to a particular FIFO size value.
 */
static int dwc3_core_resize_tx_fifos(struct dwc3_ep *dep)
{
	struct dwc3 *dwc = dep->dwc;
	struct dwc3_msm *mdwc = dev_get_drvdata(dwc->dev->parent);
	int fifo_0_start;
	int ram1_depth;
	int fifo_size;
	int min_depth;
	int num_in_ep;
	int remaining;
	int num_fifos = 1;
	int fifo;
	int tmp;

	if (!dwc->do_fifo_resize)
		return 0;

	/* resize IN endpoints except ep0 */
	if (!usb_endpoint_dir_in(dep->endpoint.desc) || dep->number <= 1)
		return 0;

	ram1_depth = DWC3_RAM1_DEPTH(dwc->hwparams.hwparams7);

	if ((dep->endpoint.maxburst > 1 &&
	     usb_endpoint_xfer_bulk(dep->endpoint.desc)) ||
	    usb_endpoint_xfer_isoc(dep->endpoint.desc))
		num_fifos = 3;

	if (dep->endpoint.maxburst > 6 &&
	    usb_endpoint_xfer_bulk(dep->endpoint.desc) && DWC3_IP_IS(DWC31))
		num_fifos = dwc->tx_fifo_resize_max_num;

	/* FIFO size for a single buffer */
	fifo = dwc3_core_calc_tx_fifo_size(dwc, 1);

	/* Calculate the number of remaining EPs w/o any FIFO */
	num_in_ep = dwc->max_cfg_eps;
	num_in_ep -= dwc->num_ep_resized;

	/* Reserve at least one FIFO for the number of IN EPs */
	min_depth = num_in_ep * (fifo + 1);
	remaining = ram1_depth - min_depth - dwc->last_fifo_depth;
	remaining = max_t(int, 0, remaining);
	/*
	 * We've already reserved 1 FIFO per EP, so check what we can fit in
	 * addition to it.  If there is not enough remaining space, allocate
	 * all the remaining space to the EP.
	 */
	fifo_size = (num_fifos - 1) * fifo;
	if (remaining < fifo_size)
		fifo_size = remaining;

	fifo_size += fifo;
	/* Last increment according to the TX FIFO size equation */
	fifo_size++;

	/* Check if TXFIFOs start at non-zero addr */
	tmp = dwc3_msm_read_reg(mdwc->base, DWC3_GTXFIFOSIZ(0));
	fifo_0_start = DWC3_GTXFIFOSIZ_TXFSTADDR(tmp);

	fifo_size |= (fifo_0_start + (dwc->last_fifo_depth << 16));
	if (DWC3_IP_IS(DWC3))
		dwc->last_fifo_depth += DWC3_GTXFIFOSIZ_TXFDEP(fifo_size);
	else
		dwc->last_fifo_depth += DWC31_GTXFIFOSIZ_TXFDEP(fifo_size);

	/* Check fifo size allocation doesn't exceed available RAM size. */
	if (dwc->last_fifo_depth >= ram1_depth) {
		dev_err(dwc->dev, "Fifosize(%d) > RAM size(%d) %s depth:%d\n",
			dwc->last_fifo_depth, ram1_depth,
			dep->endpoint.name, fifo_size);
		if (DWC3_IP_IS(DWC3))
			fifo_size = DWC3_GTXFIFOSIZ_TXFDEP(fifo_size);
		else
			fifo_size = DWC31_GTXFIFOSIZ_TXFDEP(fifo_size);

		dwc->last_fifo_depth -= fifo_size;
		return -ENOMEM;
	}

	dwc3_msm_write_reg(mdwc->base, DWC3_GTXFIFOSIZ(dep->number >> 1), fifo_size);
	dwc->num_ep_resized++;

	return 0;
}

/**
 * Write DBM register masked field with debug info.
 *
 * @dbm - DBM specific data
 * @reg - DBM register, used to look up the offset value
 * @ep - endpoint number
 * @mask - register bitmask.
 * @val - value to write.
 */
static inline void msm_dbm_write_ep_reg_field(struct dwc3_msm *mdwc,
					      enum dbm_reg reg, int ep,
					      const u32 mask, u32 val)
{
	u32 offset = DBM_REG_OFFSET + mdwc->dbm_reg_table[reg].offset +
			(mdwc->dbm_reg_table[reg].ep_mult * ep);
	dwc3_msm_write_reg_field(mdwc->base, offset, mask, val);
}

#define msm_dbm_write_reg_field(d, r, m, v) \
	msm_dbm_write_ep_reg_field(d, r, 0, m, v)

/**
 * Read DBM register with debug info.
 *
 * @dbm - DBM specific data
 * @reg - DBM register, used to look up the offset value
 * @ep - endpoint number
 *
 * @return u32
 */
static inline u32 msm_dbm_read_ep_reg(struct dwc3_msm *mdwc,
				      enum dbm_reg reg, int ep)
{
	u32 offset = DBM_REG_OFFSET + mdwc->dbm_reg_table[reg].offset +
			(mdwc->dbm_reg_table[reg].ep_mult * ep);
	return dwc3_msm_read_reg(mdwc->base, offset);
}

#define msm_dbm_read_reg(d, r) msm_dbm_read_ep_reg(d, r, 0)

/**
 * Write DBM register with debug info.
 *
 * @dbm - DBM specific data
 * @reg - DBM register, used to look up the offset value
 * @ep - endpoint number
 */
static inline void msm_dbm_write_ep_reg(struct dwc3_msm *mdwc, enum dbm_reg reg,
					int ep, u32 val)
{
	u32 offset = DBM_REG_OFFSET + mdwc->dbm_reg_table[reg].offset +
			(mdwc->dbm_reg_table[reg].ep_mult * ep);
	dwc3_msm_write_reg(mdwc->base, offset, val);
}

#define msm_dbm_write_reg(d, r, v) msm_dbm_write_ep_reg(d, r, 0, v)

/**
 * Return DBM EP number according to usb endpoint number.
 */
static int find_matching_dbm_ep(struct dwc3_msm *mdwc, u8 usb_ep)
{
	if (mdwc->hw_eps[usb_ep].mode == USB_EP_BAM)
		return mdwc->hw_eps[usb_ep].dbm_ep_num;

	dev_dbg(mdwc->dev, "%s: No DBM EP matches USB EP %d\n",
			__func__, usb_ep);
	return -ENODEV; /* Not found */
}

/**
 * Return number of configured DBM endpoints.
 */
static int dbm_get_num_of_eps_configured(struct dwc3_msm *mdwc)
{
	int i;
	int count = 0;

	for (i = 0; i < DWC3_ENDPOINTS_NUM; i++)
		if (mdwc->hw_eps[i].mode == USB_EP_BAM)
			count++;

	return count;
}

static bool dwc3_msm_is_ss_rhport_connected(struct dwc3_msm *mdwc)
{
	int i, num_ports;
	u32 reg;

	reg = dwc3_msm_read_reg(mdwc->base, USB3_HCSPARAMS1);
	num_ports = HCS_MAX_PORTS(reg);

	for (i = 0; i < num_ports; i++) {
		reg = dwc3_msm_read_reg(mdwc->base, USB3_PORTSC + i*0x10);
		if ((reg & PORT_CONNECT) && DEV_SUPERSPEED_ANY(reg))
			return true;
	}

	return false;
}

static bool dwc3_msm_is_host_superspeed(struct dwc3_msm *mdwc)
{
	int i, num_ports;
	u32 reg;

	reg = dwc3_msm_read_reg(mdwc->base, USB3_HCSPARAMS1);
	num_ports = HCS_MAX_PORTS(reg);

	for (i = 0; i < num_ports; i++) {
		reg = dwc3_msm_read_reg(mdwc->base, USB3_PORTSC + i*0x10);
		if ((reg & PORT_PE) && DEV_SUPERSPEED_ANY(reg))
			return true;
	}

	return false;
}

static inline bool dwc3_msm_is_dev_superspeed(struct dwc3_msm *mdwc)
{
	u8 speed;

	speed = dwc3_msm_read_reg(mdwc->base, DWC3_DSTS) & DWC3_DSTS_CONNECTSPD;
	if ((speed == DWC3_DSTS_SUPERSPEED) ||
			(speed == DWC3_DSTS_SUPERSPEED_PLUS))
		return true;

	return false;
}

static inline bool dwc3_msm_is_superspeed(struct dwc3_msm *mdwc)
{
	if (mdwc->in_host_mode)
		return dwc3_msm_is_host_superspeed(mdwc);

	return dwc3_msm_is_dev_superspeed(mdwc);
}

static int dwc3_msm_dbm_disable_updxfer(struct dwc3 *dwc, u8 usb_ep)
{
	struct dwc3_msm *mdwc = dev_get_drvdata(dwc->dev->parent);
	u32 data;
	int dbm_ep;

	dbm_ep = find_matching_dbm_ep(mdwc, usb_ep);
	if (dbm_ep < 0)
		return dbm_ep;

	data = msm_dbm_read_reg(mdwc, DBM_DISABLE_UPDXFER);
	data |= (0x1 << dbm_ep);
	msm_dbm_write_reg(mdwc, DBM_DISABLE_UPDXFER, data);

	return 0;
}

static int dwc3_core_send_gadget_ep_cmd(struct dwc3_ep *dep, unsigned int cmd,
		struct dwc3_gadget_ep_cmd_params *params)
{
	const struct usb_endpoint_descriptor *desc = dep->endpoint.desc;
	struct dwc3		*dwc = dep->dwc;
	struct dwc3_msm *mdwc = dev_get_drvdata(dwc->dev->parent);
	u32			timeout = 5000;
	u32			saved_config = 0;
	u32			reg;

	int			cmd_status = 0;
	int			ret = -EINVAL;

	/*
	 * When operating in USB 2.0 speeds (HS/FS), if GUSB2PHYCFG.ENBLSLPM or
	 * GUSB2PHYCFG.SUSPHY is set, it must be cleared before issuing an
	 * endpoint command.
	 *
	 * Save and clear both GUSB2PHYCFG.ENBLSLPM and GUSB2PHYCFG.SUSPHY
	 * settings. Restore them after the command is completed.
	 *
	 * DWC_usb3 3.30a and DWC_usb31 1.90a programming guide section 3.2.2
	 */
	if (dwc->gadget->speed <= USB_SPEED_HIGH) {
		reg = dwc3_msm_read_reg(mdwc->base, DWC3_GUSB2PHYCFG(0));
		if (unlikely(reg & DWC3_GUSB2PHYCFG_SUSPHY)) {
			saved_config |= DWC3_GUSB2PHYCFG_SUSPHY;
			reg &= ~DWC3_GUSB2PHYCFG_SUSPHY;
		}

		if (reg & DWC3_GUSB2PHYCFG_ENBLSLPM) {
			saved_config |= DWC3_GUSB2PHYCFG_ENBLSLPM;
			reg &= ~DWC3_GUSB2PHYCFG_ENBLSLPM;
		}

		if (saved_config)
			dwc3_msm_write_reg(mdwc->base, DWC3_GUSB2PHYCFG(0), reg);
	}

	dwc3_msm_ep_writel(dep->regs, DWC3_DEPCMDPAR0, params->param0);
	dwc3_msm_ep_writel(dep->regs, DWC3_DEPCMDPAR1, params->param1);
	dwc3_msm_ep_writel(dep->regs, DWC3_DEPCMDPAR2, params->param2);

	/*
	 * Synopsys Databook 2.60a states in section 6.3.2.5.6 of that if we're
	 * not relying on XferNotReady, we can make use of a special "No
	 * Response Update Transfer" command where we should clear both CmdAct
	 * and CmdIOC bits.
	 *
	 * With this, we don't need to wait for command completion and can
	 * straight away issue further commands to the endpoint.
	 *
	 * NOTICE: We're making an assumption that control endpoints will never
	 * make use of Update Transfer command. This is a safe assumption
	 * because we can never have more than one request at a time with
	 * Control Endpoints. If anybody changes that assumption, this chunk
	 * needs to be updated accordingly.
	 */
	if (DWC3_DEPCMD_CMD(cmd) == DWC3_DEPCMD_UPDATETRANSFER &&
			!usb_endpoint_xfer_isoc(desc))
		cmd &= ~(DWC3_DEPCMD_CMDIOC | DWC3_DEPCMD_CMDACT);
	else
		cmd |= DWC3_DEPCMD_CMDACT;

	dwc3_msm_ep_writel(dep->regs, DWC3_DEPCMD, cmd);
	do {
		reg = dwc3_msm_ep_readl(dep->regs, DWC3_DEPCMD);
		if (!(reg & DWC3_DEPCMD_CMDACT)) {
			cmd_status = DWC3_DEPCMD_STATUS(reg);

			switch (cmd_status) {
			case 0:
				ret = 0;
				break;
			case DEPEVT_TRANSFER_NO_RESOURCE:
				dev_WARN(dwc->dev, "No resource for %s\n",
					 dep->name);
				ret = -EINVAL;
				break;
			case DEPEVT_TRANSFER_BUS_EXPIRY:
				/*
				 * SW issues START TRANSFER command to
				 * isochronous ep with future frame interval. If
				 * future interval time has already passed when
				 * core receives the command, it will respond
				 * with an error status of 'Bus Expiry'.
				 *
				 * Instead of always returning -EINVAL, let's
				 * give a hint to the gadget driver that this is
				 * the case by returning -EAGAIN.
				 */
				ret = -EAGAIN;
				break;
			default:
				dev_WARN(dwc->dev, "UNKNOWN cmd status\n");
			}

			break;
		}
	} while (--timeout);

	if (timeout == 0) {
		ret = -ETIMEDOUT;
		cmd_status = -ETIMEDOUT;
	}

	if (DWC3_DEPCMD_CMD(cmd) == DWC3_DEPCMD_STARTTRANSFER) {
		if (ret == 0) {
			if (mdwc->hw_eps[dep->number].mode == USB_EP_GSI)
				mdwc->hw_eps[dep->number].flags |=
					DWC3_MSM_HW_EP_TRANSFER_STARTED;
			else
				dep->flags |= DWC3_EP_TRANSFER_STARTED;
		}

		if (ret != -ETIMEDOUT) {
			u32 res_id;

			res_id = dwc3_msm_ep_readl(dep->regs, DWC3_DEPCMD);
			dep->resource_index = DWC3_DEPCMD_GET_RSC_IDX(res_id);
		}
	}

	if (saved_config) {
		reg = dwc3_msm_read_reg(mdwc->base, DWC3_GUSB2PHYCFG(0));
		reg |= saved_config;
		dwc3_msm_write_reg(mdwc->base, DWC3_GUSB2PHYCFG(0), reg);
	}

	return ret;
}

static void dwc3_core_stop_active_transfer(struct dwc3_ep *dep, bool force)
{
	struct dwc3 *dwc = dep->dwc;
	struct dwc3_gadget_ep_cmd_params params;
	struct dwc3_msm *mdwc = dev_get_drvdata(dwc->dev->parent);
	u32 cmd;
	int ret;

	if (!(mdwc->hw_eps[dep->number].flags &
			DWC3_MSM_HW_EP_TRANSFER_STARTED))
		return;

	dwc3_msm_notify_event(dwc, DWC3_CONTROLLER_NOTIFY_DISABLE_UPDXFER,
			dep->number);

	/*
	 * NOTICE: We are violating what the Databook says about the
	 * EndTransfer command. Ideally we would _always_ wait for the
	 * EndTransfer Command Completion IRQ, but that's causing too
	 * much trouble synchronizing between us and gadget driver.
	 *
	 * We have discussed this with the IP Provider and it was
	 * suggested to giveback all requests here.
	 *
	 * Note also that a similar handling was tested by Synopsys
	 * (thanks a lot Paul) and nothing bad has come out of it.
	 * In short, what we're doing is issuing EndTransfer with
	 * CMDIOC bit set and delay kicking transfer until the
	 * EndTransfer command had completed.
	 *
	 * As of IP version 3.10a of the DWC_usb3 IP, the controller
	 * supports a mode to work around the above limitation. The
	 * software can poll the CMDACT bit in the DEPCMD register
	 * after issuing a EndTransfer command. This mode is enabled
	 * by writing GUCTL2[14]. This polling is already done in the
	 * dwc3_core_send_gadget_ep_cmd() function so if the mode is
	 * enabled, the EndTransfer command will have completed upon
	 * returning from this function.
	 *
	 * This mode is NOT available on the DWC_usb31 IP.
	 */

	cmd = DWC3_DEPCMD_ENDTRANSFER;
	cmd |= force ? DWC3_DEPCMD_HIPRI_FORCERM : 0;
	cmd |= DWC3_DEPCMD_PARAM(dep->resource_index);
	memset(&params, 0, sizeof(params));
	ret = dwc3_core_send_gadget_ep_cmd(dep, cmd, &params);
	WARN_ON_ONCE(ret);
	dep->resource_index = 0;

	if (DWC3_IP_IS(DWC31) || DWC3_VER_IS_PRIOR(DWC3, 310A))
		udelay(100);
	/*
	 * The END_TRANSFER command will cause the controller to generate a
	 * NoStream Event, and it's not due to the host DP NoStream rejection.
	 * Ignore the next NoStream event.
	 */
	if (dep->stream_capable)
		dep->flags |= DWC3_EP_IGNORE_NEXT_NOSTREAM;

	mdwc->hw_eps[dep->number].flags &= ~DWC3_MSM_HW_EP_TRANSFER_STARTED;
}

int dwc3_core_stop_hw_active_transfers(struct dwc3 *dwc)
{
	struct dwc3_msm *mdwc = dev_get_drvdata(dwc->dev->parent);
	int i;

	for (i = 0; i < DWC3_ENDPOINTS_NUM; i++)
		if (mdwc->hw_eps[i].mode == USB_EP_GSI)
			dwc3_core_stop_active_transfer(dwc->eps[i], true);

	return 0;
}

#if IS_ENABLED(CONFIG_USB_DWC3_GADGET) || IS_ENABLED(CONFIG_USB_DWC3_DUAL_ROLE)
/**
 * Configure the DBM with the BAM's data fifo.
 * This function is called by the USB BAM Driver
 * upon initialization.
 *
 * @ep - pointer to usb endpoint.
 * @addr - address of data fifo.
 * @size - size of data fifo.
 *
 */
int msm_data_fifo_config(struct usb_ep *ep, unsigned long addr,
			 u32 size, u8 dbm_ep)
{
	struct dwc3_ep *dep = to_dwc3_ep(ep);
	struct dwc3 *dwc = dep->dwc;
	struct dwc3_msm *mdwc = dev_get_drvdata(dwc->dev->parent);
	u32 lo = lower_32_bits(addr);
	u32 hi = upper_32_bits(addr);

	if (dbm_ep >= DBM_1_5_NUM_EP) {
		dev_err(mdwc->dev, "Invalid DBM EP num:%d\n", dbm_ep);
		return -EINVAL;
	}

	mdwc->hw_eps[dep->number].dbm_ep_num = dbm_ep;

	if (!mdwc->dbm_is_1p4 || sizeof(addr) > sizeof(u32)) {
		msm_dbm_write_ep_reg(mdwc, DBM_DATA_FIFO_LSB, dbm_ep, lo);
		msm_dbm_write_ep_reg(mdwc, DBM_DATA_FIFO_MSB, dbm_ep, hi);
	} else {
		msm_dbm_write_ep_reg(mdwc, DBM_DATA_FIFO, dbm_ep, addr);
	}

	msm_dbm_write_ep_reg_field(mdwc, DBM_DATA_FIFO_SIZE, dbm_ep,
		DBM_DATA_FIFO_SIZE_MASK, size);

	return 0;
}
EXPORT_SYMBOL(msm_data_fifo_config);

static int dbm_ep_unconfig(struct dwc3_msm *mdwc, u8 usb_ep);

/**
 * Configure the DBM with the USB3 core event buffer.
 * This function is called by the SNPS UDC upon initialization.
 *
 * @addr - address of the event buffer.
 * @size - size of the event buffer.
 *
 */
static int dbm_event_buffer_config(struct dwc3_msm *mdwc, u32 addr_lo,
				   u32 addr_hi, int size)
{
	dev_dbg(mdwc->dev, "Configuring event buffer\n");

	if (size < 0) {
		dev_err(mdwc->dev, "Invalid size %d\n", size);
		return -EINVAL;
	}

	/* In case event buffer is already configured, Do nothing. */
	if (msm_dbm_read_reg(mdwc, DBM_GEVNTSIZ))
		return 0;

	if (!mdwc->dbm_is_1p4 || sizeof(phys_addr_t) > sizeof(u32)) {
		msm_dbm_write_reg(mdwc, DBM_GEVNTADR_LSB, addr_lo);
		msm_dbm_write_reg(mdwc, DBM_GEVNTADR_MSB, addr_hi);
	} else {
		msm_dbm_write_reg(mdwc, DBM_GEVNTADR, addr_lo);
	}

	msm_dbm_write_reg_field(mdwc, DBM_GEVNTSIZ, DBM_GEVNTSIZ_MASK, size);

	return 0;
}

/**
 * Cleanups for msm endpoint on request complete.
 *
 * Also call original request complete.
 *
 * @usb_ep - pointer to usb_ep instance.
 * @request - pointer to usb_request instance.
 *
 * @return int - 0 on success, negative on error.
 */
static void dwc3_msm_req_complete_func(struct usb_ep *ep,
				       struct usb_request *request)
{
	struct dwc3_ep *dep = to_dwc3_ep(ep);
	struct dwc3 *dwc = dep->dwc;
	struct dwc3_msm *mdwc = dev_get_drvdata(dwc->dev->parent);
	struct dwc3_msm_req_complete *req_complete = NULL;

	/* Find original request complete function and remove it from list */
	list_for_each_entry(req_complete, &mdwc->req_complete_list, list_item) {
		if (req_complete->req == request)
			break;
	}
	if (!req_complete || req_complete->req != request) {
		dev_err(dep->dwc->dev, "%s: could not find the request\n",
					__func__);
		return;
	}
	list_del(&req_complete->list_item);

	/*
	 * Release another one TRB to the pool since DBM queue took 2 TRBs
	 * (normal and link), and the dwc3/gadget.c :: dwc3_gadget_giveback
	 * released only one.
	 */
	dep->trb_dequeue++;

	/* Unconfigure dbm ep */
	dbm_ep_unconfig(mdwc, dep->number);

	/*
	 * If this is the last endpoint we unconfigured, than reset also
	 * the event buffers; unless unconfiguring the ep due to lpm,
	 * in which case the event buffer only gets reset during the
	 * block reset.
	 */
	if (dbm_get_num_of_eps_configured(mdwc) == 0)
		dbm_event_buffer_config(mdwc, 0, 0, 0);

	/*
	 * Call original complete function, notice that dwc->lock is already
	 * taken by the caller of this function (dwc3_gadget_giveback()).
	 */
	request->complete = req_complete->orig_complete;
	if (request->complete)
		request->complete(ep, request);

	kfree(req_complete);
}

/**
 * Reset the DBM endpoint which is linked to the given USB endpoint.
 * This function is called by the function driver upon events
 * such as transfer aborting, USB re-enumeration and USB
 * disconnection.
 *
 * @usb_ep - pointer to usb_ep instance.
 *
 * @return int - 0 on success, negative on error.
 */
int msm_dwc3_reset_dbm_ep(struct usb_ep *ep)
{
	struct dwc3_ep *dep = to_dwc3_ep(ep);
	struct dwc3 *dwc = dep->dwc;
	struct dwc3_msm *mdwc = dev_get_drvdata(dwc->dev->parent);
	int dbm_ep;

	dbm_ep = find_matching_dbm_ep(mdwc, dep->number);
	if (dbm_ep < 0)
		return dbm_ep;

	dev_dbg(mdwc->dev, "Resetting endpoint %d, DBM ep %d\n", dep->number,
			dbm_ep);

	/* Reset the dbm endpoint */
	msm_dbm_write_reg_field(mdwc, DBM_SOFT_RESET,
			DBM_SFT_RST_EPS_MASK & 1 << dbm_ep, 1);

	/*
	 * The necessary delay between asserting and deasserting the dbm ep
	 * reset is based on the number of active endpoints. If there is more
	 * than one endpoint, a 1 msec delay is required. Otherwise, a shorter
	 * delay will suffice.
	 */
	if (dbm_get_num_of_eps_configured(mdwc) > 1)
		usleep_range(1000, 1200);
	else
		udelay(10);

	msm_dbm_write_reg_field(mdwc, DBM_SOFT_RESET,
			DBM_SFT_RST_EPS_MASK & 1 << dbm_ep, 0);

	return 0;
}
EXPORT_SYMBOL(msm_dwc3_reset_dbm_ep);

static int __dwc3_msm_ebc_ep_queue(struct dwc3_ep *dep, struct dwc3_request *req)
{
	struct dwc3_gadget_ep_cmd_params params;
	u32 cmd, param1;
	int ret = 0;

	req->status = DWC3_REQUEST_STATUS_STARTED;
	list_add_tail(&req->list, &dep->started_list);
	if (dep->direction)
		param1 = 0x0;
	else
		param1 = 0x200;

	/* Now start the transfer */
	memset(&params, 0, sizeof(params));
	params.param0 = 0x8000; /* TDAddr High */
	params.param1 = param1; /* DAddr Low */

	cmd = DWC3_DEPCMD_STARTTRANSFER;
	ret = dwc3_core_send_gadget_ep_cmd(dep, cmd, &params);
	if (ret < 0) {
		dev_dbg(dep->dwc->dev,
			"%s: failed to send STARTTRANSFER command\n",
			__func__);

		list_del(&req->list);
		return ret;
	}

	return ret;
}

/**
 * Helper function.
 * See the header of the dwc3_msm_ep_queue function.
 *
 * @dwc3_ep - pointer to dwc3_ep instance.
 * @req - pointer to dwc3_request instance.
 *
 * @return int - 0 on success, negative on error.
 */
static int __dwc3_msm_dbm_ep_queue(struct dwc3_ep *dep, struct dwc3_request *req)
{
	struct dwc3 *dwc = dep->dwc;
	struct dwc3_msm *mdwc = dev_get_drvdata(dwc->dev->parent);
	struct dwc3_trb *trb;
	struct dwc3_trb *trb_link;
	struct dwc3_gadget_ep_cmd_params params;
	u32 cmd;
	int ret = 0, size;

	/* We push the request to the dep->started_list list to indicate that
	 * this request is issued with start transfer. The request will be out
	 * from this list in 2 cases. The first is that the transfer will be
	 * completed (not if the transfer is endless using a circular TRBs with
	 * link TRB). The second case is an option to do stop stransfer, this
	 * can be initiated by the function driver when calling dequeue.
	 */
	req->status = DWC3_REQUEST_STATUS_STARTED;
	list_add_tail(&req->list, &dep->started_list);

	size = dwc3_msm_read_reg(mdwc->base, DWC3_GEVNTSIZ(0));
	dbm_event_buffer_config(mdwc,
		dwc3_msm_read_reg(mdwc->base, DWC3_GEVNTADRLO(0)),
		dwc3_msm_read_reg(mdwc->base, DWC3_GEVNTADRHI(0)),
		DWC3_GEVNTSIZ_SIZE(size));

	/* First, prepare a normal TRB, point to the fake buffer */
	trb = &dep->trb_pool[dep->trb_enqueue];
	if (++dep->trb_enqueue == (DWC3_TRB_NUM - 1))
		dep->trb_enqueue = 0;
	memset(trb, 0, sizeof(*trb));

	req->trb = trb;
	req->num_trbs++;
	trb->bph = DBM_TRB_BIT | DBM_TRB_DMA | DBM_TRB_EP_NUM(dep->number);
	trb->size = DWC3_TRB_SIZE_LENGTH(req->request.length);
	trb->ctrl = DWC3_TRBCTL_NORMAL | DWC3_TRB_CTRL_HWO |
		DWC3_TRB_CTRL_CHN | (req->direction ? 0 : DWC3_TRB_CTRL_CSP);
	req->trb_dma = dwc3_trb_dma_offset(dep, trb);

	/* Second, prepare a Link TRB that points to the first TRB*/
	trb_link = &dep->trb_pool[dep->trb_enqueue];
	if (++dep->trb_enqueue == (DWC3_TRB_NUM - 1))
		dep->trb_enqueue = 0;
	memset(trb_link, 0, sizeof(*trb_link));

	trb_link->bpl = lower_32_bits(req->trb_dma);
	trb_link->bph = upper_32_bits(req->trb_dma) | DBM_TRB_BIT |
			DBM_TRB_DMA | DBM_TRB_EP_NUM(dep->number);
	trb_link->size = 0;
	trb_link->ctrl = DWC3_TRBCTL_LINK_TRB | DWC3_TRB_CTRL_HWO;

	/*
	 * Now start the transfer
	 */
	memset(&params, 0, sizeof(params));
	params.param0 = upper_32_bits(req->trb_dma); /* TDAddr High */
	params.param1 = lower_32_bits(req->trb_dma); /* DAddr Low */

	/* DBM requires IOC to be set */
	cmd = DWC3_DEPCMD_STARTTRANSFER | DWC3_DEPCMD_CMDIOC;
	ret = dwc3_core_send_gadget_ep_cmd(dep, cmd, &params);
	if (ret < 0) {
		dev_dbg(dep->dwc->dev,
			"%s: failed to send STARTTRANSFER command\n",
			__func__);

		list_del(&req->list);
		return ret;
	}

	msm_dbm_write_reg(mdwc, DBM_GEN_CFG,
				dwc3_msm_is_superspeed(mdwc) ? 1 : 0);

	return ret;
}

/**
 * Queue a usb request to the DBM endpoint.
 * This function should be called after the endpoint
 * was enabled by the ep_enable.
 *
 * This function prepares special structure of TRBs which
 * is familiar with the DBM HW, so it will possible to use
 * this endpoint in DBM mode.
 *
 * The TRBs prepared by this function, is one normal TRB
 * which point to a fake buffer, followed by a link TRB
 * that points to the first TRB.
 *
 * The API of this function follow the regular API of
 * usb_ep_queue (see usb_ep_ops in include/linuk/usb/gadget.h).
 *
 * @usb_ep - pointer to usb_ep instance.
 * @request - pointer to usb_request instance.
 * @gfp_flags - possible flags.
 *
 * @return int - 0 on success, negative on error.
 */
static int dwc3_msm_ep_queue(struct usb_ep *ep,
			     struct usb_request *request, gfp_t gfp_flags)
{
	struct dwc3_request *req = to_dwc3_request(request);
	struct dwc3_ep *dep = to_dwc3_ep(ep);
	struct dwc3 *dwc = dep->dwc;
	struct dwc3_msm *mdwc = dev_get_drvdata(dwc->dev->parent);
	struct dwc3_msm_req_complete *req_complete;
	unsigned long flags;
	int ret = 0;

	/*
	 * We must obtain the lock of the dwc3 core driver,
	 * including disabling interrupts, so we will be sure
	 * that we are the only ones that configure the HW device
	 * core and ensure that we queuing the request will finish
	 * as soon as possible so we will release back the lock.
	 */
	spin_lock_irqsave(&dwc->lock, flags);
	if (!dep->endpoint.desc) {
		dev_err(mdwc->dev,
			"%s: trying to queue request %pK to disabled ep %s\n",
			__func__, request, ep->name);
		spin_unlock_irqrestore(&dwc->lock, flags);
		return -EPERM;
	}

	if (!mdwc->original_ep_ops[dep->number]) {
		dev_err(mdwc->dev,
			"ep [%s,%d] was unconfigured as msm endpoint\n",
			ep->name, dep->number);
		spin_unlock_irqrestore(&dwc->lock, flags);
		return -EINVAL;
	}

	if (!request) {
		dev_err(mdwc->dev, "%s: request is NULL\n", __func__);
		spin_unlock_irqrestore(&dwc->lock, flags);
		return -EINVAL;
	}

	/* HW restriction regarding TRB size (8KB) */
	if (mdwc->hw_eps[dep->number].mode == USB_EP_BAM && req->request.length < 0x2000) {
		dev_err(mdwc->dev, "%s: Min TRB size is 8KB\n", __func__);
		spin_unlock_irqrestore(&dwc->lock, flags);
		return -EINVAL;
	}

	if (dep->number == 0 || dep->number == 1) {
		dev_err(mdwc->dev,
			"%s: trying to queue dbm request %pK to ep %s\n",
			__func__, request, ep->name);
		spin_unlock_irqrestore(&dwc->lock, flags);
		return -EPERM;
	}

	if (dep->trb_dequeue != dep->trb_enqueue
					|| !list_empty(&dep->pending_list)
					|| !list_empty(&dep->started_list)) {
		dev_err(mdwc->dev,
			"%s: trying to queue dbm request %pK tp ep %s\n",
			__func__, request, ep->name);
		spin_unlock_irqrestore(&dwc->lock, flags);
		return -EPERM;
	}
	dep->trb_dequeue = 0;
	dep->trb_enqueue = 0;

	/*
	 * Override req->complete function, but before doing that,
	 * store it's original pointer in the req_complete_list.
	 */
	req_complete = kzalloc(sizeof(*req_complete), gfp_flags);

	if (!req_complete) {
		spin_unlock_irqrestore(&dwc->lock, flags);
		return -ENOMEM;
	}

	req_complete->req = request;
	req_complete->orig_complete = request->complete;
	list_add_tail(&req_complete->list_item, &mdwc->req_complete_list);
	request->complete = dwc3_msm_req_complete_func;

	dev_vdbg(dwc->dev, "%s: queuing request %pK to ep %s length %d\n",
			__func__, request, ep->name, request->length);

	if (mdwc->hw_eps[dep->number].mode == USB_EP_EBC)
		ret = __dwc3_msm_ebc_ep_queue(dep, req);
	else
		ret = __dwc3_msm_dbm_ep_queue(dep, req);
	if (ret < 0) {
		dev_err(mdwc->dev,
			"error %d after queuing %s req\n", ret,
			mdwc->hw_eps[dep->number].mode == USB_EP_EBC ? "ebc" : "dbm");
		goto err;
	}

	spin_unlock_irqrestore(&dwc->lock, flags);

	return 0;

err:
	spin_unlock_irqrestore(&dwc->lock, flags);
	kfree(req_complete);
	return ret;
}

/**
 * dwc3_msm_depcfg_params - Set depcfg parameters for MSM eps
 * @ep: Endpoint being configured
 * @params: depcmd param being passed to the controller
 *
 * Initializes the dwc3_gadget_ep_cmd_params structure being passed as part of
 * the depcfg command.  This API is explicitly used for initializing the params
 * for MSM specific HW endpoints.
 *
 * Supported EP types:
 * - USB GSI
 * - USB BAM
 * - USB EBC
 */
static void dwc3_msm_depcfg_params(struct usb_ep *ep, struct dwc3_gadget_ep_cmd_params *params)
{
	struct dwc3_ep *dep = to_dwc3_ep(ep);
	struct dwc3 *dwc = dep->dwc;
	struct dwc3_msm *mdwc = dev_get_drvdata(dwc->dev->parent);
	const struct usb_endpoint_descriptor *desc = ep->desc;
	const struct usb_ss_ep_comp_descriptor *comp_desc = ep->comp_desc;

	params->param0 = DWC3_DEPCFG_EP_TYPE(usb_endpoint_type(desc))
		| DWC3_DEPCFG_MAX_PACKET_SIZE(usb_endpoint_maxp(desc));

	/* Burst size is only needed in SuperSpeed mode */
	if (dwc->gadget->speed >= USB_SPEED_SUPER) {
		u32 burst = dep->endpoint.maxburst;

		params->param0 |= DWC3_DEPCFG_BURST_SIZE(burst - 1);
	}

	if (usb_ss_max_streams(comp_desc) && usb_endpoint_xfer_bulk(desc)) {
		params->param1 |= DWC3_DEPCFG_STREAM_CAPABLE
					| DWC3_DEPCFG_STREAM_EVENT_EN;
		dep->stream_capable = true;
	}

	/* Set EP number */
	params->param1 |= DWC3_DEPCFG_EP_NUMBER(dep->number);
	if (dep->direction)
		params->param0 |= DWC3_DEPCFG_FIFO_NUMBER(dep->number >> 1);

	params->param0 |= DWC3_DEPCFG_ACTION_INIT;

	if (mdwc->hw_eps[dep->number].mode == USB_EP_GSI) {
		/* Enable XferInProgress and XferComplete Interrupts */
		params->param1 |= DWC3_DEPCFG_XFER_COMPLETE_EN;
		params->param1 |= DWC3_DEPCFG_XFER_IN_PROGRESS_EN;
		params->param1 |= DWC3_DEPCFG_FIFO_ERROR_EN;
	} else if (mdwc->hw_eps[dep->number].mode == USB_EP_EBC) {
		params->param1 |= DWC3_DEPCFG_RETRY | DWC3_DEPCFG_TRB_WB;
		params->param0 |= DWC3_DEPCFG_EBC_MODE;
	}
}

static int dwc3_msm_set_ep_config(struct dwc3_ep *dep, unsigned int action)
{
	const struct usb_ss_ep_comp_descriptor *comp_desc;
	const struct usb_endpoint_descriptor *desc;
	struct dwc3_gadget_ep_cmd_params params;
	struct usb_ep *ep = &dep->endpoint;

	comp_desc = dep->endpoint.comp_desc;
	desc = dep->endpoint.desc;

	memset(&params, 0x00, sizeof(params));
	dwc3_msm_depcfg_params(ep, &params);

	return dwc3_core_send_gadget_ep_cmd(dep, DWC3_DEPCMD_SETEPCONFIG, &params);
}

static int __dwc3_msm_ep_enable(struct dwc3_ep *dep, unsigned int action)
{
	struct dwc3 *dwc = dep->dwc;
	struct dwc3_msm *mdwc = dev_get_drvdata(dwc->dev->parent);
	const struct usb_endpoint_descriptor *desc = dep->endpoint.desc;
	u32 reg;
	int ret;

	ret = dwc3_msm_set_ep_config(dep, action);
	if (ret) {
		dev_err(dwc->dev, "set_ep_config() failed for %s\n", dep->name);
		return ret;
	}

	if (!(dep->flags & DWC3_EP_ENABLED)) {
		struct dwc3_trb	*trb_st_hw;
		struct dwc3_trb	*trb_link;

		dwc3_core_resize_tx_fifos(dep);

		dep->type = usb_endpoint_type(desc);
		dep->flags |= DWC3_EP_ENABLED;

		reg = dwc3_msm_read_reg(mdwc->base, DWC3_DALEPENA);
		reg |= DWC3_DALEPENA_EP(dep->number);
		dwc3_msm_write_reg(mdwc->base, DWC3_DALEPENA, reg);

		/* Initialize the TRB ring */
		dep->trb_dequeue = 0;
		dep->trb_enqueue = 0;
		memset(dep->trb_pool, 0,
		       sizeof(struct dwc3_trb) * DWC3_TRB_NUM);

		/* Link TRB. The HWO bit is never reset */
		trb_st_hw = &dep->trb_pool[0];

		trb_link = &dep->trb_pool[DWC3_TRB_NUM - 1];
		trb_link->bpl = lower_32_bits(dwc3_trb_dma_offset(dep, trb_st_hw));
		trb_link->bph = upper_32_bits(dwc3_trb_dma_offset(dep, trb_st_hw));
		trb_link->ctrl |= DWC3_TRBCTL_LINK_TRB;
		trb_link->ctrl |= DWC3_TRB_CTRL_HWO;
	}

	return 0;
}

static int dwc3_msm_ep_enable(struct usb_ep *ep,
			      const struct usb_endpoint_descriptor *desc)
{
	struct dwc3_ep *dep;
	struct dwc3 *dwc;
	struct dwc3_msm *mdwc;
	unsigned long flags;
	int ret;

	if (!ep || !desc || desc->bDescriptorType != USB_DT_ENDPOINT) {
		pr_debug("dwc3: invalid parameters\n");
		return -EINVAL;
	}

	if (!desc->wMaxPacketSize) {
		pr_debug("dwc3: missing wMaxPacketSize\n");
		return -EINVAL;
	}

	dep = to_dwc3_ep(ep);
	dwc = dep->dwc;
	mdwc = dev_get_drvdata(dwc->dev->parent);

	if (dev_WARN_ONCE(dwc->dev, dep->flags & DWC3_EP_ENABLED,
					"%s is already enabled\n",
					dep->name))
		return 0;

	if (pm_runtime_suspended(dwc->sysdev)) {
		dev_err(dwc->dev, "fail ep_enable %s device is into LPM\n",
					dep->name);
		return -EINVAL;
	}

	spin_lock_irqsave(&dwc->lock, flags);
	ret = __dwc3_msm_ep_enable(dep, DWC3_DEPCFG_ACTION_INIT);
	dbg_event(dep->number, "ENABLE", ret);
	spin_unlock_irqrestore(&dwc->lock, flags);

	return ret;
}

/**
 * Returns XferRscIndex for the EP. This is stored at StartXfer GSI EP OP
 *
 * @usb_ep - pointer to usb_ep instance.
 *
 * @return int - XferRscIndex
 */
static inline int gsi_get_xfer_index(struct usb_ep *ep)
{
	struct dwc3_ep			*dep = to_dwc3_ep(ep);

	return dep->resource_index;
}

/**
 * Fills up the GSI channel information needed in call to IPA driver
 * for GSI channel creation.
 *
 * @usb_ep - pointer to usb_ep instance.
 * @ch_info - output parameter with requested channel info
 */
static void gsi_get_channel_info(struct usb_ep *ep,
			struct gsi_channel_info *ch_info)
{
	struct dwc3_ep *dep = to_dwc3_ep(ep);
	int last_trb_index = 0;
	struct dwc3	*dwc = dep->dwc;
	struct usb_gsi_request *request = ch_info->ch_req;
	struct dwc3_msm *mdwc = dev_get_drvdata(dwc->dev->parent);

	/* Provide physical USB addresses for DEPCMD and GEVENTCNT registers */
	ch_info->depcmd_low_addr = (u32)(mdwc->reg_phys +
				DWC3_DEP_BASE(dep->number) + DWC3_DEPCMD);

	ch_info->depcmd_hi_addr = 0;

	ch_info->xfer_ring_base_addr = dwc3_trb_dma_offset(dep,
							&dep->trb_pool[0]);
	/* Convert to multipled of 1KB */
	ch_info->const_buffer_size = request->buf_len/1024;

	/* IN direction */
	if (dep->direction) {
		/*
		 * Multiply by size of each TRB for xfer_ring_len in bytes.
		 * 2n + 2 TRBs as per GSI h/w requirement. n Xfer TRBs + 1
		 * extra Xfer TRB followed by n ZLP TRBs + 1 LINK TRB.
		 */
		ch_info->xfer_ring_len = (2 * request->num_bufs + 2) * 0x10;
		last_trb_index = 2 * request->num_bufs + 2;
	} else { /* OUT direction */
		/*
		 * Multiply by size of each TRB for xfer_ring_len in bytes.
		 * n + 1 TRBs as per GSI h/w requirement. n Xfer TRBs + 1
		 * LINK TRB.
		 */
		ch_info->xfer_ring_len = (request->num_bufs + 2) * 0x10;
		last_trb_index = request->num_bufs + 2;
	}

	/* Store last 16 bits of LINK TRB address as per GSI hw requirement */
	ch_info->last_trb_addr = (dwc3_trb_dma_offset(dep,
			&dep->trb_pool[last_trb_index - 1]) & 0x0000FFFF);
	ch_info->gevntcount_low_addr = (u32)(mdwc->reg_phys +
			DWC3_GEVNTCOUNT(request->ep_intr_num));
	ch_info->gevntcount_hi_addr = 0;

	dev_dbg(dwc->dev,
	"depcmd_laddr=%x last_trb_addr=%x gevtcnt_laddr=%x gevtcnt_haddr=%x",
		ch_info->depcmd_low_addr, ch_info->last_trb_addr,
		ch_info->gevntcount_low_addr, ch_info->gevntcount_hi_addr);
}

/**
 * Perform StartXfer on GSI EP. Stores XferRscIndex.
 *
 * @usb_ep - pointer to usb_ep instance.
 *
 * @return int - 0 on success
 */
static int gsi_startxfer_for_ep(struct usb_ep *ep, struct usb_gsi_request *req)
{
	int ret;
	struct dwc3_gadget_ep_cmd_params params;
	u32				cmd;
	struct dwc3_ep *dep = to_dwc3_ep(ep);
	struct dwc3	*dwc = dep->dwc;

	memset(&params, 0, sizeof(params));
	params.param0 = GSI_TRB_ADDR_BIT_53_MASK | GSI_TRB_ADDR_BIT_55_MASK;
	params.param0 |= upper_32_bits(dwc3_trb_dma_offset(dep,
						&dep->trb_pool[0])) & 0xffff;
	params.param0 |= (req->ep_intr_num << 16);
	params.param1 = lower_32_bits(dwc3_trb_dma_offset(dep,
						&dep->trb_pool[0]));
	cmd = DWC3_DEPCMD_STARTTRANSFER;
	cmd |= DWC3_DEPCMD_PARAM(0);
	ret = dwc3_core_send_gadget_ep_cmd(dep, cmd, &params);

	if (ret < 0)
		dev_dbg(dwc->dev, "Fail StrtXfr on GSI EP#%d\n", dep->number);
	dev_dbg(dwc->dev, "XferRsc = %x", dep->resource_index);
	return ret;
}

/**
 * Store Ring Base and Doorbell Address for GSI EP
 * for GSI channel creation.
 *
 * @usb_ep - pointer to usb_ep instance.
 * @request - USB GSI request to get Doorbell address obtained from IPA driver
 */
static void gsi_store_ringbase_dbl_info(struct usb_ep *ep,
			struct usb_gsi_request *request)
{
	struct dwc3_ep *dep = to_dwc3_ep(ep);
	struct dwc3	*dwc = dep->dwc;
	struct dwc3_msm *mdwc = dev_get_drvdata(dwc->dev->parent);
	int n = request->ep_intr_num - 1;

	dwc3_msm_write_reg(mdwc->base, GSI_RING_BASE_ADDR_L(mdwc->gsi_reg, n),
		lower_32_bits(dwc3_trb_dma_offset(dep, &dep->trb_pool[0])));
	dwc3_msm_write_reg(mdwc->base, GSI_RING_BASE_ADDR_H(mdwc->gsi_reg, n),
		upper_32_bits(dwc3_trb_dma_offset(dep, &dep->trb_pool[0])));

	dev_dbg(mdwc->dev, "Ring Base Addr %d: %x (LSB) %x (MSB)\n", n,
		lower_32_bits(dwc3_trb_dma_offset(dep, &dep->trb_pool[0])),
		upper_32_bits(dwc3_trb_dma_offset(dep, &dep->trb_pool[0])));

	if (!request->mapped_db_reg_phs_addr_lsb) {
		request->mapped_db_reg_phs_addr_lsb =
			dma_map_resource(dwc->sysdev,
				(phys_addr_t)request->db_reg_phs_addr_lsb,
				PAGE_SIZE, DMA_BIDIRECTIONAL, 0);
		if (dma_mapping_error(dwc->sysdev,
				request->mapped_db_reg_phs_addr_lsb))
			dev_err(mdwc->dev, "mapping error for db_reg_phs_addr_lsb\n");
	}

	dev_dbg(mdwc->dev, "ep:%s dbl_addr_lsb:%x mapped_dbl_addr_lsb:%llx\n",
		ep->name, request->db_reg_phs_addr_lsb,
		(unsigned long long)request->mapped_db_reg_phs_addr_lsb);

	dbg_log_string("ep:%s dbl_addr_lsb:%x mapped_addr:%llx\n",
		ep->name, request->db_reg_phs_addr_lsb,
		(unsigned long long)request->mapped_db_reg_phs_addr_lsb);

	/*
	 * Replace dummy doorbell address with real one as IPA connection
	 * is setup now and GSI must be ready to handle doorbell updates.
	 */
	dwc3_msm_write_reg(mdwc->base, GSI_DBL_ADDR_H(mdwc->gsi_reg, n),
		upper_32_bits(request->mapped_db_reg_phs_addr_lsb));

	dwc3_msm_write_reg(mdwc->base, GSI_DBL_ADDR_L(mdwc->gsi_reg, n),
		lower_32_bits(request->mapped_db_reg_phs_addr_lsb));

	dev_dbg(mdwc->dev, "GSI DB Addr %d: %pad\n", n,
		&request->mapped_db_reg_phs_addr_lsb);
}

/**
 * Rings Doorbell for GSI Channel
 *
 * @usb_ep - pointer to usb_ep instance.
 * @request - pointer to GSI request. This is used to pass in the
 * address of the GSI doorbell obtained from IPA driver
 */
static void gsi_ring_db(struct usb_ep *ep, struct usb_gsi_request *request)
{
	void __iomem *gsi_dbl_address_lsb;
	void __iomem *gsi_dbl_address_msb;
	dma_addr_t trb_dma;
	struct dwc3_ep *dep = to_dwc3_ep(ep);
	struct dwc3	*dwc = dep->dwc;
	struct dwc3_msm *mdwc = dev_get_drvdata(dwc->dev->parent);
	int num_trbs = (dep->direction) ? (2 * (request->num_bufs) + 2)
					: (request->num_bufs + 2);

	gsi_dbl_address_lsb = ioremap(request->db_reg_phs_addr_lsb,
				sizeof(u32));
	if (!gsi_dbl_address_lsb) {
		dev_err(mdwc->dev, "Failed to map GSI DBL address LSB 0x%x\n",
				request->db_reg_phs_addr_lsb);
		return;
	}

	gsi_dbl_address_msb = ioremap(request->db_reg_phs_addr_msb,
				sizeof(u32));
	if (!gsi_dbl_address_msb) {
		dev_err(mdwc->dev, "Failed to map GSI DBL address MSB 0x%x\n",
				request->db_reg_phs_addr_msb);
		iounmap(gsi_dbl_address_lsb);
		return;
	}

	trb_dma = dwc3_trb_dma_offset(dep, &dep->trb_pool[num_trbs-1]);
	dev_dbg(mdwc->dev, "Writing link TRB addr: %pad to %pK (lsb:%x msb:%x) for ep:%s\n",
		&trb_dma, gsi_dbl_address_lsb, request->db_reg_phs_addr_lsb,
		request->db_reg_phs_addr_msb, ep->name);

	dbg_log_string("ep:%s link TRB addr:%pad db_lsb:%pad db_msb:%pad\n",
		ep->name, &trb_dma, &request->db_reg_phs_addr_lsb,
		&request->db_reg_phs_addr_msb);

	writel_relaxed(lower_32_bits(trb_dma), gsi_dbl_address_lsb);
	writel_relaxed(upper_32_bits(trb_dma), gsi_dbl_address_msb);

	iounmap(gsi_dbl_address_lsb);
	iounmap(gsi_dbl_address_msb);
}

/**
 * Sets HWO bit for TRBs and performs UpdateXfer for OUT EP.
 *
 * @usb_ep - pointer to usb_ep instance.
 * @request - pointer to GSI request. Used to determine num of TRBs for OUT EP.
 *
 * @return int - 0 on success
 */
static int gsi_updatexfer_for_ep(struct usb_ep *ep,
					struct usb_gsi_request *request)
{
	int i;
	int ret;
	u32				cmd;
	int num_trbs = request->num_bufs + 1;
	struct dwc3_trb *trb;
	struct dwc3_gadget_ep_cmd_params params;
	struct dwc3_ep *dep = to_dwc3_ep(ep);
	struct dwc3 *dwc = dep->dwc;

	for (i = 0; i < num_trbs - 1; i++) {
		trb = &dep->trb_pool[i];
		trb->ctrl |= DWC3_TRB_CTRL_HWO;
	}

	memset(&params, 0, sizeof(params));
	cmd = DWC3_DEPCMD_UPDATETRANSFER;
	cmd |= DWC3_DEPCMD_PARAM(dep->resource_index);
	ret = dwc3_core_send_gadget_ep_cmd(dep, cmd, &params);
	if (ret < 0)
		dev_dbg(dwc->dev, "UpdateXfr fail on GSI EP#%d\n", dep->number);
	return ret;
}

/**
 * Allocates Buffers and TRBs. Configures TRBs for GSI EPs.
 *
 * @usb_ep - pointer to usb_ep instance.
 * @request - pointer to GSI request.
 *
 * @return int - 0 on success
 */
static int gsi_prepare_trbs(struct usb_ep *ep, struct usb_gsi_request *req)
{
	int i = 0;
	size_t len;
	dma_addr_t buffer_addr;
	dma_addr_t trb0_dma;
	struct dwc3_ep *dep = to_dwc3_ep(ep);
	struct dwc3		*dwc = dep->dwc;
	struct dwc3_msm *mdwc = dev_get_drvdata(dwc->dev->parent);
	struct dwc3_trb *trb;
	int num_trbs = (dep->direction) ? (2 * (req->num_bufs) + 2)
					: (req->num_bufs + 2);
	struct scatterlist *sg;
	struct sg_table *sgt;

	/* Allocate TRB buffers */

	len = req->buf_len * req->num_bufs;
	req->buf_base_addr = dma_alloc_coherent(dwc->sysdev, len, &req->dma,
					GFP_KERNEL);
	if (!req->buf_base_addr)
		return -ENOMEM;

	dma_get_sgtable(dwc->sysdev, &req->sgt_data_buff, req->buf_base_addr,
			req->dma, len);

	buffer_addr = req->dma;
	dbg_log_string("TRB buffer_addr = %pad buf_len = %zu\n", &buffer_addr,
				req->buf_len);

	/* Allocate and configure TRBs */
	dep->trb_pool = dma_alloc_coherent(dwc->sysdev,
				num_trbs * sizeof(struct dwc3_trb),
				&dep->trb_pool_dma, GFP_KERNEL);

	if (!dep->trb_pool)
		goto free_trb_buffer;

	memset(dep->trb_pool, 0, num_trbs * sizeof(struct dwc3_trb));

	trb0_dma = dwc3_trb_dma_offset(dep, &dep->trb_pool[0]);

	mdwc->hw_eps[dep->number].num_trbs = num_trbs;
	dma_get_sgtable(dwc->sysdev, &req->sgt_trb_xfer_ring, dep->trb_pool,
		dep->trb_pool_dma, num_trbs * sizeof(struct dwc3_trb));

	sgt = &req->sgt_trb_xfer_ring;
	dev_dbg(dwc->dev, "%s(): trb_pool:%pK trb_pool_dma:%lx\n",
		__func__, dep->trb_pool, (unsigned long)dep->trb_pool_dma);

	for_each_sg(sgt->sgl, sg, sgt->nents, i)
		dev_dbg(dwc->dev,
			"%i: page_link:%lx offset:%x length:%x address:%lx\n",
			i, sg->page_link, sg->offset, sg->length,
			(unsigned long)sg->dma_address);

	/* IN direction */
	if (dep->direction) {
		trb = &dep->trb_pool[0];
		/* Set up first n+1 TRBs for ZLPs */
		for (i = 0; i < req->num_bufs + 1; i++, trb++)
			trb->ctrl = DWC3_TRBCTL_NORMAL | DWC3_TRB_CTRL_IOC;

		/* Setup next n TRBs pointing to valid buffers */
		for (; i < num_trbs - 1; i++, trb++) {
			trb->bpl = lower_32_bits(buffer_addr);
			trb->bph = upper_32_bits(buffer_addr);
			trb->ctrl = DWC3_TRBCTL_NORMAL | DWC3_TRB_CTRL_IOC;
			buffer_addr += req->buf_len;
		}

		/* Set up the Link TRB at the end */
		trb->bpl = lower_32_bits(trb0_dma);
		trb->bph = upper_32_bits(trb0_dma) & 0xffff;
		trb->bph |= (1 << 23) | (1 << 21) | (req->ep_intr_num << 16);
		trb->ctrl = DWC3_TRBCTL_LINK_TRB | DWC3_TRB_CTRL_HWO;
	} else { /* OUT direction */
		/* Start ring with LINK TRB pointing to second entry */
		trb = &dep->trb_pool[0];
		trb->bpl = lower_32_bits(trb0_dma + sizeof(*trb));
		trb->bph = upper_32_bits(trb0_dma + sizeof(*trb));
		trb->ctrl = DWC3_TRBCTL_LINK_TRB;

		/* Setup next n-1 TRBs pointing to valid buffers */
		for (i = 1, trb++; i < num_trbs - 1; i++, trb++) {
			trb->bpl = lower_32_bits(buffer_addr);
			trb->bph = upper_32_bits(buffer_addr);
			trb->size = req->buf_len;
			buffer_addr += req->buf_len;
			trb->ctrl = DWC3_TRBCTL_NORMAL | DWC3_TRB_CTRL_IOC
				| DWC3_TRB_CTRL_CSP | DWC3_TRB_CTRL_ISP_IMI;
		}

		/* Set up the Link TRB at the end */
		trb->bpl = lower_32_bits(trb0_dma);
		trb->bph = upper_32_bits(trb0_dma) & 0xffff;
		trb->bph |= (1 << 23) | (1 << 21) | (req->ep_intr_num << 16);
		trb->ctrl = DWC3_TRBCTL_LINK_TRB | DWC3_TRB_CTRL_HWO;
	}

	dev_dbg(dwc->dev, "%s: Initialized TRB Ring for %s\n",
					__func__, dep->name);

	return 0;

free_trb_buffer:
	dma_free_coherent(dwc->sysdev, len, req->buf_base_addr, req->dma);
	req->buf_base_addr = NULL;
	sg_free_table(&req->sgt_data_buff);
	return -ENOMEM;
}

/**
 * Frees TRBs and buffers for GSI EPs.
 *
 * @usb_ep - pointer to usb_ep instance.
 *
 */
static void gsi_free_trbs(struct usb_ep *ep, struct usb_gsi_request *req)
{
	struct dwc3_ep *dep = to_dwc3_ep(ep);
	struct dwc3 *dwc = dep->dwc;
	struct dwc3_msm *mdwc = dev_get_drvdata(dwc->dev->parent);

	if (mdwc->hw_eps[dep->number].mode != USB_EP_GSI)
		return;

	/*  Free TRBs and TRB pool for EP */
	if (dep->trb_pool_dma) {
		dma_free_coherent(dwc->sysdev,
			mdwc->hw_eps[dep->number].num_trbs * sizeof(struct dwc3_trb),
			dep->trb_pool,
			dep->trb_pool_dma);
		dep->trb_pool = NULL;
		dep->trb_pool_dma = 0;
	}
	sg_free_table(&req->sgt_trb_xfer_ring);

	/* free TRB buffers */
	dma_free_coherent(dwc->sysdev, req->buf_len * req->num_bufs,
		req->buf_base_addr, req->dma);
	req->buf_base_addr = NULL;
	sg_free_table(&req->sgt_data_buff);
}
/**
 * Configures GSI EPs. For GSI EPs we need to set interrupter numbers.
 *
 * @usb_ep - pointer to usb_ep instance.
 * @request - pointer to GSI request.
 */
static void gsi_configure_ep(struct usb_ep *ep, struct usb_gsi_request *request)
{
	struct dwc3_ep *dep = to_dwc3_ep(ep);
	struct dwc3		*dwc = dep->dwc;
	struct dwc3_msm *mdwc = dev_get_drvdata(dwc->dev->parent);
	struct dwc3_gadget_ep_cmd_params params;
	const struct usb_endpoint_descriptor *desc = ep->desc;
	const struct usb_ss_ep_comp_descriptor *comp_desc = ep->comp_desc;
	int n = request->ep_intr_num - 1;
	u32 reg;

	/* setup dummy doorbell as IPA connection isn't setup yet */
	dwc3_msm_write_reg(mdwc->base, GSI_DBL_ADDR_H(mdwc->gsi_reg, n),
			upper_32_bits(mdwc->dummy_gsi_db_dma));
	dwc3_msm_write_reg(mdwc->base, GSI_DBL_ADDR_L(mdwc->gsi_reg, n),
			lower_32_bits(mdwc->dummy_gsi_db_dma));
	dev_dbg(mdwc->dev, "Dummy DB Addr %pK: %llx\n",
		&mdwc->dummy_gsi_db, mdwc->dummy_gsi_db_dma);

	memset(&params, 0x00, sizeof(params));

	dwc3_msm_depcfg_params(ep, &params);

	/* Set interrupter number for GSI endpoints */
	params.param1 |= DWC3_DEPCFG_INT_NUM(request->ep_intr_num);

	dev_dbg(mdwc->dev, "Set EP config to params = %x %x %x, for %s\n",
	params.param0, params.param1, params.param2, dep->name);

	dwc3_core_send_gadget_ep_cmd(dep, DWC3_DEPCMD_SETEPCONFIG, &params);

	if (!(dep->flags & DWC3_EP_ENABLED)) {
		dwc3_core_resize_tx_fifos(dep);
		dep->endpoint.desc = desc;
		dep->endpoint.comp_desc = comp_desc;
		dep->type = usb_endpoint_type(desc);
		dep->flags |= DWC3_EP_ENABLED;
		reg = dwc3_msm_read_reg(mdwc->base, DWC3_DALEPENA);
		reg |= DWC3_DALEPENA_EP(dep->number);
		dwc3_msm_write_reg(mdwc->base, DWC3_DALEPENA, reg);
	}

}

/**
 * Enables USB wrapper for GSI
 *
 * @usb_ep - pointer to usb_ep instance.
 */
static void gsi_enable(struct usb_ep *ep)
{
	struct dwc3_ep *dep = to_dwc3_ep(ep);
	struct dwc3 *dwc = dep->dwc;
	struct dwc3_msm *mdwc = dev_get_drvdata(dwc->dev->parent);

	dwc3_msm_write_reg_field(mdwc->base, GSI_GENERAL_CFG_REG(mdwc->gsi_reg),
		GSI_CLK_EN_MASK, 1);
	dwc3_msm_write_reg_field(mdwc->base, GSI_GENERAL_CFG_REG(mdwc->gsi_reg),
		GSI_RESTART_DBL_PNTR_MASK, 1);
	dwc3_msm_write_reg_field(mdwc->base, GSI_GENERAL_CFG_REG(mdwc->gsi_reg),
		GSI_RESTART_DBL_PNTR_MASK, 0);
	dev_dbg(mdwc->dev, "%s: Enable GSI\n", __func__);
	dwc3_msm_write_reg_field(mdwc->base, GSI_GENERAL_CFG_REG(mdwc->gsi_reg),
		GSI_EN_MASK, 1);
}

/**
 * Block or allow doorbell towards GSI
 *
 * @usb_ep - pointer to usb_ep instance.
 * @request - pointer to GSI request. In this case num_bufs is used as a bool
 * to set or clear the doorbell bit
 */
static void gsi_set_clear_dbell(struct usb_ep *ep,
					bool block_db)
{

	struct dwc3_ep *dep = to_dwc3_ep(ep);
	struct dwc3 *dwc = dep->dwc;
	struct dwc3_msm *mdwc = dev_get_drvdata(dwc->dev->parent);

	dwc3_msm_write_reg_field(mdwc->base, GSI_GENERAL_CFG_REG(mdwc->gsi_reg),
		BLOCK_GSI_WR_GO_MASK, block_db);
}

/**
 * Performs necessary checks before stopping GSI channels
 *
 * @usb_ep - pointer to usb_ep instance to access DWC3 regs
 */
static bool gsi_check_ready_to_suspend(struct dwc3_msm *mdwc)
{
	u32	timeout = 1500;

	while (dwc3_msm_read_reg_field(mdwc->base,
		GSI_IF_STS(mdwc->gsi_reg), GSI_WR_CTRL_STATE_MASK)) {
		if (!timeout--) {
			dev_err(mdwc->dev,
			"Unable to suspend GSI ch. WR_CTRL_STATE != 0\n");
			return false;
		}
	}

	return true;
}

static inline const char *gsi_op_to_string(unsigned int op)
{
	if (op < ARRAY_SIZE(gsi_op_strings))
		return gsi_op_strings[op];

	return "Invalid";
}

/**
 * Performs GSI operations or GSI EP related operations.
 *
 * @usb_ep - pointer to usb_ep instance.
 * @op_data - pointer to opcode related data.
 * @op - GSI related or GSI EP related op code.
 *
 * @return int - 0 on success, negative on error.
 * Also returns XferRscIdx for GSI_EP_OP_GET_XFER_IDX.
 */
int usb_gsi_ep_op(struct usb_ep *ep, void *op_data, enum gsi_ep_op op)
{
	u32 ret = 0;
	struct dwc3_ep *dep = to_dwc3_ep(ep);
	struct dwc3 *dwc = dep->dwc;
	struct dwc3_msm *mdwc = dev_get_drvdata(dwc->dev->parent);
	struct usb_gsi_request *request;
	struct gsi_channel_info *ch_info;
	bool block_db;
	unsigned long flags;

	dbg_log_string("%s(%d):%s", ep->name, dep->number >> 1,
			gsi_op_to_string(op));

	switch (op) {
	case GSI_EP_OP_PREPARE_TRBS:
		if (!dwc->pullups_connected) {
			dbg_log_string("No Pullup\n");
			return -ESHUTDOWN;
		}

		dwc3_free_trb_pool(dep);
		request = (struct usb_gsi_request *)op_data;
		ret = gsi_prepare_trbs(ep, request);
		break;
	case GSI_EP_OP_FREE_TRBS:
		request = (struct usb_gsi_request *)op_data;
		gsi_free_trbs(ep, request);
		dwc3_alloc_trb_pool(dep);
		break;
	case GSI_EP_OP_CONFIG:
		if (!dwc->pullups_connected) {
			dbg_log_string("No Pullup\n");
			return -ESHUTDOWN;
		}

		request = (struct usb_gsi_request *)op_data;
		spin_lock_irqsave(&dwc->lock, flags);
		gsi_configure_ep(ep, request);
		spin_unlock_irqrestore(&dwc->lock, flags);
		break;
	case GSI_EP_OP_STARTXFER:
		if (!dwc->pullups_connected) {
			dbg_log_string("No Pullup\n");
			return -ESHUTDOWN;
		}

		request = (struct usb_gsi_request *)op_data;
		spin_lock_irqsave(&dwc->lock, flags);
		ret = gsi_startxfer_for_ep(ep, request);
		spin_unlock_irqrestore(&dwc->lock, flags);
		break;
	case GSI_EP_OP_GET_XFER_IDX:
		ret = gsi_get_xfer_index(ep);
		break;
	case GSI_EP_OP_STORE_DBL_INFO:
		request = (struct usb_gsi_request *)op_data;
		gsi_store_ringbase_dbl_info(ep, request);
		break;
	case GSI_EP_OP_ENABLE_GSI:
		if (!dwc->pullups_connected) {
			dbg_log_string("No Pullup\n");
			return -ESHUTDOWN;
		}

		gsi_enable(ep);
		break;
	case GSI_EP_OP_GET_CH_INFO:
		ch_info = (struct gsi_channel_info *)op_data;
		gsi_get_channel_info(ep, ch_info);
		break;
	case GSI_EP_OP_RING_DB:
		if (!dwc->pullups_connected) {
			dbg_log_string("No Pullup\n");
			return -ESHUTDOWN;
		}

		request = (struct usb_gsi_request *)op_data;
		gsi_ring_db(ep, request);
		break;
	case GSI_EP_OP_UPDATEXFER:
		request = (struct usb_gsi_request *)op_data;
		spin_lock_irqsave(&dwc->lock, flags);
		ret = gsi_updatexfer_for_ep(ep, request);
		spin_unlock_irqrestore(&dwc->lock, flags);
		break;
	case GSI_EP_OP_ENDXFER:
		spin_lock_irqsave(&dwc->lock, flags);
		dwc3_core_stop_active_transfer(dep, true);
		spin_unlock_irqrestore(&dwc->lock, flags);
		break;
	case GSI_EP_OP_SET_CLR_BLOCK_DBL:
		block_db = *((bool *)op_data);
		gsi_set_clear_dbell(ep, block_db);
		break;
	case GSI_EP_OP_CHECK_FOR_SUSPEND:
		ret = gsi_check_ready_to_suspend(mdwc);
		break;
	case GSI_EP_OP_DISABLE:
		/*
		 * Explicitly stop active transfers, as DWC3 core no longer
		 * knows about the DEP flags for GSI based EPs.
		 */
		spin_lock_irqsave(&dwc->lock, flags);
		dwc3_core_stop_active_transfer(dep, true);
		spin_unlock_irqrestore(&dwc->lock, flags);
		ret = ep->ops->disable(ep);
		break;
	default:
		dev_err(mdwc->dev, "%s: Invalid opcode GSI EP\n", __func__);
	}

	return ret;
}
EXPORT_SYMBOL(usb_gsi_ep_op);

/**
 * Configure a USB DBM ep to work in BAM mode.
 *
 * @usb_ep - USB physical EP number.
 * @producer - producer/consumer.
 * @disable_wb - disable write back to system memory.
 * @internal_mem - use internal USB memory for data fifo.
 * @ioc - enable interrupt on completion.
 *
 * @return int - DBM ep number.
 */
static int dbm_ep_config(struct dwc3_msm *mdwc, u8 usb_ep, u8 bam_pipe,
		bool producer, bool disable_wb, bool internal_mem, bool ioc)
{
	int dbm_ep;
	u32 ep_cfg;
	u32 data;

	dev_dbg(mdwc->dev, "Configuring DBM ep\n");

	dbm_ep = find_matching_dbm_ep(mdwc, usb_ep);
	if (dbm_ep < 0)
		return dbm_ep;

	/* Due to HW issue, EP 7 can be set as IN EP only */
	if (!mdwc->dbm_is_1p4 && dbm_ep == 7 && producer) {
		pr_err("last DBM EP can't be OUT EP\n");
		return -ENODEV;
	}

	/* Set ioc bit for dbm_ep if needed */
	msm_dbm_write_reg_field(mdwc, DBM_DBG_CNFG,
		DBM_ENABLE_IOC_MASK & 1 << dbm_ep, ioc ? 1 : 0);

	ep_cfg = (producer ? DBM_PRODUCER : 0) |
		(disable_wb ? DBM_DISABLE_WB : 0) |
		(internal_mem ? DBM_INT_RAM_ACC : 0);

	msm_dbm_write_ep_reg_field(mdwc, DBM_EP_CFG, dbm_ep,
		DBM_PRODUCER | DBM_DISABLE_WB | DBM_INT_RAM_ACC, ep_cfg >> 8);

	msm_dbm_write_ep_reg_field(mdwc, DBM_EP_CFG, dbm_ep, USB3_EPNUM,
		usb_ep);

	if (mdwc->dbm_is_1p4) {
		msm_dbm_write_ep_reg_field(mdwc, DBM_EP_CFG, dbm_ep,
				DBM_BAM_PIPE_NUM, bam_pipe);
		msm_dbm_write_reg_field(mdwc, DBM_PIPE_CFG, 0x000000ff, 0xe4);
	}

	msm_dbm_write_ep_reg_field(mdwc, DBM_EP_CFG, dbm_ep, DBM_EN_EP, 1);

	data = msm_dbm_read_reg(mdwc, DBM_DISABLE_UPDXFER);
	data &= ~(0x1 << dbm_ep);
	msm_dbm_write_reg(mdwc, DBM_DISABLE_UPDXFER, data);

	return dbm_ep;
}

static int msm_ep_clear_ebc_trbs(struct usb_ep *ep)
{
	struct dwc3_ep *dep = to_dwc3_ep(ep);
	struct dwc3 *dwc = dep->dwc;
	struct dwc3_msm *mdwc = dev_get_drvdata(dwc->dev->parent);
	struct dwc3_hw_ep *edep;

	edep = &mdwc->hw_eps[dep->number];
	if (edep->ebc_trb_pool) {
		memunmap(edep->ebc_trb_pool);
		edep->ebc_trb_pool = NULL;
	}

	return 0;
}

static int msm_ep_setup_ebc_trbs(struct usb_ep *ep, struct usb_request *req)
{
	struct dwc3_ep *dep = to_dwc3_ep(ep);
	struct dwc3 *dwc = dep->dwc;
	struct dwc3_msm *mdwc = dev_get_drvdata(dwc->dev->parent);
	struct dwc3_hw_ep *edep;
	struct dwc3_trb *trb;
	u32 desc_offset = 0, scan_offset = 0x4000, phys_base;
	int i, num_trbs;

	if (!mdwc->ebc_desc_addr) {
		dev_err(mdwc->dev, "%s: ebc_desc_addr not specified\n", __func__);
		return -EINVAL;
	}

	if (!dep->direction) {
		desc_offset = 0x200;
		scan_offset = 0x8000;
	}

	edep = &mdwc->hw_eps[dep->number];
	phys_base = mdwc->ebc_desc_addr + desc_offset;
	num_trbs = req->length / EBC_TRB_SIZE;
	mdwc->hw_eps[dep->number].num_trbs = num_trbs;
	edep->ebc_trb_pool = memremap(phys_base,
				      num_trbs * sizeof(struct dwc3_trb),
				      MEMREMAP_WT);
	if (!edep->ebc_trb_pool)
		return -ENOMEM;

	for (i = 0; i < num_trbs; i++) {
		trb = &edep->ebc_trb_pool[i];
		memset(trb, 0, sizeof(*trb));

		/* Setup n TRBs pointing to valid buffers */
		trb->bpl = scan_offset;
		trb->bph = 0x8000;
		trb->size = EBC_TRB_SIZE;
		trb->ctrl = DWC3_TRBCTL_NORMAL | DWC3_TRB_CTRL_CHN |
				DWC3_TRB_CTRL_HWO;
		if (i == (num_trbs-1)) {
			trb->bpl = desc_offset;
			trb->bph = 0x8000;
			trb->size = 0;
			trb->ctrl = DWC3_TRBCTL_LINK_TRB | DWC3_TRB_CTRL_HWO;
		}
		scan_offset += trb->size;
	}

	return 0;
}

static int ebc_ep_config(struct usb_ep *ep, struct usb_request *request)
{
	struct dwc3_ep *dep = to_dwc3_ep(ep);
	struct dwc3 *dwc = dep->dwc;
	struct dwc3_msm *mdwc = dev_get_drvdata(dwc->dev->parent);
	u32 reg, ep_num;
	int ret;

	reg = dwc3_msm_read_reg(mdwc->base, LPC_REG);

	switch (dwc3_msm_read_reg(mdwc->base, DWC3_DSTS) & DWC3_DSTS_CONNECTSPD) {
	case DWC3_DSTS_SUPERSPEED_PLUS:
		reg |= LPC_SSP_MODE;
		break;
	case DWC3_DSTS_SUPERSPEED:
		reg |= LPC_SPEED_INDICATOR;
		break;
	default:
		reg &= ~(LPC_SSP_MODE | LPC_SPEED_INDICATOR);
		break;
	}

	dwc3_msm_write_reg(mdwc->base, LPC_REG, reg);
	ret = msm_ep_setup_ebc_trbs(ep, request);
	if (ret < 0) {
		dev_err(mdwc->dev, "error %d setting up ebc trbs\n", ret);
		return ret;
	}

	ep_num = !dep->direction ? dep->number + 15 :
				   dep->number >> 1;
	reg = dwc3_msm_read_reg(mdwc->base, LPC_SCAN_MASK);
	reg |= BIT(ep_num);
	dwc3_msm_write_reg(mdwc->base, LPC_SCAN_MASK, reg);

	reg = dwc3_msm_read_reg(mdwc->base, LPC_REG);
	reg |= LPC_BUS_CLK_EN;
	dwc3_msm_write_reg(mdwc->base, LPC_REG, reg);

	reg = dwc3_msm_read_reg(mdwc->base, USB30_MODE_SEL_REG);
	reg |= USB30_QDSS_MODE_SEL;
	dwc3_msm_write_reg(mdwc->base, USB30_MODE_SEL_REG, reg);

	return 0;
}

/**
 * Configure MSM endpoint.
 * This function do specific configurations
 * to an endpoint which need specific implementaion
 * in the MSM architecture.
 *
 * This function should be called by usb function/class
 * layer which need a support from the specific MSM HW
 * which wrap the USB3 core. (like EBC or DBM specific endpoints)
 *
 * @ep - a pointer to some usb_ep instance
 *
 * @return int - 0 on success, negetive on error.
 */
int msm_ep_config(struct usb_ep *ep, struct usb_request *request, u32 bam_opts)
{
	struct dwc3_ep *dep = to_dwc3_ep(ep);
	struct dwc3 *dwc = dep->dwc;
	struct dwc3_msm *mdwc = dev_get_drvdata(dwc->dev->parent);
	int ret = 0;
	unsigned long flags;

	spin_lock_irqsave(&dwc->lock, flags);

	if (mdwc->hw_eps[dep->number].mode == USB_EP_EBC) {
		ret = ebc_ep_config(ep, request);
		if (ret < 0) {
			dev_err(mdwc->dev,
				"error %d after calling ebc_ep_config\n", ret);
			spin_unlock_irqrestore(&dwc->lock, flags);
			return ret;
		}
	} else {
		/* Configure the DBM endpoint if required. */
		ret = dbm_ep_config(mdwc, dep->number,
				bam_opts & MSM_PIPE_ID_MASK,
				bam_opts & MSM_PRODUCER,
				bam_opts & MSM_DISABLE_WB,
				bam_opts & MSM_INTERNAL_MEM,
				bam_opts & MSM_ETD_IOC);
		if (ret < 0) {
			dev_err(mdwc->dev,
				"error %d after calling dbm_ep_config\n", ret);
			spin_unlock_irqrestore(&dwc->lock, flags);
			return ret;
		}
	}
	mdwc->hw_eps[dep->number].dep = dep;
	spin_unlock_irqrestore(&dwc->lock, flags);

	return 0;
}
EXPORT_SYMBOL(msm_ep_config);

static int dbm_ep_unconfig(struct dwc3_msm *mdwc, u8 usb_ep)
{
	int dbm_ep;
	u32 data;

	dev_dbg(mdwc->dev, "Unconfiguring DB ep\n");

	dbm_ep = find_matching_dbm_ep(mdwc, usb_ep);
	if (dbm_ep < 0)
		return dbm_ep;

	mdwc->hw_eps[usb_ep].dbm_ep_num = 0;
	data = msm_dbm_read_ep_reg(mdwc, DBM_EP_CFG, dbm_ep);
	data &= (~0x1);
	msm_dbm_write_ep_reg(mdwc, DBM_EP_CFG, dbm_ep, data);

	/*
	 * ep_soft_reset is not required during disconnect as pipe reset on
	 * next connect will take care of the same.
	 */
	return 0;
}

/**
 * Un-configure MSM endpoint.
 * Tear down configurations done in the
 * dwc3_msm_ep_config function.
 *
 * @ep - a pointer to some usb_ep instance
 *
 * @return int - 0 on success, negative on error.
 */
int msm_ep_unconfig(struct usb_ep *ep)
{
	struct dwc3_ep *dep = to_dwc3_ep(ep);
	struct dwc3 *dwc = dep->dwc;
	struct dwc3_msm *mdwc = dev_get_drvdata(dwc->dev->parent);
	unsigned long flags;
	u32 reg, ep_num;

	spin_lock_irqsave(&dwc->lock, flags);
	if (mdwc->hw_eps[dep->number].mode == USB_EP_EBC) {
		ep_num = !dep->direction ? dep->number + 15 :
					   dep->number >> 1;
		reg = dwc3_msm_read_reg(mdwc->base, LPC_SCAN_MASK);
		reg &= ~BIT(ep_num);
		dwc3_msm_write_reg(mdwc->base, LPC_SCAN_MASK, reg);

		dwc3_msm_write_reg(mdwc->base, LPC_SCAN_MASK, 0);
		reg = dwc3_msm_read_reg(mdwc->base, LPC_REG);
		reg &= ~LPC_BUS_CLK_EN;

		dwc3_msm_write_reg(mdwc->base, LPC_REG, reg);
		msm_ep_clear_ebc_trbs(ep);
	} else {
		if (dep->trb_dequeue == dep->trb_enqueue &&
		    list_empty(&dep->pending_list) &&
		    list_empty(&dep->started_list)) {
			dev_dbg(mdwc->dev,
				"%s: request is not queued, disable DBM ep for ep %s\n",
				__func__, ep->name);
			/* Unconfigure dbm ep */
			dbm_ep_unconfig(mdwc, dep->number);


			/*
			 * If this is the last endpoint we unconfigured, than reset also
			 * the event buffers; unless unconfiguring the ep due to lpm,
			 * in which case the event buffer only gets reset during the
			 * block reset.
			 */
			if (dbm_get_num_of_eps_configured(mdwc) == 0)
				dbm_event_buffer_config(mdwc, 0, 0, 0);
		}
	}

	mdwc->hw_eps[dep->number].dep = 0;
	spin_unlock_irqrestore(&dwc->lock, flags);

	return 0;
}
EXPORT_SYMBOL(msm_ep_unconfig);

/**
 * msm_ep_clear_ops - Restore default endpoint operations
 * @ep: The endpoint to restore
 *
 * Resets the usb endpoint operations to the default callbacks previously saved
 * when calling msm_ep_update_ops.
 */
int msm_ep_clear_ops(struct usb_ep *ep)
{
	struct dwc3_ep *dep = to_dwc3_ep(ep);
	struct dwc3 *dwc = dep->dwc;
	struct dwc3_msm *mdwc = dev_get_drvdata(dwc->dev->parent);
	struct usb_ep_ops *old_ep_ops;
	unsigned long flags;

	spin_lock_irqsave(&dwc->lock, flags);

	/* Restore original ep ops */
	if (!mdwc->original_ep_ops[dep->number]) {
		spin_unlock_irqrestore(&dwc->lock, flags);
		dev_err(mdwc->dev,
			"ep [%s,%d] was not configured as msm endpoint\n",
			ep->name, dep->number);
		return -EINVAL;
	}
	old_ep_ops = (struct usb_ep_ops *)ep->ops;
	ep->ops = mdwc->original_ep_ops[dep->number];
	mdwc->original_ep_ops[dep->number] = NULL;
	kfree(old_ep_ops);

	spin_unlock_irqrestore(&dwc->lock, flags);
	return 0;
}
EXPORT_SYMBOL(msm_ep_clear_ops);

/**
 * msm_ep_update_ops - Override default USB ep ops w/ MSM specific ops
 * @ep: The endpoint to override
 *
 * Replaces the default endpoint operations with MSM specific operations for
 * handling HW based endpoints, such as DBM or EBC eps.  This does not depend
 * on calling msm_ep_config beforehand.
 */
int msm_ep_update_ops(struct usb_ep *ep)
{
	struct dwc3_ep *dep = to_dwc3_ep(ep);
	struct dwc3 *dwc = dep->dwc;
	struct dwc3_msm *mdwc = dev_get_drvdata(dwc->dev->parent);
	struct usb_ep_ops *new_ep_ops;
	unsigned long flags;

	spin_lock_irqsave(&dwc->lock, flags);

	/* Save original ep ops for future restore*/
	if (mdwc->original_ep_ops[dep->number]) {
		spin_unlock_irqrestore(&dwc->lock, flags);
		dev_err(mdwc->dev,
			"ep [%s,%d] already configured as msm endpoint\n",
			ep->name, dep->number);
		return -EPERM;
	}
	mdwc->original_ep_ops[dep->number] = ep->ops;

	/* Set new usb ops as we like */
	new_ep_ops = kzalloc(sizeof(struct usb_ep_ops), GFP_ATOMIC);
	if (!new_ep_ops) {
		spin_unlock_irqrestore(&dwc->lock, flags);
		return -ENOMEM;
	}

	(*new_ep_ops) = (*ep->ops);
	new_ep_ops->queue = dwc3_msm_ep_queue;
	new_ep_ops->enable = dwc3_msm_ep_enable;

	ep->ops = new_ep_ops;

	spin_unlock_irqrestore(&dwc->lock, flags);

	return 0;
}
EXPORT_SYMBOL(msm_ep_update_ops);

int msm_ep_set_mode(struct usb_ep *ep, enum usb_hw_ep_mode mode)
{
	struct dwc3_ep *dep = to_dwc3_ep(ep);
	struct dwc3 *dwc = dep->dwc;
	struct dwc3_msm *mdwc = dev_get_drvdata(dwc->dev->parent);

	/* Reset MSM HW ep parameters for subsequent uses */
	if (mode == USB_EP_NONE)
		memset(&mdwc->hw_eps[dep->number], 0,
			sizeof(mdwc->hw_eps[dep->number]));

	mdwc->hw_eps[dep->number].mode = mode;

	return 0;
}
EXPORT_SYMBOL(msm_ep_set_mode);

#endif /* (CONFIG_USB_DWC3_GADGET) || (CONFIG_USB_DWC3_DUAL_ROLE) */

static void dwc3_resume_work(struct work_struct *w);

/*
 * Config Global Distributed Switch Controller (GDSC)
 * to support controller power collapse
 */
static int dwc3_msm_config_gdsc(struct dwc3_msm *mdwc, int on)
{
	int ret;

	if (IS_ERR_OR_NULL(mdwc->dwc3_gdsc))
		return -EPERM;

	if (on) {
		ret = regulator_enable(mdwc->dwc3_gdsc);
		if (ret) {
			dev_err(mdwc->dev, "unable to enable usb3 gdsc\n");
			return ret;
		}

		qcom_clk_set_flags(mdwc->core_clk, CLKFLAG_RETAIN_MEM);
	} else {
		qcom_clk_set_flags(mdwc->core_clk, CLKFLAG_NORETAIN_MEM);
		ret = regulator_disable(mdwc->dwc3_gdsc);
		if (ret) {
			dev_err(mdwc->dev, "unable to disable usb3 gdsc\n");
			return ret;
		}
	}

	return ret;
}

static int dwc3_msm_link_clk_reset(struct dwc3_msm *mdwc, bool assert)
{
	int ret = 0;

	if (assert) {
		disable_irq(mdwc->wakeup_irq[PWR_EVNT_IRQ].irq);
		/* Using asynchronous block reset to the hardware */
		dev_dbg(mdwc->dev, "block_reset ASSERT\n");
		clk_disable_unprepare(mdwc->utmi_clk);
		clk_disable_unprepare(mdwc->sleep_clk);
		clk_disable_unprepare(mdwc->core_clk);
		clk_disable_unprepare(mdwc->iface_clk);
		ret = reset_control_assert(mdwc->core_reset);
		if (ret)
			dev_err(mdwc->dev, "dwc3 core_reset assert failed\n");
	} else {
		dev_dbg(mdwc->dev, "block_reset DEASSERT\n");
		ret = reset_control_deassert(mdwc->core_reset);
		if (ret)
			dev_err(mdwc->dev, "dwc3 core_reset deassert failed\n");
		ndelay(200);
		clk_prepare_enable(mdwc->iface_clk);
		clk_prepare_enable(mdwc->core_clk);
		clk_prepare_enable(mdwc->sleep_clk);
		clk_prepare_enable(mdwc->utmi_clk);
		enable_irq(mdwc->wakeup_irq[PWR_EVNT_IRQ].irq);
	}

	return ret;
}

static void dwc3_gsi_event_buf_alloc(struct dwc3 *dwc)
{
	struct dwc3_msm *mdwc = dev_get_drvdata(dwc->dev->parent);
	struct dwc3_event_buffer *evt;
	int i;

	if (!mdwc->num_gsi_event_buffers)
		return;

	mdwc->gsi_ev_buff = devm_kzalloc(dwc->dev,
		sizeof(*dwc->ev_buf) * mdwc->num_gsi_event_buffers,
		GFP_KERNEL);
	if (!mdwc->gsi_ev_buff) {
		dev_err(dwc->dev, "can't allocate gsi_ev_buff\n");
		return;
	}

	for (i = 0; i < mdwc->num_gsi_event_buffers; i++) {

		evt = devm_kzalloc(dwc->dev, sizeof(*evt), GFP_KERNEL);
		if (!evt)
			return;
		evt->dwc	= dwc;
		evt->length	= DWC3_EVENT_BUFFERS_SIZE;
		evt->buf	= dma_alloc_coherent(dwc->sysdev,
					DWC3_EVENT_BUFFERS_SIZE,
					&evt->dma, GFP_KERNEL);
		if (!evt->buf) {
			dev_err(dwc->dev,
				"can't allocate gsi_evt_buf(%d)\n", i);
			return;
		}
		mdwc->gsi_ev_buff[i] = evt;
	}
	/*
	 * Set-up dummy buffer to use as doorbell while IPA GSI
	 * connection is in progress.
	 */
	mdwc->dummy_gsi_db_dma = dma_map_single(dwc->sysdev,
					&mdwc->dummy_gsi_db,
					sizeof(mdwc->dummy_gsi_db),
					DMA_FROM_DEVICE);

	if (dma_mapping_error(dwc->sysdev, mdwc->dummy_gsi_db_dma)) {
		dev_err(dwc->dev, "failed to map dummy doorbell buffer\n");
		mdwc->dummy_gsi_db_dma = (dma_addr_t)NULL;
	}
}

static void dwc3_msm_switch_utmi(struct dwc3_msm *mdwc, int enable)
{
	u32 reg;

	dwc3_msm_write_reg(mdwc->base, QSCRATCH_GENERAL_CFG,
		dwc3_msm_read_reg(mdwc->base,
		QSCRATCH_GENERAL_CFG)
		| PIPE_UTMI_CLK_DIS);

	udelay(5);

	reg = dwc3_msm_read_reg(mdwc->base, QSCRATCH_GENERAL_CFG);
	if (enable)
		reg |= (PIPE_UTMI_CLK_SEL | PIPE3_PHYSTATUS_SW);
	else
		reg &= ~(PIPE_UTMI_CLK_SEL | PIPE3_PHYSTATUS_SW);
	dwc3_msm_write_reg(mdwc->base, QSCRATCH_GENERAL_CFG, reg);

	udelay(5);

	dwc3_msm_write_reg(mdwc->base, QSCRATCH_GENERAL_CFG,
		dwc3_msm_read_reg(mdwc->base,
		QSCRATCH_GENERAL_CFG)
		& ~PIPE_UTMI_CLK_DIS);
}

static void dwc3_msm_set_clk_sel(struct dwc3_msm *mdwc)
{
	/*
	 * Below sequence is used when controller is working without
	 * having ssphy and only USB high/full speed is supported.
	 */
	if (dwc3_msm_get_max_speed(mdwc) == USB_SPEED_HIGH ||
				dwc3_msm_get_max_speed(mdwc) == USB_SPEED_FULL)
		dwc3_msm_switch_utmi(mdwc, 1);
}

static void mdwc3_usb2_phy_soft_reset(struct dwc3_msm *mdwc)
{
	u32 val;

	val = dwc3_msm_read_reg(mdwc->base, DWC3_GUSB2PHYCFG(0));
	dwc3_msm_write_reg(mdwc->base, DWC3_GUSB2PHYCFG(0),
				val | DWC3_GUSB2PHYCFG_PHYSOFTRST);
	udelay(20);
	val = dwc3_msm_read_reg(mdwc->base, DWC3_GUSB2PHYCFG(0));
	val &= ~DWC3_GUSB2PHYCFG_PHYSOFTRST;
	dwc3_msm_write_reg(mdwc->base, DWC3_GUSB2PHYCFG(0), val);
}

static void mdwc3_update_u1u2_value(struct dwc3 *dwc)
{
	struct dwc3_msm *mdwc = dev_get_drvdata(dwc->dev->parent);

	/* cache DT based initial value once */
	if (!mdwc->read_u1u2) {
		mdwc->cached_dis_u1_entry_quirk = dwc->dis_u1_entry_quirk;
		mdwc->cached_dis_u2_entry_quirk = dwc->dis_u2_entry_quirk;
		mdwc->read_u1u2 = true;
		dbg_log_string("cached_dt_param: u1_disable:%d u2_disable:%d\n",
			mdwc->cached_dis_u1_entry_quirk, mdwc->cached_dis_u2_entry_quirk);
	}

	/* Enable u1u2 for USB super speed (gen1) only with quirks enable it */
	if (dwc->speed == DWC3_DSTS_SUPERSPEED) {
		dwc->dis_u1_entry_quirk = mdwc->cached_dis_u1_entry_quirk;
		dwc->dis_u2_entry_quirk = mdwc->cached_dis_u2_entry_quirk;
	} else {
		dwc->dis_u1_entry_quirk = true;
		dwc->dis_u2_entry_quirk = true;
	}

	dbg_log_string("speed:%d u1:%s u2:%s\n",
		dwc->speed, dwc->dis_u1_entry_quirk ? "disabled" : "enabled",
		dwc->dis_u2_entry_quirk ? "disabled" : "enabled");
}

static void dwc3_handle_connect_event(struct dwc3 *dwc)
{
	struct dwc3_msm *mdwc = dev_get_drvdata(dwc->dev->parent);
	u32 reg;

	if ((dwc->speed != DWC3_DSTS_SUPERSPEED) &&
			(dwc->speed != DWC3_DSTS_SUPERSPEED_PLUS)) {
		reg = dwc3_msm_read_reg(mdwc->base, DWC3_GUSB3PIPECTL(0));
		reg |= DWC3_GUSB3PIPECTL_SUSPHY;
		dwc3_msm_write_reg(mdwc->base, DWC3_GUSB3PIPECTL(0), reg);
	}

	/*
	 * SW WA for CV9 RESET DEVICE TEST(TD 9.23) compliance failure.
	 * Visit eUSB2 phy driver for more details.
	 */
	WARN_ON(mdwc->hs_phy->flags & PHY_HOST_MODE);
	if (mdwc->use_eusb2_phy &&
			(dwc->gadget->speed >= USB_SPEED_SUPER)) {
		usb_phy_notify_connect(mdwc->hs_phy, dwc->gadget->speed);
		udelay(20);
		/* Perform usb2 phy soft reset as given workaround */
		mdwc3_usb2_phy_soft_reset(mdwc);
	}

	/*
	 * Add power event if the dbm indicates coming out of L1 by
	 * interrupt
	 */
	if (!mdwc->dbm_is_1p4)
		dwc3_msm_write_reg_field(mdwc->base,
				PWR_EVNT_IRQ_MASK_REG,
				PWR_EVNT_LPM_OUT_L1_MASK, 1);
}

void dwc3_msm_notify_event(struct dwc3 *dwc,
		enum dwc3_notify_event event, unsigned int value)
{
	struct dwc3_msm *mdwc = dev_get_drvdata(dwc->dev->parent);
	struct dwc3_event_buffer *evt;
	u32 saved_config = 0x00;
	u32 reg;
	int i;

	switch (event) {
	case DWC3_CONTROLLER_ERROR_EVENT:
		dev_info(mdwc->dev,
			"DWC3_CONTROLLER_ERROR_EVENT received\n");

		dwc3_msm_write_reg(mdwc->base, DWC3_DEVTEN, 0x00);

		/* prevent core from generating interrupts until recovery */
		reg = dwc3_msm_read_reg(mdwc->base, DWC3_GCTL);
		reg |= DWC3_GCTL_CORESOFTRESET;
		dwc3_msm_write_reg(mdwc->base, DWC3_GCTL, reg);

		/*
		 * If core could not recover after MAX_ERROR_RECOVERY_TRIES
		 * skip the restart USB work and keep the core in softreset
		 * state
		 */
		if (mdwc->retries_on_error < MAX_ERROR_RECOVERY_TRIES)
			schedule_work(&mdwc->restart_usb_work);
		break;
	case DWC3_CONTROLLER_CONNDONE_EVENT:
		dev_dbg(mdwc->dev, "DWC3_CONTROLLER_CONNDONE_EVENT received\n");

		dwc3_handle_connect_event(dwc);
		atomic_set(&mdwc->in_lpm, 0);
		mdwc3_update_u1u2_value(dwc);
		set_bit(CONN_DONE, &mdwc->inputs);
		queue_work(mdwc->sm_usb_wq, &mdwc->sm_work);
		break;
	case DWC3_GSI_EVT_BUF_ALLOC:
		dev_dbg(mdwc->dev, "DWC3_GSI_EVT_BUF_ALLOC\n");
		dwc3_gsi_event_buf_alloc(dwc);
		break;
	case DWC3_CONTROLLER_PULLUP_ENTER:
		dev_dbg(mdwc->dev, "DWC3_CONTROLLER_PULLUP_ENTER %d\n", value);
		/* ignore pullup when role switch from device to host */
		if (mdwc->vbus_active)
			usb_redriver_gadget_pullup_enter(mdwc->redriver, value);
		break;
	case DWC3_CONTROLLER_PULLUP_EXIT:
		dev_dbg(mdwc->dev, "DWC3_CONTROLLER_PULLUP_EXIT %d\n", value);
		/* ignore pullup when role switch from device to host */
		if (mdwc->vbus_active)
			usb_redriver_gadget_pullup_exit(mdwc->redriver, value);
		break;
	case DWC3_GSI_EVT_BUF_SETUP:
		dev_dbg(mdwc->dev, "DWC3_GSI_EVT_BUF_SETUP\n");
		if (!mdwc->gsi_ev_buff)
			break;

		for (i = 0; i < mdwc->num_gsi_event_buffers; i++) {
			evt = mdwc->gsi_ev_buff[i];
			if (!evt)
				break;

			dev_dbg(mdwc->dev, "Evt buf %pK dma %08llx length %d\n",
				evt->buf, (unsigned long long) evt->dma,
				evt->length);
			memset(evt->buf, 0, evt->length);
			evt->lpos = 0;
			/*
			 * Primary event buffer is programmed with registers
			 * DWC3_GEVNT*(0). Hence use DWC3_GEVNT*(i+1) to
			 * program USB GSI related event buffer with DWC3
			 * controller.
			 */
			dwc3_msm_write_reg(mdwc->base, DWC3_GEVNTADRLO((i+1)),
				lower_32_bits(evt->dma));
			dwc3_msm_write_reg(mdwc->base, DWC3_GEVNTADRHI((i+1)),
				(upper_32_bits(evt->dma) & 0xffff) |
				DWC3_GEVNTADRHI_EVNTADRHI_GSI_EN(
				DWC3_GEVENT_TYPE_GSI) |
				DWC3_GEVNTADRHI_EVNTADRHI_GSI_IDX((i+1)));
			dwc3_msm_write_reg(mdwc->base, DWC3_GEVNTSIZ((i+1)),
				DWC3_GEVNTCOUNT_EVNTINTRPTMASK |
				((evt->length) & 0xffff));
			dwc3_msm_write_reg(mdwc->base,
					DWC3_GEVNTCOUNT((i+1)), 0);
		}
		break;
	case DWC3_GSI_EVT_BUF_CLEANUP:
		dev_dbg(mdwc->dev, "DWC3_GSI_EVT_BUF_CLEANUP\n");
		if (!mdwc->gsi_ev_buff)
			break;

		for (i = 0; i < mdwc->num_gsi_event_buffers; i++) {
			evt = mdwc->gsi_ev_buff[i];
			evt->lpos = 0;
			/*
			 * Primary event buffer is programmed with registers
			 * DWC3_GEVNT*(0). Hence use DWC3_GEVNT*(i+1) to
			 * program USB GSI related event buffer with DWC3
			 * controller.
			 */
			dwc3_msm_write_reg(mdwc->base,
					DWC3_GEVNTADRLO((i+1)), 0);
			dwc3_msm_write_reg(mdwc->base,
					DWC3_GEVNTADRHI((i+1)), 0);
			dwc3_msm_write_reg(mdwc->base, DWC3_GEVNTSIZ((i+1)),
					DWC3_GEVNTSIZ_INTMASK |
					DWC3_GEVNTSIZ_SIZE((i+1)));
			dwc3_msm_write_reg(mdwc->base,
					DWC3_GEVNTCOUNT((i+1)), 0);
		}
		break;
	case DWC3_GSI_EVT_BUF_FREE:
		dev_dbg(mdwc->dev, "DWC3_GSI_EVT_BUF_FREE\n");
		if (!mdwc->gsi_ev_buff)
			break;

		for (i = 0; i < mdwc->num_gsi_event_buffers; i++) {
			evt = mdwc->gsi_ev_buff[i];
			if (evt)
				dma_free_coherent(dwc->sysdev, evt->length,
							evt->buf, evt->dma);
		}
		if (mdwc->dummy_gsi_db_dma) {
			dma_unmap_single(dwc->sysdev, mdwc->dummy_gsi_db_dma,
					 sizeof(mdwc->dummy_gsi_db),
					 DMA_FROM_DEVICE);
			mdwc->dummy_gsi_db_dma = (dma_addr_t)NULL;
		}
		break;
	case DWC3_GSI_EVT_BUF_CLEAR:
		dev_dbg(mdwc->dev, "DWC3_GSI_EVT_BUF_CLEAR\n");

		/*
		 * GSI_EVT_BUF_CLEAR is invoked during run_stop(0).
		 * Ensure that during run_stop(0), UTMI clock is not suspended
		 * since it is observed that if the SUSPHY bit of USB2PFYCFG(0)
		 * is set, then DSTS_CtrlDevHalt bit is not getting set to "1"
		 * causing LPM entry issues.
		 */
		reg = dwc3_msm_read_reg(mdwc->base, DWC3_GUSB2PHYCFG(0));
		if (unlikely(reg & DWC3_GUSB2PHYCFG_SUSPHY)) {
			saved_config |= DWC3_GUSB2PHYCFG_SUSPHY;
			reg &= ~DWC3_GUSB2PHYCFG_SUSPHY;
		}

		if (reg & DWC3_GUSB2PHYCFG_ENBLSLPM) {
			saved_config |= DWC3_GUSB2PHYCFG_ENBLSLPM;
			reg &= ~DWC3_GUSB2PHYCFG_ENBLSLPM;
		}

		if (saved_config)
			dwc3_msm_write_reg(mdwc->base, DWC3_GUSB2PHYCFG(0), reg);

		for (i = 0; i < mdwc->num_gsi_event_buffers; i++) {
			reg = dwc3_msm_read_reg(mdwc->base,
					DWC3_GEVNTCOUNT((i+1)));
			reg &= DWC3_GEVNTCOUNT_MASK;
			dwc3_msm_write_reg(mdwc->base,
					DWC3_GEVNTCOUNT((i+1)), reg);
			dbg_log_string("remaining EVNTCOUNT(%d)=%d", i+1, reg);
		}

		break;
	case DWC3_CONTROLLER_NOTIFY_DISABLE_UPDXFER:
		dwc3_msm_dbm_disable_updxfer(dwc, value);
		break;
	case DWC3_CONTROLLER_NOTIFY_CLEAR_DB:
		dev_dbg(mdwc->dev, "DWC3_CONTROLLER_NOTIFY_CLEAR_DB\n");

		/*
		 * Clear the susphy bit here to ensure it is not set during
		 * the course of controller initialisation process.
		 */
		reg = dwc3_msm_read_reg(mdwc->base, DWC3_GUSB3PIPECTL(0));
		reg &= ~(DWC3_GUSB3PIPECTL_SUSPHY);
		dwc3_msm_write_reg(mdwc->base, DWC3_GUSB3PIPECTL(0), reg);
		udelay(1000);

		if (mdwc->gsi_reg) {
			dwc3_msm_write_reg_field(mdwc->base,
				GSI_GENERAL_CFG_REG(mdwc->gsi_reg),
				BLOCK_GSI_WR_GO_MASK, true);
			dwc3_msm_write_reg_field(mdwc->base,
				GSI_GENERAL_CFG_REG(mdwc->gsi_reg),
				GSI_EN_MASK, 0);
		}
		break;
	default:
		dev_dbg(mdwc->dev, "unknown dwc3 event\n");
		break;
	}
}

static void dwc3_msm_block_reset(struct dwc3_msm *mdwc, bool core_reset)
{
	int ret  = 0;

	if (core_reset) {
		ret = dwc3_msm_link_clk_reset(mdwc, 1);
		if (ret)
			return;

		usleep_range(1000, 1200);
		ret = dwc3_msm_link_clk_reset(mdwc, 0);
		if (ret)
			return;

		usleep_range(10000, 12000);
	}

	/* Reset the DBM */
	msm_dbm_write_reg_field(mdwc, DBM_SOFT_RESET, DBM_SFT_RST_MASK, 1);
	usleep_range(1000, 1200);
	msm_dbm_write_reg_field(mdwc, DBM_SOFT_RESET, DBM_SFT_RST_MASK, 0);

	/* enable DBM */
	dwc3_msm_write_reg_field(mdwc->base, QSCRATCH_GENERAL_CFG,
		DBM_EN_MASK, 0x1);
	if (!mdwc->dbm_is_1p4) {
		msm_dbm_write_reg(mdwc, DBM_DATA_FIFO_ADDR_EN, 0xFF);
		msm_dbm_write_reg(mdwc, DBM_DATA_FIFO_SIZE_EN, 0xFF);
	}
}

static void mdwc3_dis_sending_cm_l1(struct dwc3_msm *mdwc)
{
	u32 val;

	val = dwc3_msm_read_reg(mdwc->base, DWC3_GUSB2PHYCFG(0));
	dwc3_msm_write_reg(mdwc->base, DWC3_GUSB2PHYCFG(0),
				val | DWC3_GUSB2PHYCFG_SUSPHY);
}

static void dwc3_en_sleep_mode(struct dwc3_msm *mdwc)
{
	u32 reg;

	reg = dwc3_msm_read_reg(mdwc->base, DWC3_GUSB2PHYCFG(0));
	reg |= DWC3_GUSB2PHYCFG_ENBLSLPM;
	dwc3_msm_write_reg(mdwc->base, DWC3_GUSB2PHYCFG(0), reg);

	reg = dwc3_msm_read_reg(mdwc->base, DWC3_GUCTL1);
	reg |= DWC3_GUCTL1_L1_SUSP_THRLD_EN_FOR_HOST;
	dwc3_msm_write_reg(mdwc->base, DWC3_GUCTL1, reg);
}

static void dwc3_dis_sleep_mode(struct dwc3_msm *mdwc)
{
	u32 reg;

	reg = dwc3_msm_read_reg(mdwc->base, DWC3_GUSB2PHYCFG(0));
	reg &= ~DWC3_GUSB2PHYCFG_ENBLSLPM;
	dwc3_msm_write_reg(mdwc->base, DWC3_GUSB2PHYCFG(0), reg);

	reg = dwc3_msm_read_reg(mdwc->base, DWC3_GUCTL1);
	reg &= ~DWC3_GUCTL1_L1_SUSP_THRLD_EN_FOR_HOST;
	dwc3_msm_write_reg(mdwc->base, DWC3_GUCTL1, reg);
}

static int dwc3_msm_power_collapse_por(struct dwc3_msm *mdwc)
{
	struct dwc3 *dwc = NULL;
	u32 val;

	if (mdwc->dwc3)
		dwc = platform_get_drvdata(mdwc->dwc3);

	if (!mdwc->ip)
		mdwc->ip = DWC3_GSNPS_ID(dwc3_msm_read_reg(mdwc->base, DWC3_GSNPSID));

	if (mdwc->dynamic_disable)
		return -EINVAL;

	/*
	 * Reading a value on the TCSR_USB_INT_DYN_EN_DIS register deviating
	 * from 0xF means that TZ caused TCSR to disable USB Interface
	 */
	if (mdwc->tcsr_dyn_en_dis) {
		val = dwc3_msm_read_reg(mdwc->tcsr_dyn_en_dis, 0);
		if (val != 0xF)
			return -EINVAL;
	}

	/*
	 * Reading from GSNPSID (known read-only register) which is expected
	 * to show a non-zero value if controller was turned on properly.
	 */
	val = dwc3_msm_read_reg(mdwc->base, DWC3_GSNPSID);
	if (DWC3_GSNPS_ID(val) == 0)
		return -EINVAL;

	dwc3_msm_write_reg_field(mdwc->base, PWR_EVNT_IRQ_MASK_REG,
				PWR_EVNT_POWERDOWN_IN_P3_MASK, 1);

	/* Set the core in host mode if it was in host mode during pm_suspend */
	if (mdwc->in_host_mode) {
		dwc3_msm_write_reg_field(mdwc->base, DWC3_GCTL,
				DWC3_GCTL_PRTCAPDIR(DWC3_GCTL_PRTCAP_OTG),
				DWC3_GCTL_PRTCAPDIR(DWC3_GCTL_PRTCAP_HOST));
		if (dwc && !dwc->dis_enblslpm_quirk)
			dwc3_en_sleep_mode(mdwc);

		if (mdwc->dis_sending_cm_l1_quirk)
			mdwc3_dis_sending_cm_l1(mdwc);
	}

	return 0;
}

static int dwc3_msm_prepare_suspend(struct dwc3_msm *mdwc, bool ignore_p3_state)
{
	unsigned long timeout;
	u32 reg = 0;

	if (!mdwc->in_host_mode && !mdwc->in_device_mode)
		return 0;

	if (!ignore_p3_state && (dwc3_msm_is_superspeed(mdwc) &&
					!mdwc->in_restart)) {
		if (!atomic_read(&mdwc->in_p3)) {
			dev_err(mdwc->dev, "Not in P3,aborting LPM sequence\n");
			return -EBUSY;
		}
	}

	/* Clear previous L2 events */
	dwc3_msm_write_reg(mdwc->base, PWR_EVNT_IRQ_STAT_REG,
		PWR_EVNT_LPM_IN_L2_MASK | PWR_EVNT_LPM_OUT_L2_MASK);

	/* Prepare HSPHY for suspend */
	reg = dwc3_msm_read_reg(mdwc->base, DWC3_GUSB2PHYCFG(0));
	dwc3_msm_write_reg(mdwc->base, DWC3_GUSB2PHYCFG(0),
		reg | DWC3_GUSB2PHYCFG_ENBLSLPM | DWC3_GUSB2PHYCFG_SUSPHY);

	/* Wait for PHY to go into L2 */
	timeout = jiffies + msecs_to_jiffies(5);
	while (!time_after(jiffies, timeout)) {
		reg = dwc3_msm_read_reg(mdwc->base, PWR_EVNT_IRQ_STAT_REG);
		if (reg & PWR_EVNT_LPM_IN_L2_MASK)
			break;
	}
	if (!(reg & PWR_EVNT_LPM_IN_L2_MASK))
		dev_err(mdwc->dev, "could not transition HS PHY to L2\n");

	/* Clear L2 event bit */
	dwc3_msm_write_reg(mdwc->base, PWR_EVNT_IRQ_STAT_REG,
		PWR_EVNT_LPM_IN_L2_MASK);

	return 0;
}

static void dwc3_set_phy_speed_flags(struct dwc3_msm *mdwc)
{
	struct dwc3 *dwc;
	int i, num_ports;
	u32 reg;

	if (!mdwc->dwc3)
		return;

	dwc = platform_get_drvdata(mdwc->dwc3);

	mdwc->hs_phy->flags &= ~(PHY_HSFS_MODE | PHY_LS_MODE);
	if (mdwc->in_host_mode) {
		reg = dwc3_msm_read_reg(mdwc->base, USB3_HCSPARAMS1);
		num_ports = HCS_MAX_PORTS(reg);
		for (i = 0; i < num_ports; i++) {
			reg = dwc3_msm_read_reg(mdwc->base,
					USB3_PORTSC + i*0x10);
			if ((reg & PORT_CONNECT) && !(reg & PORT_CSC)) {
				if (DEV_HIGHSPEED(reg) || DEV_FULLSPEED(reg))
					mdwc->hs_phy->flags |= PHY_HSFS_MODE;
				else if (DEV_LOWSPEED(reg))
					mdwc->hs_phy->flags |= PHY_LS_MODE;
			}
		}
	} else if (mdwc->drd_state == DRD_STATE_PERIPHERAL_SUSPEND) {
		if (dwc->gadget->speed == USB_SPEED_HIGH ||
			dwc->gadget->speed == USB_SPEED_FULL)
			mdwc->hs_phy->flags |= PHY_HSFS_MODE;
		else if (dwc->gadget->speed == USB_SPEED_LOW)
			mdwc->hs_phy->flags |= PHY_LS_MODE;
	}
}

static void dwc3_set_ssphy_orientation_flag(struct dwc3_msm *mdwc)
{
	union extcon_property_value val;
	struct extcon_dev *edev = NULL;
	unsigned int extcon_id;
	int ret, orientation;

	mdwc->ss_phy->flags &= ~(PHY_LANE_A | PHY_LANE_B);

	if (mdwc->orientation_override) {
		mdwc->ss_phy->flags |= mdwc->orientation_override;
	} else if (usb_redriver_has_orientation(mdwc->redriver)) {
		orientation = usb_redriver_get_orientation(mdwc->redriver);
		if (orientation == ORIENTATION_CC1)
			mdwc->ss_phy->flags |= PHY_LANE_A;
		else
			mdwc->ss_phy->flags |= PHY_LANE_B;
	} else {
		if (mdwc->extcon && mdwc->polarity_idx != -1) {
			if (mdwc->vbus_active && !mdwc->in_restart) {
				extcon_id = EXTCON_USB;
				edev = mdwc->extcon[mdwc->polarity_idx].edev;
			} else if (mdwc->id_state == DWC3_ID_GROUND) {
				extcon_id = EXTCON_USB_HOST;
				edev = mdwc->extcon[mdwc->polarity_idx].edev;
			}
		}

		if (edev && extcon_get_state(edev, extcon_id)) {
			ret = extcon_get_property(edev, extcon_id,
					EXTCON_PROP_USB_TYPEC_POLARITY, &val);
			if (ret == 0)
				mdwc->ss_phy->flags |= val.intval ?
						PHY_LANE_B : PHY_LANE_A;
		}
	}

	dbg_event(0xFF, "ss_flag", mdwc->ss_phy->flags);
}

static void msm_dwc3_perf_vote_enable(struct dwc3_msm *mdwc, bool enable);

static void configure_usb_wakeup_interrupt(struct dwc3_msm *mdwc,
	struct usb_irq *uirq, unsigned int polarity, bool enable)
{
	if (uirq && enable && !uirq->enable) {
		dbg_event(0xFF, "PDC_IRQ_EN", uirq->irq);
		dbg_event(0xFF, "PDC_IRQ_POL", polarity);
		/* clear any pending interrupt */
		irq_set_irqchip_state(uirq->irq, IRQCHIP_STATE_PENDING, 0);
		irq_set_irq_type(uirq->irq, polarity);
		enable_irq_wake(uirq->irq);
		enable_irq(uirq->irq);
		uirq->enable = true;
	}

	if (uirq && !enable && uirq->enable) {
		dbg_event(0xFF, "PDC_IRQ_DIS", uirq->irq);
		disable_irq_wake(uirq->irq);
		disable_irq_nosync(uirq->irq);
		uirq->enable = false;
	}
}

static void configure_usb_wakeup_interrupts(struct dwc3_msm *mdwc, bool enable)
{
	if (!enable)
		goto disable_usb_irq;

	if (mdwc->hs_phy->flags & PHY_LS_MODE) {
		/*
		 * According to eUSB2 spec, eDP line will be pulled high for remote
		 * wakeup scenario for LS connected device in host mode. On disconnect
		 * during bus-suspend case, irrespective of the speed of the connected
		 * device, both eDM and eDP line will be pulled high (XeSE1).
		 */
		if (mdwc->use_eusb2_phy)
			configure_usb_wakeup_interrupt(mdwc,
				&mdwc->wakeup_irq[DP_HS_PHY_IRQ],
				IRQ_TYPE_EDGE_RISING, enable);
		else
			configure_usb_wakeup_interrupt(mdwc,
				&mdwc->wakeup_irq[DM_HS_PHY_IRQ],
				IRQ_TYPE_EDGE_FALLING, enable);

	} else if (mdwc->hs_phy->flags & PHY_HSFS_MODE) {
		/*
		 * According to eUSB2 spec, eDM line will be pulled high for remote
		 * wakeup scenario for HS/FS connected device in host mode. On disconnect
		 * during bus-suspend case, irrespective of the speed of the connected
		 * device, both eDM and eDP line will be pulled high (XeSE1).
		 */
		if (mdwc->use_eusb2_phy)
			configure_usb_wakeup_interrupt(mdwc,
				&mdwc->wakeup_irq[DM_HS_PHY_IRQ],
				IRQ_TYPE_EDGE_RISING, enable);
		else
			configure_usb_wakeup_interrupt(mdwc,
				&mdwc->wakeup_irq[DP_HS_PHY_IRQ],
				IRQ_TYPE_EDGE_FALLING, enable);

	} else {
		/* When in host mode, with no device connected, set the HS
		 * to level high triggered.  This is to ensure device connection
		 * is seen, if device pulls up DP before the suspend routine
		 * configures the PDC IRQs, leading it to miss the rising edge.
		 */
		configure_usb_wakeup_interrupt(mdwc,
			&mdwc->wakeup_irq[DP_HS_PHY_IRQ],
			mdwc->in_host_mode && !(mdwc->use_pwr_event_for_wakeup
			& PWR_EVENT_HS_WAKEUP) ?
			(IRQF_TRIGGER_HIGH | IRQ_TYPE_LEVEL_HIGH) :
			IRQ_TYPE_EDGE_RISING, true);
		configure_usb_wakeup_interrupt(mdwc,
			&mdwc->wakeup_irq[DM_HS_PHY_IRQ],
			mdwc->in_host_mode && !(mdwc->use_pwr_event_for_wakeup
			& PWR_EVENT_HS_WAKEUP) ?
			(IRQF_TRIGGER_HIGH | IRQ_TYPE_LEVEL_HIGH) :
			IRQ_TYPE_EDGE_RISING, true);
	}

	configure_usb_wakeup_interrupt(mdwc,
		&mdwc->wakeup_irq[SS_PHY_IRQ],
		IRQF_TRIGGER_HIGH | IRQ_TYPE_LEVEL_HIGH, enable);
	return;

disable_usb_irq:
	configure_usb_wakeup_interrupt(mdwc,
			&mdwc->wakeup_irq[DP_HS_PHY_IRQ], 0, enable);
	configure_usb_wakeup_interrupt(mdwc,
			&mdwc->wakeup_irq[DM_HS_PHY_IRQ], 0, enable);
	configure_usb_wakeup_interrupt(mdwc,
			&mdwc->wakeup_irq[SS_PHY_IRQ], 0, enable);
}

static void configure_nonpdc_usb_interrupt(struct dwc3_msm *mdwc,
		struct usb_irq *uirq, bool enable)
{
	if (uirq && enable && !uirq->enable) {
		dbg_event(0xFF, "IRQ_EN", uirq->irq);
		enable_irq_wake(uirq->irq);
		enable_irq(uirq->irq);
		uirq->enable = true;
	}

	if (uirq && !enable && uirq->enable) {
		dbg_event(0xFF, "IRQ_DIS", uirq->irq);
		disable_irq_wake(uirq->irq);
		disable_irq_nosync(uirq->irq);
		uirq->enable = false;
	}
}

static void dwc3_msm_set_pwr_events(struct dwc3_msm *mdwc, bool on)
{
	u32 irq_mask, irq_stat;

	irq_stat = dwc3_msm_read_reg(mdwc->base, PWR_EVNT_IRQ_STAT_REG);

	/* clear pending interrupts */
	dwc3_msm_write_reg(mdwc->base, PWR_EVNT_IRQ_STAT_REG, irq_stat);

	irq_mask = dwc3_msm_read_reg(mdwc->base, PWR_EVNT_IRQ_MASK_REG);

	if (on) {
		/*
		 * In case of platforms which use mpm interrupts, in case where
		 * suspend happens with a hs/fs/ls device connected in host mode.
		 * DP/DM falling edge will be monitored, but gic doesn't have
		 * capability to detect falling edge. So program power event irq
		 * to notify exit from lpm in such case.
		 */
		if (mdwc->use_pwr_event_for_wakeup & PWR_EVENT_HS_WAKEUP)
			irq_mask |= PWR_EVNT_LPM_OUT_L2_MASK;
		if ((mdwc->use_pwr_event_for_wakeup & PWR_EVENT_SS_WAKEUP)
				&& !(mdwc->lpm_flags & MDWC3_SS_PHY_SUSPEND))
			irq_mask |= (PWR_EVNT_POWERDOWN_OUT_P3_MASK |
					PWR_EVNT_LPM_OUT_RX_ELECIDLE_IRQ_MASK);
	} else {
		if (mdwc->use_pwr_event_for_wakeup & PWR_EVENT_HS_WAKEUP)
			irq_mask &= ~PWR_EVNT_LPM_OUT_L2_MASK;
		if ((mdwc->use_pwr_event_for_wakeup & PWR_EVENT_SS_WAKEUP)
				&& !(mdwc->lpm_flags & MDWC3_SS_PHY_SUSPEND))
			irq_mask &= ~(PWR_EVNT_POWERDOWN_OUT_P3_MASK |
					PWR_EVNT_LPM_OUT_RX_ELECIDLE_IRQ_MASK);
	}
	dwc3_msm_write_reg(mdwc->base, PWR_EVNT_IRQ_MASK_REG, irq_mask);
}

static int dwc3_msm_update_bus_bw(struct dwc3_msm *mdwc, enum bus_vote bv)
{
	int i, ret = 0;
	unsigned int bv_index = mdwc->override_bus_vote ?: bv;

	dbg_event(0xFF, "bus_vote_start", bv);

	/* On some platforms SVS does not have separate vote.
	 * Vote for nominal if svs usecase does not exist.
	 * If the request is to set the bus_vote to _NONE,
	 * set it to _NONE irrespective of the requested vote
	 * from userspace.
	 */
	if (bv_index >= BUS_VOTE_MAX)
		bv_index = BUS_VOTE_MAX - 1;
	else if (bv_index < BUS_VOTE_NONE)
		bv_index = BUS_VOTE_NONE;

	for (i = 0; i < ARRAY_SIZE(mdwc->icc_paths); i++) {
		ret = icc_set_bw(mdwc->icc_paths[i],
				bus_vote_values[bv_index][i].avg,
				bus_vote_values[bv_index][i].peak);
		if (ret)
			dev_err(mdwc->dev, "bus bw voting path:%s bv:%d failed %d\n",
					icc_path_names[i], bv_index, ret);
	}

	dbg_event(0xFF, "bus_vote_end", bv_index);

	return ret;
}

/**
 * dwc3_clk_enable_disable - helper function for enabling or disabling clocks
 * in dwc3_msm_resume() or dwc3_msm_suspend respectively.
 *
 * @mdwc: Pointer to the mdwc structure.
 * @enable: enable/disable clocks
 *
 * Returns 0 on success otherwise negative errno.
 */
static int dwc3_clk_enable_disable(struct dwc3_msm *mdwc, bool enable, bool toggle_sleep)
{
	int ret = 0;
	long core_clk_rate;

	if (!enable)
		goto disable_bus_aggr_clk;

	if (toggle_sleep) {
		ret = clk_prepare_enable(mdwc->sleep_clk);
		if (ret < 0) {
			dev_err(mdwc->dev, "%s: sleep_clk enable failed\n",
						__func__);
			return ret;
		}
	}

	/*
	 * Enable clocks
	 * Turned ON iface_clk before core_clk due to FSM depedency.
	 */
	ret = clk_prepare_enable(mdwc->iface_clk);
	if (ret < 0) {
		dev_err(mdwc->dev, "%s: iface_clk enable failed\n", __func__);
		goto disable_sleep_clk;
	}
	ret = clk_prepare_enable(mdwc->noc_aggr_clk);
	if (ret < 0) {
		dev_err(mdwc->dev, "%s: noc_aggr_clk enable failed\n", __func__);
		goto disable_iface_clk;
	}

	core_clk_rate = mdwc->core_clk_rate_disconnected;
	if (mdwc->in_host_mode && mdwc->max_rh_port_speed == USB_SPEED_HIGH)
		core_clk_rate = mdwc->core_clk_rate_hs;
	else if (!(mdwc->lpm_flags & MDWC3_POWER_COLLAPSE))
		core_clk_rate = mdwc->core_clk_rate;

	dev_dbg(mdwc->dev, "%s: set core clk rate %ld\n", __func__,
		core_clk_rate);
	clk_set_rate(mdwc->core_clk, core_clk_rate);
	ret = clk_prepare_enable(mdwc->core_clk);
	if (ret < 0) {
		dev_err(mdwc->dev, "%s: core_clk enable failed\n", __func__);
		goto disable_noc_aggr_clk;
	}
	ret = clk_prepare_enable(mdwc->utmi_clk);
	if (ret < 0) {
		dev_err(mdwc->dev, "%s: utmi_clk enable failed\n", __func__);
		goto disable_core_clk;
	}
	ret = clk_prepare_enable(mdwc->bus_aggr_clk);
	if (ret < 0) {
		dev_err(mdwc->dev, "%s: bus_aggr_clk enable failed\n", __func__);
		goto disable_utmi_clk;
	}

	return 0;

	/* Disable clocks */
disable_bus_aggr_clk:
	clk_disable_unprepare(mdwc->bus_aggr_clk);
disable_utmi_clk:
	clk_disable_unprepare(mdwc->utmi_clk);
disable_core_clk:
	clk_set_rate(mdwc->core_clk, 19200000);
	clk_disable_unprepare(mdwc->core_clk);
disable_noc_aggr_clk:
	clk_disable_unprepare(mdwc->noc_aggr_clk);
disable_iface_clk:
	/*
	 * Disable iface_clk only after core_clk as core_clk has FSM
	 * depedency on iface_clk. Hence iface_clk should be turned off
	 * after core_clk is turned off.
	 */
	clk_disable_unprepare(mdwc->iface_clk);
disable_sleep_clk:
	if (toggle_sleep)
		clk_disable_unprepare(mdwc->sleep_clk);

	return ret;
}

static void dwc3_msm_suspend_phy(struct dwc3_msm *mdwc)
{
	bool can_suspend_ssphy, no_active_ss;

	/*
	 * Synopsys Superspeed PHY does not support ss_phy_irq, so to detect
	 * any wakeup events in host mode PHY cannot be suspended.
	 * This Superspeed PHY can be suspended only in the following cases:
	 *      1. The core is not in host mode
	 *      2. A Highspeed device is connected but not a Superspeed device
	 *
	 */

	no_active_ss = (!mdwc->in_host_mode) || (mdwc->in_host_mode &&
		((mdwc->hs_phy->flags & (PHY_HSFS_MODE | PHY_LS_MODE)) &&
			 !dwc3_msm_is_superspeed(mdwc)));
	can_suspend_ssphy = dwc3_msm_get_max_speed(mdwc) >= USB_SPEED_SUPER &&
		(!(mdwc->use_pwr_event_for_wakeup & PWR_EVENT_SS_WAKEUP) || no_active_ss);

	/* Suspend SS PHY */
	if (can_suspend_ssphy) {
		if (mdwc->in_host_mode) {
			u32 reg = dwc3_msm_read_reg(mdwc->base,
					DWC3_GUSB3PIPECTL(0));

			reg |= DWC3_GUSB3PIPECTL_DISRXDETU3;
			dwc3_msm_write_reg(mdwc->base, DWC3_GUSB3PIPECTL(0),
					reg);
		}
		/* indicate phy about SS mode */
		if (dwc3_msm_is_superspeed(mdwc))
			mdwc->ss_phy->flags |= DEVICE_IN_SS_MODE;
		usb_phy_set_suspend(mdwc->ss_phy, 1);
		mdwc->lpm_flags |= MDWC3_SS_PHY_SUSPEND;
	} else if (mdwc->use_pwr_event_for_wakeup  & PWR_EVENT_SS_WAKEUP) {
		mdwc->lpm_flags |= MDWC3_USE_PWR_EVENT_IRQ_FOR_WAKEUP;
	}

	/*
	 * When operating in HS host mode, check if pwr event IRQ is
	 * required for wakeup.
	 */

	if (mdwc->in_host_mode && (mdwc->use_pwr_event_for_wakeup
				& PWR_EVENT_HS_WAKEUP))
		mdwc->lpm_flags |= MDWC3_USE_PWR_EVENT_IRQ_FOR_WAKEUP;

	if (mdwc->lpm_flags & MDWC3_USE_PWR_EVENT_IRQ_FOR_WAKEUP) {
		dwc3_msm_set_pwr_events(mdwc, true);
		enable_irq(mdwc->wakeup_irq[PWR_EVNT_IRQ].irq);
	}
}

static int dwc3_msm_suspend(struct dwc3_msm *mdwc, bool force_power_collapse,
				bool enable_wakeup)
{
	int ret;
	struct dwc3 *dwc = NULL;
	struct dwc3_event_buffer *evt;
	struct usb_irq *uirq;

	if (mdwc->dwc3)
		dwc = platform_get_drvdata(mdwc->dwc3);

	mutex_lock(&mdwc->suspend_resume_mutex);
	if (atomic_read(&mdwc->in_lpm)) {
		dev_dbg(mdwc->dev, "%s: Already suspended\n", __func__);
		mutex_unlock(&mdwc->suspend_resume_mutex);
		return 0;
	}

	msm_dwc3_perf_vote_enable(mdwc, false);
	if (dwc != NULL) {
		if (!mdwc->in_host_mode) {
			evt = dwc->ev_buf;
			if ((evt->flags & DWC3_EVENT_PENDING)) {
				dev_dbg(mdwc->dev,
					"%s: %d device events pending, abort suspend\n",
					__func__, evt->count / 4);
				mutex_unlock(&mdwc->suspend_resume_mutex);
				return -EBUSY;
			}
		}

		/*
		 * Check if device is not in CONFIGURED state
		 * then check controller state of L2 and break
		 * LPM sequence. Check this for device bus suspend case.
		 */
		if ((mdwc->dr_mode == USB_DR_MODE_OTG &&
				mdwc->drd_state == DRD_STATE_PERIPHERAL_SUSPEND) &&
				(dwc->gadget->state != USB_STATE_CONFIGURED)) {
			pr_err("%s(): Trying to go in LPM with state:%d\n",
						__func__, dwc->gadget->state);
			pr_err("%s(): LPM is not performed.\n", __func__);
			mutex_unlock(&mdwc->suspend_resume_mutex);
			return -EBUSY;
		}
	}

	if (!mdwc->vbus_active && mdwc->dr_mode == USB_DR_MODE_OTG &&
		mdwc->drd_state == DRD_STATE_PERIPHERAL) {
		/*
		 * In some cases, the pm_runtime_suspend may be called by
		 * usb_bam when there is pending lpm flag. However, if this is
		 * done when cable was disconnected and otg state has not
		 * yet changed to IDLE, then it means OTG state machine
		 * is running and we race against it. So cancel LPM for now,
		 * and OTG state machine will go for LPM later, after completing
		 * transition to IDLE state.
		 */
		dev_dbg(mdwc->dev,
			"%s: cable disconnected while not in idle otg state\n",
			__func__);
		mutex_unlock(&mdwc->suspend_resume_mutex);
		return -EBUSY;
	}



	ret = dwc3_msm_prepare_suspend(mdwc, force_power_collapse);
	if (ret) {
		mutex_unlock(&mdwc->suspend_resume_mutex);
		if (mdwc->in_host_mode && dwc)
			pm_request_resume(&dwc->xhci->dev);

		return ret;
	}

	/* disable power event irq, hs and ss phy irq is used as wake up src */
	disable_irq_nosync(mdwc->wakeup_irq[PWR_EVNT_IRQ].irq);

	dwc3_set_phy_speed_flags(mdwc);
	/* Suspend HS PHY */
	usb_phy_set_suspend(mdwc->hs_phy, 1);

	dwc3_msm_suspend_phy(mdwc);

	/* make sure above writes are completed before turning off clocks */
	wmb();

	if (!(mdwc->in_host_mode || mdwc->in_device_mode) ||
	      mdwc->in_restart || force_power_collapse)
		mdwc->lpm_flags |= MDWC3_POWER_COLLAPSE;

	/* Disable clocks */
	dwc3_clk_enable_disable(mdwc, false, mdwc->lpm_flags & MDWC3_POWER_COLLAPSE);

	/* Perform controller power collapse */
	if (mdwc->lpm_flags & MDWC3_POWER_COLLAPSE) {
		dev_dbg(mdwc->dev, "%s: power collapse\n", __func__);
		dwc3_msm_config_gdsc(mdwc, 0);
	}

	dwc3_msm_update_bus_bw(mdwc, BUS_VOTE_NONE);

	/*
	 * release wakeup source with timeout to defer system suspend to
	 * handle case where on USB cable disconnect, SUSPEND and DISCONNECT
	 * event is received.
	 */
	if (mdwc->lpm_to_suspend_delay) {
		dev_dbg(mdwc->dev, "defer suspend with %d(msecs)\n",
					mdwc->lpm_to_suspend_delay);
		pm_wakeup_event(mdwc->dev, mdwc->lpm_to_suspend_delay);
	} else {
		pm_relax(mdwc->dev);
	}

	atomic_set(&mdwc->in_lpm, 1);

	/*
	 * with DCP or during cable disconnect, we dont require wakeup
	 * using HS_PHY_IRQ or SS_PHY_IRQ. Hence enable wakeup only in
	 * case of host bus suspend and device bus suspend. Also in
	 * case of platforms with mpm interrupts and snps phy, enable
	 * dpse hsphy irq and dmse hsphy irq as done for pdc interrupts.
	 */
	if ((mdwc->in_device_mode || mdwc->in_host_mode) && enable_wakeup) {
		if (mdwc->use_pdc_interrupts || !mdwc->wakeup_irq[HS_PHY_IRQ].irq) {
			configure_usb_wakeup_interrupts(mdwc, true);
		} else {
			uirq = &mdwc->wakeup_irq[HS_PHY_IRQ];
			configure_nonpdc_usb_interrupt(mdwc, uirq, true);
			uirq = &mdwc->wakeup_irq[SS_PHY_IRQ];
			configure_nonpdc_usb_interrupt(mdwc, uirq, true);
		}
		mdwc->lpm_flags |= MDWC3_ASYNC_IRQ_WAKE_CAPABILITY;
	}

	if (mdwc->use_pwr_event_for_wakeup &&
			!(mdwc->lpm_flags & MDWC3_SS_PHY_SUSPEND) && enable_wakeup)
		enable_irq(mdwc->wakeup_irq[PWR_EVNT_IRQ].irq);

	dev_info(mdwc->dev, "DWC3 in low power mode\n");
	dbg_event(0xFF, "Ctl Sus", atomic_read(&mdwc->in_lpm));

	/* kick_sm if it is waiting for lpm sequence to finish */
	if (test_and_clear_bit(WAIT_FOR_LPM, &mdwc->inputs))
		queue_work(mdwc->sm_usb_wq, &mdwc->sm_work);

	mutex_unlock(&mdwc->suspend_resume_mutex);

	return 0;
}

static int dwc3_msm_resume(struct dwc3_msm *mdwc)
{
	int ret;
	struct dwc3 *dwc = NULL;
	struct usb_irq *uirq;

	if (mdwc->dwc3)
		dwc = platform_get_drvdata(mdwc->dwc3);

	dev_dbg(mdwc->dev, "%s: exiting lpm\n", __func__);

	/*
	 * If h/w exited LPM without any events, ensure
	 * h/w is reset before processing any new events.
	 */
	if (!mdwc->vbus_active && mdwc->id_state)
		set_bit(WAIT_FOR_LPM, &mdwc->inputs);

	mutex_lock(&mdwc->suspend_resume_mutex);
	if (!atomic_read(&mdwc->in_lpm)) {
		dev_dbg(mdwc->dev, "%s: Already resumed\n", __func__);
		mutex_unlock(&mdwc->suspend_resume_mutex);
		return 0;
	}

	pm_stay_awake(mdwc->dev);

	if (mdwc->in_host_mode && mdwc->max_rh_port_speed == USB_SPEED_HIGH)
		dwc3_msm_update_bus_bw(mdwc, BUS_VOTE_SVS);
	else
		dwc3_msm_update_bus_bw(mdwc, mdwc->default_bus_vote);

	/* Restore controller power collapse */
	if (mdwc->lpm_flags & MDWC3_POWER_COLLAPSE) {
		dev_dbg(mdwc->dev, "%s: exit power collapse\n", __func__);
		ret = dwc3_msm_config_gdsc(mdwc, 1);
		if (ret < 0)
			goto error;
		ret = reset_control_assert(mdwc->core_reset);
		if (ret)
			dev_err(mdwc->dev, "%s:core_reset assert failed\n",
					__func__);
		/* HW requires a short delay for reset to take place properly */
		usleep_range(1000, 1200);
		ret = reset_control_deassert(mdwc->core_reset);
		if (ret)
			dev_err(mdwc->dev, "%s:core_reset deassert failed\n",
					__func__);
	}

	ret = dwc3_clk_enable_disable(mdwc, true, mdwc->lpm_flags & MDWC3_POWER_COLLAPSE);
	if (ret < 0) {
		/* Perform controller power collapse */
		if (mdwc->lpm_flags & MDWC3_POWER_COLLAPSE)
			dwc3_msm_config_gdsc(mdwc, 0);
		goto error;
	}

	/*
	 * Disable any wakeup events that were enabled if pwr_event_irq
	 * is used as wakeup interrupt.
	 */
	if (mdwc->lpm_flags & MDWC3_USE_PWR_EVENT_IRQ_FOR_WAKEUP) {
		disable_irq_nosync(mdwc->wakeup_irq[PWR_EVNT_IRQ].irq);
		dwc3_msm_set_pwr_events(mdwc, false);
		mdwc->lpm_flags &= ~MDWC3_USE_PWR_EVENT_IRQ_FOR_WAKEUP;
	}

	/* Resume SS PHY */
	if (dwc3_msm_get_max_speed(mdwc) >= USB_SPEED_SUPER &&
			mdwc->lpm_flags & MDWC3_SS_PHY_SUSPEND) {
		dwc3_set_ssphy_orientation_flag(mdwc);
		if (!mdwc->in_host_mode || mdwc->disable_host_ssphy_powerdown ||
			(mdwc->in_host_mode && mdwc->max_rh_port_speed != USB_SPEED_HIGH))
			usb_phy_set_suspend(mdwc->ss_phy, 0);

		mdwc->ss_phy->flags &= ~DEVICE_IN_SS_MODE;
		mdwc->lpm_flags &= ~MDWC3_SS_PHY_SUSPEND;

		if (mdwc->in_host_mode) {
			u32 reg = dwc3_msm_read_reg(mdwc->base,
					DWC3_GUSB3PIPECTL(0));

			reg &= ~DWC3_GUSB3PIPECTL_DISRXDETU3;
			dwc3_msm_write_reg(mdwc->base, DWC3_GUSB3PIPECTL(0),
					reg);
		}
	}

	mdwc->hs_phy->flags &= ~(PHY_HSFS_MODE | PHY_LS_MODE);
	/* Resume HS PHY */
	usb_phy_set_suspend(mdwc->hs_phy, 0);

	/* Recover from controller power collapse */
	if (mdwc->lpm_flags & MDWC3_POWER_COLLAPSE) {
		dev_dbg(mdwc->dev, "%s: exit power collapse\n", __func__);

		ret = dwc3_msm_power_collapse_por(mdwc);
		if (ret < 0) {
			dev_err(mdwc->dev, "%s: Controller was not turned on properly\n",
						__func__);
			dwc3_clk_enable_disable(mdwc, false,
				mdwc->lpm_flags & MDWC3_POWER_COLLAPSE);
			dwc3_msm_config_gdsc(mdwc, 0);
			goto error;
		}

		mdwc->lpm_flags &= ~MDWC3_POWER_COLLAPSE;
	}

	atomic_set(&mdwc->in_lpm, 0);

	/* enable power evt irq for IN P3 detection */
	enable_irq(mdwc->wakeup_irq[PWR_EVNT_IRQ].irq);

	/* Disable HSPHY auto suspend */
	dwc3_msm_write_reg(mdwc->base, DWC3_GUSB2PHYCFG(0),
		dwc3_msm_read_reg(mdwc->base, DWC3_GUSB2PHYCFG(0)) &
				~DWC3_GUSB2PHYCFG_SUSPHY);

	/* Disable wakeup capable for HS_PHY IRQ & SS_PHY_IRQ if enabled */
	if (mdwc->lpm_flags & MDWC3_ASYNC_IRQ_WAKE_CAPABILITY) {
		if (mdwc->use_pdc_interrupts || !mdwc->wakeup_irq[HS_PHY_IRQ].irq) {
			configure_usb_wakeup_interrupts(mdwc, false);
		} else {
			uirq = &mdwc->wakeup_irq[HS_PHY_IRQ];
			configure_nonpdc_usb_interrupt(mdwc, uirq, false);
			uirq = &mdwc->wakeup_irq[SS_PHY_IRQ];
			configure_nonpdc_usb_interrupt(mdwc, uirq, false);
		}
		mdwc->lpm_flags &= ~MDWC3_ASYNC_IRQ_WAKE_CAPABILITY;
	}

	dev_info(mdwc->dev, "DWC3 exited from low power mode\n");

	/*
	 * Handle other power events that could not have been handled during
	 * Low Power Mode
	 */
	dwc3_pwr_event_handler(mdwc);

	if (cpu_latency_qos_request_active(&mdwc->pm_qos_req_dma))
		schedule_delayed_work(&mdwc->perf_vote_work,
			msecs_to_jiffies(1000 * PM_QOS_SAMPLE_SEC));

	dwc3_msm_set_clk_sel(mdwc);

	dbg_event(0xFF, "Ctl Res", atomic_read(&mdwc->in_lpm));
	mutex_unlock(&mdwc->suspend_resume_mutex);

	return 0;

error:
	dwc3_msm_update_bus_bw(mdwc, BUS_VOTE_NONE);
	pm_relax(mdwc->dev);
	clear_bit(WAIT_FOR_LPM, &mdwc->inputs);
	mutex_unlock(&mdwc->suspend_resume_mutex);
	return ret;
}

/**
 * dwc3_ext_event_notify - callback to handle events from external transceiver
 *
 * Returns 0 on success
 */
static void dwc3_ext_event_notify(struct dwc3_msm *mdwc)
{
	/* Flush processing any pending events before handling new ones */
	flush_work(&mdwc->sm_work);

	if (mdwc->dynamic_disable && (mdwc->vbus_active ||
			(mdwc->id_state == DWC3_ID_GROUND))) {
		dev_err(mdwc->dev, "%s: Event not allowed\n", __func__);
		return;
	}

	dbg_log_string("enter: mdwc->inputs:%lx hs_phy_flags:%x\n",
				mdwc->inputs, mdwc->hs_phy->flags);
	if (mdwc->id_state == DWC3_ID_FLOAT) {
		dbg_log_string("XCVR: ID set\n");
		set_bit(ID, &mdwc->inputs);
	} else {
		dbg_log_string("XCVR: ID clear\n");
		clear_bit(ID, &mdwc->inputs);
	}

	if (mdwc->vbus_active && !mdwc->in_restart) {
		if (mdwc->hs_phy->flags & EUD_SPOOF_DISCONNECT) {
			dbg_log_string("XCVR: BSV clear\n");
			clear_bit(B_SESS_VLD, &mdwc->inputs);
		} else {
			dbg_log_string("XCVR: BSV set\n");
			set_bit(B_SESS_VLD, &mdwc->inputs);
		}
	} else {
		dbg_log_string("XCVR: BSV clear\n");
		clear_bit(B_SESS_VLD, &mdwc->inputs);
	}

	if (mdwc->suspend) {
		dbg_log_string("XCVR: SUSP set\n");
		set_bit(B_SUSPEND, &mdwc->inputs);
	} else {
		dbg_log_string("XCVR: SUSP clear\n");
		clear_bit(B_SUSPEND, &mdwc->inputs);
	}

	if (mdwc->check_eud_state && mdwc->vbus_active) {
		mdwc->hs_phy->flags &=
			~(EUD_SPOOF_CONNECT | EUD_SPOOF_DISCONNECT);
		dbg_log_string("eud: state:%d active:%d hs_phy_flags:0x%x\n",
			mdwc->check_eud_state, mdwc->eud_active,
			mdwc->hs_phy->flags);
		if (mdwc->eud_active) {
			mdwc->hs_phy->flags |= EUD_SPOOF_CONNECT;
			dbg_log_string("EUD: XCVR: BSV set\n");
			set_bit(B_SESS_VLD, &mdwc->inputs);
		} else {
			mdwc->hs_phy->flags |= EUD_SPOOF_DISCONNECT;
			dbg_log_string("EUD: XCVR: BSV clear\n");
			clear_bit(B_SESS_VLD, &mdwc->inputs);
		}

		mdwc->check_eud_state = false;
	}


	dbg_log_string("eud: state:%d active:%d hs_phy_flags:0x%x\n",
		mdwc->check_eud_state, mdwc->eud_active, mdwc->hs_phy->flags);

	/* handle case of USB cable disconnect after USB spoof disconnect */
	if (!mdwc->vbus_active &&
			(mdwc->hs_phy->flags & EUD_SPOOF_DISCONNECT)) {
		mdwc->hs_phy->flags &= ~EUD_SPOOF_DISCONNECT;
		mdwc->hs_phy->flags |= PHY_SUS_OVERRIDE;
		usb_phy_set_suspend(mdwc->hs_phy, 1);
		mdwc->hs_phy->flags &= ~PHY_SUS_OVERRIDE;
		return;
	}

	dbg_log_string("exit: mdwc->inputs:%lx\n", mdwc->inputs);
	queue_work(mdwc->sm_usb_wq, &mdwc->sm_work);
}

static void dwc3_resume_work(struct work_struct *w)
{
	struct dwc3_msm *mdwc = container_of(w, struct dwc3_msm, resume_work);
	struct dwc3 *dwc = NULL;
	union extcon_property_value val;
	unsigned int extcon_id;
	struct extcon_dev *edev = NULL;
	const char *edev_name;
	char *eud_str;
	int ret = 0;

	if (mdwc->dwc3)
		dwc = platform_get_drvdata(mdwc->dwc3);

	dev_dbg(mdwc->dev, "%s: dwc3 resume work\n", __func__);
	dbg_log_string("resume_work: ext_idx:%d\n", mdwc->ext_idx);
	if (mdwc->extcon && mdwc->vbus_active && !mdwc->in_restart) {
		extcon_id = EXTCON_USB;
		edev = mdwc->extcon[mdwc->ext_idx].edev;
	} else if (mdwc->extcon && mdwc->id_state == DWC3_ID_GROUND) {
		extcon_id = EXTCON_USB_HOST;
		edev = mdwc->extcon[mdwc->ext_idx].edev;
	}

	if (edev) {
		edev_name = extcon_get_edev_name(edev);
		dbg_log_string("edev:%s\n", edev_name);
		/* Skip querying speed and cc_state for EUD edev */
		eud_str = strnstr(edev_name, "eud", strlen(edev_name));
		if (eud_str)
			goto skip_update;
	}

	/*
	 * Do not override speed for consistency as if not present, then
	 * there is a chance w/ 4LN DP USB data disable case for the DCFG
	 * programmed w/ SSUSB w/o QMP PHY initialized.  Functionally
	 * DP mode will still operate as should.
	 */
	if (!mdwc->ss_release_called)
		dwc3_msm_set_max_speed(mdwc, mdwc->max_hw_supp_speed);
	if (edev && extcon_get_state(edev, extcon_id)) {
		ret = extcon_get_property(edev, extcon_id,
				EXTCON_PROP_USB_SS, &val);

		if (!ret && val.intval == 0)
			dwc3_msm_set_max_speed(mdwc, USB_SPEED_HIGH);
	}

	if (dwc3_msm_get_max_speed(mdwc) >= USB_SPEED_SUPER)
		dwc3_set_ssphy_orientation_flag(mdwc);

skip_update:
	dbg_log_string("max_speed:%d hw_supp_speed:%d override_speed:%d",
		dwc3_msm_get_max_speed(mdwc), mdwc->max_hw_supp_speed,
		mdwc->override_usb_speed);
	if (mdwc->override_usb_speed &&
			mdwc->override_usb_speed <= dwc3_msm_get_max_speed(mdwc)) {
		dwc3_msm_set_max_speed(mdwc, mdwc->override_usb_speed);
	}

	dbg_event(0xFF, "speed", dwc3_msm_get_max_speed(mdwc));

	/*
	 * Skip scheduling sm work if no work is pending. When boot-up
	 * with USB cable connected, usb state m/c is skipped to avoid
	 * any changes to dp/dm lines. As PM supsend and resume can
	 * happen while charger is connected, scheduling sm work during
	 * pm resume will reset the controller and phy which might impact
	 * dp/dm lines (and charging voltage).
	 */
	if (mdwc->drd_state == DRD_STATE_UNDEFINED &&
		!edev && !mdwc->resume_pending)
		return;
	/*
	 * exit LPM first to meet resume timeline from device side.
	 * resume_pending flag would prevent calling
	 * dwc3_msm_resume() in case we are here due to system
	 * wide resume without usb cable connected. This flag is set
	 * only in case of power event irq in lpm.
	 */
	if (mdwc->resume_pending) {
		pm_runtime_resume(mdwc->dev);
		mdwc->resume_pending = false;
	}

	if (atomic_read(&mdwc->pm_suspended)) {
		dbg_event(0xFF, "RWrk PMSus", 0);
		/* let pm resume kick in resume work later */
		return;
	}
	dwc3_ext_event_notify(mdwc);
}

static void dwc3_pwr_event_handler(struct dwc3_msm *mdwc)
{
	struct dwc3 *dwc = NULL;
	u32 irq_stat, irq_clear = 0;

	if (mdwc->dwc3)
		dwc = platform_get_drvdata(mdwc->dwc3);

	if (!mdwc->ip)
		mdwc->ip = DWC3_GSNPS_ID(dwc3_msm_read_reg(mdwc->base, DWC3_GSNPSID));

	irq_stat = dwc3_msm_read_reg(mdwc->base, PWR_EVNT_IRQ_STAT_REG);
	dev_dbg(mdwc->dev, "%s irq_stat=%X\n", __func__, irq_stat);

	/* Check for P3 events */
	if ((irq_stat & PWR_EVNT_POWERDOWN_OUT_P3_MASK) &&
			(irq_stat & PWR_EVNT_POWERDOWN_IN_P3_MASK)) {
		u32 ls;

		/* Can't tell if entered or exit P3, so check LINKSTATE */
		if (mdwc->ip == DWC31_IP)
			ls = dwc3_msm_read_reg_field(mdwc->base,
				DWC31_LINK_GDBGLTSSM,
				DWC3_GDBGLTSSM_LINKSTATE_MASK);
		else
			ls = dwc3_msm_read_reg_field(mdwc->base,
				DWC3_GDBGLTSSM, DWC3_GDBGLTSSM_LINKSTATE_MASK);
		dev_dbg(mdwc->dev, "%s link state = 0x%04x\n", __func__, ls);
		atomic_set(&mdwc->in_p3, ls == DWC3_LINK_STATE_U3);

		irq_stat &= ~(PWR_EVNT_POWERDOWN_OUT_P3_MASK |
				PWR_EVNT_POWERDOWN_IN_P3_MASK);
		irq_clear |= (PWR_EVNT_POWERDOWN_OUT_P3_MASK |
				PWR_EVNT_POWERDOWN_IN_P3_MASK);
	} else if (irq_stat & PWR_EVNT_POWERDOWN_OUT_P3_MASK) {
		atomic_set(&mdwc->in_p3, 0);
		irq_stat &= ~PWR_EVNT_POWERDOWN_OUT_P3_MASK;
		irq_clear |= PWR_EVNT_POWERDOWN_OUT_P3_MASK;
	} else if (irq_stat & PWR_EVNT_POWERDOWN_IN_P3_MASK) {
		atomic_set(&mdwc->in_p3, 1);
		irq_stat &= ~PWR_EVNT_POWERDOWN_IN_P3_MASK;
		irq_clear |= PWR_EVNT_POWERDOWN_IN_P3_MASK;
	}

	/* Handle exit from L1 events */
	if (irq_stat & PWR_EVNT_LPM_OUT_L1_MASK) {
		dev_dbg(mdwc->dev, "%s: handling PWR_EVNT_LPM_OUT_L1_MASK\n",
				__func__);
		if (!mdwc->in_host_mode && dwc) {
			if (usb_gadget_wakeup(dwc->gadget))
				dev_err(mdwc->dev, "%s failed to take dwc out of L1\n",
					__func__);
		}
		irq_stat &= ~PWR_EVNT_LPM_OUT_L1_MASK;
		irq_clear |= PWR_EVNT_LPM_OUT_L1_MASK;
	}

	/* Handle exit from L2 events */
	if (irq_stat & PWR_EVNT_LPM_OUT_L2_MASK) {
		dev_dbg(mdwc->dev, "%s: handling PWR_EVNT_LPM_OUT_L2_MASK\n",
					__func__);
		irq_stat &= ~PWR_EVNT_LPM_OUT_L2_MASK;
		irq_clear |= PWR_EVNT_LPM_OUT_L2_MASK;
	}

	/* Unhandled events */
	if (irq_stat)
		dev_dbg(mdwc->dev, "%s: unexpected PWR_EVNT, irq_stat=%X\n",
			__func__, irq_stat);

	dwc3_msm_write_reg(mdwc->base, PWR_EVNT_IRQ_STAT_REG, irq_clear);
}

static irqreturn_t msm_dwc3_pwr_irq_thread(int irq, void *_mdwc)
{
	struct dwc3_msm *mdwc = _mdwc;

	if (atomic_read(&mdwc->in_lpm))
		dwc3_resume_work(&mdwc->resume_work);
	else
		dwc3_pwr_event_handler(mdwc);

	dbg_event(0xFF, "PWR IRQ", atomic_read(&mdwc->in_lpm));
	return IRQ_HANDLED;
}

static irqreturn_t msm_dwc3_pwr_irq(int irq, void *data)
{
	struct dwc3_msm *mdwc = data;

	dev_dbg(mdwc->dev, "%s received\n", __func__);
	/*
	 * When in Low Power Mode, can't read PWR_EVNT_IRQ_STAT_REG to acertain
	 * which interrupts have been triggered, as the clocks are disabled.
	 * Resume controller by waking up pwr event irq thread.After re-enabling
	 * clocks, dwc3_msm_resume will call dwc3_pwr_event_handler to handle
	 * all other power events.
	 */
	if (atomic_read(&mdwc->in_lpm)) {
		/* set this to call dwc3_msm_resume() */
		mdwc->resume_pending = true;
		return IRQ_WAKE_THREAD;
	}

	dwc3_pwr_event_handler(mdwc);
	return IRQ_HANDLED;
}

static irqreturn_t oc_irq_handler_thread(int irq, void *_mdwc)
{
	struct dwc3 *dwc = NULL;
	struct dwc3_msm *mdwc = _mdwc;

	if (mdwc->dwc3)
		dwc =  platform_get_drvdata(mdwc->dwc3);

	if (!mdwc->in_host_mode || !dwc || !dwc->xhci)
		return IRQ_NONE;

	dev_err(mdwc->dev, "OCP IRQ %d\n", gpiod_get_value_cansleep(mdwc->oc_gpiod));

	pm_runtime_resume(&dwc->xhci->dev);

	/**
	 *
	 * When OverCurrent condition happens, set OVERCURRENT_U2 bit of
	 * DWC_EXTRA_INPUT_6 qscratch register to let xHC set OCA and OCC bit
	 * of PORTSC register. Subsequently, XHC will clear PORT_POWER on HS
	 * port and disable it.
	 * When OverCurrent condition no longer exists, clear OVERCURRENT_U2.
	 *
	 **/

	if (gpiod_get_value_cansleep(mdwc->oc_gpiod))
		dwc3_msm_write_reg_field(mdwc->base, DWC_EXTRA_INPUT_6,
			DWC_EXTRA_INPUT_6_HUB_PORT_OVERCURRENT_U2, 1);
	else
		dwc3_msm_write_reg_field(mdwc->base, DWC_EXTRA_INPUT_6,
			DWC_EXTRA_INPUT_6_HUB_PORT_OVERCURRENT_U2, 0);

	return IRQ_HANDLED;
}

static void dwc3_otg_sm_work(struct work_struct *w);

static int dwc3_msm_get_clk_gdsc(struct dwc3_msm *mdwc)
{
	int ret;

	mdwc->dwc3_gdsc = devm_regulator_get(mdwc->dev, "USB3_GDSC");
	if (IS_ERR(mdwc->dwc3_gdsc)) {
		if (PTR_ERR(mdwc->dwc3_gdsc) == -EPROBE_DEFER)
			return PTR_ERR(mdwc->dwc3_gdsc);
		mdwc->dwc3_gdsc = NULL;
	}

	mdwc->iface_clk = devm_clk_get(mdwc->dev, "iface_clk");
	if (IS_ERR(mdwc->iface_clk)) {
		dev_err(mdwc->dev, "failed to get iface_clk\n");
		ret = PTR_ERR(mdwc->iface_clk);
		return ret;
	}

	/*
	 * DWC3 Core requires its CORE CLK (aka master / bus clk) to
	 * run at 125Mhz in SSUSB mode and >60MHZ for HSUSB mode.
	 * On newer platform it can run at 150MHz as well.
	 */
	mdwc->core_clk = devm_clk_get(mdwc->dev, "core_clk");
	if (IS_ERR(mdwc->core_clk)) {
		dev_err(mdwc->dev, "failed to get core_clk\n");
		ret = PTR_ERR(mdwc->core_clk);
		return ret;
	}

	mdwc->core_reset = devm_reset_control_get(mdwc->dev, "core_reset");
	if (IS_ERR(mdwc->core_reset)) {
		dev_err(mdwc->dev, "failed to get core_reset\n");
		return PTR_ERR(mdwc->core_reset);
	}

	if (of_property_read_u32(mdwc->dev->of_node, "qcom,core-clk-rate",
				(u32 *)&mdwc->core_clk_rate)) {
		dev_err(mdwc->dev, "USB core-clk-rate is not present\n");
		return -EINVAL;
	}

	mdwc->core_clk_rate = clk_round_rate(mdwc->core_clk,
							mdwc->core_clk_rate);
	dev_dbg(mdwc->dev, "USB core frequency = %ld\n",
						mdwc->core_clk_rate);

	if (of_property_read_u32(mdwc->dev->of_node, "qcom,core-clk-rate-hs",
				(u32 *)&mdwc->core_clk_rate_hs)) {
		dev_dbg(mdwc->dev, "USB core-clk-rate-hs is not present\n");
		mdwc->core_clk_rate_hs = mdwc->core_clk_rate;
	}

	if (of_property_read_u32(mdwc->dev->of_node, "qcom,core-clk-rate-disconnected",
				(u32 *)&mdwc->core_clk_rate_disconnected)) {
		dev_dbg(mdwc->dev, "USB core-clk-rate-disconnected is not present\n");
		mdwc->core_clk_rate_disconnected = mdwc->core_clk_rate;
	}

	ret = clk_set_rate(mdwc->core_clk, mdwc->core_clk_rate_disconnected);
	if (ret)
		dev_err(mdwc->dev, "fail to set core_clk freq:%d\n", ret);

	mdwc->sleep_clk = devm_clk_get(mdwc->dev, "sleep_clk");
	if (IS_ERR(mdwc->sleep_clk)) {
		dev_err(mdwc->dev, "failed to get sleep_clk\n");
		ret = PTR_ERR(mdwc->sleep_clk);
		return ret;
	}

	clk_set_rate(mdwc->sleep_clk, 32000);
	mdwc->utmi_clk_rate = 19200000;
	mdwc->utmi_clk = devm_clk_get(mdwc->dev, "utmi_clk");
	if (IS_ERR(mdwc->utmi_clk)) {
		dev_err(mdwc->dev, "failed to get utmi_clk\n");
		ret = PTR_ERR(mdwc->utmi_clk);
		return ret;
	}

	clk_set_rate(mdwc->utmi_clk, mdwc->utmi_clk_rate);
	mdwc->bus_aggr_clk = devm_clk_get(mdwc->dev, "bus_aggr_clk");
	if (IS_ERR(mdwc->bus_aggr_clk))
		mdwc->bus_aggr_clk = NULL;

	mdwc->noc_aggr_clk = devm_clk_get(mdwc->dev, "noc_aggr_clk");
	if (IS_ERR(mdwc->noc_aggr_clk))
		mdwc->noc_aggr_clk = NULL;

	if (of_property_match_string(mdwc->dev->of_node,
				"clock-names", "cfg_ahb_clk") >= 0) {
		mdwc->cfg_ahb_clk = devm_clk_get(mdwc->dev, "cfg_ahb_clk");
		if (IS_ERR(mdwc->cfg_ahb_clk)) {
			ret = PTR_ERR(mdwc->cfg_ahb_clk);
			mdwc->cfg_ahb_clk = NULL;
			if (ret != -EPROBE_DEFER)
				dev_err(mdwc->dev,
					"failed to get cfg_ahb_clk ret %d\n",
					ret);
			return ret;
		}
	}

	return 0;
}

static int dwc3_msm_id_notifier(struct notifier_block *nb,
	unsigned long event, void *ptr)
{
	struct dwc3 *dwc;
	struct extcon_dev *edev = ptr;
	struct extcon_nb *enb = container_of(nb, struct extcon_nb, id_nb);
	struct dwc3_msm *mdwc = enb->mdwc;
	enum dwc3_id_state id;

	if (!edev || !mdwc)
		return NOTIFY_DONE;

	dwc = platform_get_drvdata(mdwc->dwc3);

	dbg_event(0xFF, "extcon idx", enb->idx);

	id = event ? DWC3_ID_GROUND : DWC3_ID_FLOAT;

	if (mdwc->id_state == id)
		return NOTIFY_DONE;

	mdwc->ext_idx = enb->idx;

	dev_dbg(mdwc->dev, "host:%ld (id:%d) event received\n", event, id);

	mdwc->id_state = id;
	dbg_event(0xFF, "id_state", mdwc->id_state);
	queue_work(mdwc->dwc3_wq, &mdwc->resume_work);

	return NOTIFY_DONE;
}

static void dwc3_override_vbus_status(struct dwc3_msm *mdwc, bool vbus_present);
static int dwc3_msm_vbus_notifier(struct notifier_block *nb,
	unsigned long event, void *ptr)
{
	struct dwc3 *dwc = NULL;
	struct extcon_dev *edev = ptr;
	struct extcon_nb *enb = container_of(nb, struct extcon_nb, vbus_nb);
	struct dwc3_msm *mdwc = enb->mdwc;
	char *eud_str;
	const char *edev_name;

	if (!edev || !mdwc)
		return NOTIFY_DONE;

	if (mdwc->dwc3)
		dwc = platform_get_drvdata(mdwc->dwc3);

	dbg_event(0xFF, "extcon idx", enb->idx);
	dev_dbg(mdwc->dev, "vbus:%ld event received\n", event);
	edev_name = extcon_get_edev_name(edev);
	dbg_log_string("edev:%s event:%ld\n", edev_name, event);

	/* detect USB spoof disconnect/connect notification with EUD device */
	eud_str = strnstr(edev_name, "eud", strlen(edev_name));
	if (eud_str) {
		int spoof;

		spoof = extcon_get_state(edev, EXTCON_JIG);

		if (mdwc->eud_active == event)
			return NOTIFY_DONE;

		mdwc->eud_active = event;

		/*
		 * In case EUD is enabled by the module param, if DWC3 is
		 * operating in SS, ignore any connect/disconnect changes.  This
		 * allows for the link to be uninterrupted, as EUD affects the
		 * HS path.  Only listen for if there are spoof
		 * connect/disconnect commands.
		 */
		if (dwc && dwc->gadget->speed >= USB_SPEED_SUPER && !spoof)
			return NOTIFY_DONE;

		if (!spoof && mdwc->drd_state != DRD_STATE_UNDEFINED) {
			dwc3_override_vbus_status(mdwc, !!event);
			return NOTIFY_DONE;
		}

		mdwc->check_eud_state = true;
	} else {
		if (mdwc->vbus_active == event)
			return NOTIFY_DONE;
		mdwc->vbus_active = event;
	}

	/*
	 * Drive a pulse on DP to ensure proper CDP detection
	 * and only when the vbus connect event is a valid one.
	 */

	if (get_chg_type(mdwc) == POWER_SUPPLY_TYPE_USB_CDP &&
			mdwc->vbus_active && !mdwc->check_eud_state) {
		dev_dbg(mdwc->dev, "Connected to CDP, pull DP up\n");
		mdwc->hs_phy->charger_detect(mdwc->hs_phy);
	}


	mdwc->ext_idx = enb->idx;
	if (mdwc->dr_mode == USB_DR_MODE_OTG && !mdwc->in_restart)
		queue_work(mdwc->dwc3_wq, &mdwc->resume_work);

	return NOTIFY_DONE;
}

static int get_chg_type(struct dwc3_msm *mdwc)
{
	int ret, value = 0;
	union power_supply_propval pval = {0};

	switch (mdwc->apsd_source) {
	case IIO:
		if (!mdwc->chg_type) {
			mdwc->chg_type = devm_iio_channel_get(mdwc->dev, "chg_type");
			if (IS_ERR_OR_NULL(mdwc->chg_type)) {
				dev_dbg(mdwc->dev, "unable to get iio channel\n");
				mdwc->chg_type = NULL;
				return -ENODEV;
			}
		}

		ret = iio_read_channel_processed(mdwc->chg_type, &value);
		if (ret < 0) {
			dev_err(mdwc->dev, "failed to get charger type\n");
			return ret;
		}
		break;
	case PSY:
		if (!mdwc->usb_psy) {
			mdwc->usb_psy = power_supply_get_by_name("usb");
			if (!mdwc->usb_psy) {
				dev_err(mdwc->dev, "Could not get usb psy\n");
				return -ENODEV;
			}
		}

		power_supply_get_property(mdwc->usb_psy,
				POWER_SUPPLY_PROP_USB_TYPE, &pval);
		value = pval.intval;
		break;
	default:
		return -EINVAL;
	}

	return value;
}

static int dwc3_msm_dp_notifier(struct notifier_block *nb, unsigned long event, void *ptr)
{
	struct extcon_dev *edev = ptr;
	struct extcon_nb *enb = container_of(nb, struct extcon_nb, dp_nb);
	struct dwc3_msm *mdwc = enb->mdwc;
	union extcon_property_value val;

	if (event) {
		extcon_get_property(mdwc->extcon[mdwc->polarity_idx].edev, EXTCON_USB_HOST,
				EXTCON_PROP_USB_TYPEC_POLARITY, &val);
		mdwc->ss_phy->flags &= ~(PHY_LANE_A | PHY_LANE_B);
		mdwc->ss_phy->flags |= val.intval ? PHY_LANE_B : PHY_LANE_A;

		extcon_get_property(edev, EXTCON_USB_HOST, EXTCON_PROP_USB_SS, &val);

		if (val.intval)
			dwc3_msm_set_dp_mode(mdwc->dev, true, 2);
		else
			dwc3_msm_set_dp_mode(mdwc->dev, true, 4);
	} else {
		dwc3_msm_set_dp_mode(mdwc->dev, false, 0);
	}

	return NOTIFY_DONE;
}

static int dwc3_msm_extcon_register(struct dwc3_msm *mdwc)
{
	struct device_node *node = mdwc->dev->of_node;
	struct extcon_dev *edev;
	int idx, extcon_cnt, ret = 0;
	bool check_vbus_state, check_id_state, phandle_found = false;

	extcon_cnt = of_count_phandle_with_args(node, "extcon", NULL);
	if (extcon_cnt < 0) {
		dev_info(mdwc->dev, "no extcon provide\n");
		return -ENODEV;
	}

	mdwc->extcon = devm_kcalloc(mdwc->dev, extcon_cnt,
					sizeof(*mdwc->extcon), GFP_KERNEL);
	if (!mdwc->extcon)
		return -ENOMEM;

	mdwc->polarity_idx = -1;

	for (idx = 0; idx < extcon_cnt; idx++) {
		edev = extcon_get_edev_by_phandle(mdwc->dev, idx);
		if (IS_ERR(edev) && PTR_ERR(edev) != -ENODEV)
			return PTR_ERR(edev);

		if (IS_ERR_OR_NULL(edev))
			continue;

		ret = extcon_get_property_capability(edev, EXTCON_USB,
					EXTCON_PROP_USB_TYPEC_POLARITY);
		if (ret) {
			if (mdwc->polarity_idx != -1)
				dev_err(mdwc->dev, "multiple extcon device provide polarity\n");

			mdwc->polarity_idx = idx;
		}

		check_vbus_state = check_id_state = true;
		phandle_found = true;

		mdwc->extcon[idx].mdwc = mdwc;
		mdwc->extcon[idx].edev = edev;
		mdwc->extcon[idx].idx = idx;

		mdwc->extcon[idx].vbus_nb.notifier_call =
						dwc3_msm_vbus_notifier;
		ret = extcon_register_notifier(edev, EXTCON_USB,
						&mdwc->extcon[idx].vbus_nb);
		if (ret < 0)
			check_vbus_state = false;

		mdwc->extcon[idx].id_nb.notifier_call = dwc3_msm_id_notifier;
		ret = extcon_register_notifier(edev, EXTCON_USB_HOST,
						&mdwc->extcon[idx].id_nb);
		if (ret < 0)
			check_id_state = false;

		mdwc->extcon[idx].dp_nb.notifier_call = dwc3_msm_dp_notifier;
		extcon_register_notifier(edev, EXTCON_DISP_DP, &mdwc->extcon[idx].dp_nb);

		/* Update initial VBUS/ID state */
		if (check_vbus_state && extcon_get_state(edev, EXTCON_USB))
			dwc3_msm_vbus_notifier(&mdwc->extcon[idx].vbus_nb,
						true, edev);
		else  if (check_id_state &&
				extcon_get_state(edev, EXTCON_USB_HOST))
			dwc3_msm_id_notifier(&mdwc->extcon[idx].id_nb,
						true, edev);
	}

	if (!phandle_found) {
		dev_err(mdwc->dev, "no extcon device found\n");
		return -ENODEV;
	}

	return 0;
}

static bool dwc3_msm_role_allowed(struct dwc3_msm *mdwc, enum usb_role role)
{
	dev_dbg(mdwc->dev, "%s: dr_mode=%s role_requested=%s\n",
		__func__, usb_dr_modes[mdwc->dr_mode], usb_role_string(role));

	if (role == USB_ROLE_HOST && mdwc->dr_mode == USB_DR_MODE_PERIPHERAL)
		return false;

	if (role == USB_ROLE_DEVICE && mdwc->dr_mode == USB_DR_MODE_HOST)
		return false;

	return true;
}

static enum usb_role dwc3_msm_get_role(struct dwc3_msm *mdwc)
{
	enum usb_role role;

	if (mdwc->vbus_active)
		role = USB_ROLE_DEVICE;
	else if (mdwc->id_state == DWC3_ID_GROUND)
		role = USB_ROLE_HOST;
	else
		role = USB_ROLE_NONE;

	return role;
}

static enum usb_role dwc3_msm_usb_role_switch_get_role(struct usb_role_switch *sw)
{
	struct dwc3_msm *mdwc = usb_role_switch_get_drvdata(sw);
	enum usb_role role;

	role = dwc3_msm_get_role(mdwc);
	dbg_log_string("get_role:%s\n", usb_role_string(role));

	return role;
}

static int dwc3_msm_set_role(struct dwc3_msm *mdwc, enum usb_role role)
{
	enum usb_role cur_role;

	if (!dwc3_msm_role_allowed(mdwc, role))
		return -EINVAL;

	mutex_lock(&mdwc->role_switch_mutex);
	cur_role = dwc3_msm_get_role(mdwc);

	dbg_log_string("cur_role:%s new_role:%s refcnt:%d\n", usb_role_string(cur_role),
				usb_role_string(role), mdwc->refcnt_dp_usb);

	/*
	 * For boot up without USB cable connected case, don't check
	 * previous role value to allow resetting USB controller and
	 * PHYs.
	 */
	if (mdwc->drd_state != DRD_STATE_UNDEFINED && cur_role == role) {
		dbg_log_string("no USB role change");
		mutex_unlock(&mdwc->role_switch_mutex);
		return 0;
	}

	switch (role) {
	case USB_ROLE_HOST:
		mdwc->vbus_active = false;
		mdwc->id_state = DWC3_ID_GROUND;
		dbg_log_string("refcnt:%d start host mode\n", mdwc->refcnt_dp_usb);
		mdwc->refcnt_dp_usb++;
		break;

	case USB_ROLE_DEVICE:
		mdwc->vbus_active = true;
		mdwc->id_state = DWC3_ID_FLOAT;
		dbg_log_string("refcnt:%d reset refcnt_dp_usb\n", mdwc->refcnt_dp_usb);
		mdwc->refcnt_dp_usb = 0;
		break;

	case USB_ROLE_NONE:
		if (mdwc->dp_state != DP_NONE) {
			mdwc->refcnt_dp_usb--;
			dbg_log_string("DP (%d)session active, refcnt:%d\n",
					mdwc->dp_state, mdwc->refcnt_dp_usb);
			mutex_unlock(&mdwc->role_switch_mutex);
			return 0;
		}

		mdwc->vbus_active = false;
		mdwc->id_state = DWC3_ID_FLOAT;
		mdwc->refcnt_dp_usb = 0;
		break;
	}
	dbg_log_string("new_role:%s refcnt:%d\n",
		usb_role_string(role), mdwc->refcnt_dp_usb);
	mutex_unlock(&mdwc->role_switch_mutex);

	dwc3_ext_event_notify(mdwc);
	return 0;
}

static int dwc3_msm_usb_role_switch_set_role(struct usb_role_switch *sw, enum usb_role role)
{
	struct dwc3_msm *mdwc = usb_role_switch_get_drvdata(sw);

	return dwc3_msm_set_role(mdwc, role);
}

static ssize_t orientation_show(struct device *dev,
		struct device_attribute *attr, char *buf)
{
	struct dwc3_msm *mdwc = dev_get_drvdata(dev);

	if (mdwc->orientation_override == PHY_LANE_A)
		return scnprintf(buf, PAGE_SIZE, "A\n");
	if (mdwc->orientation_override == PHY_LANE_B)
		return scnprintf(buf, PAGE_SIZE, "B\n");

	return scnprintf(buf, PAGE_SIZE, "none\n");
}

static ssize_t orientation_store(struct device *dev,
		struct device_attribute *attr, const char *buf, size_t count)
{
	struct dwc3_msm *mdwc = dev_get_drvdata(dev);

	if (sysfs_streq(buf, "A"))
		mdwc->orientation_override = PHY_LANE_A;
	else if (sysfs_streq(buf, "B"))
		mdwc->orientation_override = PHY_LANE_B;
	else
		mdwc->orientation_override = 0;

	return count;
}

static DEVICE_ATTR_RW(orientation);

static ssize_t mode_show(struct device *dev, struct device_attribute *attr,
		char *buf)
{
	struct dwc3_msm *mdwc = dev_get_drvdata(dev);
	enum usb_role cur_role;

	cur_role = dwc3_msm_get_role(mdwc);
	if (cur_role == USB_ROLE_DEVICE)
		return scnprintf(buf, PAGE_SIZE, "peripheral\n");
	if (cur_role == USB_ROLE_HOST)
		return scnprintf(buf, PAGE_SIZE, "host\n");

	return scnprintf(buf, PAGE_SIZE, "none\n");
}

static ssize_t mode_store(struct device *dev, struct device_attribute *attr,
		const char *buf, size_t count)
{
	struct dwc3_msm *mdwc = dev_get_drvdata(dev);
	enum usb_role role = USB_ROLE_NONE;
	int ret;

	if (sysfs_streq(buf, "peripheral"))
		role = USB_ROLE_DEVICE;
	else if (sysfs_streq(buf, "host"))
		role = USB_ROLE_HOST;

	dbg_log_string("mode_request:%s\n", usb_role_string(role));
	ret = dwc3_msm_set_role(mdwc, role);
	if (ret < 0)
		return ret;

	return count;
}

static DEVICE_ATTR_RW(mode);
static void msm_dwc3_perf_vote_work(struct work_struct *w);

/* This node only shows max speed supported dwc3 and it should be
 * same as what is reported in udc/core.c max_speed node. For current
 * operating gadget speed, query current_speed node which is implemented
 * by udc/core.c
 */
static ssize_t speed_show(struct device *dev, struct device_attribute *attr,
		char *buf)
{
	struct dwc3_msm *mdwc = dev_get_drvdata(dev);

	return scnprintf(buf, PAGE_SIZE, "%s\n",
			usb_speed_string(dwc3_msm_get_max_speed(mdwc)));
}

static ssize_t speed_store(struct device *dev, struct device_attribute *attr,
		const char *buf, size_t count)
{
	struct dwc3_msm *mdwc = dev_get_drvdata(dev);
	enum usb_device_speed req_speed = USB_SPEED_UNKNOWN;

	/* no speed change in host mode */
	if (!test_bit(ID, &mdwc->inputs))
		return -EPERM;

	/* DEVSPD can only have values SS(0x4), HS(0x0) and FS(0x1).
	 * per 3.20a data book. Allow only these settings. Note that,
	 * xhci does not support full-speed only mode.
	 */
	if (sysfs_streq(buf, "full"))
		req_speed = USB_SPEED_FULL;
	else if (sysfs_streq(buf, "high"))
		req_speed = USB_SPEED_HIGH;
	else if (sysfs_streq(buf, "super"))
		req_speed = USB_SPEED_SUPER;
	else if (sysfs_streq(buf, "ssp"))
		req_speed = USB_SPEED_SUPER_PLUS;
	else
		return -EINVAL;

	/* restart usb only works for device mode. Perform manual cable
	 * plug in/out for host mode restart.
	 */
	if (req_speed != dwc3_msm_get_max_speed(mdwc) &&
			req_speed <= mdwc->max_hw_supp_speed) {
		mdwc->override_usb_speed = req_speed;
		schedule_work(&mdwc->restart_usb_work);
	} else if (req_speed >= mdwc->max_hw_supp_speed) {
		mdwc->override_usb_speed = 0;
	}

	return count;
}
static DEVICE_ATTR_RW(speed);

static ssize_t bus_vote_show(struct device *dev,
		struct device_attribute *attr, char *buf)
{
	struct dwc3_msm *mdwc = dev_get_drvdata(dev);

	if (mdwc->override_bus_vote == BUS_VOTE_MIN)
		return scnprintf(buf, PAGE_SIZE, "%s\n",
			"Fixed bus vote: min");
	else if (mdwc->override_bus_vote == BUS_VOTE_MAX)
		return scnprintf(buf, PAGE_SIZE, "%s\n",
			"Fixed bus vote: max");
	else
		return scnprintf(buf, PAGE_SIZE, "%s\n",
			"Do not have fixed bus vote");
}

static ssize_t bus_vote_store(struct device *dev,
		struct device_attribute *attr, const char *buf,
		size_t count)
{
	struct dwc3_msm *mdwc = dev_get_drvdata(dev);
	bool bv_fixed = false;
	enum bus_vote bv;

	if (sysfs_streq(buf, "min")) {
		bv_fixed = true;
		mdwc->override_bus_vote = BUS_VOTE_MIN;
	} else if (sysfs_streq(buf, "max")) {
		bv_fixed = true;
		mdwc->override_bus_vote = BUS_VOTE_NOMINAL;
	} else if (sysfs_streq(buf, "cancel")) {
		bv_fixed = false;
		mdwc->override_bus_vote = BUS_VOTE_NONE;
	} else {
		dev_err(dev, "min/max/cancel only.\n");
		return -EINVAL;
	}

	/* Update bus vote value only when not suspend */
	if (!atomic_read(&mdwc->in_lpm)) {
		if (bv_fixed)
			bv = mdwc->override_bus_vote;
		else if (mdwc->in_host_mode
			&& (mdwc->max_rh_port_speed == USB_SPEED_HIGH))
			bv = BUS_VOTE_SVS;
		else
			bv = mdwc->default_bus_vote;

		dwc3_msm_update_bus_bw(mdwc, bv);
	}

	return count;
}
static DEVICE_ATTR_RW(bus_vote);

static ssize_t enable_l1_suspend_show(struct device *dev,
		struct device_attribute *attr, char *buf)
{
	struct dwc3_msm *mdwc = dev_get_drvdata(dev);
	struct dwc3	 *dwc = platform_get_drvdata(mdwc->dwc3);

	/* gadget lpm capability only when otg/gadget mode is supported */
	if (!(mdwc->otg_capable) && (dwc->dr_mode == USB_DR_MODE_HOST))
		return -EPERM;

	return scnprintf(buf, PAGE_SIZE, "%d\n", dwc->gadget->lpm_capable);

}

static ssize_t enable_l1_suspend_store(struct device *dev,
		struct device_attribute *attr, const char *buf,
		size_t count)
{
	struct dwc3_msm *mdwc = dev_get_drvdata(dev);
	struct dwc3	 *dwc = platform_get_drvdata(mdwc->dwc3);
	bool		 enable_l1;
	int		 ret;

	/* gadget lpm capability only when otg/gadget mode is supported */
	if (!(mdwc->otg_capable) && (dwc->dr_mode == USB_DR_MODE_HOST))
		return -EPERM;

	ret = kstrtobool(buf, &enable_l1);
	if (ret < 0) {
		dev_err(dwc->dev, "%s: can't get entered value: %d\n",
							__func__, ret);
		return ret;
	}

	dwc->gadget->lpm_capable = enable_l1;
	dwc->usb2_gadget_lpm_disable = !enable_l1;

	pr_info("dwc3 gadget lpm : %s. Perform a plugout/plugin\n",
				enable_l1 ? "enabled" : "disabled");

	return count;
}
static DEVICE_ATTR_RW(enable_l1_suspend);

static ssize_t dynamic_disable_store(struct device *dev, struct device_attribute *attr,
		const char *buf, size_t count)
{
	struct dwc3_msm *mdwc = dev_get_drvdata(dev);
	bool disable;

	strtobool(buf, &disable);
	if (disable) {
		if (mdwc->dynamic_disable) {
			dbg_log_string("USB already disabled\n");
			return count;
		}

		flush_work(&mdwc->sm_work);
		set_bit(ID, &mdwc->inputs);
		clear_bit(B_SESS_VLD, &mdwc->inputs);
		queue_work(mdwc->sm_usb_wq, &mdwc->sm_work);
		flush_work(&mdwc->sm_work);
		while (test_bit(WAIT_FOR_LPM, &mdwc->inputs))
			msleep(20);
		mdwc->dynamic_disable = true;
		dbg_log_string("Dynamic USB disable\n");
	} else {
		if (!mdwc->dynamic_disable) {
			dbg_log_string("USB already enabled\n");
			return count;
		}
		if (mdwc->tcsr_dyn_en_dis) {
			if (dwc3_msm_read_reg(mdwc->tcsr_dyn_en_dis, 0) != 0xF) {
				dbg_log_string("Unable to enable USB\n");
				return count;
			}
		}

		mdwc->dynamic_disable = false;
		pm_runtime_disable(mdwc->dev);
		pm_runtime_set_suspended(mdwc->dev);
		pm_runtime_enable(mdwc->dev);
		dwc3_ext_event_notify(mdwc);
		flush_work(&mdwc->sm_work);
		dbg_log_string("Dynamic USB enable\n");
	}

	return count;
}
static DEVICE_ATTR_WO(dynamic_disable);

static ssize_t xhci_test_store(struct device *dev,
		struct device_attribute *attr, const char *buf,
		size_t count)
{
	struct dwc3_msm *mdwc = dev_get_drvdata(dev);
	struct dwc3 *dwc;
	enum usb_role cur_role;
	u32 reg;

	if (mdwc->dwc3 == NULL)
		return count;

	dwc = platform_get_drvdata(mdwc->dwc3);
	cur_role = dwc3_msm_get_role(mdwc);
	if (cur_role != USB_ROLE_HOST) {
		dev_err(dev, "USB is not in host mode\n");
		return count;
	}

	pm_runtime_resume(&dwc->xhci->dev);
	pm_runtime_forbid(&dwc->xhci->dev);
	reg = dwc3_msm_read_reg(mdwc->base, USB3_PORTPMSC_20);
	dev_info(dev, "USB PORTPMSC val:%x\n", reg);
	reg |= USB_TEST_PACKET << PORT_TEST_MODE_SHIFT;
	dev_info(dev, "writing %x to USB PORTPMSC\n", reg);
	dwc3_msm_write_reg(mdwc->base, USB3_PORTPMSC_20, reg);
	return count;
}
static DEVICE_ATTR_WO(xhci_test);

static struct attribute *dwc3_msm_attrs[] = {
	&dev_attr_orientation.attr,
	&dev_attr_mode.attr,
	&dev_attr_speed.attr,
	&dev_attr_bus_vote.attr,
	&dev_attr_enable_l1_suspend.attr,
	&dev_attr_dynamic_disable.attr,
	&dev_attr_xhci_test.attr,
	NULL
};
ATTRIBUTE_GROUPS(dwc3_msm);

static int dwc_dpdm_cb(struct notifier_block *nb, unsigned long evt, void *p)
{
	struct dwc3_msm *mdwc = container_of(nb, struct dwc3_msm, dpdm_nb);

	switch (evt) {
	case REGULATOR_EVENT_ENABLE:
		dev_dbg(mdwc->dev, "%s: enable state:%s\n", __func__,
				dwc3_drd_state_string(mdwc->drd_state));
		break;
	case REGULATOR_EVENT_DISABLE:
		dev_dbg(mdwc->dev, "%s: disable state:%s\n", __func__,
				dwc3_drd_state_string(mdwc->drd_state));
		if (mdwc->drd_state == DRD_STATE_UNDEFINED)
			queue_work(mdwc->sm_usb_wq, &mdwc->sm_work);
		break;
	default:
		dev_dbg(mdwc->dev, "%s: unknown event state:%s\n", __func__,
				dwc3_drd_state_string(mdwc->drd_state));
		break;
	}

	return NOTIFY_OK;
}

static void dwc3_init_dbm(struct dwc3_msm *mdwc)
{
	const char *dbm_ver;
	int ret;

	ret = of_property_read_string(mdwc->dev->of_node, "qcom,dbm-version",
			&dbm_ver);
	if (!ret && !strcmp(dbm_ver, "1.4")) {
		mdwc->dbm_reg_table = dbm_1_4_regtable;
		mdwc->dbm_num_eps = DBM_1_4_NUM_EP;
		mdwc->dbm_is_1p4 = true;
	} else {
		/* default to v1.5 register layout */
		mdwc->dbm_reg_table = dbm_1_5_regtable;
		mdwc->dbm_num_eps = DBM_1_5_NUM_EP;
	}
}

static int dwc3_start_stop_host(struct dwc3_msm *mdwc, bool start)
{
	if (start) {
		dbg_log_string("start host mode");
		mdwc->id_state = DWC3_ID_GROUND;
		mdwc->vbus_active = false;
	} else {
		dbg_log_string("stop_host_mode started");
		mdwc->id_state = DWC3_ID_FLOAT;
		mdwc->vbus_active = false;
	}

	dwc3_ext_event_notify(mdwc);

	if (!start) {
		/*
		 * Block runtime PM during draining of the WQ, as if RPM suspend
		 * occurs, it can not queue work to sm_usb_wq. (as only chain
		 * queuing is allowed)
		 */
		pm_runtime_get(&mdwc->dwc3->dev);

		flush_work(&mdwc->resume_work);
		flush_workqueue(mdwc->sm_usb_wq);

		pm_runtime_put(&mdwc->dwc3->dev);
		while (test_bit(WAIT_FOR_LPM, &mdwc->inputs))
			msleep(20);

		dbg_log_string("stop_host_mode completed");
		if (mdwc->id_state == DWC3_ID_GROUND)
			return -EBUSY;
	}

	return 0;
}

static int dwc3_start_stop_device(struct dwc3_msm *mdwc, bool start)
{
	if (start) {
		dbg_log_string("start device mode");
		mdwc->id_state = DWC3_ID_FLOAT;
		mdwc->vbus_active = true;
	} else {
		dbg_log_string("stop device mode");
		mdwc->id_state = DWC3_ID_FLOAT;
		mdwc->vbus_active = false;
	}

	dwc3_ext_event_notify(mdwc);

	if (!start) {
		/*
		 * Block runtime PM during draining of the WQ, as if RPM suspend
		 * occurs, it can not queue work to sm_usb_wq. (as only chain
		 * queuing is allowed)
		 */
		pm_runtime_get(&mdwc->dwc3->dev);

		flush_work(&mdwc->resume_work);
		flush_workqueue(mdwc->sm_usb_wq);

		pm_runtime_put(&mdwc->dwc3->dev);

		while (test_bit(WAIT_FOR_LPM, &mdwc->inputs))
			msleep(20);

		dbg_log_string("stop_device_mode completed");
		if (mdwc->vbus_active)
			return -EBUSY;
	}

	return 0;
}

static void dwc3_msm_clear_dp_only_params(struct dwc3_msm *mdwc)
{
	dbg_log_string("resetting params for USB ss\n");
	mdwc->ss_release_called = false;
	mdwc->ss_phy->flags &= ~PHY_DP_MODE;
	dwc3_msm_set_max_speed(mdwc, USB_SPEED_UNKNOWN);

	usb_redriver_notify_disconnect(mdwc->redriver);
}

static void dwc3_msm_set_dp_only_params(struct dwc3_msm *mdwc)
{
	usb_redriver_release_lanes(mdwc->redriver, mdwc->ss_phy->flags & PHY_LANE_A ?
					ORIENTATION_CC1 : ORIENTATION_CC2, 4);

	/* restart USB host mode into high speed */
	mdwc->ss_release_called = true;
	dwc3_msm_set_max_speed(mdwc, USB_SPEED_HIGH);
	mdwc->ss_phy->flags |= PHY_DP_MODE;
}

int dwc3_msm_set_dp_mode(struct device *dev, bool dp_connected, int lanes)
{
	struct dwc3_msm *mdwc = dev_get_drvdata(dev);
	int ret = 0;

	if (!mdwc || !mdwc->dwc3) {
		dev_err(dev, "dwc3-msm is not initialized yet.\n");
		return -EAGAIN;
	}

	/* flush any pending work */
	flush_work(&mdwc->resume_work);
	flush_workqueue(mdwc->sm_usb_wq);

	dbg_log_string("DP: cur_state:%d new_state:%d lanes:%d\n",
				mdwc->dp_state, dp_connected, lanes);
	if (dp_connected && (lanes == mdwc->dp_state)) {
		dbg_log_string("DP lane already configured\n");
		return 0;
	}

	if (!dp_connected) {
		dbg_log_string("DP not connected, refcnt:%d\n", mdwc->refcnt_dp_usb);

		mutex_lock(&mdwc->role_switch_mutex);
		mdwc->ss_release_called = false;
		/*
		 * Special case for HOST mode, as we need to ensure that the DWC3
		 * max speed is set before moving back into gadget/device mode.
		 * This is because, dwc3_gadget_init() will set the max speed
		 * for the USB gadget driver.
		 */
		mdwc->refcnt_dp_usb--;
		mdwc->dp_state = DP_NONE;
		if (mdwc->drd_state == DRD_STATE_HOST) {
			if (!mdwc->refcnt_dp_usb)
				dwc3_start_stop_host(mdwc, false);
		} else {
			dwc3_msm_clear_dp_only_params(mdwc);
		}

		mdwc->ss_phy->flags &= ~PHY_USB_DP_CONCURRENT_MODE;
		mutex_unlock(&mdwc->role_switch_mutex);
		return 0;
	}

	dbg_log_string("Set DP lanes:%d refcnt:%d\n", lanes, mdwc->refcnt_dp_usb);

	if (lanes == 2) {
		if (!mdwc->in_host_mode) {
			msleep(20);
			/*
			 * There are scenarios where DP driver calls this API before dwc3-msm
			 * gets the role information, hence return if host mode hasn't started.
			 * DP Altmode driver has retry mechanism we return -EAGAIN or -EBUSY.
			 */
			return -EAGAIN;
		}

		mutex_lock(&mdwc->role_switch_mutex);
		mdwc->dp_state = DP_2_LANE;
		mdwc->refcnt_dp_usb++;
		mutex_unlock(&mdwc->role_switch_mutex);
		usb_redriver_release_lanes(mdwc->redriver, mdwc->ss_phy->flags & PHY_LANE_A ?
						ORIENTATION_CC1 : ORIENTATION_CC2, 2);
		pm_runtime_get_sync(&mdwc->dwc3->dev);
		mdwc->ss_phy->flags |= PHY_USB_DP_CONCURRENT_MODE;
		pm_runtime_put_sync(&mdwc->dwc3->dev);
		dbg_log_string("Set DP 2 lanes: success, refcnt:%d\n", mdwc->refcnt_dp_usb);
		return 0;
	}

	/* flush any pending work */
	flush_work(&mdwc->resume_work);
	flush_workqueue(mdwc->sm_usb_wq);

	mutex_lock(&mdwc->role_switch_mutex);
	/* 4 lanes handling */
	if (mdwc->id_state == DWC3_ID_GROUND) {
		/* stop USB host mode */
		ret = dwc3_start_stop_host(mdwc, false);
		if (ret)
			goto exit;

		dwc3_msm_set_dp_only_params(mdwc);
		dwc3_start_stop_host(mdwc, true);
	} else if (mdwc->vbus_active) {
		/* stop USB device mode */
		ret = dwc3_start_stop_device(mdwc, false);
		if (ret)
			goto exit;

		dwc3_msm_set_dp_only_params(mdwc);
		dwc3_start_stop_device(mdwc, true);
	} else {
		while (test_bit(WAIT_FOR_LPM, &mdwc->inputs))
			msleep(20);

		dbg_log_string("USB is not active.\n");
		dwc3_msm_set_dp_only_params(mdwc);
	}

	if (mdwc->dp_state != DP_2_LANE)
		mdwc->refcnt_dp_usb++;

	mdwc->dp_state = DP_4_LANE;

exit:
	dbg_log_string("Set DP 4 lanes: %d refcnt:%d\n", ret, mdwc->refcnt_dp_usb);
	mutex_unlock(&mdwc->role_switch_mutex);
	return ret;
}
EXPORT_SYMBOL(dwc3_msm_set_dp_mode);

static int dwc3_msm_restart_usb_host(struct dwc3_msm *mdwc)
{
	struct dwc3 *dwc = platform_get_drvdata(mdwc->dwc3);
	struct usb_hcd *hcd = platform_get_drvdata(dwc->xhci);
	int ret = 0;

	if (!test_bit(HCD_FLAG_DEAD, &hcd->flags))
		return 0;

	mutex_lock(&mdwc->role_switch_mutex);

	/* Check if USB cable disconnected */
	if (mdwc->id_state == DWC3_ID_FLOAT)
		goto exit;

	/* stop USB host mode */
	ret = dwc3_start_stop_host(mdwc, false);
	if (ret)
		goto exit;

	dwc3_start_stop_host(mdwc, true);

exit:
	mutex_unlock(&mdwc->role_switch_mutex);

	return ret;
}

static int dwc3_msm_restart_usb_gadget(struct dwc3_msm *mdwc)
{
	unsigned int timeout = 50;

	/* guard against concurrent VBUS handling */
	mdwc->in_restart = true;

	if (!mdwc->vbus_active) {
		dev_dbg(mdwc->dev, "%s bailing out in disconnect\n", __func__);
		mdwc->err_evt_seen = false;
		mdwc->in_restart = false;
		return 0;
	}

	dbg_event(0xFF, "RestartUSB", 0);
	/* Reset active USB connection */
	dwc3_resume_work(&mdwc->resume_work);

	/* Make sure disconnect is processed before sending connect */
	while (--timeout && !pm_runtime_suspended(mdwc->dev))
		msleep(20);

	if (!timeout) {
		dev_dbg(mdwc->dev,
			"Not in LPM after disconnect, forcing suspend...\n");
		dbg_event(0xFF, "ReStart:RT SUSP",
			atomic_read(&mdwc->dev->power.usage_count));
		pm_runtime_suspend(mdwc->dev);
	}

	mdwc->in_restart = false;
	/* Force reconnect only if cable is still connected */
	if (mdwc->vbus_active)
		dwc3_resume_work(&mdwc->resume_work);

	mdwc->err_evt_seen = false;
	flush_work(&mdwc->sm_work);

	return 0;
}

static void dwc3_restart_usb_work(struct work_struct *w)
{
	struct dwc3_msm *mdwc = container_of(w, struct dwc3_msm,
						restart_usb_work);
	enum usb_role role;

	if (atomic_read(&mdwc->in_lpm)) {
		dev_dbg(mdwc->dev, "%s failed!!!\n", __func__);
		return;
	}

	mutex_lock(&mdwc->role_switch_mutex);
	role = dwc3_msm_get_role(mdwc);
	mutex_unlock(&mdwc->role_switch_mutex);

	switch (role) {
	case USB_ROLE_HOST:
		dwc3_msm_restart_usb_host(mdwc);
		break;
	case USB_ROLE_DEVICE:
		dwc3_msm_restart_usb_gadget(mdwc);
		break;
	default:
		dev_err(mdwc->dev, "incorrect role during restart\n");
	}
}

static int dwc3_msm_debug_init(struct dwc3_msm *mdwc)
{
	char ipc_log_name[40];
	char ipc_log_ctx_name[40];
	int itr = 0;

	snprintf(ipc_log_name, sizeof(ipc_log_name),
				"%s", dev_name(mdwc->dev));

	while (ipc_log_name[itr] != '\0') {
		if (ipc_log_name[itr] == '.')
			ipc_log_name[itr] = '_';
		itr++;
	}

	mdwc->dwc_ipc_log_ctxt = ipc_log_context_create(NUM_LOG_PAGES,
					ipc_log_name, DWC3_MINIDUMP);
	if (!mdwc->dwc_ipc_log_ctxt)
		dev_err(mdwc->dev, "Error getting ipc_log_ctxt\n");

	snprintf(ipc_log_ctx_name, sizeof(ipc_log_ctx_name),
				"%s_reg_dumps", ipc_log_name);
	mdwc->dwc_dma_ipc_log_ctxt = ipc_log_context_create(2 * NUM_LOG_PAGES,
					ipc_log_ctx_name, DWC3_MINIDUMP);
	if (!mdwc->dwc_dma_ipc_log_ctxt)
		dev_err(mdwc->dev, "Error getting ipc_log_ctxt for ep_events\n");

	snprintf(ipc_log_ctx_name, sizeof(ipc_log_ctx_name),
				"%s_trace", ipc_log_name);
	dwc_trace_ipc_log_ctxt = ipc_log_context_create(3 * NUM_LOG_PAGES,
					ipc_log_ctx_name, DWC3_MINIDUMP);
	if (!dwc_trace_ipc_log_ctxt)
		dev_err(mdwc->dev, "Error getting trace_ipc_log_ctxt for ep_events\n");

	return 0;
}

static void dwc3_host_complete(struct device *dev);
static int dwc3_host_prepare(struct device *dev);
static int dwc3_core_prepare(struct device *dev);
static void dwc3_core_complete(struct device *dev);

static void dwc3_msm_override_pm_ops(struct device *dev, struct dev_pm_ops *pm_ops,
					bool is_host)
{
	if (!dev->driver || !dev->driver->pm) {
		dev_err(dev, "can't override PM OPs\n");
		return;
	}

	(*pm_ops) = (*dev->driver->pm);
	pm_ops->prepare = is_host ? dwc3_host_prepare : dwc3_core_prepare;
	pm_ops->complete = is_host ? dwc3_host_complete : dwc3_core_complete;
	dev->driver->pm = pm_ops;
}

static int dwc3_msm_core_init(struct dwc3_msm *mdwc)
{
	struct device_node *node = mdwc->dev->of_node, *dwc3_node;
	struct dwc3	*dwc;
	int oc_irq;
	int ret = 0;

	if (mdwc->dwc3)
		return 0;

	ret = usb_phy_init(mdwc->hs_phy);
	if (ret) {
		dev_err(mdwc->dev, "failed to init HS PHY\n");
		goto err;
	}

	if (dwc3_msm_get_max_speed(mdwc) >= USB_SPEED_SUPER) {
		ret = usb_phy_init(mdwc->ss_phy);
		if (ret) {
			dev_err(mdwc->dev, "failed to init SS PHY\n");
			goto err;
		}
	}

	/* Assumes dwc3 is the first DT child of dwc3-msm */
	dwc3_node = of_get_next_available_child(node, NULL);
	if (!dwc3_node) {
		dev_err(mdwc->dev, "failed to find dwc3 child\n");
		ret = -ENODEV;
		goto err;
	}

	ret = of_platform_populate(node, NULL, NULL, mdwc->dev);
	if (ret) {
		dev_err(mdwc->dev,
				"failed to add create dwc3 core\n");
		of_node_put(dwc3_node);
		goto err;
	}

	mdwc->dwc3 = of_find_device_by_node(dwc3_node);
	of_node_put(dwc3_node);
	if (!mdwc->dwc3) {
		dev_err(mdwc->dev, "failed to get dwc3 platform device\n");
		ret = -ENODEV;
		goto depopulate;
	}

	dwc = platform_get_drvdata(mdwc->dwc3);
	if (!dwc) {
		dev_err(mdwc->dev, "Failed to get dwc3 device\n");
		mdwc->dwc3 = NULL;
		ret = -ENODEV;
		goto err;
	}

	if (dwc->desired_dr_role == 0 && dwc->dr_mode == USB_DR_MODE_OTG) {
		dev_err(mdwc->dev, "Failed to set mode\n");
		mdwc->dwc3 = NULL;
		ret = -EAGAIN;
		goto err;
	}

	if (mdwc->override_usb_speed &&
		mdwc->override_usb_speed <= dwc3_msm_get_max_speed(mdwc)) {
		dwc3_msm_set_max_speed(mdwc, mdwc->override_usb_speed);
	}

	/*
	 * On platforms with SS PHY that do not support ss_phy_irq for wakeup
	 * events, use pwr_event_irq for wakeup events in superspeed mode.
	 */
	if (dwc->maximum_speed >= USB_SPEED_SUPER
			&& !mdwc->wakeup_irq[SS_PHY_IRQ].irq)
		mdwc->use_pwr_event_for_wakeup |= PWR_EVENT_SS_WAKEUP;

	/*
	 * On platforms with mpm interrupts and snps phy, when operating in
	 * HS host mode use power event irq for wakeup events as GIC is not
	 * capable to detect falling edge of dp/dm hsphy irq.
	 */
	if (!mdwc->use_pdc_interrupts && !mdwc->wakeup_irq[HS_PHY_IRQ].irq)
		mdwc->use_pwr_event_for_wakeup |= PWR_EVENT_HS_WAKEUP;

	if (of_property_read_bool(node, "qcom,host-poweroff-in-pm-suspend")) {
		mdwc->host_poweroff_in_pm_suspend = true;
		dev_info(mdwc->dev, "%s: Core power collapse on host PM suspend\n",
								__func__);
	}

	mdwc->dwc3_drd_sw = usb_role_switch_find_by_fwnode(dev_fwnode(dwc->dev));
	if (IS_ERR(mdwc->dwc3_drd_sw)) {
		dev_err(mdwc->dev, "failed to find dwc3 drd role switch\n");
		ret = PTR_ERR(mdwc->dwc3_drd_sw);
		goto depopulate;
	}

	mdwc->dwc3_pm_ops = kzalloc(sizeof(struct dev_pm_ops), GFP_ATOMIC);
	if (!mdwc->dwc3_pm_ops)
		goto depopulate;

	dwc3_msm_override_pm_ops(dwc->dev, mdwc->dwc3_pm_ops, false);

	if (!mdwc->force_suspend)
		dev_pm_syscore_device(dwc->dev, true);

	mdwc->xhci_pm_ops = kzalloc(sizeof(struct dev_pm_ops), GFP_ATOMIC);
	if (!mdwc->xhci_pm_ops)
		goto free_dwc_pm_ops;

	dwc3_msm_notify_event(dwc, DWC3_GSI_EVT_BUF_ALLOC, 0);
	pm_runtime_set_autosuspend_delay(dwc->dev, 0);
	pm_runtime_allow(dwc->dev);

	mdwc->oc_gpiod = devm_gpiod_get_optional(mdwc->dev, "oc", GPIOD_IN);
	if (IS_ERR(mdwc->oc_gpiod)) {
		ret = PTR_ERR(mdwc->oc_gpiod);
		dev_err(mdwc->dev, "Error %d extracting OC gpio\n", ret);
		goto err;
	}

	if (mdwc->oc_gpiod) {
		oc_irq = gpiod_to_irq(mdwc->oc_gpiod);
		if (oc_irq < 0) {
			ret = oc_irq;
			dev_err(mdwc->dev, "Error %d extracting OC IRQ\n",
								ret);
			goto err;
		}

		ret = devm_request_threaded_irq(mdwc->dev, oc_irq, NULL,
						oc_irq_handler_thread,
						IRQF_TRIGGER_RISING |
						IRQF_TRIGGER_FALLING |
						IRQF_ONESHOT,
						"usb_oc_irq", mdwc);
		if (ret < 0) {
			dev_err(mdwc->dev, "Error %d registering OC irq\n",
								ret);
			goto err;
		}
	}

	return 0;

free_dwc_pm_ops:
	kfree(mdwc->dwc3_pm_ops);

depopulate:
	of_platform_depopulate(mdwc->dev);

err:
	return ret;
}

static int dwc3_msm_parse_core_params(struct dwc3_msm *mdwc, struct device_node *dwc3_node)
{
	struct device_node *phy_node;
	int ret;
	const char *prop_string;

	ret = of_property_read_string(dwc3_node, "maximum-speed", &prop_string);
	if (!ret)
		ret = match_string(speed_names, ARRAY_SIZE(speed_names), prop_string);
	mdwc->max_hw_supp_speed = (ret < 0) ? USB_SPEED_UNKNOWN : ret;
	dwc3_msm_set_max_speed(mdwc, mdwc->max_hw_supp_speed);

	ret = of_property_read_string(dwc3_node, "dr_mode", &prop_string);
	if (!ret)
		ret = match_string(usb_dr_modes, ARRAY_SIZE(usb_dr_modes), prop_string);
	mdwc->dr_mode = (ret < 0) ? USB_DR_MODE_UNKNOWN : ret;

	mdwc->core_irq = of_irq_get(dwc3_node, 0);

	phy_node = of_parse_phandle(dwc3_node, "usb-phy", 0);
	mdwc->hs_phy = devm_usb_get_phy_by_node(mdwc->dev, phy_node, NULL);
	if (IS_ERR(mdwc->hs_phy)) {
		dev_err(mdwc->dev, "unable to get hsphy device\n");
		ret = PTR_ERR(mdwc->hs_phy);
		return ret;
	}

	phy_node = of_parse_phandle(dwc3_node, "usb-phy", 1);
	mdwc->ss_phy = devm_usb_get_phy_by_node(mdwc->dev, phy_node, NULL);
	if (IS_ERR(mdwc->ss_phy)) {
		dev_err(mdwc->dev, "unable to get ssphy device\n");
		ret = PTR_ERR(mdwc->ss_phy);
		return ret;
	}

	return ret;
}

static int dwc3_msm_smmu_fault_handler(struct iommu_domain *domain, struct device *dev,
					unsigned long iova, int flags, void *data)
{
#ifdef CONFIG_DEBUG_FS
	struct dwc3_msm *mdwc = data;
	struct dwc3 *dwc = platform_get_drvdata(mdwc->dwc3);
	const struct debugfs_reg32 *dwc3_regs = dwc->regset->regs;
	int size = dwc->regset->nregs, i;

	/* Skip regdump if dwc is not in resume. */
	if (!pm_runtime_suspended(dwc->dev)) {
		ipc_log_string(mdwc->dwc_dma_ipc_log_ctxt,
				"[Reg_Name: Offset\t Value]");
		for (i = 0; i < size; i++)
			dump_dwc3_regs(dwc3_regs[i].name, dwc3_regs[i].offset,
					dwc3_msm_read_reg(mdwc->base, dwc3_regs[i].offset));
	}
#endif
       /*
	* Let the iommu core know we're not really handling this fault;
	* we just use it to dump the registers for debugging purposes.
	*/
	return -ENOSYS;

}

static int dwc3_msm_interconnect_vote_populate(struct dwc3_msm *mdwc)
{
	int ret_nom = 0, i = 0, j = 0, count = 0;
	int ret_svs = 0, ret = 0;
	u32 *vv_nom, *vv_svs;

	count = of_property_count_strings(mdwc->dev->of_node,
						"interconnect-names");
	if (count < 0) {
		dev_err(mdwc->dev, "No interconnects found.\n");
		return -EINVAL;
	}

	/* 2 signifies the two types of values avg & peak */
	vv_nom = kzalloc(count * 2 * sizeof(*vv_nom), GFP_KERNEL);
	if (!vv_nom)
		return -ENOMEM;

	vv_svs = kzalloc(count * 2 * sizeof(*vv_svs), GFP_KERNEL);
	if (!vv_svs)
		return -ENOMEM;

	/* of_property_read_u32_array returns 0 on success */
	ret_nom = of_property_read_u32_array(mdwc->dev->of_node,
				"qcom,interconnect-values-nom",
					vv_nom, count * 2);
	if (ret_nom) {
		dev_err(mdwc->dev, "Nominal values not found.\n");
		ret = ret_nom;
		goto icc_err;
	}

	ret_svs = of_property_read_u32_array(mdwc->dev->of_node,
				"qcom,interconnect-values-svs",
					vv_svs, count * 2);
	if (ret_svs) {
		dev_err(mdwc->dev, "Svs values not found.\n");
		ret = ret_svs;
		goto icc_err;
	}

	for (i = USB_DDR; i < count && i < USB_MAX_PATH; i++) {
		/* Updating votes NOMINAL */
		bus_vote_values[BUS_VOTE_NOMINAL][i].avg
						= vv_nom[j];
		bus_vote_values[BUS_VOTE_NOMINAL][i].peak
						= vv_nom[j+1];
		/* Updating votes SVS */
		bus_vote_values[BUS_VOTE_SVS][i].avg
						= vv_svs[j];
		bus_vote_values[BUS_VOTE_SVS][i].peak
						= vv_svs[j+1];
		j += 2;
	}
icc_err:
	/* freeing the temporary resource */
	kfree(vv_nom);
	kfree(vv_svs);

	return ret;
}

static int dwc3_msm_parse_params(struct dwc3_msm *mdwc, struct device_node *node)
{
	struct device_node *wcd_node;
	struct device	*dev = mdwc->dev;
	int ret, size = 0, i;

	of_property_read_u32(node, "qcom,num-gsi-evt-buffs",
				&mdwc->num_gsi_event_buffers);

	if (mdwc->num_gsi_event_buffers) {
		of_get_property(node, "qcom,gsi-reg-offset", &size);
		if (size) {
			mdwc->gsi_reg = devm_kzalloc(dev, size, GFP_KERNEL);
			if (!mdwc->gsi_reg)
				return -ENOMEM;

			mdwc->gsi_reg_offset_cnt =
					(size / sizeof(*mdwc->gsi_reg));
			if (mdwc->gsi_reg_offset_cnt != GSI_REG_MAX) {
				dev_err(dev, "invalid reg offset count\n");
				return -EINVAL;
			}

			of_property_read_u32_array(dev->of_node,
				"qcom,gsi-reg-offset", mdwc->gsi_reg,
				mdwc->gsi_reg_offset_cnt);
		} else {
			dev_err(dev, "err provide qcom,gsi-reg-offset\n");
			return -EINVAL;
		}
	}

	mdwc->use_pdc_interrupts = of_property_read_bool(node,
				"qcom,use-pdc-interrupts");

	mdwc->use_eusb2_phy = of_property_read_bool(node, "qcom,use-eusb2-phy");
	mdwc->disable_host_ssphy_powerdown = of_property_read_bool(node,
				"qcom,disable-host-ssphy-powerdown");

	mdwc->enable_host_slow_suspend = of_property_read_bool(node,
				"qcom,enable_host_slow_suspend");

	mdwc->dis_sending_cm_l1_quirk = of_property_read_bool(node,
				"qcom,dis-sending-cm-l1-quirk");

	ret = dwc3_msm_interconnect_vote_populate(mdwc);
	if (ret)
		dev_err(dev, "Using default bus votes\n");

	/* use default as nominal bus voting */
	mdwc->default_bus_vote = BUS_VOTE_NOMINAL;
	of_property_read_u32(node, "qcom,default-bus-vote",
			&mdwc->default_bus_vote);

	if (mdwc->default_bus_vote >= BUS_VOTE_MAX)
		mdwc->default_bus_vote = BUS_VOTE_MAX - 1;
	else if (mdwc->default_bus_vote < BUS_VOTE_NONE)
		mdwc->default_bus_vote = BUS_VOTE_NONE;

	for (i = 0; i < ARRAY_SIZE(mdwc->icc_paths); i++) {
		mdwc->icc_paths[i] = of_icc_get(dev, icc_path_names[i]);
		if (IS_ERR(mdwc->icc_paths[i]))
			mdwc->icc_paths[i] = NULL;
	}

	ret = of_property_read_u32(node, "qcom,pm-qos-latency",
				&mdwc->pm_qos_latency);
	if (ret) {
		dev_dbg(dev, "setting pm-qos-latency to zero.\n");
		mdwc->pm_qos_latency = 0;
	}

	wcd_node = of_parse_phandle(node, "qcom,wcd_usbss", 0);
	if (of_device_is_available(wcd_node))
		mdwc->wcd_usbss = true;
	of_node_put(wcd_node);

	return 0;
}

static void vbus_regulator_get(struct dwc3_msm *mdwc)
{

	/*
	 * The vbus_reg pointer could have multiple values
	 * NULL: regulator_get() hasn't been called, or was previously deferred
	 * IS_ERR: regulator could not be obtained, so skip using it
	 * Valid pointer otherwise
	 */
	mdwc->vbus_reg = devm_regulator_get_optional(mdwc->dev,
						"vbus_dwc3");
	if (IS_ERR(mdwc->vbus_reg)) {
		dev_err(mdwc->dev, "Unable to get vbus regulator err: %d\n",
							PTR_ERR(mdwc->vbus_reg));
		mdwc->vbus_reg = NULL;
		return;
	}

}

static void dwc3_msm_get_apsd_source(struct dwc3_msm *mdwc)
{
	/* Check charger detection type to obtain charger type */
	if (of_get_property(mdwc->dev->of_node, "io-channel-names", NULL))
		mdwc->apsd_source = IIO;
	else if (of_get_property(mdwc->dev->of_node, "usb-role-switch", NULL))
		mdwc->apsd_source = REMOTE_PROC;
	else
		mdwc->apsd_source = PSY;
}

static int dwc3_msm_probe(struct platform_device *pdev)
{
	struct device_node *node = pdev->dev.of_node, *dwc3_node;
	struct device	*dev = &pdev->dev;
	struct dwc3_msm *mdwc;
	struct resource *res;
	int ret = 0, i;
	u32 val;
	bool disable_wakeup;

	mdwc = devm_kzalloc(&pdev->dev, sizeof(*mdwc), GFP_KERNEL);
	if (!mdwc)
		return -ENOMEM;

	platform_set_drvdata(pdev, mdwc);
	mdwc->dev = &pdev->dev;

	INIT_LIST_HEAD(&mdwc->req_complete_list);
	INIT_WORK(&mdwc->resume_work, dwc3_resume_work);
	INIT_WORK(&mdwc->restart_usb_work, dwc3_restart_usb_work);
	INIT_WORK(&mdwc->sm_work, dwc3_otg_sm_work);
	INIT_DELAYED_WORK(&mdwc->perf_vote_work, msm_dwc3_perf_vote_work);

	dwc3_msm_debug_init(mdwc);

	mdwc->dwc3_wq = alloc_ordered_workqueue("dwc3_wq", 0);
	if (!mdwc->dwc3_wq) {
		pr_err("%s: Unable to create workqueue dwc3_wq\n", __func__);
		return -ENOMEM;
	}

	/*
	 * Create an ordered freezable workqueue for sm_work so that it gets
	 * scheduled only after pm_resume has happened completely. This helps
	 * in avoiding race conditions between xhci_plat_resume and
	 * xhci_runtime_resume and also between hcd disconnect and xhci_resume.
	 */
	mdwc->sm_usb_wq = alloc_ordered_workqueue("k_sm_usb", WQ_FREEZABLE);
	if (!mdwc->sm_usb_wq) {
		destroy_workqueue(mdwc->dwc3_wq);
		return -ENOMEM;
	}

	/* redriver may not probe, check it at start here */
	mdwc->redriver = usb_get_redriver_by_phandle(node, "ssusb_redriver", 0);
	if (IS_ERR(mdwc->redriver)) {
		ret = PTR_ERR(mdwc->redriver);
		mdwc->redriver = NULL;
		goto err;
	}

	/* Get all clks and gdsc reference */
	ret = dwc3_msm_get_clk_gdsc(mdwc);
	if (ret) {
		dev_err(&pdev->dev, "error getting clock or gdsc.\n");
		goto err;
	}

	mdwc->id_state = DWC3_ID_FLOAT;
	set_bit(ID, &mdwc->inputs);

	ret = of_property_read_u32(node, "qcom,lpm-to-suspend-delay-ms",
				&mdwc->lpm_to_suspend_delay);
	if (ret) {
		dev_dbg(&pdev->dev, "setting lpm_to_suspend_delay to zero.\n");
		mdwc->lpm_to_suspend_delay = 0;
	}

	for (i = 0; i < USB_MAX_IRQ; i++) {
		mdwc->wakeup_irq[i].irq = platform_get_irq_byname(pdev,
					usb_irq_info[i].name);
		if (mdwc->wakeup_irq[i].irq < 0) {
			/* pwr_evnt_irq is only mandatory irq */
			if (usb_irq_info[i].required) {
				dev_err(&pdev->dev, "get_irq for %s failed\n\n",
						usb_irq_info[i].name);
				ret = -EINVAL;
				goto err;
			}
			mdwc->wakeup_irq[i].irq = 0;
		} else {
			irq_set_status_flags(mdwc->wakeup_irq[i].irq,
						IRQ_NOAUTOEN);

			ret = devm_request_threaded_irq(&pdev->dev,
					mdwc->wakeup_irq[i].irq,
					msm_dwc3_pwr_irq,
					msm_dwc3_pwr_irq_thread,
					usb_irq_info[i].irq_type,
					usb_irq_info[i].name, mdwc);
			if (ret) {
				dev_err(&pdev->dev, "irq req %s failed: %d\n\n",
						usb_irq_info[i].name, ret);
				goto err;
			}
		}
	}

	res = platform_get_resource_byname(pdev, IORESOURCE_MEM, "core_base");
	if (!res) {
		dev_err(&pdev->dev, "missing memory base resource\n");
		ret = -ENODEV;
		goto err;
	}

	mdwc->reg_phys = res->start;
	mdwc->base = devm_ioremap(&pdev->dev, res->start,
			resource_size(res));
	if (!mdwc->base) {
		dev_err(&pdev->dev, "ioremap failed\n");
		ret = -ENODEV;
		goto err;
	}

	res = platform_get_resource_byname(pdev, IORESOURCE_MEM, "tcsr_dyn_en_dis");
	if (res) {
		mdwc->tcsr_dyn_en_dis = devm_ioremap(&pdev->dev, res->start,
			resource_size(res));
		if (!mdwc->tcsr_dyn_en_dis) {
			dev_err(&pdev->dev, "ioremap for tcsr_dyn_en_dis failed\n");
			ret = -ENODEV;
			goto err;
		}
	}

	res = platform_get_resource_byname(pdev, IORESOURCE_MEM,
							"ahb2phy_base");
	if (res) {
		mdwc->ahb2phy_base = devm_ioremap(&pdev->dev,
					res->start, resource_size(res));
		if (IS_ERR_OR_NULL(mdwc->ahb2phy_base)) {
			dev_err(dev, "couldn't find ahb2phy_base addr.\n");
			mdwc->ahb2phy_base = NULL;
		} else {
			/*
			 * On some targets cfg_ahb_clk depends upon usb gdsc
			 * regulator. If cfg_ahb_clk is enabled without
			 * turning on usb gdsc regulator clk is stuck off.
			 */
			dwc3_msm_config_gdsc(mdwc, 1);
			clk_prepare_enable(mdwc->cfg_ahb_clk);
			/* Configure AHB2PHY for one wait state read/write*/
			val = readl_relaxed(mdwc->ahb2phy_base +
					PERIPH_SS_AHB2PHY_TOP_CFG);
			if (val != ONE_READ_WRITE_WAIT) {
				writel_relaxed(ONE_READ_WRITE_WAIT,
					mdwc->ahb2phy_base +
					PERIPH_SS_AHB2PHY_TOP_CFG);
				/* complete above write before using USB PHY */
				mb();
			}
			clk_disable_unprepare(mdwc->cfg_ahb_clk);
			dwc3_msm_config_gdsc(mdwc, 0);
		}
	}

	res = platform_get_resource_byname(pdev, IORESOURCE_MEM, "ebc_desc");
	if (res)
		mdwc->ebc_desc_addr = res->start;

	dwc3_init_dbm(mdwc);

	/* Add power event if the dbm indicates coming out of L1 by interrupt */
	if (!mdwc->dbm_is_1p4) {
		if (!mdwc->wakeup_irq[PWR_EVNT_IRQ].irq) {
			dev_err(&pdev->dev,
				"need pwr_event_irq exiting L1\n");
			ret = -EINVAL;
			goto err;
		}
	}

	ret = dwc3_msm_parse_params(mdwc, node);
	if (ret < 0)
		goto err;

	if (dma_set_mask_and_coherent(dev, DMA_BIT_MASK(64))) {
		dev_err(&pdev->dev, "setting DMA mask to 64 failed.\n");
		if (dma_set_mask_and_coherent(dev, DMA_BIT_MASK(32))) {
			dev_err(&pdev->dev, "setting DMA mask to 32 failed.\n");
			ret = -EOPNOTSUPP;
			goto err;
		}
	}

	/* Assumes dwc3 is the first DT child of dwc3-msm */
	dwc3_node = of_get_next_available_child(node, NULL);
	if (!dwc3_node) {
		dev_err(&pdev->dev, "failed to find dwc3 child\n");
		ret = -ENODEV;
		goto err;
	}

	ret = dwc3_msm_parse_core_params(mdwc, dwc3_node);
	of_node_put(dwc3_node);
	if (ret < 0)
		goto err;

	/*
	 * Clocks and regulators will not be turned on until the first time
	 * runtime PM resume is called. This is to allow for booting up with
	 * charger already connected so as not to disturb PHY line states.
	 */
	mdwc->lpm_flags = MDWC3_POWER_COLLAPSE | MDWC3_SS_PHY_SUSPEND;
	atomic_set(&mdwc->in_lpm, 1);
	pm_runtime_set_autosuspend_delay(mdwc->dev, 1000);
	pm_runtime_use_autosuspend(mdwc->dev);
	disable_wakeup =
		device_property_read_bool(mdwc->dev, "qcom,disable-wakeup");
	device_init_wakeup(mdwc->dev, !disable_wakeup);

	vbus_regulator_get(mdwc);

	vbus_regulator_get(mdwc);

	if (of_property_read_bool(node, "qcom,disable-dev-mode-pm"))
		pm_runtime_get_noresume(mdwc->dev);

	mdwc->force_suspend = device_property_read_bool(mdwc->dev, "qcom,force-suspend");

	mutex_init(&mdwc->suspend_resume_mutex);
	mutex_init(&mdwc->role_switch_mutex);

	if (of_property_read_bool(node, "usb-role-switch")) {
		struct usb_role_switch_desc role_desc = {
			.set = dwc3_msm_usb_role_switch_set_role,
			.get = dwc3_msm_usb_role_switch_get_role,
			.driver_data = mdwc,
			.allow_userspace_control = true,
		};

		mdwc->otg_capable = true;
		role_desc.fwnode = dev_fwnode(&pdev->dev);
		mdwc->role_switch = usb_role_switch_register(mdwc->dev,
								&role_desc);
		if (IS_ERR(mdwc->role_switch)) {
			ret = PTR_ERR(mdwc->role_switch);
			goto put_dwc3;
		}
	}

	dwc3_msm_get_apsd_source(mdwc);

	if (of_property_read_bool(node, "extcon")) {
		ret = dwc3_msm_extcon_register(mdwc);
		if (ret)
			goto put_dwc3;

		/*
		 * dpdm regulator will be turned on to perform apsd
		 * (automatic power source detection). dpdm regulator is
		 * used to float (or high-z) dp/dm lines. Do not reset
		 * controller/phy if regulator is turned on.
		 * if dpdm is not present controller can be reset
		 * as this controller may not be used for charger detection.
		 */
		mdwc->dpdm_reg = devm_regulator_get_optional(&pdev->dev,
				"dpdm");
		if (IS_ERR(mdwc->dpdm_reg)) {
			dev_dbg(mdwc->dev, "assume cable is not connected\n");
			mdwc->dpdm_reg = NULL;
		}

		if (!mdwc->vbus_active && mdwc->dpdm_reg &&
				regulator_is_enabled(mdwc->dpdm_reg)) {
			mdwc->dpdm_nb.notifier_call = dwc_dpdm_cb;
			regulator_register_notifier(mdwc->dpdm_reg,
					&mdwc->dpdm_nb);
		} else {
			if (!mdwc->role_switch)
				queue_work(mdwc->sm_usb_wq, &mdwc->sm_work);
		}
	}

	if (!mdwc->role_switch && !mdwc->extcon) {
		switch (mdwc->dr_mode) {
		case USB_DR_MODE_OTG:
			if (of_property_read_bool(node,
						"qcom,default-mode-host")) {
				dev_dbg(mdwc->dev, "%s: start host mode\n",
								__func__);
				mdwc->id_state = DWC3_ID_GROUND;
			} else if (of_property_read_bool(node,
						"qcom,default-mode-none")) {
				dev_dbg(mdwc->dev, "%s: stay in none mode\n",
								__func__);
			} else {
				dev_dbg(mdwc->dev, "%s: start peripheral mode\n",
								__func__);
				mdwc->vbus_active = true;
			}
			break;
		case USB_DR_MODE_HOST:
			mdwc->id_state = DWC3_ID_GROUND;
			break;
		case USB_DR_MODE_PERIPHERAL:
			fallthrough;
		default:
			mdwc->vbus_active = true;
			break;
		}

		dwc3_ext_event_notify(mdwc);
		return 0;
	}

	if (of_property_read_bool(node, "qcom,msm-probe-core-init"))
		dwc3_ext_event_notify(mdwc);

	mdwc->force_disconnect = false;
	return 0;

put_dwc3:
	usb_role_switch_unregister(mdwc->role_switch);
	for (i = 0; i < ARRAY_SIZE(mdwc->icc_paths); i++)
		icc_put(mdwc->icc_paths[i]);

err:
	destroy_workqueue(mdwc->sm_usb_wq);
	destroy_workqueue(mdwc->dwc3_wq);
	usb_put_redriver(mdwc->redriver);
	return ret;
}

static int vbus_regulator_toggle(struct dwc3_msm *mdwc, bool on)
{
	if (!mdwc->vbus_reg)
		return 0;

	if (!on)
		return regulator_disable(mdwc->vbus_reg);

	return regulator_enable(mdwc->vbus_reg);
}

static int dwc3_msm_remove(struct platform_device *pdev)
{
	struct dwc3_msm	*mdwc = platform_get_drvdata(pdev);
	struct dwc3 *dwc = platform_get_drvdata(mdwc->dwc3);
	int i, ret_pm;

	usb_role_switch_unregister(mdwc->role_switch);

	if (mdwc->dpdm_nb.notifier_call) {
		regulator_unregister_notifier(mdwc->dpdm_reg, &mdwc->dpdm_nb);
		mdwc->dpdm_nb.notifier_call = NULL;
	}

	/*
	 * In case of system suspend, pm_runtime_get_sync fails.
	 * Hence turn ON the clocks manually.
	 */
	ret_pm = pm_runtime_get_sync(mdwc->dev);
	dbg_event(0xFF, "Remov gsyn", ret_pm);
	if (ret_pm < 0) {
		dev_err(mdwc->dev,
			"pm_runtime_get_sync failed with %d\n", ret_pm);
		clk_prepare_enable(mdwc->noc_aggr_clk);
		clk_prepare_enable(mdwc->utmi_clk);
		clk_prepare_enable(mdwc->core_clk);
		clk_prepare_enable(mdwc->iface_clk);
		clk_prepare_enable(mdwc->sleep_clk);
		clk_prepare_enable(mdwc->bus_aggr_clk);
	}

	msm_dwc3_perf_vote_enable(mdwc, false);
	cancel_work_sync(&mdwc->sm_work);

	if (mdwc->hs_phy)
		mdwc->hs_phy->flags &= ~PHY_HOST_MODE;
	dwc3_msm_notify_event(dwc, DWC3_GSI_EVT_BUF_FREE, 0);
	platform_device_put(mdwc->dwc3);
	of_platform_depopulate(&pdev->dev);

	usb_put_redriver(mdwc->redriver);

	dbg_event(0xFF, "Remov put", 0);
	pm_runtime_disable(mdwc->dev);
	pm_runtime_barrier(mdwc->dev);
	pm_runtime_put_sync(mdwc->dev);
	pm_runtime_set_suspended(mdwc->dev);
	device_wakeup_disable(mdwc->dev);

	for (i = 0; i < ARRAY_SIZE(mdwc->icc_paths); i++)
		icc_put(mdwc->icc_paths[i]);

	vbus_regulator_toggle(mdwc, false);

	if (mdwc->wakeup_irq[HS_PHY_IRQ].irq)
		disable_irq(mdwc->wakeup_irq[HS_PHY_IRQ].irq);
	if (mdwc->wakeup_irq[DP_HS_PHY_IRQ].irq)
		disable_irq(mdwc->wakeup_irq[DP_HS_PHY_IRQ].irq);
	if (mdwc->wakeup_irq[DM_HS_PHY_IRQ].irq)
		disable_irq(mdwc->wakeup_irq[DM_HS_PHY_IRQ].irq);
	if (mdwc->wakeup_irq[SS_PHY_IRQ].irq)
		disable_irq(mdwc->wakeup_irq[SS_PHY_IRQ].irq);
	disable_irq(mdwc->wakeup_irq[PWR_EVNT_IRQ].irq);

	clk_disable_unprepare(mdwc->utmi_clk);
	clk_set_rate(mdwc->core_clk, 19200000);
	clk_disable_unprepare(mdwc->core_clk);
	clk_disable_unprepare(mdwc->iface_clk);
	clk_disable_unprepare(mdwc->sleep_clk);

	dwc3_msm_config_gdsc(mdwc, 0);

	destroy_workqueue(mdwc->sm_usb_wq);
	destroy_workqueue(mdwc->dwc3_wq);

	ipc_log_context_destroy(mdwc->dwc_ipc_log_ctxt);
	mdwc->dwc_ipc_log_ctxt = NULL;
	ipc_log_context_destroy(mdwc->dwc_dma_ipc_log_ctxt);
	mdwc->dwc_dma_ipc_log_ctxt = NULL;

	kfree(mdwc->xhci_pm_ops);
	kfree(mdwc->dwc3_pm_ops);

	return 0;
}

static int dwc3_msm_host_ss_powerdown(struct dwc3_msm *mdwc)
{
	u32 reg;

	if (mdwc->disable_host_ssphy_powerdown || mdwc->dp_state ||
		dwc3_msm_get_max_speed(mdwc) < USB_SPEED_SUPER)
		return 0;

	reg = dwc3_msm_read_reg(mdwc->base, DWC_EXTRA_INPUT_6);
	reg |= DWC_EXTRA_INPUT_6_HOST_U3_PORT_DISABLE;
	dwc3_msm_write_reg(mdwc->base, DWC_EXTRA_INPUT_6, reg);
	dwc3_msm_switch_utmi(mdwc, 1);

	usb_phy_notify_disconnect(mdwc->ss_phy,
					USB_SPEED_SUPER);
	usb_phy_set_suspend(mdwc->ss_phy, 1);

	return 0;
}

static int dwc3_msm_host_ss_powerup(struct dwc3_msm *mdwc)
{
	u32 reg;

	dbg_log_string("start: speed:%d\n", dwc3_msm_get_max_speed(mdwc));
	if (!mdwc->in_host_mode ||
		mdwc->disable_host_ssphy_powerdown ||
		dwc3_msm_get_max_speed(mdwc) < USB_SPEED_SUPER)
		return 0;

	usb_phy_set_suspend(mdwc->ss_phy, 0);
	usb_phy_notify_connect(mdwc->ss_phy,
					USB_SPEED_SUPER);

	dwc3_msm_switch_utmi(mdwc, 0);
	reg = dwc3_msm_read_reg(mdwc->base, DWC_EXTRA_INPUT_6);
	reg &= ~DWC_EXTRA_INPUT_6_HOST_U3_PORT_DISABLE;
	dwc3_msm_write_reg(mdwc->base, DWC_EXTRA_INPUT_6, reg);

	return 0;
}

static int usb_audio_pre_reset(struct usb_interface *intf)
{
	return 0;
}

static int usb_audio_post_reset(struct usb_interface *intf)
{
	struct usb_device *udev = interface_to_usbdev(intf);

	dev_info(&udev->dev, "USB bus reset recovery triggered\n");
	/* Only notify to recover on devices connected to RH */
	if (!udev->parent->parent)
		kobject_uevent(&intf->dev.kobj, KOBJ_CHANGE);

	return 0;
}

static void dwc3_msm_override_audio_drv_ops(struct device *dev)
{
	struct usb_driver *usb_drv;

	if (!dev->driver) {
		dev_err(dev, "can't override USB audio OPs\n");
		return;
	}

	usb_drv = to_usb_driver(dev->driver);
	usb_drv->pre_reset = usb_audio_pre_reset;
	usb_drv->post_reset = usb_audio_post_reset;
}

/*
 * dwc3_msm_update_interfaces - override USB SND driver
 *
 * Intention of this is to add the pre and post USB bus reset callbacks
 * to the generic USB SND driver.  This allows for the DWC3 MSM to
 * generate a kernel uevent to the USB HAL for it to trigger a recovery
 * for USB audio use cases.
 *
 * One use case is that the USB HAL utilizes the roothub's authorized
 * sysfs to trigger a device disconnect/connect.  This allows for the
 * userspace entities to detect an audio device removal, so it can stop
 * the current session.
 */
static void dwc3_msm_update_interfaces(struct usb_device *udev)
{
	int i;

	if (!udev->actconfig)
		return;

	for (i = 0; i < udev->actconfig->desc.bNumInterfaces; i++) {
		struct usb_interface *intf = udev->actconfig->interface[i];
		struct usb_interface_descriptor *desc = NULL;

		desc = &intf->altsetting->desc;
		if (desc->bInterfaceClass == USB_CLASS_AUDIO)
			dwc3_msm_override_audio_drv_ops(&intf->dev);
	}
}

static int dwc3_msm_host_notifier(struct notifier_block *nb,
	unsigned long event, void *ptr)
{
	struct dwc3_msm *mdwc = container_of(nb, struct dwc3_msm, host_nb);
	struct dwc3 *dwc = platform_get_drvdata(mdwc->dwc3);
	struct usb_hcd *hcd;
	struct usb_device *udev = ptr;
	struct usb_bus *ubus = ptr;

	if (!dwc->xhci)
		return NOTIFY_DONE;

	/* Get bus from udev for device events */
	if (event == USB_DEVICE_ADD || event == USB_DEVICE_REMOVE)
		ubus = udev->bus;

	/* Compare USB bus and DWC3 device names; return if different */
	if (strcmp(dev_name(ubus->sysdev), dev_name(dwc->sysdev)) != 0)
		return NOTIFY_DONE;

	hcd = platform_get_drvdata(dwc->xhci);

	if (event == USB_BUS_ADD) {
		if (usb_hcd_is_primary_hcd(hcd)) {
			struct xhci_hcd *xhci = hcd_to_xhci(hcd);

			if (mdwc->enable_host_slow_suspend)
				xhci->quirks |= XHCI_SLOW_SUSPEND;
		}
	}

<<<<<<< HEAD
	if (event == USB_BUS_ADD && mdwc->enable_host_slow_suspend) {
		struct usb_bus *ubus = ptr;
		struct usb_hcd *hcd = bus_to_hcd(ubus);
		struct xhci_hcd *xhci = hcd_to_xhci(hcd);

		if (usb_hcd_is_primary_hcd(hcd)) {
			dev_dbg(ubus->controller, "enable slow suspend\n");
			xhci->quirks |= XHCI_SLOW_SUSPEND;
		}
	}

=======
	/* Beyond this point, only deal with USB device events */
>>>>>>> da0ce40f
	if (event != USB_DEVICE_ADD && event != USB_DEVICE_REMOVE)
		return NOTIFY_DONE;

	/*
	 * Regardless of where the device is in the host tree, the USB generic
	 * device's PM resume/suspend should be skipped.  Otherwise, the USB
	 * generic device will end up with failures during PM resume, as XHCI
	 * relies on the DWC3 MSM to issue the PM runtime resume to wake up
	 * the entire host device chain.
	 */
	if ((event == USB_DEVICE_ADD) && (!mdwc->force_suspend))
		dev_pm_syscore_device(&udev->dev, true);
	/*
	 * For direct-attach devices, new udev is direct child of root hub
	 * i.e. dwc -> xhci -> root_hub -> udev
	 * root_hub's udev->parent==NULL, so traverse struct device hierarchy
	 */
	if (udev->parent && !udev->parent->parent &&
			udev->dev.parent->parent == &dwc->xhci->dev) {
		if (event == USB_DEVICE_ADD) {
			if (!dwc3_msm_is_ss_rhport_connected(mdwc)) {
				/*
				 * Core clock rate can be reduced only if root
				 * hub SS port is not enabled/connected.
				 */
				clk_set_rate(mdwc->core_clk,
				mdwc->core_clk_rate_hs);
				dev_dbg(mdwc->dev,
					"set hs core clk rate %ld\n",
					mdwc->core_clk_rate_hs);
				mdwc->max_rh_port_speed = USB_SPEED_HIGH;
				dwc3_msm_update_bus_bw(mdwc, BUS_VOTE_SVS);
				dwc3_msm_host_ss_powerdown(mdwc);

				if (mdwc->wcd_usbss)
					wcd_usbss_dpdm_switch_update(true,
							udev->speed == USB_SPEED_HIGH);
				dwc3_msm_update_interfaces(udev);
			} else {
				if (mdwc->max_rh_port_speed < USB_SPEED_SUPER)
					dwc3_msm_host_ss_powerup(mdwc);
				mdwc->max_rh_port_speed = USB_SPEED_SUPER;
			}
		} else {
			/* set rate back to default core clk rate */
			clk_set_rate(mdwc->core_clk, mdwc->core_clk_rate);
			dev_dbg(mdwc->dev, "set core clk rate %ld\n",
				mdwc->core_clk_rate);
			mdwc->max_rh_port_speed = USB_SPEED_UNKNOWN;
			dwc3_msm_update_bus_bw(mdwc, mdwc->default_bus_vote);
			dwc3_msm_host_ss_powerup(mdwc);

			if (udev->parent->speed >= USB_SPEED_SUPER)
				usb_redriver_host_powercycle(mdwc->redriver);

			if (mdwc->wcd_usbss)
				wcd_usbss_dpdm_switch_update(true, true);

			if (hcd && test_bit(HCD_FLAG_DEAD, &hcd->flags))
				schedule_work(&mdwc->restart_usb_work);
		}
	} else if (!udev->parent) {
		/* USB root hub device */
		if (event == USB_DEVICE_ADD) {
			pm_runtime_use_autosuspend(&udev->dev);
			pm_runtime_set_autosuspend_delay(&udev->dev, 3000);
		}
	}

	return NOTIFY_DONE;
}

static void msm_dwc3_perf_vote_update(struct dwc3_msm *mdwc, bool perf_mode)
{
	int latency = mdwc->pm_qos_latency;

	if ((mdwc->perf_mode == perf_mode) || !latency)
		return;

	if (perf_mode)
		cpu_latency_qos_update_request(&mdwc->pm_qos_req_dma, latency);
	else
		cpu_latency_qos_update_request(&mdwc->pm_qos_req_dma,
						PM_QOS_DEFAULT_VALUE);

	mdwc->perf_mode = perf_mode;
	pr_debug("%s: latency updated to: %d\n", __func__,
			perf_mode ? latency : PM_QOS_DEFAULT_VALUE);
}

static void msm_dwc3_perf_vote_work(struct work_struct *w)
{
	struct dwc3_msm *mdwc = container_of(w, struct dwc3_msm,
						perf_vote_work.work);
	struct irq_desc *irq_desc = irq_to_desc(mdwc->core_irq);
	unsigned int new;
	bool in_perf_mode = false;

	if (!irq_desc)
		return;

	new = irq_desc->tot_count;

	if (new - mdwc->irq_cnt >= PM_QOS_THRESHOLD)
		in_perf_mode = true;

	pr_debug("%s: in_perf_mode:%u, interrupts in last sample:%u\n",
		 __func__, in_perf_mode, new - mdwc->irq_cnt);

	mdwc->irq_cnt = new;
	msm_dwc3_perf_vote_update(mdwc, in_perf_mode);
	schedule_delayed_work(&mdwc->perf_vote_work,
			msecs_to_jiffies(1000 * PM_QOS_SAMPLE_SEC));
}

static void msm_dwc3_perf_vote_enable(struct dwc3_msm *mdwc, bool enable)
{
	struct irq_desc *irq_desc = irq_to_desc(mdwc->core_irq);

	if (!irq_desc)
		return;

	if (enable) {
		/* make sure when enable work, save a valid start irq count */
		mdwc->irq_cnt = irq_desc->tot_count;

		/* start in perf mode for better performance initially for host/device mode */
		msm_dwc3_perf_vote_update(mdwc, true);
		schedule_delayed_work(&mdwc->perf_vote_work,
				msecs_to_jiffies(1000 * PM_QOS_SAMPLE_SEC));
	} else {
		cancel_delayed_work_sync(&mdwc->perf_vote_work);
		msm_dwc3_perf_vote_update(mdwc, false);
	}
}

/**
 * dwc3_otg_start_host -  helper function for starting/stopping the host
 * controller driver.
 *
 * @mdwc: Pointer to the dwc3_msm structure.
 * @on: start / stop the host controller driver.
 *
 * Returns 0 on success otherwise negative errno.
 */
static int dwc3_otg_start_host(struct dwc3_msm *mdwc, int on)
{
	int ret = 0;
	struct dwc3 *dwc = platform_get_drvdata(mdwc->dwc3);
	u32 reg;

	if (on) {
		dev_dbg(mdwc->dev, "%s: turn on host\n", __func__);
		ret = vbus_regulator_toggle(mdwc, true);
		if (ret) {
			dev_err(mdwc->dev, "unable to enable vbus_reg\n");
			return ret;
		}
		mdwc->hs_phy->flags |= PHY_HOST_MODE;
		dbg_event(0xFF, "hs_phy_flag:", mdwc->hs_phy->flags);

		if (mdwc->wcd_usbss)
			wcd_usbss_switch_update(WCD_USBSS_USB, WCD_USBSS_CABLE_CONNECT);

		ret = pm_runtime_resume_and_get(mdwc->dev);
		if (ret < 0) {
			dev_err(mdwc->dev, "%s: pm_runtime_resume_and_get failed\n", __func__);
			vbus_regulator_toggle(mdwc, false);
			mdwc->hs_phy->flags &= ~PHY_HOST_MODE;
			pm_runtime_set_suspended(mdwc->dev);
			return ret;
		}
		dbg_event(0xFF, "StrtHost gync",
			atomic_read(&mdwc->dev->power.usage_count));
		clk_set_rate(mdwc->core_clk, mdwc->core_clk_rate);

		usb_redriver_notify_connect(mdwc->redriver,
				mdwc->ss_phy->flags & PHY_LANE_A ?
					ORIENTATION_CC1 : ORIENTATION_CC2);
		if (dwc3_msm_get_max_speed(mdwc) >= USB_SPEED_SUPER) {
			mdwc->ss_phy->flags |= PHY_HOST_MODE;
			usb_phy_notify_connect(mdwc->ss_phy,
						USB_SPEED_SUPER);
		}

		usb_phy_notify_connect(mdwc->hs_phy, USB_SPEED_HIGH);
		mdwc->host_nb.notifier_call = dwc3_msm_host_notifier;
		usb_register_notify(&mdwc->host_nb);

		if (!dwc->dis_enblslpm_quirk)
			dwc3_en_sleep_mode(mdwc);

		if (mdwc->dis_sending_cm_l1_quirk)
			mdwc3_dis_sending_cm_l1(mdwc);

		/*
		 * Some devices are slow in responding to control transfers. Scheduling multiple
		 * transactions in one microframe/frame can cause these devices to misbehave.
		 * Enable sparse control so that host controller schedules each phase of a Control
		 * transfer in different microframes/frames.
		 */
		reg = dwc3_msm_read_reg(mdwc->base, DWC3_GUCTL);
		reg |= DWC3_GUCTL_SPRSCTRLTRANSEN;
		dwc3_msm_write_reg(mdwc->base, DWC3_GUCTL, reg);

		/*
		 * Increase Inter-packet delay by 1 UTMI clock cycle (EL_23).
		 *
		 * STAR 9001346572: Host: When a Single USB 2.0 Endpoint Receives NAKs Continuously,
		 * Host Stops Transfers to Other Endpoints. When an active endpoint that is not
		 * currently cached in the host controller is chosen to be cached to the same cache
		 * index as the endpoint that receives NAK, The endpoint that receives the NAK
		 * responses would be in continuous retry mode that would prevent it from getting
		 * evicted out of the host controller cache. This would prevent the new endpoint to
		 * get into the endpoint cache and therefore service to this endpoint is not done.
		 * The workaround is to disable lower layer LSP retrying the USB2.0 NAKed transfer.
		 * Forcing this to LSP upper layer allows next EP to evict the stuck EP from cache.
		 */
		if (DWC3_VER_IS_WITHIN(DWC31, 170A, ANY)) {
			dwc3_msm_write_reg_field(mdwc->base, DWC3_GUCTL1,
				DWC3_GUCTL1_IP_GAP_ADD_ON_MASK, 1);

			dwc3_msm_write_reg_field(mdwc->base, DWC3_GUCTL3,
				DWC3_GUCTL3_USB20_RETRY_DISABLE, 1);
		}

		usb_role_switch_set_role(mdwc->dwc3_drd_sw, USB_ROLE_HOST);
		if (dwc->dr_mode == USB_DR_MODE_OTG)
			flush_work(&dwc->drd_work);
		dwc3_msm_override_pm_ops(&dwc->xhci->dev, mdwc->xhci_pm_ops, true);
		mdwc->in_host_mode = true;
		pm_runtime_use_autosuspend(&dwc->xhci->dev);
		pm_runtime_set_autosuspend_delay(&dwc->xhci->dev, 0);
		pm_runtime_allow(&dwc->xhci->dev);
		pm_runtime_mark_last_busy(&dwc->xhci->dev);

		dwc3_msm_write_reg_field(mdwc->base, DWC3_GUSB3PIPECTL(0),
				DWC3_GUSB3PIPECTL_SUSPHY, 1);

		/* Reduce the U3 exit handshake timer from 8us to approximately
		 * 300ns to avoid lfps handshake interoperability issues
		 */
		if (DWC3_VER_IS(DWC31, 170A)) {
			dwc3_msm_write_reg_field(mdwc->base,
					DWC31_LINK_LU3LFPSRXTIM(0),
					GEN2_U3_EXIT_RSP_RX_CLK_MASK, 6);
			dwc3_msm_write_reg_field(mdwc->base,
					DWC31_LINK_LU3LFPSRXTIM(0),
					GEN1_U3_EXIT_RSP_RX_CLK_MASK, 5);
			dev_dbg(mdwc->dev, "LU3:%08x\n",
				dwc3_msm_read_reg(mdwc->base,
					DWC31_LINK_LU3LFPSRXTIM(0)));
		}

		/* xHCI should have incremented child count as necessary */
		dbg_event(0xFF, "StrtHost psync",
			atomic_read(&mdwc->dev->power.usage_count));
		pm_runtime_mark_last_busy(mdwc->dev);
		pm_runtime_put_sync_autosuspend(mdwc->dev);
		cpu_latency_qos_add_request(&mdwc->pm_qos_req_dma,
					    PM_QOS_DEFAULT_VALUE);
		msm_dwc3_perf_vote_enable(mdwc, true);
	} else {
		dev_dbg(mdwc->dev, "%s: turn off host\n", __func__);
		vbus_regulator_toggle(mdwc, false);
		msm_dwc3_perf_vote_enable(mdwc, false);
		cpu_latency_qos_remove_request(&mdwc->pm_qos_req_dma);

		ret = pm_runtime_resume_and_get(&mdwc->dwc3->dev);
		if (ret < 0) {
			dev_err(mdwc->dev, "%s: pm_runtime_resume_and_get failed\n", __func__);
			pm_runtime_set_suspended(&mdwc->dwc3->dev);
			pm_runtime_set_suspended(mdwc->dev);
			return ret;
		}
		dbg_event(0xFF, "StopHost gsync",
			atomic_read(&mdwc->dev->power.usage_count));

		/*
		 * Able to set max speed back to UNKNOWN as clk mux still set to
		 * UTMI during dwc3_msm_resume().  Need to ensure max speed is
		 * reset before dwc3_gadget_init() is called.  Otherwise, USB
		 * gadget will be set to HS only.
		 */
		mdwc->in_host_mode = false;

		if (!mdwc->ss_release_called) {
			dwc3_msm_host_ss_powerup(mdwc);
			dwc3_msm_clear_dp_only_params(mdwc);
		}

		usb_role_switch_set_role(mdwc->dwc3_drd_sw, USB_ROLE_DEVICE);
		if (dwc->dr_mode == USB_DR_MODE_OTG)
			flush_work(&dwc->drd_work);

		usb_phy_notify_disconnect(mdwc->hs_phy, USB_SPEED_HIGH);
		if (mdwc->ss_phy->flags & PHY_HOST_MODE) {
			usb_phy_notify_disconnect(mdwc->ss_phy,
					USB_SPEED_SUPER);
			mdwc->ss_phy->flags &= ~PHY_HOST_MODE;
		}
		usb_redriver_notify_disconnect(mdwc->redriver);

		mdwc->hs_phy->flags &= ~PHY_HOST_MODE;
		usb_unregister_notify(&mdwc->host_nb);

		dwc3_msm_write_reg_field(mdwc->base, DWC3_GUSB3PIPECTL(0),
				DWC3_GUSB3PIPECTL_SUSPHY, 0);

		/* wait for LPM, to ensure h/w is reset after stop_host */
		set_bit(WAIT_FOR_LPM, &mdwc->inputs);

		pm_runtime_put_sync_suspend(&mdwc->dwc3->dev);
		dbg_event(0xFF, "StopHost psync",
			atomic_read(&mdwc->dev->power.usage_count));

		if (mdwc->wcd_usbss)
			wcd_usbss_switch_update(WCD_USBSS_USB, WCD_USBSS_CABLE_DISCONNECT);
	}

	return 0;
}

static void dwc3_override_vbus_status(struct dwc3_msm *mdwc, bool vbus_present)
{
	/* Update OTG VBUS Valid from HSPHY to controller */
	dwc3_msm_write_reg_field(mdwc->base, HS_PHY_CTRL_REG,
			UTMI_OTG_VBUS_VALID, !!vbus_present);

	/* Update VBUS Valid from SSPHY to controller */
	if (vbus_present) {
		/* Update only if Super Speed is supported */
		if (dwc3_msm_get_max_speed(mdwc) >= USB_SPEED_SUPER)
			dwc3_msm_write_reg_field(mdwc->base, SS_PHY_CTRL_REG,
				LANE0_PWR_PRESENT, 1);
	} else {
		dwc3_msm_write_reg_field(mdwc->base, SS_PHY_CTRL_REG,
			LANE0_PWR_PRESENT, 0);
	}
}

/**
 * dwc3_otg_start_peripheral -  bind/unbind the peripheral controller.
 *
 * @mdwc: Pointer to the dwc3_msm structure.
 * @on:   Turn ON/OFF the gadget.
 *
 * Returns 0 on success otherwise negative errno.
 */
static int dwc3_otg_start_peripheral(struct dwc3_msm *mdwc, int on)
{
	struct dwc3 *dwc = platform_get_drvdata(mdwc->dwc3);
	int timeout = 100;
	int ret;

	ret = pm_runtime_resume_and_get(mdwc->dev);
	if (ret < 0) {
		dev_err(mdwc->dev, "%s: pm_runtime_resume_and_get failed\n", __func__);
		pm_runtime_set_suspended(mdwc->dev);
		return ret;
	}
	dbg_event(0xFF, "StrtGdgt gsync",
		atomic_read(&mdwc->dev->power.usage_count));

	if (on) {
		dev_dbg(mdwc->dev, "%s: turn on gadget\n", __func__);

		if (mdwc->wcd_usbss)
			wcd_usbss_switch_update(WCD_USBSS_USB, WCD_USBSS_CABLE_CONNECT);

		pm_runtime_get_sync(&mdwc->dwc3->dev);
		/*
		 * Ensure DWC3 DRD switch routine is complete before continuing.
		 * The DWC3 DRD sequence will execute a global and core soft
		 * reset during mode switching.  DWC3 MSM needs to avoid setting
		 * up the GSI related resources until that is completed.
		 */
		if (dwc->dr_mode == USB_DR_MODE_OTG)
			flush_work(&dwc->drd_work);

		dwc3_msm_notify_event(dwc, DWC3_GSI_EVT_BUF_SETUP, 0);

		dwc3_override_vbus_status(mdwc, true);

		usb_redriver_notify_connect(mdwc->redriver,
				mdwc->ss_phy->flags & PHY_LANE_A ?
					ORIENTATION_CC1 : ORIENTATION_CC2);
		if (dwc3_msm_get_max_speed(mdwc) >= USB_SPEED_SUPER)
			usb_phy_notify_connect(mdwc->ss_phy, USB_SPEED_SUPER);

		usb_phy_notify_connect(mdwc->hs_phy, USB_SPEED_HIGH);

		/*
		 * Core reset is not required during start peripheral. Only
		 * DBM reset is required, hence perform only DBM reset here.
		 */
		dwc3_msm_block_reset(mdwc, false);
		dwc3_dis_sleep_mode(mdwc);
		mdwc->in_device_mode = true;

		/* Reduce the U3 exit handshake timer from 8us to approximately
		 * 300ns to avoid lfps handshake interoperability issues
		 */
		if (DWC3_VER_IS(DWC31, 170A)) {
			dwc3_msm_write_reg_field(mdwc->base,
					DWC31_LINK_LU3LFPSRXTIM(0),
					GEN2_U3_EXIT_RSP_RX_CLK_MASK, 6);
			dwc3_msm_write_reg_field(mdwc->base,
					DWC31_LINK_LU3LFPSRXTIM(0),
					GEN1_U3_EXIT_RSP_RX_CLK_MASK, 5);
			dev_dbg(mdwc->dev, "LU3:%08x\n",
				dwc3_msm_read_reg(mdwc->base,
					DWC31_LINK_LU3LFPSRXTIM(0)));
		}

		usb_role_switch_set_role(mdwc->dwc3_drd_sw, USB_ROLE_DEVICE);
		cpu_latency_qos_add_request(&mdwc->pm_qos_req_dma,
					    PM_QOS_DEFAULT_VALUE);
		clk_set_rate(mdwc->core_clk, mdwc->core_clk_rate);
		msm_dwc3_perf_vote_enable(mdwc, true);

		/*
		 * Check udc->driver to find out if we are bound to udc or not.
		 */
		if ((mdwc->force_disconnect) && (!dwc->softconnect) &&
			(dwc->gadget) && (dwc->gadget->udc->driver)) {
			dbg_event(0xFF, "Force Pullup", 0);
			usb_gadget_connect(dwc->gadget);
		}
		mdwc->force_disconnect = false;

	} else {
		dev_dbg(mdwc->dev, "%s: turn off gadget\n", __func__);
		msm_dwc3_perf_vote_enable(mdwc, false);
		cpu_latency_qos_remove_request(&mdwc->pm_qos_req_dma);

		dwc3_override_vbus_status(mdwc, false);
		mdwc->in_device_mode = false;
		usb_phy_notify_disconnect(mdwc->hs_phy, USB_SPEED_HIGH);
		usb_phy_set_power(mdwc->hs_phy, 0);
		usb_phy_notify_disconnect(mdwc->ss_phy, USB_SPEED_SUPER);
		usb_redriver_notify_disconnect(mdwc->redriver);

		dwc3_msm_notify_event(dwc, DWC3_GSI_EVT_BUF_CLEAR, 0);
		dwc3_override_vbus_status(mdwc, false);
		dwc3_msm_write_reg_field(mdwc->base, DWC3_GUSB3PIPECTL(0),
				DWC3_GUSB3PIPECTL_SUSPHY, 0);

		/*
		 * DWC3 core runtime PM may return an error during the put sync
		 * and nothing else can trigger idle after this point.  If any
		 * error condition is detected then  wait for the connected flag
		 * to turn FALSE (set to false during disconnect or pullup
		 * disable), and retry suspend again.
		 */
		ret = pm_runtime_put_sync(&mdwc->dwc3->dev);
		if (!pm_runtime_suspended(&mdwc->dwc3->dev)) {
			while (--timeout && dwc->connected)
				msleep(20);
			dbg_event(0xFF, "StopGdgt connected", dwc->connected);
			pm_runtime_suspend(&mdwc->dwc3->dev);
		}

		if ((timeout == 0) && (dwc->connected)) {
			dbg_event(0xFF, "Force Pulldown", 0);

			/*
			 * Since we are not taking the udc_lock, there is a
			 * chance that this might race with gadget_remove driver
			 * in case this is called in parallel to UDC getting
			 * cleared in userspace
			 */
			usb_gadget_disconnect(dwc->gadget);
			mdwc->force_disconnect = true;
		}

		/* wait for LPM, to ensure h/w is reset after stop_peripheral */
		set_bit(WAIT_FOR_LPM, &mdwc->inputs);

		if (mdwc->wcd_usbss)
			wcd_usbss_switch_update(WCD_USBSS_USB, WCD_USBSS_CABLE_DISCONNECT);
	}

	pm_runtime_put_sync(mdwc->dev);
	dbg_event(0xFF, "StopGdgt psync",
		atomic_read(&mdwc->dev->power.usage_count));

	return 0;
}

/**
 * dwc3_otg_sm_work - workqueue function.
 *
 * @w: Pointer to the dwc3 otg workqueue
 *
 * NOTE: After any change in drd_state, we must reschdule the state machine.
 */

static void dwc3_msm_iommu_get_domain(struct dwc3_msm *mdwc,
				struct iommu_domain *dwc3_msm_domain)
{
	dwc3_msm_domain = iommu_get_domain_for_dev(&mdwc->dwc3->dev);

	if (dwc3_msm_domain) {
		iommu_set_fault_handler(dwc3_msm_domain,
				dwc3_msm_smmu_fault_handler, mdwc);
		dev_info(mdwc->dev,
			"dwc3 msm iommu fault handler registered\n");
	} else {
		dev_err(mdwc->dev,
			"dwc3 msm iommu domain not available\n");
	}
}

static void dwc3_otg_sm_work(struct work_struct *w)
{
	struct dwc3_msm *mdwc = container_of(w, struct dwc3_msm, sm_work);
	struct dwc3 *dwc = NULL;
	struct iommu_domain *dwc3_msm_domain = NULL;
	bool work = false;
	int ret = 0;
	const char *state;

	if (mdwc->dwc3)
		dwc = platform_get_drvdata(mdwc->dwc3);

	if (!dwc && mdwc->drd_state != DRD_STATE_UNDEFINED) {
		dev_err(mdwc->dev, "dwc is NULL.\n");
		return;
	}

	state = dwc3_drd_state_string(mdwc->drd_state);
	dev_dbg(mdwc->dev, "%s state\n", state);
	dbg_event(0xFF, state, 0);

	/* Check OTG state */
	switch (mdwc->drd_state) {
	case DRD_STATE_UNDEFINED:
		if (mdwc->dpdm_nb.notifier_call) {
			regulator_unregister_notifier(mdwc->dpdm_reg,
					&mdwc->dpdm_nb);
			mdwc->dpdm_nb.notifier_call = NULL;
		}

		pm_runtime_enable(mdwc->dev);
		ret = pm_runtime_resume_and_get(mdwc->dev);
		if (ret < 0) {
			dev_err(mdwc->dev, "%s: pm_runtime_resume_and_get failed\n", __func__);
			pm_runtime_set_suspended(mdwc->dev);
			break;
		}
		ret = dwc3_msm_core_init(mdwc);
		if (ret) {
			dbg_event(0xFF, "core_init failed", ret);
			pm_runtime_put_sync_suspend(mdwc->dev);
			pm_runtime_disable(mdwc->dev);
			work = true;
			break;
		}

		mdwc->drd_state = DRD_STATE_IDLE;
		dwc3_msm_iommu_get_domain(mdwc, dwc3_msm_domain);

		/* put controller and phy in suspend if no cable connected */
		if (test_bit(ID, &mdwc->inputs) &&
				!test_bit(B_SESS_VLD, &mdwc->inputs)) {
			dbg_event(0xFF, "undef_id_!bsv", 0);
			/*
			 * might not suspend immediately if dwc child has a
			 * pending autosuspend timer
			 */
			pm_runtime_put_sync(mdwc->dev);
			dbg_event(0xFF, "Undef NoUSB",
				atomic_read(&mdwc->dev->power.usage_count));
			break;
		}

		/*
		 * decrement runtime PM refcount as start_peripheral() and
		 * start_host() below each call get_sync() again
		 */
		pm_runtime_put_noidle(mdwc->dev);
		dbg_event(0xFF, "Exit UNDEF", 0);
		fallthrough;
	case DRD_STATE_IDLE:
		if (test_bit(WAIT_FOR_LPM, &mdwc->inputs)) {
			dev_dbg(mdwc->dev, "still not in lpm, wait.\n");
			dbg_event(0xFF, "WAIT_FOR_LPM", 0);
			break;
		}

		if (!test_bit(ID, &mdwc->inputs)) {
			dev_dbg(mdwc->dev, "!id\n");
			mdwc->drd_state = DRD_STATE_HOST;

			ret = dwc3_otg_start_host(mdwc, 1);
			if (ret) {
				dev_err(mdwc->dev, "unable to start host\n");
				mdwc->drd_state = DRD_STATE_IDLE;
				goto ret;
			}
		} else if (test_bit(B_SESS_VLD, &mdwc->inputs)) {
			dev_dbg(mdwc->dev, "b_sess_vld\n");
			/*
			 * Increment pm usage count upon cable connect. Count
			 * is decremented in DRD_STATE_PERIPHERAL state on
			 * cable disconnect or in bus suspend.
			 */
			ret = pm_runtime_resume_and_get(mdwc->dev);
			if (ret < 0) {
				dev_err(mdwc->dev, "%s: pm_runtime_resume_and_get failed\n",
						__func__);
				pm_runtime_set_suspended(mdwc->dev);
				break;
			}
			dbg_event(0xFF, "BIDLE gsync",
				atomic_read(&mdwc->dev->power.usage_count));
			dwc3_otg_start_peripheral(mdwc, 1);
			mdwc->drd_state = DRD_STATE_PERIPHERAL;
			work = true;
		}
		break;

	case DRD_STATE_PERIPHERAL:
		if (!test_bit(B_SESS_VLD, &mdwc->inputs) ||
				!test_bit(ID, &mdwc->inputs)) {
			dev_dbg(mdwc->dev, "!id || !bsv\n");
			mdwc->drd_state = DRD_STATE_IDLE;
			dwc3_otg_start_peripheral(mdwc, 0);
			/*
			 * Decrement pm usage count upon cable disconnect
			 * which was incremented upon cable connect in
			 * DRD_STATE_IDLE state
			 */
			pm_runtime_put_sync_suspend(mdwc->dev);
			dbg_event(0xFF, "!BSV psync",
				atomic_read(&mdwc->dev->power.usage_count));
			work = true;
		} else if (test_bit(B_SUSPEND, &mdwc->inputs) &&
			test_bit(B_SESS_VLD, &mdwc->inputs)) {
			dev_dbg(mdwc->dev, "BPER bsv && susp\n");
			mdwc->drd_state = DRD_STATE_PERIPHERAL_SUSPEND;
			/*
			 * Decrement pm usage count upon bus suspend.
			 * Count was incremented either upon cable
			 * connect in DRD_STATE_IDLE or host
			 * initiated resume after bus suspend in
			 * DRD_STATE_PERIPHERAL_SUSPEND state
			 */
			pm_runtime_mark_last_busy(mdwc->dev);
			pm_runtime_put_autosuspend(mdwc->dev);
			dbg_event(0xFF, "SUSP put",
				atomic_read(&mdwc->dev->power.usage_count));
		} else if (test_and_clear_bit(CONN_DONE, &mdwc->inputs) && mdwc->wcd_usbss) {
			if (dwc->gadget->speed >= USB_SPEED_SUPER)
				wcd_usbss_dpdm_switch_update(false, false);
			else
				wcd_usbss_dpdm_switch_update(true,
					dwc->gadget->speed == USB_SPEED_HIGH);
		}
		break;

	case DRD_STATE_PERIPHERAL_SUSPEND:
		if (!test_bit(B_SESS_VLD, &mdwc->inputs)) {
			dev_dbg(mdwc->dev, "BSUSP: !bsv\n");
			mdwc->drd_state = DRD_STATE_IDLE;
			dwc3_otg_start_peripheral(mdwc, 0);
		} else if (!test_bit(B_SUSPEND, &mdwc->inputs)) {
			dev_dbg(mdwc->dev, "BSUSP !susp\n");
			mdwc->drd_state = DRD_STATE_PERIPHERAL;
			/*
			 * Increment pm usage count upon host
			 * initiated resume. Count was decremented
			 * upon bus suspend in
			 * DRD_STATE_PERIPHERAL state.
			 */
			ret = pm_runtime_resume_and_get(mdwc->dev);
			if (ret < 0) {
				dev_err(mdwc->dev, "%s: pm_runtime_resume_and_get failed\n"
						, __func__);
				pm_runtime_set_suspended(mdwc->dev);
				break;
			}
			dbg_event(0xFF, "!SUSP gsync",
				atomic_read(&mdwc->dev->power.usage_count));
		}
		break;

	case DRD_STATE_HOST:
		if (test_bit(ID, &mdwc->inputs)) {
			dev_dbg(mdwc->dev, "id\n");
			dwc3_otg_start_host(mdwc, 0);
			mdwc->drd_state = DRD_STATE_IDLE;
			work = true;
		} else if (dwc->current_dr_role == DWC3_GCTL_PRTCAP_HOST) {
			dev_dbg(mdwc->dev, "still in a_host state. Resuming root hub.\n");
			dbg_event(0xFF, "XHCIResume", 0);
			ret = pm_runtime_resume(&dwc->xhci->dev);
			if (ret > 0) {
				dbg_event(0xFF, "RT active",
					hrtimer_active(&dwc->xhci->dev.power.suspend_timer));
				pm_request_idle(&dwc->xhci->dev);
			}
		}
		break;

	default:
		dev_err(mdwc->dev, "%s: invalid otg-state\n", __func__);

	}

	if (work)
		queue_work(mdwc->sm_usb_wq, &mdwc->sm_work);

ret:
	return;
}

#ifdef CONFIG_PM_SLEEP
static int dwc3_msm_pm_suspend(struct device *dev)
{
	int ret = 0;
	struct dwc3_msm *mdwc = dev_get_drvdata(dev);
	struct dwc3 *dwc = NULL;
	struct usb_irq *uirq;

	if (mdwc->dwc3) {
		dwc = platform_get_drvdata(mdwc->dwc3);

		dev_dbg(dev, "dwc3-msm PM suspend\n");
		dbg_event(0xFF, "PM Sus", 0);

		/*
		 * Check if pm_suspend can proceed irrespective of runtimePM state of
		 * host.
		 */
		if (!mdwc->host_poweroff_in_pm_suspend || !mdwc->in_host_mode) {
			if (!atomic_read(&mdwc->in_lpm)) {
				dev_err(mdwc->dev, "Abort PM suspend!! (USB is outside LPM)\n");
				return -EBUSY;
			}

			atomic_set(&mdwc->pm_suspended, 1);

			return 0;
		}

		/*
		 * PHYs also need to be power collapsed, so call notify_disconnect
		 * before suspend to ensure it.
		 */
		usb_phy_notify_disconnect(mdwc->hs_phy, USB_SPEED_HIGH);
		mdwc->hs_phy->flags &= ~PHY_HOST_MODE;
		usb_phy_notify_disconnect(mdwc->ss_phy, USB_SPEED_SUPER);
		mdwc->ss_phy->flags &= ~PHY_HOST_MODE;
	}

	/*
	 * Power collapse the core. Hence call dwc3_msm_suspend with
	 * 'force_power_collapse' set to 'true'.
	 */
	ret = dwc3_msm_suspend(mdwc, true, device_may_wakeup(dev));
	if (!ret)
		atomic_set(&mdwc->pm_suspended, 1);

	/*
	 * Disable IRQs if not wakeup capable. Wakeup IRQs may sometimes
	 * be enabled as part of a runtime suspend.
	 */
	if (!device_may_wakeup(dev) &&
			mdwc->lpm_flags & MDWC3_ASYNC_IRQ_WAKE_CAPABILITY) {
		if (mdwc->use_pdc_interrupts ||
				!mdwc->wakeup_irq[HS_PHY_IRQ].irq) {
			configure_usb_wakeup_interrupts(mdwc, false);
		} else {
			uirq = &mdwc->wakeup_irq[HS_PHY_IRQ];
			configure_nonpdc_usb_interrupt(mdwc, uirq, false);
			uirq = &mdwc->wakeup_irq[SS_PHY_IRQ];
			configure_nonpdc_usb_interrupt(mdwc, uirq, false);
		}
		mdwc->lpm_flags &= ~MDWC3_ASYNC_IRQ_WAKE_CAPABILITY;
	}

	return ret;
}

static int dwc3_msm_pm_resume(struct device *dev)
{
	int ret;
	struct dwc3_msm *mdwc = dev_get_drvdata(dev);
	struct dwc3 *dwc = NULL;

	if (mdwc->dwc3)
		dwc = platform_get_drvdata(mdwc->dwc3);

	dev_dbg(dev, "dwc3-msm PM resume\n");
	dbg_event(0xFF, "PM Res", 0);

	atomic_set(&mdwc->pm_suspended, 0);

	/*
	 * The expectation is to let DWC3 core complete determine if resume is needed.
	 * But if power.syscore flag is set, then complete() callbacks won't be called,
	 * so kickstart otg_sm_work from here instead of relying on core_complete().
	 */
	if (!mdwc->in_host_mode) {
		if (dwc && dwc->dev->power.syscore)
			goto out;
		else
			return 0;
	}

	/* Resume dwc to avoid unclocked access by xhci_plat_resume */
	ret = dwc3_msm_resume(mdwc);
	if (ret) {
		dev_err(mdwc->dev, "%s: dwc3_msm_resume failed\n", __func__);
		atomic_set(&mdwc->pm_suspended, 1);
		return ret;
	}
	pm_runtime_disable(dev);
	pm_runtime_set_active(dev);
	pm_runtime_enable(dev);

	if (mdwc->host_poweroff_in_pm_suspend && mdwc->in_host_mode) {
		/* Restore PHY flags if hibernated in host mode */
		mdwc->hs_phy->flags |= PHY_HOST_MODE;
		usb_phy_notify_connect(mdwc->hs_phy, USB_SPEED_HIGH);
		if (dwc3_msm_get_max_speed(mdwc) >= USB_SPEED_SUPER) {
			mdwc->ss_phy->flags |= PHY_HOST_MODE;
			usb_phy_notify_connect(mdwc->ss_phy,
						USB_SPEED_SUPER);
		}
	}

out:
	/* kick in otg state machine */
	queue_work(mdwc->dwc3_wq, &mdwc->resume_work);

	return 0;
}

static void dwc3_host_complete(struct device *dev)
{
	int ret = 0;

	if (dev->power.direct_complete) {
		ret = pm_runtime_resume(dev);
		if (ret < 0) {
			dev_err(dev, "failed to runtime resume, ret %d\n", ret);
			return;
		}
	}
}

static int dwc3_host_prepare(struct device *dev)
{
	/*
	 * It is recommended to use the PM prepare callback to handle situations
	 * where the device is already runtime suspended, in order to avoid
	 * executing the PM suspend callback (duplicate suspend).  When the
	 * prepare callback returns a positive value, the PM core will set the
	 * direct_complete parameter to true, and avoid calling the PM suspend
	 * and PM resume callbacks, and allowing the driver to issue a resume
	 * using PM runtime instead. (within the complete() callback)
	 */
	if (pm_runtime_enabled(dev) && pm_runtime_suspended(dev))
		return 1;

	return 0;
}

static int dwc3_core_prepare(struct device *dev)
{
	struct dwc3 *dwc = dev_get_drvdata(dev);
	struct dwc3_msm *mdwc = dev_get_drvdata(dwc->dev->parent);

	dbg_event(0xFF, "Core PM prepare", pm_runtime_suspended(dev));
	/*
	 * It is recommended to use the PM prepare callback to handle situations
	 * where the device is already runtime suspended, in order to avoid
	 * executing the PM suspend callback (duplicate suspend).  When the
	 * prepare callback returns a positive value, the PM core will set the
	 * direct_complete parameter to true, and avoid calling the PM suspend
	 * and PM resume callbacks, and allowing the driver to issue a resume
	 * using PM runtime instead. (within the complete() callback)
	 */
	if (pm_runtime_enabled(dev) && pm_runtime_suspended(dev))
		return 1;

	if (dwc->current_dr_role == DWC3_GCTL_PRTCAP_DEVICE &&
			!pm_runtime_suspended(dev)) {
		dev_info(dev, "%s: peripheral mode still active\n", __func__);
		return -EBUSY;
	}

	return 0;
}

static void dwc3_core_complete(struct device *dev)
{
	struct dwc3	*dwc = dev_get_drvdata(dev);
	struct dwc3_msm *mdwc = dev_get_drvdata(dwc->dev->parent);

	/*
	 * In the PM devices documentation, while leaving system suspend when
	 * the device is in the RPM suspended state, it is recommended to use
	 * the direct_complete flag to determine if an explicit runtime resume
	 * needs to be executed. However, in DWC3 MSM case, we can allow changes
	 * to cable status, or XHCI status to wake up the DWC3 core.
	 */
	dbg_event(0xFF, "Core PM complete", dev->power.direct_complete);

	if (!mdwc->in_host_mode) {
		dbg_event(0xFF, "Queue ResWrk", 0);
		queue_work(mdwc->dwc3_wq, &mdwc->resume_work);
	}
}
#endif

#ifdef CONFIG_PM
static int dwc3_msm_runtime_idle(struct device *dev)
{
	struct dwc3_msm *mdwc = dev_get_drvdata(dev);

	dev_dbg(dev, "DWC3-msm runtime idle\n");
	dbg_event(0xFF, "RT Idle", 0);

	return 0;
}

static int dwc3_msm_runtime_suspend(struct device *dev)
{
	struct dwc3_msm *mdwc = dev_get_drvdata(dev);
	struct dwc3 *dwc = NULL;

	if (mdwc->dwc3)
		dwc = platform_get_drvdata(mdwc->dwc3);

	dev_dbg(dev, "DWC3-msm runtime suspend\n");
	dbg_event(0xFF, "RT Sus", 0);

	if (dwc)
		device_init_wakeup(dwc->dev, false);

	return dwc3_msm_suspend(mdwc, false, true);
}

static int dwc3_msm_runtime_resume(struct device *dev)
{
	struct dwc3_msm *mdwc = dev_get_drvdata(dev);

	dev_dbg(dev, "DWC3-msm runtime resume\n");
	dbg_event(0xFF, "RT Res", 0);

	return dwc3_msm_resume(mdwc);
}
#endif

static const struct dev_pm_ops dwc3_msm_dev_pm_ops = {
	SET_SYSTEM_SLEEP_PM_OPS(dwc3_msm_pm_suspend, dwc3_msm_pm_resume)
	SET_RUNTIME_PM_OPS(dwc3_msm_runtime_suspend, dwc3_msm_runtime_resume,
				dwc3_msm_runtime_idle)
};

static const struct of_device_id of_dwc3_matach[] = {
	{
		.compatible = "qcom,dwc-usb3-msm",
	},
	{ },
};
MODULE_DEVICE_TABLE(of, of_dwc3_matach);

static struct platform_driver dwc3_msm_driver = {
	.probe		= dwc3_msm_probe,
	.remove		= dwc3_msm_remove,
	.driver		= {
		.name	= "msm-dwc3",
		.pm	= &dwc3_msm_dev_pm_ops,
		.of_match_table	= of_dwc3_matach,
		.dev_groups =	dwc3_msm_groups,
	},
};

MODULE_LICENSE("GPL v2");
MODULE_DESCRIPTION("DesignWare USB3 MSM Glue Layer");
MODULE_SOFTDEP("pre: phy-generic phy-msm-snps-hs phy-msm-ssusb-qmp eud");

static int dwc3_msm_init(void)
{
	dwc3_msm_kretprobe_init();
	return platform_driver_register(&dwc3_msm_driver);
}
module_init(dwc3_msm_init);

static void __exit dwc3_msm_exit(void)
{
	platform_driver_unregister(&dwc3_msm_driver);
	dwc3_msm_kretprobe_exit();
}
module_exit(dwc3_msm_exit);<|MERGE_RESOLUTION|>--- conflicted
+++ resolved
@@ -6698,21 +6698,7 @@
 		}
 	}
 
-<<<<<<< HEAD
-	if (event == USB_BUS_ADD && mdwc->enable_host_slow_suspend) {
-		struct usb_bus *ubus = ptr;
-		struct usb_hcd *hcd = bus_to_hcd(ubus);
-		struct xhci_hcd *xhci = hcd_to_xhci(hcd);
-
-		if (usb_hcd_is_primary_hcd(hcd)) {
-			dev_dbg(ubus->controller, "enable slow suspend\n");
-			xhci->quirks |= XHCI_SLOW_SUSPEND;
-		}
-	}
-
-=======
 	/* Beyond this point, only deal with USB device events */
->>>>>>> da0ce40f
 	if (event != USB_DEVICE_ADD && event != USB_DEVICE_REMOVE)
 		return NOTIFY_DONE;
 
