// SPDX-License-Identifier: GPL-2.0
/*
 * Copyright (c) 2017-2019, 2021, The Linux Foundation. All rights reserved.
 */

#include <linux/err.h>
#include <linux/init.h>
#include <linux/interrupt.h>
#include <linux/irq.h>
#include <linux/irqchip.h>
#include <linux/irqdomain.h>
#include <linux/io.h>
#include <linux/kernel.h>
#include <linux/module.h>
#include <linux/of.h>
#include <linux/of_address.h>
#include <linux/of_device.h>
#include <linux/of_irq.h>
#include <linux/soc/qcom/irq.h>
#include <linux/spinlock.h>
#include <linux/slab.h>
#include <linux/types.h>

#include <linux/qcom_scm.h>

#define PDC_MAX_IRQS		168
#define PDC_MAX_GPIO_IRQS	256

#define CLEAR_INTR(reg, intr)	(reg & ~(1 << intr))
#define ENABLE_INTR(reg, intr)	(reg | (1 << intr))

#define IRQ_ENABLE_BANK		0x10
#define IRQ_i_CFG		0x110

#define PDC_NO_PARENT_IRQ	~0UL

struct pdc_pin_region {
	u32 pin_base;
	u32 parent_base;
	u32 cnt;
};

struct spi_cfg_regs {
	union {
		u64 start;
		void __iomem *base;
	};
	resource_size_t size;
	bool scm_io;
};

static DEFINE_RAW_SPINLOCK(pdc_lock);
static void __iomem *pdc_base;
static struct pdc_pin_region *pdc_region;
static int pdc_region_cnt;
static struct spi_cfg_regs *spi_cfg;

static void pdc_reg_write(int reg, u32 i, u32 val)
{
	writel_relaxed(val, pdc_base + reg + i * sizeof(u32));
}

static u32 pdc_reg_read(int reg, u32 i)
{
	return readl_relaxed(pdc_base + reg + i * sizeof(u32));
}

static void pdc_enable_intr(struct irq_data *d, bool on)
{
	int pin_out = d->hwirq;
	u32 index, mask;
	u32 enable;

	index = pin_out / 32;
	mask = pin_out % 32;

	raw_spin_lock(&pdc_lock);
	enable = pdc_reg_read(IRQ_ENABLE_BANK, index);
	enable = on ? ENABLE_INTR(enable, mask) : CLEAR_INTR(enable, mask);
	pdc_reg_write(IRQ_ENABLE_BANK, index, enable);
	raw_spin_unlock(&pdc_lock);
}

static void qcom_pdc_gic_disable(struct irq_data *d)
{
	pdc_enable_intr(d, false);
	irq_chip_disable_parent(d);
}

static void qcom_pdc_gic_enable(struct irq_data *d)
{
	pdc_enable_intr(d, true);
	irq_chip_enable_parent(d);
}

<<<<<<< HEAD
static void qcom_pdc_gic_mask(struct irq_data *d)
{
	if (d->hwirq == GPIO_NO_WAKE_IRQ)
		return;

	irq_chip_mask_parent(d);
}

static void qcom_pdc_gic_unmask(struct irq_data *d)
{
	if (d->hwirq == GPIO_NO_WAKE_IRQ)
		return;

	irq_chip_unmask_parent(d);
}

static u32 __spi_pin_read(unsigned int pin)
{
	void __iomem *cfg_reg = spi_cfg->base + pin * 4;
	u64 scm_cfg_reg = spi_cfg->start + pin * 4;

	if (spi_cfg->scm_io) {
		unsigned int val;

		qcom_scm_io_readl(scm_cfg_reg, &val);
		return val;
	} else {
		return readl(cfg_reg);
	}
}

static void __spi_pin_write(unsigned int pin, unsigned int val)
{
	void __iomem *cfg_reg = spi_cfg->base + pin * 4;
	u64 scm_cfg_reg = spi_cfg->start + pin * 4;

	if (spi_cfg->scm_io)
		qcom_scm_io_writel(scm_cfg_reg, val);
	else
		writel(val, cfg_reg);
}

static int spi_configure_type(irq_hw_number_t hwirq, unsigned int type)
{
	int spi = hwirq - 32;
	u32 pin = spi / 32;
	u32 mask = BIT(spi % 32);
	u32 val;
	unsigned long flags;

	if (!spi_cfg)
		return 0;

	if (pin * 4 > spi_cfg->size)
		return -EFAULT;

	raw_spin_lock_irqsave(&pdc_lock, flags);
	val = __spi_pin_read(pin);
	val &= ~mask;
	if (type & IRQ_TYPE_LEVEL_MASK)
		val |= mask;
	__spi_pin_write(pin, val);
	raw_spin_unlock_irqrestore(&pdc_lock, flags);

	return 0;
}

=======
>>>>>>> bb955def
/*
 * GIC does not handle falling edge or active low. To allow falling edge and
 * active low interrupts to be handled at GIC, PDC has an inverter that inverts
 * falling edge into a rising edge and active low into an active high.
 * For the inverter to work, the polarity bit in the IRQ_CONFIG register has to
 * set as per the table below.
 * Level sensitive active low    LOW
 * Rising edge sensitive         NOT USED
 * Falling edge sensitive        LOW
 * Dual Edge sensitive           NOT USED
 * Level sensitive active High   HIGH
 * Falling Edge sensitive        NOT USED
 * Rising edge sensitive         HIGH
 * Dual Edge sensitive           HIGH
 */
enum pdc_irq_config_bits {
	PDC_LEVEL_LOW		= 0b000,
	PDC_EDGE_FALLING	= 0b010,
	PDC_LEVEL_HIGH		= 0b100,
	PDC_EDGE_RISING		= 0b110,
	PDC_EDGE_DUAL		= 0b111,
};

/**
 * qcom_pdc_gic_set_type: Configure PDC for the interrupt
 *
 * @d: the interrupt data
 * @type: the interrupt type
 *
 * If @type is edge triggered, forward that as Rising edge as PDC
 * takes care of converting falling edge to rising edge signal
 * If @type is level, then forward that as level high as PDC
 * takes care of converting falling edge to rising edge signal
 */
static int qcom_pdc_gic_set_type(struct irq_data *d, unsigned int type)
{
<<<<<<< HEAD
	int pin_out = d->hwirq;
	int parent_hwirq = d->parent_data->hwirq;
=======
>>>>>>> bb955def
	enum pdc_irq_config_bits pdc_type;
	enum pdc_irq_config_bits old_pdc_type;
	int ret;

	switch (type) {
	case IRQ_TYPE_EDGE_RISING:
		pdc_type = PDC_EDGE_RISING;
		break;
	case IRQ_TYPE_EDGE_FALLING:
		pdc_type = PDC_EDGE_FALLING;
		type = IRQ_TYPE_EDGE_RISING;
		break;
	case IRQ_TYPE_EDGE_BOTH:
		pdc_type = PDC_EDGE_DUAL;
		type = IRQ_TYPE_EDGE_RISING;
		break;
	case IRQ_TYPE_LEVEL_HIGH:
		pdc_type = PDC_LEVEL_HIGH;
		break;
	case IRQ_TYPE_LEVEL_LOW:
		pdc_type = PDC_LEVEL_LOW;
		type = IRQ_TYPE_LEVEL_HIGH;
		break;
	default:
		WARN_ON(1);
		return -EINVAL;
	}

	old_pdc_type = pdc_reg_read(IRQ_i_CFG, d->hwirq);
	pdc_reg_write(IRQ_i_CFG, d->hwirq, pdc_type);

	/* Additionally, configure (only) the GPIO in the f/w */
	ret = spi_configure_type(parent_hwirq, type);
	if (ret)
		return ret;

	ret = irq_chip_set_type_parent(d, type);
	if (ret)
		return ret;

	/*
	 * When we change types the PDC can give a phantom interrupt.
	 * Clear it.  Specifically the phantom shows up when reconfiguring
	 * polarity of interrupt without changing the state of the signal
	 * but let's be consistent and clear it always.
	 *
	 * Doing this works because we have IRQCHIP_SET_TYPE_MASKED so the
	 * interrupt will be cleared before the rest of the system sees it.
	 */
	if (old_pdc_type != pdc_type)
		irq_chip_set_parent_state(d, IRQCHIP_STATE_PENDING, false);

	return 0;
}

static struct irq_chip qcom_pdc_gic_chip = {
	.name			= "PDC",
	.irq_eoi		= irq_chip_eoi_parent,
	.irq_mask		= irq_chip_mask_parent,
	.irq_unmask		= irq_chip_unmask_parent,
	.irq_disable		= qcom_pdc_gic_disable,
	.irq_enable		= qcom_pdc_gic_enable,
	.irq_get_irqchip_state	= irq_chip_get_parent_state,
	.irq_set_irqchip_state	= irq_chip_set_parent_state,
	.irq_retrigger		= irq_chip_retrigger_hierarchy,
	.irq_set_type		= qcom_pdc_gic_set_type,
	.flags			= IRQCHIP_MASK_ON_SUSPEND |
				  IRQCHIP_SET_TYPE_MASKED |
				  IRQCHIP_SKIP_SET_WAKE |
				  IRQCHIP_ENABLE_WAKEUP_ON_SUSPEND,
	.irq_set_vcpu_affinity	= irq_chip_set_vcpu_affinity_parent,
	.irq_set_affinity	= irq_chip_set_affinity_parent,
};

static irq_hw_number_t get_parent_hwirq(int pin)
{
	int i;
	struct pdc_pin_region *region;

	for (i = 0; i < pdc_region_cnt; i++) {
		region = &pdc_region[i];
		if (pin >= region->pin_base &&
		    pin < region->pin_base + region->cnt)
			return (region->parent_base + pin - region->pin_base);
	}

	return PDC_NO_PARENT_IRQ;
}

static int qcom_pdc_translate(struct irq_domain *d, struct irq_fwspec *fwspec,
			      unsigned long *hwirq, unsigned int *type)
{
	if (is_of_node(fwspec->fwnode)) {
		if (fwspec->param_count != 2)
			return -EINVAL;

		*hwirq = fwspec->param[0];
		*type = fwspec->param[1] & IRQ_TYPE_SENSE_MASK;
		return 0;
	}

	return -EINVAL;
}

static int qcom_pdc_alloc(struct irq_domain *domain, unsigned int virq,
			  unsigned int nr_irqs, void *data)
{
	struct irq_fwspec *fwspec = data;
	struct irq_fwspec parent_fwspec;
	irq_hw_number_t hwirq, parent_hwirq;
	unsigned int type;
	int ret;

	ret = qcom_pdc_translate(domain, fwspec, &hwirq, &type);
	if (ret)
		return ret;

	ret  = irq_domain_set_hwirq_and_chip(domain, virq, hwirq,
					     &qcom_pdc_gic_chip, NULL);
	if (ret)
		return ret;

	parent_hwirq = get_parent_hwirq(hwirq);
	if (parent_hwirq == PDC_NO_PARENT_IRQ)
		return irq_domain_disconnect_hierarchy(domain->parent, virq);

	if (type & IRQ_TYPE_EDGE_BOTH)
		type = IRQ_TYPE_EDGE_RISING;

	if (type & IRQ_TYPE_LEVEL_MASK)
		type = IRQ_TYPE_LEVEL_HIGH;

	parent_fwspec.fwnode      = domain->parent->fwnode;
	parent_fwspec.param_count = 3;
	parent_fwspec.param[0]    = 0;
	parent_fwspec.param[1]    = parent_hwirq;
	parent_fwspec.param[2]    = type;

	return irq_domain_alloc_irqs_parent(domain, virq, nr_irqs,
					    &parent_fwspec);
}

static const struct irq_domain_ops qcom_pdc_ops = {
	.translate	= qcom_pdc_translate,
	.alloc		= qcom_pdc_alloc,
	.free		= irq_domain_free_irqs_common,
};

static int qcom_pdc_gpio_alloc(struct irq_domain *domain, unsigned int virq,
			       unsigned int nr_irqs, void *data)
{
	struct irq_fwspec *fwspec = data;
	struct irq_fwspec parent_fwspec;
	irq_hw_number_t hwirq, parent_hwirq;
	unsigned int type;
	int ret;

	ret = qcom_pdc_translate(domain, fwspec, &hwirq, &type);
	if (ret)
		return ret;

	if (hwirq == GPIO_NO_WAKE_IRQ)
		return irq_domain_disconnect_hierarchy(domain, virq);

	ret = irq_domain_set_hwirq_and_chip(domain, virq, hwirq,
					    &qcom_pdc_gic_chip, NULL);
	if (ret)
		return ret;

	parent_hwirq = get_parent_hwirq(hwirq);
	if (parent_hwirq == PDC_NO_PARENT_IRQ)
		return irq_domain_disconnect_hierarchy(domain->parent, virq);

	if (type & IRQ_TYPE_EDGE_BOTH)
		type = IRQ_TYPE_EDGE_RISING;

	if (type & IRQ_TYPE_LEVEL_MASK)
		type = IRQ_TYPE_LEVEL_HIGH;

	parent_fwspec.fwnode      = domain->parent->fwnode;
	parent_fwspec.param_count = 3;
	parent_fwspec.param[0]    = 0;
	parent_fwspec.param[1]    = parent_hwirq;
	parent_fwspec.param[2]    = type;

	return irq_domain_alloc_irqs_parent(domain, virq, nr_irqs,
					    &parent_fwspec);
}

static int qcom_pdc_gpio_domain_select(struct irq_domain *d,
				       struct irq_fwspec *fwspec,
				       enum irq_domain_bus_token bus_token)
{
	return bus_token == DOMAIN_BUS_WAKEUP;
}

static const struct irq_domain_ops qcom_pdc_gpio_ops = {
	.select		= qcom_pdc_gpio_domain_select,
	.alloc		= qcom_pdc_gpio_alloc,
	.free		= irq_domain_free_irqs_common,
};

static int pdc_setup_pin_mapping(struct device_node *np)
{
	int ret, n, i;
	u32 irq_index, reg_index, val;

	n = of_property_count_elems_of_size(np, "qcom,pdc-ranges", sizeof(u32));
	if (n <= 0 || n % 3)
		return -EINVAL;

	pdc_region_cnt = n / 3;
	pdc_region = kcalloc(pdc_region_cnt, sizeof(*pdc_region), GFP_KERNEL);
	if (!pdc_region) {
		pdc_region_cnt = 0;
		return -ENOMEM;
	}

	for (n = 0; n < pdc_region_cnt; n++) {
		ret = of_property_read_u32_index(np, "qcom,pdc-ranges",
						 n * 3 + 0,
						 &pdc_region[n].pin_base);
		if (ret)
			return ret;
		ret = of_property_read_u32_index(np, "qcom,pdc-ranges",
						 n * 3 + 1,
						 &pdc_region[n].parent_base);
		if (ret)
			return ret;
		ret = of_property_read_u32_index(np, "qcom,pdc-ranges",
						 n * 3 + 2,
						 &pdc_region[n].cnt);
		if (ret)
			return ret;

		for (i = 0; i < pdc_region[n].cnt; i++) {
			reg_index = (i + pdc_region[n].pin_base) >> 5;
			irq_index = (i + pdc_region[n].pin_base) & 0x1f;
			val = pdc_reg_read(IRQ_ENABLE_BANK, reg_index);
			val &= ~BIT(irq_index);
			pdc_reg_write(IRQ_ENABLE_BANK, reg_index, val);
		}
	}

	return 0;
}

static int qcom_pdc_init(struct device_node *node, struct device_node *parent)
{
	struct irq_domain *parent_domain, *pdc_domain, *pdc_gpio_domain;
	struct resource res;
	int ret;

	pdc_base = of_iomap(node, 0);
	if (!pdc_base) {
		pr_err("%pOF: unable to map PDC registers\n", node);
		return -ENXIO;
	}

	parent_domain = irq_find_host(parent);
	if (!parent_domain) {
		pr_err("%pOF: unable to find PDC's parent domain\n", node);
		ret = -ENXIO;
		goto fail;
	}

	ret = pdc_setup_pin_mapping(node);
	if (ret) {
		pr_err("%pOF: failed to init PDC pin-hwirq mapping\n", node);
		goto fail;
	}

	pdc_domain = irq_domain_create_hierarchy(parent_domain, 0, PDC_MAX_IRQS,
						 of_fwnode_handle(node),
						 &qcom_pdc_ops, NULL);
	if (!pdc_domain) {
		pr_err("%pOF: GIC domain add failed\n", node);
		ret = -ENOMEM;
		goto fail;
	}

	ret = of_address_to_resource(node, 1, &res);
	if (!ret) {
		spi_cfg = kcalloc(1, sizeof(*spi_cfg), GFP_KERNEL);
		if (!spi_cfg) {
			ret = -ENOMEM;
			goto remove;
		}
		spi_cfg->scm_io = of_find_property(node,
						   "qcom,scm-spi-cfg", NULL);
		spi_cfg->size = resource_size(&res);
		if (spi_cfg->scm_io) {
			spi_cfg->start = res.start;
		} else {
			spi_cfg->base = ioremap(res.start, spi_cfg->size);
			if (!spi_cfg->base) {
				ret = -ENOMEM;
				goto remove;
			}
		}
	}

	pdc_gpio_domain = irq_domain_create_hierarchy(parent_domain,
					IRQ_DOMAIN_FLAG_QCOM_PDC_WAKEUP,
					PDC_MAX_GPIO_IRQS,
					of_fwnode_handle(node),
					&qcom_pdc_gpio_ops, NULL);
	if (!pdc_gpio_domain) {
		pr_err("%pOF: PDC domain add failed for GPIO domain\n", node);
		ret = -ENOMEM;
		goto remove;
	}

	irq_domain_update_bus_token(pdc_gpio_domain, DOMAIN_BUS_WAKEUP);

	return 0;

remove:
	irq_domain_remove(pdc_domain);
	kfree(spi_cfg);
fail:
	kfree(pdc_region);
	iounmap(pdc_base);
	return ret;
}

static int qcom_pdc_probe(struct platform_device *pdev)
{
	struct device_node *np = pdev->dev.of_node;
	struct device_node *parent = of_irq_find_parent(np);

	return qcom_pdc_init(np, parent);
}

static const struct of_device_id qcom_pdc_match_table[] = {
	{ .compatible = "qcom,pdc" },
	{}
};
MODULE_DEVICE_TABLE(of, qcom_pdc_match_table);

static struct platform_driver qcom_pdc_driver = {
	.probe = qcom_pdc_probe,
	.driver = {
		.name = "qcom-pdc",
		.of_match_table = qcom_pdc_match_table,
		.suppress_bind_attrs = true,
	},
};
module_platform_driver(qcom_pdc_driver);
MODULE_DESCRIPTION("Qualcomm Technologies, Inc. Power Domain Controller");
MODULE_LICENSE("GPL v2");<|MERGE_RESOLUTION|>--- conflicted
+++ resolved
@@ -93,23 +93,6 @@
 	irq_chip_enable_parent(d);
 }
 
-<<<<<<< HEAD
-static void qcom_pdc_gic_mask(struct irq_data *d)
-{
-	if (d->hwirq == GPIO_NO_WAKE_IRQ)
-		return;
-
-	irq_chip_mask_parent(d);
-}
-
-static void qcom_pdc_gic_unmask(struct irq_data *d)
-{
-	if (d->hwirq == GPIO_NO_WAKE_IRQ)
-		return;
-
-	irq_chip_unmask_parent(d);
-}
-
 static u32 __spi_pin_read(unsigned int pin)
 {
 	void __iomem *cfg_reg = spi_cfg->base + pin * 4;
@@ -161,8 +144,6 @@
 	return 0;
 }
 
-=======
->>>>>>> bb955def
 /*
  * GIC does not handle falling edge or active low. To allow falling edge and
  * active low interrupts to be handled at GIC, PDC has an inverter that inverts
@@ -199,11 +180,7 @@
  */
 static int qcom_pdc_gic_set_type(struct irq_data *d, unsigned int type)
 {
-<<<<<<< HEAD
-	int pin_out = d->hwirq;
 	int parent_hwirq = d->parent_data->hwirq;
-=======
->>>>>>> bb955def
 	enum pdc_irq_config_bits pdc_type;
 	enum pdc_irq_config_bits old_pdc_type;
 	int ret;
