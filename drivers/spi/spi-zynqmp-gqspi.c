// SPDX-License-Identifier: GPL-2.0-or-later
/*
 * Xilinx Zynq UltraScale+ MPSoC Quad-SPI (QSPI) controller driver
 * (master mode only)
 *
 * Copyright (C) 2009 - 2015 Xilinx, Inc.
 */

#include <linux/clk.h>
#include <linux/delay.h>
#include <linux/dma-mapping.h>
#include <linux/dmaengine.h>
#include <linux/firmware/xlnx-zynqmp.h>
#include <linux/interrupt.h>
#include <linux/io.h>
#include <linux/module.h>
#include <linux/of_irq.h>
#include <linux/of_address.h>
#include <linux/platform_device.h>
#include <linux/pm_runtime.h>
#include <linux/spi/spi.h>
#include <linux/spinlock.h>
#include <linux/workqueue.h>
#include <linux/spi/spi-mem.h>

/* Generic QSPI register offsets */
#define GQSPI_CONFIG_OFST		0x00000100
#define GQSPI_ISR_OFST			0x00000104
#define GQSPI_IDR_OFST			0x0000010C
#define GQSPI_IER_OFST			0x00000108
#define GQSPI_IMASK_OFST		0x00000110
#define GQSPI_EN_OFST			0x00000114
#define GQSPI_TXD_OFST			0x0000011C
#define GQSPI_RXD_OFST			0x00000120
#define GQSPI_TX_THRESHOLD_OFST		0x00000128
#define GQSPI_RX_THRESHOLD_OFST		0x0000012C
#define GQSPI_LPBK_DLY_ADJ_OFST		0x00000138
#define GQSPI_GEN_FIFO_OFST		0x00000140
#define GQSPI_SEL_OFST			0x00000144
#define GQSPI_GF_THRESHOLD_OFST		0x00000150
#define GQSPI_FIFO_CTRL_OFST		0x0000014C
#define GQSPI_QSPIDMA_DST_CTRL_OFST	0x0000080C
#define GQSPI_QSPIDMA_DST_SIZE_OFST	0x00000804
#define GQSPI_QSPIDMA_DST_STS_OFST	0x00000808
#define GQSPI_QSPIDMA_DST_I_STS_OFST	0x00000814
#define GQSPI_QSPIDMA_DST_I_EN_OFST	0x00000818
#define GQSPI_QSPIDMA_DST_I_DIS_OFST	0x0000081C
#define GQSPI_QSPIDMA_DST_I_MASK_OFST	0x00000820
#define GQSPI_QSPIDMA_DST_ADDR_OFST	0x00000800
#define GQSPI_QSPIDMA_DST_ADDR_MSB_OFST 0x00000828

/* GQSPI register bit masks */
#define GQSPI_SEL_MASK				0x00000001
#define GQSPI_EN_MASK				0x00000001
#define GQSPI_LPBK_DLY_ADJ_USE_LPBK_MASK	0x00000020
#define GQSPI_ISR_WR_TO_CLR_MASK		0x00000002
#define GQSPI_IDR_ALL_MASK			0x00000FBE
#define GQSPI_CFG_MODE_EN_MASK			0xC0000000
#define GQSPI_CFG_GEN_FIFO_START_MODE_MASK	0x20000000
#define GQSPI_CFG_ENDIAN_MASK			0x04000000
#define GQSPI_CFG_EN_POLL_TO_MASK		0x00100000
#define GQSPI_CFG_WP_HOLD_MASK			0x00080000
#define GQSPI_CFG_BAUD_RATE_DIV_MASK		0x00000038
#define GQSPI_CFG_CLK_PHA_MASK			0x00000004
#define GQSPI_CFG_CLK_POL_MASK			0x00000002
#define GQSPI_CFG_START_GEN_FIFO_MASK		0x10000000
#define GQSPI_GENFIFO_IMM_DATA_MASK		0x000000FF
#define GQSPI_GENFIFO_DATA_XFER			0x00000100
#define GQSPI_GENFIFO_EXP			0x00000200
#define GQSPI_GENFIFO_MODE_SPI			0x00000400
#define GQSPI_GENFIFO_MODE_DUALSPI		0x00000800
#define GQSPI_GENFIFO_MODE_QUADSPI		0x00000C00
#define GQSPI_GENFIFO_MODE_MASK			0x00000C00
#define GQSPI_GENFIFO_CS_LOWER			0x00001000
#define GQSPI_GENFIFO_CS_UPPER			0x00002000
#define GQSPI_GENFIFO_BUS_LOWER			0x00004000
#define GQSPI_GENFIFO_BUS_UPPER			0x00008000
#define GQSPI_GENFIFO_BUS_BOTH			0x0000C000
#define GQSPI_GENFIFO_BUS_MASK			0x0000C000
#define GQSPI_GENFIFO_TX			0x00010000
#define GQSPI_GENFIFO_RX			0x00020000
#define GQSPI_GENFIFO_STRIPE			0x00040000
#define GQSPI_GENFIFO_POLL			0x00080000
#define GQSPI_GENFIFO_EXP_START			0x00000100
#define GQSPI_FIFO_CTRL_RST_RX_FIFO_MASK	0x00000004
#define GQSPI_FIFO_CTRL_RST_TX_FIFO_MASK	0x00000002
#define GQSPI_FIFO_CTRL_RST_GEN_FIFO_MASK	0x00000001
#define GQSPI_ISR_RXEMPTY_MASK			0x00000800
#define GQSPI_ISR_GENFIFOFULL_MASK		0x00000400
#define GQSPI_ISR_GENFIFONOT_FULL_MASK		0x00000200
#define GQSPI_ISR_TXEMPTY_MASK			0x00000100
#define GQSPI_ISR_GENFIFOEMPTY_MASK		0x00000080
#define GQSPI_ISR_RXFULL_MASK			0x00000020
#define GQSPI_ISR_RXNEMPTY_MASK			0x00000010
#define GQSPI_ISR_TXFULL_MASK			0x00000008
#define GQSPI_ISR_TXNOT_FULL_MASK		0x00000004
#define GQSPI_ISR_POLL_TIME_EXPIRE_MASK		0x00000002
#define GQSPI_IER_TXNOT_FULL_MASK		0x00000004
#define GQSPI_IER_RXEMPTY_MASK			0x00000800
#define GQSPI_IER_POLL_TIME_EXPIRE_MASK		0x00000002
#define GQSPI_IER_RXNEMPTY_MASK			0x00000010
#define GQSPI_IER_GENFIFOEMPTY_MASK		0x00000080
#define GQSPI_IER_TXEMPTY_MASK			0x00000100
#define GQSPI_QSPIDMA_DST_INTR_ALL_MASK		0x000000FE
#define GQSPI_QSPIDMA_DST_STS_WTC		0x0000E000
#define GQSPI_CFG_MODE_EN_DMA_MASK		0x80000000
#define GQSPI_ISR_IDR_MASK			0x00000994
#define GQSPI_QSPIDMA_DST_I_EN_DONE_MASK	0x00000002
#define GQSPI_QSPIDMA_DST_I_STS_DONE_MASK	0x00000002
#define GQSPI_IRQ_MASK				0x00000980

#define GQSPI_CFG_BAUD_RATE_DIV_SHIFT		3
#define GQSPI_GENFIFO_CS_SETUP			0x4
#define GQSPI_GENFIFO_CS_HOLD			0x3
#define GQSPI_TXD_DEPTH				64
#define GQSPI_RX_FIFO_THRESHOLD			32
#define GQSPI_RX_FIFO_FILL	(GQSPI_RX_FIFO_THRESHOLD * 4)
#define GQSPI_TX_FIFO_THRESHOLD_RESET_VAL	32
#define GQSPI_TX_FIFO_FILL	(GQSPI_TXD_DEPTH -\
				GQSPI_TX_FIFO_THRESHOLD_RESET_VAL)
#define GQSPI_GEN_FIFO_THRESHOLD_RESET_VAL	0X10
#define GQSPI_QSPIDMA_DST_CTRL_RESET_VAL	0x803FFA00
#define GQSPI_SELECT_FLASH_CS_LOWER		0x1
#define GQSPI_SELECT_FLASH_CS_UPPER		0x2
#define GQSPI_SELECT_FLASH_CS_BOTH		0x3
#define GQSPI_SELECT_FLASH_BUS_LOWER		0x1
#define GQSPI_SELECT_FLASH_BUS_UPPER		0x2
#define GQSPI_SELECT_FLASH_BUS_BOTH		0x3
#define GQSPI_BAUD_DIV_MAX	7	/* Baud rate divisor maximum */
#define GQSPI_BAUD_DIV_SHIFT	2	/* Baud rate divisor shift */
#define GQSPI_SELECT_MODE_SPI		0x1
#define GQSPI_SELECT_MODE_DUALSPI	0x2
#define GQSPI_SELECT_MODE_QUADSPI	0x4
#define GQSPI_DMA_UNALIGN		0x3
#define GQSPI_DEFAULT_NUM_CS	1	/* Default number of chip selects */

#define SPI_AUTOSUSPEND_TIMEOUT		3000
enum mode_type {GQSPI_MODE_IO, GQSPI_MODE_DMA};

/**
 * struct zynqmp_qspi - Defines qspi driver instance
 * @regs:		Virtual address of the QSPI controller registers
 * @refclk:		Pointer to the peripheral clock
 * @pclk:		Pointer to the APB clock
 * @irq:		IRQ number
 * @dev:		Pointer to struct device
 * @txbuf:		Pointer to the TX buffer
 * @rxbuf:		Pointer to the RX buffer
 * @bytes_to_transfer:	Number of bytes left to transfer
 * @bytes_to_receive:	Number of bytes left to receive
 * @genfifocs:		Used for chip select
 * @genfifobus:		Used to select the upper or lower bus
 * @dma_rx_bytes:	Remaining bytes to receive by DMA mode
 * @dma_addr:		DMA address after mapping the kernel buffer
 * @genfifoentry:	Used for storing the genfifoentry instruction.
 * @mode:		Defines the mode in which QSPI is operating
 * @data_completion:	completion structure
 */
struct zynqmp_qspi {
	struct spi_controller *ctlr;
	void __iomem *regs;
	struct clk *refclk;
	struct clk *pclk;
	int irq;
	struct device *dev;
	const void *txbuf;
	void *rxbuf;
	int bytes_to_transfer;
	int bytes_to_receive;
	u32 genfifocs;
	u32 genfifobus;
	u32 dma_rx_bytes;
	dma_addr_t dma_addr;
	u32 genfifoentry;
	enum mode_type mode;
	struct completion data_completion;
	struct mutex op_lock;
};

/**
 * zynqmp_gqspi_read - For GQSPI controller read operation
 * @xqspi:	Pointer to the zynqmp_qspi structure
 * @offset:	Offset from where to read
 * Return:      Value at the offset
 */
static u32 zynqmp_gqspi_read(struct zynqmp_qspi *xqspi, u32 offset)
{
	return readl_relaxed(xqspi->regs + offset);
}

/**
 * zynqmp_gqspi_write - For GQSPI controller write operation
 * @xqspi:	Pointer to the zynqmp_qspi structure
 * @offset:	Offset where to write
 * @val:	Value to be written
 */
static inline void zynqmp_gqspi_write(struct zynqmp_qspi *xqspi, u32 offset,
				      u32 val)
{
	writel_relaxed(val, (xqspi->regs + offset));
}

/**
 * zynqmp_gqspi_selectslave - For selection of slave device
 * @instanceptr:	Pointer to the zynqmp_qspi structure
 * @slavecs:	For chip select
 * @slavebus:	To check which bus is selected- upper or lower
 */
static void zynqmp_gqspi_selectslave(struct zynqmp_qspi *instanceptr,
				     u8 slavecs, u8 slavebus)
{
	/*
	 * Bus and CS lines selected here will be updated in the instance and
	 * used for subsequent GENFIFO entries during transfer.
	 */

	/* Choose slave select line */
	switch (slavecs) {
	case GQSPI_SELECT_FLASH_CS_BOTH:
		instanceptr->genfifocs = GQSPI_GENFIFO_CS_LOWER |
			GQSPI_GENFIFO_CS_UPPER;
		break;
	case GQSPI_SELECT_FLASH_CS_UPPER:
		instanceptr->genfifocs = GQSPI_GENFIFO_CS_UPPER;
		break;
	case GQSPI_SELECT_FLASH_CS_LOWER:
		instanceptr->genfifocs = GQSPI_GENFIFO_CS_LOWER;
		break;
	default:
		dev_warn(instanceptr->dev, "Invalid slave select\n");
	}

	/* Choose the bus */
	switch (slavebus) {
	case GQSPI_SELECT_FLASH_BUS_BOTH:
		instanceptr->genfifobus = GQSPI_GENFIFO_BUS_LOWER |
			GQSPI_GENFIFO_BUS_UPPER;
		break;
	case GQSPI_SELECT_FLASH_BUS_UPPER:
		instanceptr->genfifobus = GQSPI_GENFIFO_BUS_UPPER;
		break;
	case GQSPI_SELECT_FLASH_BUS_LOWER:
		instanceptr->genfifobus = GQSPI_GENFIFO_BUS_LOWER;
		break;
	default:
		dev_warn(instanceptr->dev, "Invalid slave bus\n");
	}
}

/**
 * zynqmp_qspi_init_hw - Initialize the hardware
 * @xqspi:	Pointer to the zynqmp_qspi structure
 *
 * The default settings of the QSPI controller's configurable parameters on
 * reset are
 *	- Master mode
 *	- TX threshold set to 1
 *	- RX threshold set to 1
 *	- Flash memory interface mode enabled
 * This function performs the following actions
 *	- Disable and clear all the interrupts
 *	- Enable manual slave select
 *	- Enable manual start
 *	- Deselect all the chip select lines
 *	- Set the little endian mode of TX FIFO and
 *	- Enable the QSPI controller
 */
static void zynqmp_qspi_init_hw(struct zynqmp_qspi *xqspi)
{
	u32 config_reg;

	/* Select the GQSPI mode */
	zynqmp_gqspi_write(xqspi, GQSPI_SEL_OFST, GQSPI_SEL_MASK);
	/* Clear and disable interrupts */
	zynqmp_gqspi_write(xqspi, GQSPI_ISR_OFST,
			   zynqmp_gqspi_read(xqspi, GQSPI_ISR_OFST) |
			   GQSPI_ISR_WR_TO_CLR_MASK);
	/* Clear the DMA STS */
	zynqmp_gqspi_write(xqspi, GQSPI_QSPIDMA_DST_I_STS_OFST,
			   zynqmp_gqspi_read(xqspi,
					     GQSPI_QSPIDMA_DST_I_STS_OFST));
	zynqmp_gqspi_write(xqspi, GQSPI_QSPIDMA_DST_STS_OFST,
			   zynqmp_gqspi_read(xqspi,
					     GQSPI_QSPIDMA_DST_STS_OFST) |
					     GQSPI_QSPIDMA_DST_STS_WTC);
	zynqmp_gqspi_write(xqspi, GQSPI_IDR_OFST, GQSPI_IDR_ALL_MASK);
	zynqmp_gqspi_write(xqspi,
			   GQSPI_QSPIDMA_DST_I_DIS_OFST,
			   GQSPI_QSPIDMA_DST_INTR_ALL_MASK);
	/* Disable the GQSPI */
	zynqmp_gqspi_write(xqspi, GQSPI_EN_OFST, 0x0);
	config_reg = zynqmp_gqspi_read(xqspi, GQSPI_CONFIG_OFST);
	config_reg &= ~GQSPI_CFG_MODE_EN_MASK;
	/* Manual start */
	config_reg |= GQSPI_CFG_GEN_FIFO_START_MODE_MASK;
	/* Little endian by default */
	config_reg &= ~GQSPI_CFG_ENDIAN_MASK;
	/* Disable poll time out */
	config_reg &= ~GQSPI_CFG_EN_POLL_TO_MASK;
	/* Set hold bit */
	config_reg |= GQSPI_CFG_WP_HOLD_MASK;
	/* Clear pre-scalar by default */
	config_reg &= ~GQSPI_CFG_BAUD_RATE_DIV_MASK;
	/* CPHA 0 */
	config_reg &= ~GQSPI_CFG_CLK_PHA_MASK;
	/* CPOL 0 */
	config_reg &= ~GQSPI_CFG_CLK_POL_MASK;
	zynqmp_gqspi_write(xqspi, GQSPI_CONFIG_OFST, config_reg);

	/* Clear the TX and RX FIFO */
	zynqmp_gqspi_write(xqspi, GQSPI_FIFO_CTRL_OFST,
			   GQSPI_FIFO_CTRL_RST_RX_FIFO_MASK |
			   GQSPI_FIFO_CTRL_RST_TX_FIFO_MASK |
			   GQSPI_FIFO_CTRL_RST_GEN_FIFO_MASK);
	/* Set by default to allow for high frequencies */
	zynqmp_gqspi_write(xqspi, GQSPI_LPBK_DLY_ADJ_OFST,
			   zynqmp_gqspi_read(xqspi, GQSPI_LPBK_DLY_ADJ_OFST) |
			   GQSPI_LPBK_DLY_ADJ_USE_LPBK_MASK);
	/* Reset thresholds */
	zynqmp_gqspi_write(xqspi, GQSPI_TX_THRESHOLD_OFST,
			   GQSPI_TX_FIFO_THRESHOLD_RESET_VAL);
	zynqmp_gqspi_write(xqspi, GQSPI_RX_THRESHOLD_OFST,
			   GQSPI_RX_FIFO_THRESHOLD);
	zynqmp_gqspi_write(xqspi, GQSPI_GF_THRESHOLD_OFST,
			   GQSPI_GEN_FIFO_THRESHOLD_RESET_VAL);
	zynqmp_gqspi_selectslave(xqspi,
				 GQSPI_SELECT_FLASH_CS_LOWER,
				 GQSPI_SELECT_FLASH_BUS_LOWER);
	/* Initialize DMA */
	zynqmp_gqspi_write(xqspi,
			   GQSPI_QSPIDMA_DST_CTRL_OFST,
			   GQSPI_QSPIDMA_DST_CTRL_RESET_VAL);

	/* Enable the GQSPI */
	zynqmp_gqspi_write(xqspi, GQSPI_EN_OFST, GQSPI_EN_MASK);
}

/**
 * zynqmp_qspi_copy_read_data - Copy data to RX buffer
 * @xqspi:	Pointer to the zynqmp_qspi structure
 * @data:	The variable where data is stored
 * @size:	Number of bytes to be copied from data to RX buffer
 */
static void zynqmp_qspi_copy_read_data(struct zynqmp_qspi *xqspi,
				       ulong data, u8 size)
{
	memcpy(xqspi->rxbuf, &data, size);
	xqspi->rxbuf += size;
	xqspi->bytes_to_receive -= size;
}

/**
 * zynqmp_qspi_chipselect - Select or deselect the chip select line
 * @qspi:	Pointer to the spi_device structure
 * @is_high:	Select(0) or deselect (1) the chip select line
 */
static void zynqmp_qspi_chipselect(struct spi_device *qspi, bool is_high)
{
	struct zynqmp_qspi *xqspi = spi_master_get_devdata(qspi->master);
	ulong timeout;
	u32 genfifoentry = 0, statusreg;

	genfifoentry |= GQSPI_GENFIFO_MODE_SPI;

	if (!is_high) {
		xqspi->genfifobus = GQSPI_GENFIFO_BUS_LOWER;
		xqspi->genfifocs = GQSPI_GENFIFO_CS_LOWER;
		genfifoentry |= xqspi->genfifobus;
		genfifoentry |= xqspi->genfifocs;
		genfifoentry |= GQSPI_GENFIFO_CS_SETUP;
	} else {
		genfifoentry |= GQSPI_GENFIFO_CS_HOLD;
	}

	zynqmp_gqspi_write(xqspi, GQSPI_GEN_FIFO_OFST, genfifoentry);

	/* Manually start the generic FIFO command */
	zynqmp_gqspi_write(xqspi, GQSPI_CONFIG_OFST,
			   zynqmp_gqspi_read(xqspi, GQSPI_CONFIG_OFST) |
			   GQSPI_CFG_START_GEN_FIFO_MASK);

	timeout = jiffies + msecs_to_jiffies(1000);

	/* Wait until the generic FIFO command is empty */
	do {
		statusreg = zynqmp_gqspi_read(xqspi, GQSPI_ISR_OFST);

		if ((statusreg & GQSPI_ISR_GENFIFOEMPTY_MASK) &&
		    (statusreg & GQSPI_ISR_TXEMPTY_MASK))
			break;
		cpu_relax();
	} while (!time_after_eq(jiffies, timeout));

	if (time_after_eq(jiffies, timeout))
		dev_err(xqspi->dev, "Chip select timed out\n");
}

/**
 * zynqmp_qspi_selectspimode - Selects SPI mode - x1 or x2 or x4.
 * @xqspi:	xqspi is a pointer to the GQSPI instance
 * @spimode:	spimode - SPI or DUAL or QUAD.
 * Return:	Mask to set desired SPI mode in GENFIFO entry.
 */
static inline u32 zynqmp_qspi_selectspimode(struct zynqmp_qspi *xqspi,
					    u8 spimode)
{
	u32 mask = 0;

	switch (spimode) {
	case GQSPI_SELECT_MODE_DUALSPI:
		mask = GQSPI_GENFIFO_MODE_DUALSPI;
		break;
	case GQSPI_SELECT_MODE_QUADSPI:
		mask = GQSPI_GENFIFO_MODE_QUADSPI;
		break;
	case GQSPI_SELECT_MODE_SPI:
		mask = GQSPI_GENFIFO_MODE_SPI;
		break;
	default:
		dev_warn(xqspi->dev, "Invalid SPI mode\n");
	}

	return mask;
}

/**
 * zynqmp_qspi_config_op - Configure QSPI controller for specified
 *				transfer
 * @xqspi:	Pointer to the zynqmp_qspi structure
 * @qspi:	Pointer to the spi_device structure
 *
 * Sets the operational mode of QSPI controller for the next QSPI transfer and
 * sets the requested clock frequency.
 *
 * Return:	Always 0
 *
 * Note:
 *	If the requested frequency is not an exact match with what can be
 *	obtained using the pre-scalar value, the driver sets the clock
 *	frequency which is lower than the requested frequency (maximum lower)
 *	for the transfer.
 *
 *	If the requested frequency is higher or lower than that is supported
 *	by the QSPI controller the driver will set the highest or lowest
 *	frequency supported by controller.
 */
static int zynqmp_qspi_config_op(struct zynqmp_qspi *xqspi,
				 struct spi_device *qspi)
{
	ulong clk_rate;
	u32 config_reg, baud_rate_val = 0;

	/* Set the clock frequency */
	/* If req_hz == 0, default to lowest speed */
	clk_rate = clk_get_rate(xqspi->refclk);

	while ((baud_rate_val < GQSPI_BAUD_DIV_MAX) &&
	       (clk_rate /
		(GQSPI_BAUD_DIV_SHIFT << baud_rate_val)) > qspi->max_speed_hz)
		baud_rate_val++;

	config_reg = zynqmp_gqspi_read(xqspi, GQSPI_CONFIG_OFST);

	/* Set the QSPI clock phase and clock polarity */
	config_reg &= (~GQSPI_CFG_CLK_PHA_MASK) & (~GQSPI_CFG_CLK_POL_MASK);

	if (qspi->mode & SPI_CPHA)
		config_reg |= GQSPI_CFG_CLK_PHA_MASK;
	if (qspi->mode & SPI_CPOL)
		config_reg |= GQSPI_CFG_CLK_POL_MASK;

	config_reg &= ~GQSPI_CFG_BAUD_RATE_DIV_MASK;
	config_reg |= (baud_rate_val << GQSPI_CFG_BAUD_RATE_DIV_SHIFT);
	zynqmp_gqspi_write(xqspi, GQSPI_CONFIG_OFST, config_reg);
	return 0;
}

/**
 * zynqmp_qspi_setup_op - Configure the QSPI controller
 * @qspi:	Pointer to the spi_device structure
 *
 * Sets the operational mode of QSPI controller for the next QSPI transfer,
 * baud rate and divisor value to setup the requested qspi clock.
 *
 * Return:	0 on success; error value otherwise.
 */
static int zynqmp_qspi_setup_op(struct spi_device *qspi)
{
	struct spi_controller *ctlr = qspi->master;
	struct zynqmp_qspi *xqspi = spi_controller_get_devdata(ctlr);

	if (ctlr->busy)
		return -EBUSY;

	zynqmp_gqspi_write(xqspi, GQSPI_EN_OFST, GQSPI_EN_MASK);

	return 0;
}

/**
 * zynqmp_qspi_filltxfifo - Fills the TX FIFO as long as there is room in
 *				the FIFO or the bytes required to be
 *				transmitted.
 * @xqspi:	Pointer to the zynqmp_qspi structure
 * @size:	Number of bytes to be copied from TX buffer to TX FIFO
 */
static void zynqmp_qspi_filltxfifo(struct zynqmp_qspi *xqspi, int size)
{
	u32 count = 0, intermediate;

	while ((xqspi->bytes_to_transfer > 0) && (count < size) && (xqspi->txbuf)) {
		if (xqspi->bytes_to_transfer >= 4) {
			memcpy(&intermediate, xqspi->txbuf, 4);
			xqspi->txbuf += 4;
			xqspi->bytes_to_transfer -= 4;
			count += 4;
		} else {
			memcpy(&intermediate, xqspi->txbuf,
			       xqspi->bytes_to_transfer);
			xqspi->txbuf += xqspi->bytes_to_transfer;
			xqspi->bytes_to_transfer = 0;
			count += xqspi->bytes_to_transfer;
		}
		zynqmp_gqspi_write(xqspi, GQSPI_TXD_OFST, intermediate);
	}
}

/**
 * zynqmp_qspi_readrxfifo - Fills the RX FIFO as long as there is room in
 *				the FIFO.
 * @xqspi:	Pointer to the zynqmp_qspi structure
 * @size:	Number of bytes to be copied from RX buffer to RX FIFO
 */
static void zynqmp_qspi_readrxfifo(struct zynqmp_qspi *xqspi, u32 size)
{
	ulong data;
	int count = 0;

	while ((count < size) && (xqspi->bytes_to_receive > 0)) {
		if (xqspi->bytes_to_receive >= 4) {
			(*(u32 *)xqspi->rxbuf) =
			zynqmp_gqspi_read(xqspi, GQSPI_RXD_OFST);
			xqspi->rxbuf += 4;
			xqspi->bytes_to_receive -= 4;
			count += 4;
		} else {
			data = zynqmp_gqspi_read(xqspi, GQSPI_RXD_OFST);
			count += xqspi->bytes_to_receive;
			zynqmp_qspi_copy_read_data(xqspi, data,
						   xqspi->bytes_to_receive);
			xqspi->bytes_to_receive = 0;
		}
	}
}

/**
 * zynqmp_qspi_fillgenfifo - Fills the GENFIFO.
 * @xqspi:	Pointer to the zynqmp_qspi structure
 * @nbits:	Transfer/Receive buswidth.
 * @genfifoentry:       Variable in which GENFIFO mask is saved
 */
static void zynqmp_qspi_fillgenfifo(struct zynqmp_qspi *xqspi, u8 nbits,
				    u32 genfifoentry)
{
	u32 transfer_len = 0;

	if (xqspi->txbuf) {
		genfifoentry &= ~GQSPI_GENFIFO_RX;
		genfifoentry |= GQSPI_GENFIFO_DATA_XFER;
		genfifoentry |= GQSPI_GENFIFO_TX;
		transfer_len = xqspi->bytes_to_transfer;
	} else if (xqspi->rxbuf) {
		genfifoentry &= ~GQSPI_GENFIFO_TX;
		genfifoentry |= GQSPI_GENFIFO_DATA_XFER;
		genfifoentry |= GQSPI_GENFIFO_RX;
		if (xqspi->mode == GQSPI_MODE_DMA)
			transfer_len = xqspi->dma_rx_bytes;
		else
			transfer_len = xqspi->bytes_to_receive;
	} else {
		/* Sending dummy circles here */
		genfifoentry &= ~(GQSPI_GENFIFO_TX | GQSPI_GENFIFO_RX);
		genfifoentry |= GQSPI_GENFIFO_DATA_XFER;
		transfer_len = xqspi->bytes_to_transfer;
	}
	genfifoentry |= zynqmp_qspi_selectspimode(xqspi, nbits);
	xqspi->genfifoentry = genfifoentry;

	if ((transfer_len) < GQSPI_GENFIFO_IMM_DATA_MASK) {
		genfifoentry &= ~GQSPI_GENFIFO_IMM_DATA_MASK;
		genfifoentry |= transfer_len;
		zynqmp_gqspi_write(xqspi, GQSPI_GEN_FIFO_OFST, genfifoentry);
	} else {
		int tempcount = transfer_len;
		u32 exponent = 8;	/* 2^8 = 256 */
		u8 imm_data = tempcount & 0xFF;

		tempcount &= ~(tempcount & 0xFF);
		/* Immediate entry */
		if (tempcount != 0) {
			/* Exponent entries */
			genfifoentry |= GQSPI_GENFIFO_EXP;
			while (tempcount != 0) {
				if (tempcount & GQSPI_GENFIFO_EXP_START) {
					genfifoentry &=
						~GQSPI_GENFIFO_IMM_DATA_MASK;
					genfifoentry |= exponent;
					zynqmp_gqspi_write(xqspi,
							   GQSPI_GEN_FIFO_OFST,
							   genfifoentry);
				}
				tempcount = tempcount >> 1;
				exponent++;
			}
		}
		if (imm_data != 0) {
			genfifoentry &= ~GQSPI_GENFIFO_EXP;
			genfifoentry &= ~GQSPI_GENFIFO_IMM_DATA_MASK;
			genfifoentry |= (u8)(imm_data & 0xFF);
			zynqmp_gqspi_write(xqspi, GQSPI_GEN_FIFO_OFST,
					   genfifoentry);
		}
	}
	if (xqspi->mode == GQSPI_MODE_IO && xqspi->rxbuf) {
		/* Dummy generic FIFO entry */
		zynqmp_gqspi_write(xqspi, GQSPI_GEN_FIFO_OFST, 0x0);
	}
}

/**
 * zynqmp_process_dma_irq - Handler for DMA done interrupt of QSPI
 *				controller
 * @xqspi:	zynqmp_qspi instance pointer
 *
 * This function handles DMA interrupt only.
 */
static void zynqmp_process_dma_irq(struct zynqmp_qspi *xqspi)
{
	u32 config_reg, genfifoentry;

	dma_unmap_single(xqspi->dev, xqspi->dma_addr,
			 xqspi->dma_rx_bytes, DMA_FROM_DEVICE);
	xqspi->rxbuf += xqspi->dma_rx_bytes;
	xqspi->bytes_to_receive -= xqspi->dma_rx_bytes;
	xqspi->dma_rx_bytes = 0;

	/* Disabling the DMA interrupts */
	zynqmp_gqspi_write(xqspi, GQSPI_QSPIDMA_DST_I_DIS_OFST,
			   GQSPI_QSPIDMA_DST_I_EN_DONE_MASK);

	if (xqspi->bytes_to_receive > 0) {
		/* Switch to IO mode,for remaining bytes to receive */
		config_reg = zynqmp_gqspi_read(xqspi, GQSPI_CONFIG_OFST);
		config_reg &= ~GQSPI_CFG_MODE_EN_MASK;
		zynqmp_gqspi_write(xqspi, GQSPI_CONFIG_OFST, config_reg);

		/* Initiate the transfer of remaining bytes */
		genfifoentry = xqspi->genfifoentry;
		genfifoentry |= xqspi->bytes_to_receive;
		zynqmp_gqspi_write(xqspi, GQSPI_GEN_FIFO_OFST, genfifoentry);

		/* Dummy generic FIFO entry */
		zynqmp_gqspi_write(xqspi, GQSPI_GEN_FIFO_OFST, 0x0);

		/* Manual start */
		zynqmp_gqspi_write(xqspi, GQSPI_CONFIG_OFST,
				   (zynqmp_gqspi_read(xqspi,
						      GQSPI_CONFIG_OFST) |
				   GQSPI_CFG_START_GEN_FIFO_MASK));

		/* Enable the RX interrupts for IO mode */
		zynqmp_gqspi_write(xqspi, GQSPI_IER_OFST,
				   GQSPI_IER_GENFIFOEMPTY_MASK |
				   GQSPI_IER_RXNEMPTY_MASK |
				   GQSPI_IER_RXEMPTY_MASK);
	}
}

/**
 * zynqmp_qspi_irq - Interrupt service routine of the QSPI controller
 * @irq:	IRQ number
 * @dev_id:	Pointer to the xqspi structure
 *
 * This function handles TX empty only.
 * On TX empty interrupt this function reads the received data from RX FIFO
 * and fills the TX FIFO if there is any data remaining to be transferred.
 *
 * Return:	IRQ_HANDLED when interrupt is handled
 *		IRQ_NONE otherwise.
 */
static irqreturn_t zynqmp_qspi_irq(int irq, void *dev_id)
{
	struct zynqmp_qspi *xqspi = (struct zynqmp_qspi *)dev_id;
	irqreturn_t ret = IRQ_NONE;
	u32 status, mask, dma_status = 0;

	status = zynqmp_gqspi_read(xqspi, GQSPI_ISR_OFST);
	zynqmp_gqspi_write(xqspi, GQSPI_ISR_OFST, status);
	mask = (status & ~(zynqmp_gqspi_read(xqspi, GQSPI_IMASK_OFST)));

	/* Read and clear DMA status */
	if (xqspi->mode == GQSPI_MODE_DMA) {
		dma_status =
			zynqmp_gqspi_read(xqspi, GQSPI_QSPIDMA_DST_I_STS_OFST);
		zynqmp_gqspi_write(xqspi, GQSPI_QSPIDMA_DST_I_STS_OFST,
				   dma_status);
	}

	if (mask & GQSPI_ISR_TXNOT_FULL_MASK) {
		zynqmp_qspi_filltxfifo(xqspi, GQSPI_TX_FIFO_FILL);
		ret = IRQ_HANDLED;
	}

	if (dma_status & GQSPI_QSPIDMA_DST_I_STS_DONE_MASK) {
		zynqmp_process_dma_irq(xqspi);
		ret = IRQ_HANDLED;
	} else if (!(mask & GQSPI_IER_RXEMPTY_MASK) &&
			(mask & GQSPI_IER_GENFIFOEMPTY_MASK)) {
		zynqmp_qspi_readrxfifo(xqspi, GQSPI_RX_FIFO_FILL);
		ret = IRQ_HANDLED;
	}

	if (xqspi->bytes_to_receive == 0 && xqspi->bytes_to_transfer == 0 &&
	    ((status & GQSPI_IRQ_MASK) == GQSPI_IRQ_MASK)) {
		zynqmp_gqspi_write(xqspi, GQSPI_IDR_OFST, GQSPI_ISR_IDR_MASK);
		complete(&xqspi->data_completion);
		ret = IRQ_HANDLED;
	}
	return ret;
}

/**
 * zynqmp_qspi_setuprxdma - This function sets up the RX DMA operation
 * @xqspi:	xqspi is a pointer to the GQSPI instance.
 */
static int zynqmp_qspi_setuprxdma(struct zynqmp_qspi *xqspi)
{
	u32 rx_bytes, rx_rem, config_reg;
	dma_addr_t addr;
	u64 dma_align =  (u64)(uintptr_t)xqspi->rxbuf;

	if (xqspi->bytes_to_receive < 8 ||
	    ((dma_align & GQSPI_DMA_UNALIGN) != 0x0)) {
		/* Setting to IO mode */
		config_reg = zynqmp_gqspi_read(xqspi, GQSPI_CONFIG_OFST);
		config_reg &= ~GQSPI_CFG_MODE_EN_MASK;
		zynqmp_gqspi_write(xqspi, GQSPI_CONFIG_OFST, config_reg);
		xqspi->mode = GQSPI_MODE_IO;
		xqspi->dma_rx_bytes = 0;
		return 0;
	}

	rx_rem = xqspi->bytes_to_receive % 4;
	rx_bytes = (xqspi->bytes_to_receive - rx_rem);

	addr = dma_map_single(xqspi->dev, (void *)xqspi->rxbuf,
			      rx_bytes, DMA_FROM_DEVICE);
	if (dma_mapping_error(xqspi->dev, addr)) {
		dev_err(xqspi->dev, "ERR:rxdma:memory not mapped\n");
		return -ENOMEM;
	}

	xqspi->dma_rx_bytes = rx_bytes;
	xqspi->dma_addr = addr;
	zynqmp_gqspi_write(xqspi, GQSPI_QSPIDMA_DST_ADDR_OFST,
			   (u32)(addr & 0xffffffff));
	addr = ((addr >> 16) >> 16);
	zynqmp_gqspi_write(xqspi, GQSPI_QSPIDMA_DST_ADDR_MSB_OFST,
			   ((u32)addr) & 0xfff);

	/* Enabling the DMA mode */
	config_reg = zynqmp_gqspi_read(xqspi, GQSPI_CONFIG_OFST);
	config_reg &= ~GQSPI_CFG_MODE_EN_MASK;
	config_reg |= GQSPI_CFG_MODE_EN_DMA_MASK;
	zynqmp_gqspi_write(xqspi, GQSPI_CONFIG_OFST, config_reg);

	/* Switch to DMA mode */
	xqspi->mode = GQSPI_MODE_DMA;

	/* Write the number of bytes to transfer */
	zynqmp_gqspi_write(xqspi, GQSPI_QSPIDMA_DST_SIZE_OFST, rx_bytes);

	return 0;
}

/**
 * zynqmp_qspi_write_op - This function sets up the GENFIFO entries,
 *			TX FIFO, and fills the TX FIFO with as many
 *			bytes as possible.
 * @xqspi:	Pointer to the GQSPI instance.
 * @tx_nbits:	Transfer buswidth.
 * @genfifoentry:	Variable in which GENFIFO mask is returned
 *			to calling function
 */
static void zynqmp_qspi_write_op(struct zynqmp_qspi *xqspi, u8 tx_nbits,
				 u32 genfifoentry)
{
	u32 config_reg;

	zynqmp_qspi_fillgenfifo(xqspi, tx_nbits, genfifoentry);
	zynqmp_qspi_filltxfifo(xqspi, GQSPI_TXD_DEPTH);
	if (xqspi->mode == GQSPI_MODE_DMA) {
		config_reg = zynqmp_gqspi_read(xqspi,
					       GQSPI_CONFIG_OFST);
		config_reg &= ~GQSPI_CFG_MODE_EN_MASK;
		zynqmp_gqspi_write(xqspi, GQSPI_CONFIG_OFST,
				   config_reg);
		xqspi->mode = GQSPI_MODE_IO;
	}
}

/**
 * zynqmp_qspi_read_op - This function sets up the GENFIFO entries and
 *				RX DMA operation.
 * @xqspi:	xqspi is a pointer to the GQSPI instance.
 * @rx_nbits:	Receive buswidth.
 * @genfifoentry:	genfifoentry is pointer to the variable in which
 *			GENFIFO	mask is returned to calling function
 */
static int zynqmp_qspi_read_op(struct zynqmp_qspi *xqspi, u8 rx_nbits,
				u32 genfifoentry)
{
	int ret;

	ret = zynqmp_qspi_setuprxdma(xqspi);
	if (ret)
		return ret;
	zynqmp_qspi_fillgenfifo(xqspi, rx_nbits, genfifoentry);

	return 0;
}

/**
 * zynqmp_qspi_suspend - Suspend method for the QSPI driver
 * @dev:	Address of the platform_device structure
 *
 * This function stops the QSPI driver queue and disables the QSPI controller
 *
 * Return:	Always 0
 */
static int __maybe_unused zynqmp_qspi_suspend(struct device *dev)
{
	struct zynqmp_qspi *xqspi = dev_get_drvdata(dev);
	struct spi_controller *ctlr = xqspi->ctlr;
	int ret;

	ret = spi_controller_suspend(ctlr);
	if (ret)
		return ret;

	zynqmp_gqspi_write(xqspi, GQSPI_EN_OFST, 0x0);

	return 0;
}

/**
 * zynqmp_qspi_resume - Resume method for the QSPI driver
 * @dev:	Address of the platform_device structure
 *
 * The function starts the QSPI driver queue and initializes the QSPI
 * controller
 *
 * Return:	0 on success; error value otherwise
 */
static int __maybe_unused zynqmp_qspi_resume(struct device *dev)
{
	struct zynqmp_qspi *xqspi = dev_get_drvdata(dev);
	struct spi_controller *ctlr = xqspi->ctlr;

	zynqmp_gqspi_write(xqspi, GQSPI_EN_OFST, GQSPI_EN_MASK);

	spi_controller_resume(ctlr);

	return 0;
}

/**
 * zynqmp_runtime_suspend - Runtime suspend method for the SPI driver
 * @dev:	Address of the platform_device structure
 *
 * This function disables the clocks
 *
 * Return:	Always 0
 */
static int __maybe_unused zynqmp_runtime_suspend(struct device *dev)
{
	struct zynqmp_qspi *xqspi = dev_get_drvdata(dev);

	clk_disable_unprepare(xqspi->refclk);
	clk_disable_unprepare(xqspi->pclk);

	return 0;
}

/**
 * zynqmp_runtime_resume - Runtime resume method for the SPI driver
 * @dev:	Address of the platform_device structure
 *
 * This function enables the clocks
 *
 * Return:	0 on success and error value on error
 */
static int __maybe_unused zynqmp_runtime_resume(struct device *dev)
{
	struct zynqmp_qspi *xqspi = dev_get_drvdata(dev);
	int ret;

	ret = clk_prepare_enable(xqspi->pclk);
	if (ret) {
		dev_err(dev, "Cannot enable APB clock.\n");
		return ret;
	}

	ret = clk_prepare_enable(xqspi->refclk);
	if (ret) {
		dev_err(dev, "Cannot enable device clock.\n");
		clk_disable_unprepare(xqspi->pclk);
		return ret;
	}

	return 0;
}

/**
 * zynqmp_qspi_exec_op() - Initiates the QSPI transfer
 * @mem: The SPI memory
 * @op: The memory operation to execute
 *
 * Executes a memory operation.
 *
 * This function first selects the chip and starts the memory operation.
 *
 * Return: 0 in case of success, a negative error code otherwise.
 */
static int zynqmp_qspi_exec_op(struct spi_mem *mem,
			       const struct spi_mem_op *op)
{
	struct zynqmp_qspi *xqspi = spi_controller_get_devdata
				    (mem->spi->master);
	int err = 0, i;
	u32 genfifoentry = 0;
	u16 opcode = op->cmd.opcode;
	u64 opaddr;

	dev_dbg(xqspi->dev, "cmd:%#x mode:%d.%d.%d.%d\n",
		op->cmd.opcode, op->cmd.buswidth, op->addr.buswidth,
		op->dummy.buswidth, op->data.buswidth);

	mutex_lock(&xqspi->op_lock);
	zynqmp_qspi_config_op(xqspi, mem->spi);
	zynqmp_qspi_chipselect(mem->spi, false);
	genfifoentry |= xqspi->genfifocs;
	genfifoentry |= xqspi->genfifobus;

	if (op->cmd.opcode) {
		reinit_completion(&xqspi->data_completion);
		xqspi->txbuf = &opcode;
		xqspi->rxbuf = NULL;
		xqspi->bytes_to_transfer = op->cmd.nbytes;
		xqspi->bytes_to_receive = 0;
		zynqmp_qspi_write_op(xqspi, op->cmd.buswidth, genfifoentry);
		zynqmp_gqspi_write(xqspi, GQSPI_CONFIG_OFST,
				   zynqmp_gqspi_read(xqspi, GQSPI_CONFIG_OFST) |
				   GQSPI_CFG_START_GEN_FIFO_MASK);
		zynqmp_gqspi_write(xqspi, GQSPI_IER_OFST,
				   GQSPI_IER_GENFIFOEMPTY_MASK |
				   GQSPI_IER_TXNOT_FULL_MASK);
		if (!wait_for_completion_timeout
		    (&xqspi->data_completion, msecs_to_jiffies(1000))) {
			err = -ETIMEDOUT;
			goto return_err;
		}
	}

	if (op->addr.nbytes) {
		xqspi->txbuf = &opaddr;
		for (i = 0; i < op->addr.nbytes; i++) {
			*(((u8 *)xqspi->txbuf) + i) = op->addr.val >>
					(8 * (op->addr.nbytes - i - 1));
		}

		reinit_completion(&xqspi->data_completion);
		xqspi->rxbuf = NULL;
		xqspi->bytes_to_transfer = op->addr.nbytes;
		xqspi->bytes_to_receive = 0;
		zynqmp_qspi_write_op(xqspi, op->addr.buswidth, genfifoentry);
		zynqmp_gqspi_write(xqspi, GQSPI_CONFIG_OFST,
				   zynqmp_gqspi_read(xqspi,
						     GQSPI_CONFIG_OFST) |
				   GQSPI_CFG_START_GEN_FIFO_MASK);
		zynqmp_gqspi_write(xqspi, GQSPI_IER_OFST,
				   GQSPI_IER_TXEMPTY_MASK |
				   GQSPI_IER_GENFIFOEMPTY_MASK |
				   GQSPI_IER_TXNOT_FULL_MASK);
		if (!wait_for_completion_timeout
		    (&xqspi->data_completion, msecs_to_jiffies(1000))) {
			err = -ETIMEDOUT;
			goto return_err;
		}
	}

	if (op->dummy.nbytes) {
		xqspi->txbuf = NULL;
		xqspi->rxbuf = NULL;
		/*
		 * xqspi->bytes_to_transfer here represents the dummy circles
		 * which need to be sent.
		 */
		xqspi->bytes_to_transfer = op->dummy.nbytes * 8 / op->dummy.buswidth;
		xqspi->bytes_to_receive = 0;
		/*
		 * Using op->data.buswidth instead of op->dummy.buswidth here because
		 * we need to use it to configure the correct SPI mode.
		 */
		zynqmp_qspi_write_op(xqspi, op->data.buswidth,
				     genfifoentry);
		zynqmp_gqspi_write(xqspi, GQSPI_CONFIG_OFST,
				   zynqmp_gqspi_read(xqspi, GQSPI_CONFIG_OFST) |
				   GQSPI_CFG_START_GEN_FIFO_MASK);
	}

	if (op->data.nbytes) {
		reinit_completion(&xqspi->data_completion);
		if (op->data.dir == SPI_MEM_DATA_OUT) {
			xqspi->txbuf = (u8 *)op->data.buf.out;
			xqspi->rxbuf = NULL;
			xqspi->bytes_to_transfer = op->data.nbytes;
			xqspi->bytes_to_receive = 0;
			zynqmp_qspi_write_op(xqspi, op->data.buswidth,
					     genfifoentry);
			zynqmp_gqspi_write(xqspi, GQSPI_CONFIG_OFST,
					   zynqmp_gqspi_read
					   (xqspi, GQSPI_CONFIG_OFST) |
					   GQSPI_CFG_START_GEN_FIFO_MASK);
			zynqmp_gqspi_write(xqspi, GQSPI_IER_OFST,
					   GQSPI_IER_TXEMPTY_MASK |
					   GQSPI_IER_GENFIFOEMPTY_MASK |
					   GQSPI_IER_TXNOT_FULL_MASK);
		} else {
			xqspi->txbuf = NULL;
			xqspi->rxbuf = (u8 *)op->data.buf.in;
			xqspi->bytes_to_receive = op->data.nbytes;
			xqspi->bytes_to_transfer = 0;
			err = zynqmp_qspi_read_op(xqspi, op->data.buswidth,
					    genfifoentry);
			if (err)
				goto return_err;

			zynqmp_gqspi_write(xqspi, GQSPI_CONFIG_OFST,
					   zynqmp_gqspi_read
					   (xqspi, GQSPI_CONFIG_OFST) |
					   GQSPI_CFG_START_GEN_FIFO_MASK);
			if (xqspi->mode == GQSPI_MODE_DMA) {
				zynqmp_gqspi_write
					(xqspi, GQSPI_QSPIDMA_DST_I_EN_OFST,
					 GQSPI_QSPIDMA_DST_I_EN_DONE_MASK);
			} else {
				zynqmp_gqspi_write(xqspi, GQSPI_IER_OFST,
						   GQSPI_IER_GENFIFOEMPTY_MASK |
						   GQSPI_IER_RXNEMPTY_MASK |
						   GQSPI_IER_RXEMPTY_MASK);
			}
		}
		if (!wait_for_completion_timeout
		    (&xqspi->data_completion, msecs_to_jiffies(1000)))
			err = -ETIMEDOUT;
	}

return_err:

	zynqmp_qspi_chipselect(mem->spi, true);
	mutex_unlock(&xqspi->op_lock);

	return err;
}

static const struct dev_pm_ops zynqmp_qspi_dev_pm_ops = {
	SET_RUNTIME_PM_OPS(zynqmp_runtime_suspend,
			   zynqmp_runtime_resume, NULL)
	SET_SYSTEM_SLEEP_PM_OPS(zynqmp_qspi_suspend, zynqmp_qspi_resume)
};

static const struct spi_controller_mem_ops zynqmp_qspi_mem_ops = {
	.exec_op = zynqmp_qspi_exec_op,
};

/**
 * zynqmp_qspi_probe - Probe method for the QSPI driver
 * @pdev:	Pointer to the platform_device structure
 *
 * This function initializes the driver data structures and the hardware.
 *
 * Return:	0 on success; error value otherwise
 */
static int zynqmp_qspi_probe(struct platform_device *pdev)
{
	int ret = 0;
	struct spi_controller *ctlr;
	struct zynqmp_qspi *xqspi;
	struct device *dev = &pdev->dev;
	struct device_node *np = dev->of_node;

	ctlr = spi_alloc_master(&pdev->dev, sizeof(*xqspi));
	if (!ctlr)
		return -ENOMEM;

	xqspi = spi_controller_get_devdata(ctlr);
	xqspi->dev = dev;
	xqspi->ctlr = ctlr;
	platform_set_drvdata(pdev, xqspi);

	xqspi->regs = devm_platform_ioremap_resource(pdev, 0);
	if (IS_ERR(xqspi->regs)) {
		ret = PTR_ERR(xqspi->regs);
		goto remove_master;
	}

	xqspi->pclk = devm_clk_get(&pdev->dev, "pclk");
	if (IS_ERR(xqspi->pclk)) {
		dev_err(dev, "pclk clock not found.\n");
		ret = PTR_ERR(xqspi->pclk);
		goto remove_master;
	}

	xqspi->refclk = devm_clk_get(&pdev->dev, "ref_clk");
	if (IS_ERR(xqspi->refclk)) {
		dev_err(dev, "ref_clk clock not found.\n");
		ret = PTR_ERR(xqspi->refclk);
		goto remove_master;
	}

	ret = clk_prepare_enable(xqspi->pclk);
	if (ret) {
		dev_err(dev, "Unable to enable APB clock.\n");
		goto remove_master;
	}

	ret = clk_prepare_enable(xqspi->refclk);
	if (ret) {
		dev_err(dev, "Unable to enable device clock.\n");
		goto clk_dis_pclk;
	}

	init_completion(&xqspi->data_completion);

	mutex_init(&xqspi->op_lock);

	pm_runtime_use_autosuspend(&pdev->dev);
	pm_runtime_set_autosuspend_delay(&pdev->dev, SPI_AUTOSUSPEND_TIMEOUT);
	pm_runtime_set_active(&pdev->dev);
	pm_runtime_enable(&pdev->dev);

	ret = pm_runtime_get_sync(&pdev->dev);
	if (ret < 0) {
		dev_err(&pdev->dev, "Failed to pm_runtime_get_sync: %d\n", ret);
		goto clk_dis_all;
	}

	/* QSPI controller initializations */
	zynqmp_qspi_init_hw(xqspi);

	xqspi->irq = platform_get_irq(pdev, 0);
	if (xqspi->irq <= 0) {
		ret = -ENXIO;
		goto clk_dis_all;
	}
	ret = devm_request_irq(&pdev->dev, xqspi->irq, zynqmp_qspi_irq,
			       0, pdev->name, xqspi);
	if (ret != 0) {
		ret = -ENXIO;
		dev_err(dev, "request_irq failed\n");
		goto clk_dis_all;
	}

	ret = dma_set_mask(&pdev->dev, DMA_BIT_MASK(44));
	if (ret)
		goto clk_dis_all;

	ctlr->bits_per_word_mask = SPI_BPW_MASK(8);
	ctlr->num_chipselect = GQSPI_DEFAULT_NUM_CS;
	ctlr->mem_ops = &zynqmp_qspi_mem_ops;
	ctlr->setup = zynqmp_qspi_setup_op;
	ctlr->max_speed_hz = clk_get_rate(xqspi->refclk) / 2;
	ctlr->bits_per_word_mask = SPI_BPW_MASK(8);
	ctlr->mode_bits = SPI_CPOL | SPI_CPHA | SPI_RX_DUAL | SPI_RX_QUAD |
			    SPI_TX_DUAL | SPI_TX_QUAD;
	ctlr->dev.of_node = np;
	ctlr->auto_runtime_pm = true;

	ret = devm_spi_register_controller(&pdev->dev, ctlr);
	if (ret) {
		dev_err(&pdev->dev, "spi_register_controller failed\n");
		goto clk_dis_all;
	}

	pm_runtime_mark_last_busy(&pdev->dev);
	pm_runtime_put_autosuspend(&pdev->dev);

	return 0;

clk_dis_all:
	pm_runtime_disable(&pdev->dev);
	pm_runtime_put_noidle(&pdev->dev);
	pm_runtime_set_suspended(&pdev->dev);
	clk_disable_unprepare(xqspi->refclk);
clk_dis_pclk:
	clk_disable_unprepare(xqspi->pclk);
remove_master:
	spi_controller_put(ctlr);

	return ret;
}

/**
 * zynqmp_qspi_remove - Remove method for the QSPI driver
 * @pdev:	Pointer to the platform_device structure
 *
 * This function is called if a device is physically removed from the system or
 * if the driver module is being unloaded. It frees all resources allocated to
 * the device.
 *
 * Return:	0 Always
 */
static void zynqmp_qspi_remove(struct platform_device *pdev)
{
	struct zynqmp_qspi *xqspi = platform_get_drvdata(pdev);

	pm_runtime_get_sync(&pdev->dev);

	zynqmp_gqspi_write(xqspi, GQSPI_EN_OFST, 0x0);

	pm_runtime_disable(&pdev->dev);
	pm_runtime_put_noidle(&pdev->dev);
	pm_runtime_set_suspended(&pdev->dev);
	clk_disable_unprepare(xqspi->refclk);
	clk_disable_unprepare(xqspi->pclk);
<<<<<<< HEAD
=======
	return 0;
>>>>>>> 558a2461
}

static const struct of_device_id zynqmp_qspi_of_match[] = {
	{ .compatible = "xlnx,zynqmp-qspi-1.0", },
	{ /* End of table */ }
};

MODULE_DEVICE_TABLE(of, zynqmp_qspi_of_match);

static struct platform_driver zynqmp_qspi_driver = {
	.probe = zynqmp_qspi_probe,
	.remove_new = zynqmp_qspi_remove,
	.driver = {
		.name = "zynqmp-qspi",
		.of_match_table = zynqmp_qspi_of_match,
		.pm = &zynqmp_qspi_dev_pm_ops,
	},
};

module_platform_driver(zynqmp_qspi_driver);

MODULE_AUTHOR("Xilinx, Inc.");
MODULE_DESCRIPTION("Xilinx Zynqmp QSPI driver");
MODULE_LICENSE("GPL");<|MERGE_RESOLUTION|>--- conflicted
+++ resolved
@@ -1221,7 +1221,7 @@
  *
  * Return:	0 Always
  */
-static void zynqmp_qspi_remove(struct platform_device *pdev)
+static int zynqmp_qspi_remove(struct platform_device *pdev)
 {
 	struct zynqmp_qspi *xqspi = platform_get_drvdata(pdev);
 
@@ -1234,10 +1234,7 @@
 	pm_runtime_set_suspended(&pdev->dev);
 	clk_disable_unprepare(xqspi->refclk);
 	clk_disable_unprepare(xqspi->pclk);
-<<<<<<< HEAD
-=======
 	return 0;
->>>>>>> 558a2461
 }
 
 static const struct of_device_id zynqmp_qspi_of_match[] = {
@@ -1249,7 +1246,7 @@
 
 static struct platform_driver zynqmp_qspi_driver = {
 	.probe = zynqmp_qspi_probe,
-	.remove_new = zynqmp_qspi_remove,
+	.remove = zynqmp_qspi_remove,
 	.driver = {
 		.name = "zynqmp-qspi",
 		.of_match_table = zynqmp_qspi_of_match,
