// SPDX-License-Identifier: GPL-2.0-or-later
/*
 * Simple synchronous userspace interface to SPI devices
 *
 * Copyright (C) 2006 SWAPP
 *	Andrea Paterniani <a.paterniani@swapp-eng.it>
 * Copyright (C) 2007 David Brownell (simplification, cleanup)
 */

#include <linux/init.h>
#include <linux/ioctl.h>
#include <linux/fs.h>
#include <linux/device.h>
#include <linux/err.h>
#include <linux/list.h>
#include <linux/errno.h>
#include <linux/mod_devicetable.h>
#include <linux/module.h>
#include <linux/mutex.h>
#include <linux/property.h>
#include <linux/slab.h>
#include <linux/compat.h>

#include <linux/spi/spi.h>
#include <linux/spi/spidev.h>

#include <linux/uaccess.h>


/*
 * This supports access to SPI devices using normal userspace I/O calls.
 * Note that while traditional UNIX/POSIX I/O semantics are half duplex,
 * and often mask message boundaries, full SPI support requires full duplex
 * transfers.  There are several kinds of internal message boundaries to
 * handle chipselect management and other protocol options.
 *
 * SPI has a character major number assigned.  We allocate minor numbers
 * dynamically using a bitmask.  You must use hotplug tools, such as udev
 * (or mdev with busybox) to create and destroy the /dev/spidevB.C device
 * nodes, since there is no fixed association of minor numbers with any
 * particular SPI bus or device.
 */
#define SPIDEV_MAJOR			153	/* assigned */
#define N_SPI_MINORS			32	/* ... up to 256 */

static DECLARE_BITMAP(minors, N_SPI_MINORS);


/* Bit masks for spi_device.mode management.  Note that incorrect
 * settings for some settings can cause *lots* of trouble for other
 * devices on a shared bus:
 *
 *  - CS_HIGH ... this device will be active when it shouldn't be
 *  - 3WIRE ... when active, it won't behave as it should
 *  - NO_CS ... there will be no explicit message boundaries; this
 *	is completely incompatible with the shared bus model
 *  - READY ... transfers may proceed when they shouldn't.
 *
 * REVISIT should changing those flags be privileged?
 */
#define SPI_MODE_MASK		(SPI_MODE_X_MASK | SPI_CS_HIGH \
				| SPI_LSB_FIRST | SPI_3WIRE | SPI_LOOP \
				| SPI_NO_CS | SPI_READY | SPI_TX_DUAL \
				| SPI_TX_QUAD | SPI_TX_OCTAL | SPI_RX_DUAL \
				| SPI_RX_QUAD | SPI_RX_OCTAL)

struct spidev_data {
	dev_t			devt;
	spinlock_t		spi_lock;
	struct spi_device	*spi;
	struct list_head	device_entry;

	/* TX/RX buffers are NULL unless this device is open (users > 0) */
	struct mutex		buf_lock;
	unsigned		users;
	u8			*tx_buffer;
	u8			*rx_buffer;
	u32			speed_hz;
};

static LIST_HEAD(device_list);
static DEFINE_MUTEX(device_list_lock);

static unsigned int bufsiz = 35000;
module_param(bufsiz, uint, S_IRUGO);
MODULE_PARM_DESC(bufsiz, "data bytes in biggest supported SPI message");

/*-------------------------------------------------------------------------*/

static ssize_t
spidev_sync(struct spidev_data *spidev, struct spi_message *message)
{
	int status;
	struct spi_device *spi;

	spin_lock_irq(&spidev->spi_lock);
	spi = spidev->spi;
	spin_unlock_irq(&spidev->spi_lock);

	if (spi == NULL)
		status = -ESHUTDOWN;
	else
		status = spi_sync(spi, message);

	if (status == 0)
		status = message->actual_length;

	return status;
}

static inline ssize_t
spidev_sync_write(struct spidev_data *spidev, size_t len)
{
	struct spi_transfer	t = {
			.tx_buf		= spidev->tx_buffer,
			.len		= len,
			.speed_hz	= spidev->speed_hz,
		};
	struct spi_message	m;

	spi_message_init(&m);
	spi_message_add_tail(&t, &m);
	return spidev_sync(spidev, &m);
}

static inline ssize_t
spidev_sync_read(struct spidev_data *spidev, size_t len)
{
	struct spi_transfer	t = {
			.rx_buf		= spidev->rx_buffer,
			.len		= len,
			.speed_hz	= spidev->speed_hz,
		};
	struct spi_message	m;

	spi_message_init(&m);
	spi_message_add_tail(&t, &m);
	return spidev_sync(spidev, &m);
}

/*-------------------------------------------------------------------------*/

/* Read-only message with current device setup */
static ssize_t
spidev_read(struct file *filp, char __user *buf, size_t count, loff_t *f_pos)
{
	struct spidev_data	*spidev;
	ssize_t			status;

	/* chipselect only toggles at start or end of operation */
	if (count > bufsiz)
		return -EMSGSIZE;

	spidev = filp->private_data;

	mutex_lock(&spidev->buf_lock);
	status = spidev_sync_read(spidev, count);
	if (status > 0) {
		unsigned long	missing;

		missing = copy_to_user(buf, spidev->rx_buffer, status);
		if (missing == status)
			status = -EFAULT;
		else
			status = status - missing;
	}
	mutex_unlock(&spidev->buf_lock);

	return status;
}

/* Write-only message with current device setup */
static ssize_t
spidev_write(struct file *filp, const char __user *buf,
		size_t count, loff_t *f_pos)
{
	struct spidev_data	*spidev;
	ssize_t			status;
	unsigned long		missing;

	/* chipselect only toggles at start or end of operation */
	if (count > bufsiz)
		return -EMSGSIZE;

	spidev = filp->private_data;

	mutex_lock(&spidev->buf_lock);
	missing = copy_from_user(spidev->tx_buffer, buf, count);
	if (missing == 0)
		status = spidev_sync_write(spidev, count);
	else
		status = -EFAULT;
	mutex_unlock(&spidev->buf_lock);

	return status;
}

static int spidev_message(struct spidev_data *spidev,
		struct spi_ioc_transfer *u_xfers, unsigned n_xfers)
{
	struct spi_message	msg;
	struct spi_transfer	*k_xfers;
	struct spi_transfer	*k_tmp;
	struct spi_ioc_transfer *u_tmp;
	unsigned		n, total, tx_total, rx_total;
	u8			*tx_buf, *rx_buf;
	int			status = -EFAULT;

	spi_message_init(&msg);
	k_xfers = kcalloc(n_xfers, sizeof(*k_tmp), GFP_KERNEL);
	if (k_xfers == NULL)
		return -ENOMEM;

	/* Construct spi_message, copying any tx data to bounce buffer.
	 * We walk the array of user-provided transfers, using each one
	 * to initialize a kernel version of the same transfer.
	 */
	tx_buf = spidev->tx_buffer;
	rx_buf = spidev->rx_buffer;
	total = 0;
	tx_total = 0;
	rx_total = 0;
	for (n = n_xfers, k_tmp = k_xfers, u_tmp = u_xfers;
			n;
			n--, k_tmp++, u_tmp++) {
		/* Ensure that also following allocations from rx_buf/tx_buf will meet
		 * DMA alignment requirements.
		 */
		unsigned int len_aligned = ALIGN(u_tmp->len, ARCH_KMALLOC_MINALIGN);

		k_tmp->len = u_tmp->len;

		total += k_tmp->len;
		/* Since the function returns the total length of transfers
		 * on success, restrict the total to positive int values to
		 * avoid the return value looking like an error.  Also check
		 * each transfer length to avoid arithmetic overflow.
		 */
		if (total > INT_MAX || k_tmp->len > INT_MAX) {
			status = -EMSGSIZE;
			goto done;
		}

		if (u_tmp->rx_buf) {
			/* this transfer needs space in RX bounce buffer */
			rx_total += len_aligned;
			if (rx_total > bufsiz) {
				status = -EMSGSIZE;
				goto done;
			}
			k_tmp->rx_buf = rx_buf;
			rx_buf += len_aligned;
		}
		if (u_tmp->tx_buf) {
			/* this transfer needs space in TX bounce buffer */
			tx_total += len_aligned;
			if (tx_total > bufsiz) {
				status = -EMSGSIZE;
				goto done;
			}
			k_tmp->tx_buf = tx_buf;
			if (copy_from_user(tx_buf, (const u8 __user *)
						(uintptr_t) u_tmp->tx_buf,
					u_tmp->len))
				goto done;
			tx_buf += len_aligned;
		}

		k_tmp->cs_change = !!u_tmp->cs_change;
		k_tmp->tx_nbits = u_tmp->tx_nbits;
		k_tmp->rx_nbits = u_tmp->rx_nbits;
		k_tmp->bits_per_word = u_tmp->bits_per_word;
		k_tmp->delay.value = u_tmp->delay_usecs;
		k_tmp->delay.unit = SPI_DELAY_UNIT_USECS;
		k_tmp->speed_hz = u_tmp->speed_hz;
		k_tmp->word_delay.value = u_tmp->word_delay_usecs;
		k_tmp->word_delay.unit = SPI_DELAY_UNIT_USECS;
		if (!k_tmp->speed_hz)
			k_tmp->speed_hz = spidev->speed_hz;
#ifdef VERBOSE
		dev_dbg(&spidev->spi->dev,
			"  xfer len %u %s%s%s%dbits %u usec %u usec %uHz\n",
			k_tmp->len,
			k_tmp->rx_buf ? "rx " : "",
			k_tmp->tx_buf ? "tx " : "",
			k_tmp->cs_change ? "cs " : "",
			k_tmp->bits_per_word ? : spidev->spi->bits_per_word,
			k_tmp->delay.value,
			k_tmp->word_delay.value,
			k_tmp->speed_hz ? : spidev->spi->max_speed_hz);
#endif
		spi_message_add_tail(k_tmp, &msg);
	}

	status = spidev_sync(spidev, &msg);
	if (status < 0)
		goto done;

	/* copy any rx data out of bounce buffer */
	for (n = n_xfers, k_tmp = k_xfers, u_tmp = u_xfers;
			n;
			n--, k_tmp++, u_tmp++) {
		if (u_tmp->rx_buf) {
			if (copy_to_user((u8 __user *)
					(uintptr_t) u_tmp->rx_buf, k_tmp->rx_buf,
					u_tmp->len)) {
				status = -EFAULT;
				goto done;
			}
		}
	}
	status = total;

done:
	kfree(k_xfers);
	return status;
}

static struct spi_ioc_transfer *
spidev_get_ioc_message(unsigned int cmd, struct spi_ioc_transfer __user *u_ioc,
		unsigned *n_ioc)
{
	u32	tmp;

	/* Check type, command number and direction */
	if (_IOC_TYPE(cmd) != SPI_IOC_MAGIC
			|| _IOC_NR(cmd) != _IOC_NR(SPI_IOC_MESSAGE(0))
			|| _IOC_DIR(cmd) != _IOC_WRITE)
		return ERR_PTR(-ENOTTY);

	tmp = _IOC_SIZE(cmd);
	if ((tmp % sizeof(struct spi_ioc_transfer)) != 0)
		return ERR_PTR(-EINVAL);
	*n_ioc = tmp / sizeof(struct spi_ioc_transfer);
	if (*n_ioc == 0)
		return NULL;

	/* copy into scratch area */
	return memdup_user(u_ioc, tmp);
}

static long
spidev_ioctl(struct file *filp, unsigned int cmd, unsigned long arg)
{
	int			retval = 0;
	struct spidev_data	*spidev;
	struct spi_device	*spi;
	u32			tmp;
	unsigned		n_ioc;
	struct spi_ioc_transfer	*ioc;

	/* Check type and command number */
	if (_IOC_TYPE(cmd) != SPI_IOC_MAGIC)
		return -ENOTTY;

	/* guard against device removal before, or while,
	 * we issue this ioctl.
	 */
	spidev = filp->private_data;
	spin_lock_irq(&spidev->spi_lock);
	spi = spi_dev_get(spidev->spi);
	spin_unlock_irq(&spidev->spi_lock);

	if (spi == NULL)
		return -ESHUTDOWN;

	/* use the buffer lock here for triple duty:
	 *  - prevent I/O (from us) so calling spi_setup() is safe;
	 *  - prevent concurrent SPI_IOC_WR_* from morphing
	 *    data fields while SPI_IOC_RD_* reads them;
	 *  - SPI_IOC_MESSAGE needs the buffer locked "normally".
	 */
	mutex_lock(&spidev->buf_lock);

	switch (cmd) {
	/* read requests */
	case SPI_IOC_RD_MODE:
	case SPI_IOC_RD_MODE32:
		tmp = spi->mode;

		{
			struct spi_controller *ctlr = spi->controller;

			if (ctlr->use_gpio_descriptors && ctlr->cs_gpiods &&
			    ctlr->cs_gpiods[spi->chip_select])
				tmp &= ~SPI_CS_HIGH;
		}

		if (cmd == SPI_IOC_RD_MODE)
			retval = put_user(tmp & SPI_MODE_MASK,
					  (__u8 __user *)arg);
		else
			retval = put_user(tmp & SPI_MODE_MASK,
					  (__u32 __user *)arg);
		break;
	case SPI_IOC_RD_LSB_FIRST:
		retval = put_user((spi->mode & SPI_LSB_FIRST) ?  1 : 0,
					(__u8 __user *)arg);
		break;
	case SPI_IOC_RD_BITS_PER_WORD:
		retval = put_user(spi->bits_per_word, (__u8 __user *)arg);
		break;
	case SPI_IOC_RD_MAX_SPEED_HZ:
		retval = put_user(spidev->speed_hz, (__u32 __user *)arg);
		break;

	/* write requests */
	case SPI_IOC_WR_MODE:
	case SPI_IOC_WR_MODE32:
		if (cmd == SPI_IOC_WR_MODE)
			retval = get_user(tmp, (u8 __user *)arg);
		else
			retval = get_user(tmp, (u32 __user *)arg);
		if (retval == 0) {
			struct spi_controller *ctlr = spi->controller;
			u32	save = spi->mode;

			if (tmp & ~SPI_MODE_MASK) {
				retval = -EINVAL;
				break;
			}

			if (ctlr->use_gpio_descriptors && ctlr->cs_gpiods &&
			    ctlr->cs_gpiods[spi->chip_select])
				tmp |= SPI_CS_HIGH;

			tmp |= spi->mode & ~SPI_MODE_MASK;
			spi->mode = (u16)tmp;
			retval = spi_setup(spi);
			if (retval < 0)
				spi->mode = save;
			else
				dev_dbg(&spi->dev, "spi mode %x\n", tmp);
		}
		break;
	case SPI_IOC_WR_LSB_FIRST:
		retval = get_user(tmp, (__u8 __user *)arg);
		if (retval == 0) {
			u32	save = spi->mode;

			if (tmp)
				spi->mode |= SPI_LSB_FIRST;
			else
				spi->mode &= ~SPI_LSB_FIRST;
			retval = spi_setup(spi);
			if (retval < 0)
				spi->mode = save;
			else
				dev_dbg(&spi->dev, "%csb first\n",
						tmp ? 'l' : 'm');
		}
		break;
	case SPI_IOC_WR_BITS_PER_WORD:
		retval = get_user(tmp, (__u8 __user *)arg);
		if (retval == 0) {
			u8	save = spi->bits_per_word;

			spi->bits_per_word = tmp;
			retval = spi_setup(spi);
			if (retval < 0)
				spi->bits_per_word = save;
			else
				dev_dbg(&spi->dev, "%d bits per word\n", tmp);
		}
		break;
	case SPI_IOC_WR_MAX_SPEED_HZ:
		retval = get_user(tmp, (__u32 __user *)arg);
		if (retval == 0) {
			u32	save = spi->max_speed_hz;

			spi->max_speed_hz = tmp;
			retval = spi_setup(spi);
			if (retval == 0) {
				spidev->speed_hz = tmp;
				dev_dbg(&spi->dev, "%d Hz (max)\n",
					spidev->speed_hz);
			}
			spi->max_speed_hz = save;
		}
		break;

	default:
		/* segmented and/or full-duplex I/O request */
		/* Check message and copy into scratch area */
		ioc = spidev_get_ioc_message(cmd,
				(struct spi_ioc_transfer __user *)arg, &n_ioc);
		if (IS_ERR(ioc)) {
			retval = PTR_ERR(ioc);
			break;
		}
		if (!ioc)
			break;	/* n_ioc is also 0 */

		/* translate to spi_message, execute */
		retval = spidev_message(spidev, ioc, n_ioc);
		kfree(ioc);
		break;
	}

	mutex_unlock(&spidev->buf_lock);
	spi_dev_put(spi);
	return retval;
}

#ifdef CONFIG_COMPAT
static long
spidev_compat_ioc_message(struct file *filp, unsigned int cmd,
		unsigned long arg)
{
	struct spi_ioc_transfer __user	*u_ioc;
	int				retval = 0;
	struct spidev_data		*spidev;
	struct spi_device		*spi;
	unsigned			n_ioc, n;
	struct spi_ioc_transfer		*ioc;

	u_ioc = (struct spi_ioc_transfer __user *) compat_ptr(arg);

	/* guard against device removal before, or while,
	 * we issue this ioctl.
	 */
	spidev = filp->private_data;
	spin_lock_irq(&spidev->spi_lock);
	spi = spi_dev_get(spidev->spi);
	spin_unlock_irq(&spidev->spi_lock);

	if (spi == NULL)
		return -ESHUTDOWN;

	/* SPI_IOC_MESSAGE needs the buffer locked "normally" */
	mutex_lock(&spidev->buf_lock);

	/* Check message and copy into scratch area */
	ioc = spidev_get_ioc_message(cmd, u_ioc, &n_ioc);
	if (IS_ERR(ioc)) {
		retval = PTR_ERR(ioc);
		goto done;
	}
	if (!ioc)
		goto done;	/* n_ioc is also 0 */

	/* Convert buffer pointers */
	for (n = 0; n < n_ioc; n++) {
		ioc[n].rx_buf = (uintptr_t) compat_ptr(ioc[n].rx_buf);
		ioc[n].tx_buf = (uintptr_t) compat_ptr(ioc[n].tx_buf);
	}

	/* translate to spi_message, execute */
	retval = spidev_message(spidev, ioc, n_ioc);
	kfree(ioc);

done:
	mutex_unlock(&spidev->buf_lock);
	spi_dev_put(spi);
	return retval;
}

static long
spidev_compat_ioctl(struct file *filp, unsigned int cmd, unsigned long arg)
{
	if (_IOC_TYPE(cmd) == SPI_IOC_MAGIC
			&& _IOC_NR(cmd) == _IOC_NR(SPI_IOC_MESSAGE(0))
			&& _IOC_DIR(cmd) == _IOC_WRITE)
		return spidev_compat_ioc_message(filp, cmd, arg);

	return spidev_ioctl(filp, cmd, (unsigned long)compat_ptr(arg));
}
#else
#define spidev_compat_ioctl NULL
#endif /* CONFIG_COMPAT */

static int spidev_open(struct inode *inode, struct file *filp)
{
	struct spidev_data	*spidev;
	int			status = -ENXIO;

	mutex_lock(&device_list_lock);

	list_for_each_entry(spidev, &device_list, device_entry) {
		if (spidev->devt == inode->i_rdev) {
			status = 0;
			break;
		}
	}

	if (status) {
		pr_debug("spidev: nothing for minor %d\n", iminor(inode));
		goto err_find_dev;
	}

	if (!spidev->tx_buffer) {
		spidev->tx_buffer = kmalloc(bufsiz, GFP_KERNEL);
		if (!spidev->tx_buffer) {
			status = -ENOMEM;
			goto err_find_dev;
		}
	}

	if (!spidev->rx_buffer) {
		spidev->rx_buffer = kmalloc(bufsiz, GFP_KERNEL);
		if (!spidev->rx_buffer) {
			status = -ENOMEM;
			goto err_alloc_rx_buf;
		}
	}

	spidev->users++;
	filp->private_data = spidev;
	stream_open(inode, filp);

	mutex_unlock(&device_list_lock);
	return 0;

err_alloc_rx_buf:
	kfree(spidev->tx_buffer);
	spidev->tx_buffer = NULL;
err_find_dev:
	mutex_unlock(&device_list_lock);
	return status;
}

static int spidev_release(struct inode *inode, struct file *filp)
{
	struct spidev_data	*spidev;
	int			dofree;

	mutex_lock(&device_list_lock);
	spidev = filp->private_data;
	filp->private_data = NULL;

	spin_lock_irq(&spidev->spi_lock);
	/* ... after we unbound from the underlying device? */
	dofree = (spidev->spi == NULL);
	spin_unlock_irq(&spidev->spi_lock);

	/* last close? */
	spidev->users--;
	if (!spidev->users) {

		kfree(spidev->tx_buffer);
		spidev->tx_buffer = NULL;

		kfree(spidev->rx_buffer);
		spidev->rx_buffer = NULL;

		if (dofree)
			kfree(spidev);
		else
			spidev->speed_hz = spidev->spi->max_speed_hz;
	}
#ifdef CONFIG_SPI_SLAVE
	if (!dofree)
		spi_slave_abort(spidev->spi);
#endif
	mutex_unlock(&device_list_lock);

	return 0;
}

static const struct file_operations spidev_fops = {
	.owner =	THIS_MODULE,
	/* REVISIT switch to aio primitives, so that userspace
	 * gets more complete API coverage.  It'll simplify things
	 * too, except for the locking.
	 */
	.write =	spidev_write,
	.read =		spidev_read,
	.unlocked_ioctl = spidev_ioctl,
	.compat_ioctl = spidev_compat_ioctl,
	.open =		spidev_open,
	.release =	spidev_release,
	.llseek =	no_llseek,
};

/*-------------------------------------------------------------------------*/

/* The main reason to have this class is to make mdev/udev create the
 * /dev/spidevB.C character device nodes exposing our userspace API.
 * It also simplifies memory management.
 */

static struct class *spidev_class;

static const struct spi_device_id spidev_spi_ids[] = {
	{ .name = "bh2228fv" },
	{ .name = "dh2228fv" },
	{ .name = "jg10309-01" },
	{ .name = "ltc2488" },
	{ .name = "sx1301" },
	{ .name = "bk4" },
	{ .name = "dhcom-board" },
	{ .name = "m53cpld" },
	{ .name = "spi-petra" },
	{ .name = "spi-authenta" },
	{ .name = "em3581" },
	{},
};
MODULE_DEVICE_TABLE(spi, spidev_spi_ids);

static const struct of_device_id spidev_dt_ids[] = {
<<<<<<< HEAD
	{ .compatible = "rohm,dh2228fv" },
	{ .compatible = "lineartechnology,ltc2488" },
	{ .compatible = "semtech,sx1301" },
	{ .compatible = "lwn,bk4" },
	{ .compatible = "dh,dhcom-board" },
	{ .compatible = "menlo,m53cpld" },
	{ .compatible = "cisco,spi-petra" },
	{ .compatible = "micron,spi-authenta" },
	{ .compatible = "qcom,spi-msm-codec-slave" },
	{ .compatible = "qcom,si5518-clk" },
=======
	{ .compatible = "cisco,spi-petra", .data = &spidev_of_check },
	{ .compatible = "dh,dhcom-board", .data = &spidev_of_check },
	{ .compatible = "elgin,jg10309-01", .data = &spidev_of_check },
	{ .compatible = "lineartechnology,ltc2488", .data = &spidev_of_check },
	{ .compatible = "lwn,bk4", .data = &spidev_of_check },
	{ .compatible = "menlo,m53cpld", .data = &spidev_of_check },
	{ .compatible = "micron,spi-authenta", .data = &spidev_of_check },
	{ .compatible = "rohm,bh2228fv", .data = &spidev_of_check },
	{ .compatible = "rohm,dh2228fv", .data = &spidev_of_check },
	{ .compatible = "semtech,sx1301", .data = &spidev_of_check },
	{ .compatible = "silabs,em3581", .data = &spidev_of_check },
>>>>>>> 718e5ce2
	{},
};
MODULE_DEVICE_TABLE(of, spidev_dt_ids);

/* Dummy SPI devices not to be used in production systems */
static int spidev_acpi_check(struct device *dev)
{
	dev_warn(dev, "do not use this driver in production systems!\n");
	return 0;
}

static const struct acpi_device_id spidev_acpi_ids[] = {
	/*
	 * The ACPI SPT000* devices are only meant for development and
	 * testing. Systems used in production should have a proper ACPI
	 * description of the connected peripheral and they should also use
	 * a proper driver instead of poking directly to the SPI bus.
	 */
	{ "SPT0001", (kernel_ulong_t)&spidev_acpi_check },
	{ "SPT0002", (kernel_ulong_t)&spidev_acpi_check },
	{ "SPT0003", (kernel_ulong_t)&spidev_acpi_check },
	{},
};
MODULE_DEVICE_TABLE(acpi, spidev_acpi_ids);

/*-------------------------------------------------------------------------*/

static int spidev_probe(struct spi_device *spi)
{
	int (*match)(struct device *dev);
	struct spidev_data	*spidev;
	int			status;
	unsigned long		minor;

	match = device_get_match_data(&spi->dev);
	if (match) {
		status = match(&spi->dev);
		if (status)
			return status;
	}

	/* Allocate driver data */
	spidev = kzalloc(sizeof(*spidev), GFP_KERNEL);
	if (!spidev)
		return -ENOMEM;

	/* Initialize the driver data */
	spidev->spi = spi;
	spin_lock_init(&spidev->spi_lock);
	mutex_init(&spidev->buf_lock);

	INIT_LIST_HEAD(&spidev->device_entry);

	/* If we can allocate a minor number, hook up this device.
	 * Reusing minors is fine so long as udev or mdev is working.
	 */
	mutex_lock(&device_list_lock);
	minor = find_first_zero_bit(minors, N_SPI_MINORS);
	if (minor < N_SPI_MINORS) {
		struct device *dev;

		spidev->devt = MKDEV(SPIDEV_MAJOR, minor);
		dev = device_create(spidev_class, &spi->dev, spidev->devt,
				    spidev, "spidev%d.%d",
				    spi->master->bus_num, spi->chip_select);
		status = PTR_ERR_OR_ZERO(dev);
	} else {
		dev_dbg(&spi->dev, "no minor number available!\n");
		status = -ENODEV;
	}
	if (status == 0) {
		set_bit(minor, minors);
		list_add(&spidev->device_entry, &device_list);
	}
	mutex_unlock(&device_list_lock);

	spidev->speed_hz = spi->max_speed_hz;

	if (status == 0)
		spi_set_drvdata(spi, spidev);
	else
		kfree(spidev);

	return status;
}

static int spidev_remove(struct spi_device *spi)
{
	struct spidev_data	*spidev = spi_get_drvdata(spi);

	/* prevent new opens */
	mutex_lock(&device_list_lock);
	/* make sure ops on existing fds can abort cleanly */
	spin_lock_irq(&spidev->spi_lock);
	spidev->spi = NULL;
	spin_unlock_irq(&spidev->spi_lock);

	list_del(&spidev->device_entry);
	device_destroy(spidev_class, spidev->devt);
	clear_bit(MINOR(spidev->devt), minors);
	if (spidev->users == 0)
		kfree(spidev);
	mutex_unlock(&device_list_lock);

	return 0;
}

static struct spi_driver spidev_spi_driver = {
	.driver = {
		.name =		"spidev",
		.of_match_table = spidev_dt_ids,
		.acpi_match_table = spidev_acpi_ids,
	},
	.probe =	spidev_probe,
	.remove =	spidev_remove,
	.id_table =	spidev_spi_ids,

	/* NOTE:  suspend/resume methods are not necessary here.
	 * We don't do anything except pass the requests to/from
	 * the underlying controller.  The refrigerator handles
	 * most issues; the controller driver handles the rest.
	 */
};

/*-------------------------------------------------------------------------*/

static int __init spidev_init(void)
{
	int status;

	/* Claim our 256 reserved device numbers.  Then register a class
	 * that will key udev/mdev to add/remove /dev nodes.  Last, register
	 * the driver which manages those device numbers.
	 */
	BUILD_BUG_ON(N_SPI_MINORS > 256);
	status = register_chrdev(SPIDEV_MAJOR, "spi", &spidev_fops);
	if (status < 0)
		return status;

	spidev_class = class_create(THIS_MODULE, "spidev");
	if (IS_ERR(spidev_class)) {
		unregister_chrdev(SPIDEV_MAJOR, spidev_spi_driver.driver.name);
		return PTR_ERR(spidev_class);
	}

	status = spi_register_driver(&spidev_spi_driver);
	if (status < 0) {
		class_destroy(spidev_class);
		unregister_chrdev(SPIDEV_MAJOR, spidev_spi_driver.driver.name);
	}
	return status;
}
module_init(spidev_init);

static void __exit spidev_exit(void)
{
	spi_unregister_driver(&spidev_spi_driver);
	class_destroy(spidev_class);
	unregister_chrdev(SPIDEV_MAJOR, spidev_spi_driver.driver.name);
}
module_exit(spidev_exit);

MODULE_AUTHOR("Andrea Paterniani, <a.paterniani@swapp-eng.it>");
MODULE_DESCRIPTION("User mode SPI device interface");
MODULE_LICENSE("GPL");
MODULE_ALIAS("spi:spidev");<|MERGE_RESOLUTION|>--- conflicted
+++ resolved
@@ -697,8 +697,21 @@
 };
 MODULE_DEVICE_TABLE(spi, spidev_spi_ids);
 
+/*
+ * spidev should never be referenced in DT without a specific compatible string,
+ * it is a Linux implementation thing rather than a description of the hardware.
+ */
+
+static int spidev_of_check(struct device *dev)
+{
+	if (device_property_match_string(dev, "compatible", "spidev") < 0)
+		return 0;
+
+	dev_err(dev, "spidev listed directly in DT is not supported\n");
+	return -EINVAL;
+}
+
 static const struct of_device_id spidev_dt_ids[] = {
-<<<<<<< HEAD
 	{ .compatible = "rohm,dh2228fv" },
 	{ .compatible = "lineartechnology,ltc2488" },
 	{ .compatible = "semtech,sx1301" },
@@ -709,7 +722,6 @@
 	{ .compatible = "micron,spi-authenta" },
 	{ .compatible = "qcom,spi-msm-codec-slave" },
 	{ .compatible = "qcom,si5518-clk" },
-=======
 	{ .compatible = "cisco,spi-petra", .data = &spidev_of_check },
 	{ .compatible = "dh,dhcom-board", .data = &spidev_of_check },
 	{ .compatible = "elgin,jg10309-01", .data = &spidev_of_check },
@@ -721,7 +733,6 @@
 	{ .compatible = "rohm,dh2228fv", .data = &spidev_of_check },
 	{ .compatible = "semtech,sx1301", .data = &spidev_of_check },
 	{ .compatible = "silabs,em3581", .data = &spidev_of_check },
->>>>>>> 718e5ce2
 	{},
 };
 MODULE_DEVICE_TABLE(of, spidev_dt_ids);
