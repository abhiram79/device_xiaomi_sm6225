--- conflicted
+++ resolved
@@ -798,9 +798,7 @@
 	{ .compatible = "micron,spi-authenta" },
 	{ .compatible = "qcom,spi-msm-codec-slave" },
 	{ .compatible = "qcom,si5518-clk" },
-<<<<<<< HEAD
 	{ .compatible = "lc,ir-spi" },
-=======
 	{ .compatible = "cisco,spi-petra", .data = &spidev_of_check },
 	{ .compatible = "dh,dhcom-board", .data = &spidev_of_check },
 	{ .compatible = "elgin,jg10309-01", .data = &spidev_of_check },
@@ -812,7 +810,6 @@
 	{ .compatible = "rohm,dh2228fv", .data = &spidev_of_check },
 	{ .compatible = "semtech,sx1301", .data = &spidev_of_check },
 	{ .compatible = "silabs,em3581", .data = &spidev_of_check },
->>>>>>> da0ce40f
 	{},
 };
 MODULE_DEVICE_TABLE(of, spidev_dt_ids);
