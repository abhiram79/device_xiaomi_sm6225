--- conflicted
+++ resolved
@@ -27,20 +27,13 @@
 #include <soc/qcom/minidump.h>
 #include <linux/nvmem-consumer.h>
 
-<<<<<<< HEAD
 
 #define CREATE_TRACE_POINTS
 #include "ufs-qcom-trace.h"
-=======
->>>>>>> 2576223e
 #include "ufshcd.h"
 #include "ufshcd-pltfrm.h"
 #include "unipro.h"
 #include "ufs-qcom.h"
-
-#define CREATE_TRACE_POINTS
-#include "ufs-qcom-trace.h"
-
 #include "ufshci.h"
 #include "ufs_quirks.h"
 #include "ufshcd-crypto-qti.h"
@@ -111,15 +104,12 @@
 		} \
 	} while (0) \
 
-<<<<<<< HEAD
-=======
 enum {
 	UFS_QCOM_SYSFS_NONE,
 	UFS_QCOM_SYSFS_S2R,
 	UFS_QCOM_SYSFS_DEEPSLEEP,
 };
 
->>>>>>> 2576223e
 static char android_boot_dev[ANDROID_BOOT_DEV_MAX];
 
 static DEFINE_PER_CPU(struct freq_qos_request, qos_min_req);
@@ -694,7 +684,6 @@
 	err = ufs_qcom_get_connected_tx_lanes(hba, &tx_lanes);
 	if (err)
 		goto out;
-<<<<<<< HEAD
 
 	ufs_qcom_phy_set_tx_lane_enable(phy, tx_lanes);
 	/*
@@ -726,39 +715,6 @@
 	 */
 	mb();
 
-=======
-
-	ufs_qcom_phy_set_tx_lane_enable(phy, tx_lanes);
-	/*
-	 * Some UFS devices send incorrect LineCfg data as part of power mode
-	 * change sequence which may cause host PHY to go into bad state.
-	 * Disabling Rx LineCfg of host PHY should help avoid this.
-	 */
-	if (ufshcd_get_local_unipro_ver(hba) == UFS_UNIPRO_VER_1_41)
-		ufs_qcom_phy_ctrl_rx_linecfg(phy, false);
-
-	/*
-	 * UFS controller has *clk_req output to GCC, for each of the clocks
-	 * entering it. When *clk_req for a specific clock is de-asserted,
-	 * a corresponding clock from GCC is stopped. UFS controller de-asserts
-	 * *clk_req outputs when it is in Auto Hibernate state only if the
-	 * Clock request feature is enabled.
-	 * Enable the Clock request feature:
-	 * - Enable HW clock control for UFS clocks in GCC (handled by the
-	 *   clock driver as part of clk_prepare_enable).
-	 * - Set the AH8_CFG.*CLK_REQ register bits to 1.
-	 */
-	if (ufshcd_is_auto_hibern8_supported(hba))
-		ufshcd_writel(hba, ufshcd_readl(hba, UFS_AH8_CFG) |
-				   UFS_HW_CLK_CTRL_EN,
-				   UFS_AH8_CFG);
-	/*
-	 * Make sure clock request feature gets enabled for HW clk gating
-	 * before further operations.
-	 */
-	mb();
-
->>>>>>> 2576223e
 out:
 	return err;
 }
@@ -809,16 +765,8 @@
 		   ufs_qcom_cap_qunipro(host) ? QUNIPRO_SEL : 0,
 		   REG_UFS_CFG1);
 
-<<<<<<< HEAD
-	if (host->hw_ver.major == 0x05)
-		ufshcd_rmwl(host->hba, QUNIPRO_G4_SEL, 0, REG_UFS_CFG0);
-
-	/* make sure above configuration is applied before we return */
-	mb();
-=======
 	if (host->hw_ver.major >= 0x05)
 		ufshcd_rmwl(host->hba, QUNIPRO_G4_SEL, 0, REG_UFS_CFG0);
->>>>>>> 2576223e
 }
 
 /*
@@ -905,7 +853,6 @@
 	struct ufs_qcom_host *host = ufshcd_get_variant(hba);
 	struct phy *phy = host->generic_phy;
 	int ret = 0;
-<<<<<<< HEAD
 
 	mutex_lock(&host->phy_mutex);
 	if (host->is_phy_pwr_on) {
@@ -934,36 +881,6 @@
 		submode = UFS_QCOM_PHY_SUBMODE_NON_G4;
 	phy_set_mode_ext(phy, mode, submode);
 
-=======
-
-	mutex_lock(&host->phy_mutex);
-	if (host->is_phy_pwr_on) {
-		ret = phy_power_off(phy);
-		if (ret) {
-			mutex_unlock(&host->phy_mutex);
-			return ret;
-		}
-		host->is_phy_pwr_on = false;
-	}
-	mutex_unlock(&host->phy_mutex);
-
-	return ret;
-}
-
-static int ufs_qcom_power_up_sequence(struct ufs_hba *hba)
-{
-	struct ufs_qcom_host *host = ufshcd_get_variant(hba);
-	struct phy *phy = host->generic_phy;
-	int ret = 0;
-	enum phy_mode mode = (host->limit_rate == PA_HS_MODE_B) ?
-					PHY_MODE_UFS_HS_B : PHY_MODE_UFS_HS_A;
-	int submode = host->limit_phy_submode;
-
-	if (host->hw_ver.major < 0x4)
-		submode = UFS_QCOM_PHY_SUBMODE_NON_G4;
-	phy_set_mode_ext(phy, mode, submode);
-
->>>>>>> 2576223e
 	ret = ufs_qcom_phy_power_on(hba);
 	if (ret) {
 		ufs_qcom_msg(ERR, hba->dev, "%s: phy power on failed, ret = %d\n",
@@ -1069,10 +986,7 @@
 		qcom_clk_set_flags(clki->clk, CLKFLAG_NORETAIN_PERIPH);
 		qcom_clk_set_flags(clki->clk, CLKFLAG_PERIPH_OFF_CLEAR);
 	}
-<<<<<<< HEAD
-=======
 	ufshcd_readl(hba, REG_UFS_CFG2);
->>>>>>> 2576223e
 }
 
 static int ufs_qcom_hce_enable_notify(struct ufs_hba *hba,
@@ -1821,43 +1735,6 @@
 		if (err)
 			ufs_qcom_msg(ERR, hba->dev, "%s:vccq set 1.2V failed\n",
 				__func__);
-<<<<<<< HEAD
-	}
-out:
-	ufs_qcom_log_str(host, "$,%d,%d,%d,%d,%d,%d\n",
-			pm_op, hba->rpm_lvl, hba->spm_lvl, hba->uic_link_state,
-			hba->curr_dev_pwr_mode, err);
-	if (host->dbg_en)
-		trace_ufs_qcom_resume(dev_name(hba->dev), pm_op, hba->rpm_lvl, hba->spm_lvl,
-				hba->uic_link_state, hba->curr_dev_pwr_mode, err);
-	return err;
-}
-
-static int ufs_qcom_get_bus_vote(struct ufs_qcom_host *host,
-		const char *speed_mode)
-{
-	struct device *dev = host->hba->dev;
-	struct device_node *np = dev->of_node;
-	int err;
-	const char *key = "qcom,bus-vector-names";
-
-	if (!speed_mode) {
-		err = -EINVAL;
-		goto out;
-	}
-
-	if (host->bus_vote.is_max_bw_needed && !!strcmp(speed_mode, "MIN"))
-		err = of_property_match_string(np, key, "MAX");
-	else
-		err = of_property_match_string(np, key, speed_mode);
-
-out:
-	if (err < 0)
-		ufs_qcom_msg(ERR, dev, "%s: Invalid %s mode %d\n",
-				__func__, speed_mode, err);
-	return err;
-}
-=======
 	}
 out:
 	ufs_qcom_log_str(host, "$,%d,%d,%d,%d,%d,%d\n",
@@ -2266,380 +2143,6 @@
 				usleep_range(gating_wait, gating_wait + 10);
 			}
 		}
->>>>>>> 2576223e
-
-static void ufs_qcom_get_speed_mode(struct ufs_pa_layer_attr *p, char *result)
-{
-	int gear = max_t(u32, p->gear_rx, p->gear_tx);
-	int lanes = max_t(u32, p->lane_rx, p->lane_tx);
-	int pwr;
-
-	/* default to PWM Gear 1, Lane 1 if power mode is not initialized */
-	if (!gear)
-		gear = 1;
-
-	if (!lanes)
-		lanes = 1;
-
-	if (!p->pwr_rx && !p->pwr_tx) {
-		pwr = SLOWAUTO_MODE;
-		snprintf(result, BUS_VECTOR_NAME_LEN, "MIN");
-	} else if (p->pwr_rx == FAST_MODE || p->pwr_rx == FASTAUTO_MODE ||
-		 p->pwr_tx == FAST_MODE || p->pwr_tx == FASTAUTO_MODE) {
-		pwr = FAST_MODE;
-		snprintf(result, BUS_VECTOR_NAME_LEN, "%s_R%s_G%d_L%d", "HS",
-			 p->hs_rate == PA_HS_MODE_B ? "B" : "A", gear, lanes);
-	} else {
-		pwr = SLOW_MODE;
-		snprintf(result, BUS_VECTOR_NAME_LEN, "%s_G%d_L%d",
-			 "PWM", gear, lanes);
-	}
-}
-
-static int ufs_qcom_get_ib_ab(struct ufs_qcom_host *host, int index,
-			      struct qcom_bus_vectors *ufs_ddr_vec,
-			      struct qcom_bus_vectors *cpu_ufs_vec)
-{
-	struct qcom_bus_path *usecase;
-
-	if (!host->qbsd)
-		return -EINVAL;
-
-	if (index > host->qbsd->num_usecase)
-		return -EINVAL;
-
-	usecase = host->qbsd->usecase;
-
-	/*
-	 *
-	 * usecase:0  usecase:0
-	 * ufs->ddr   cpu->ufs
-	 * |vec[0&1] | vec[2&3]|
-	 * +----+----+----+----+
-	 * | ab | ib | ab | ib |
-	 * |----+----+----+----+
-	 * .
-	 * .
-	 * .
-	 * usecase:n  usecase:n
-	 * ufs->ddr   cpu->ufs
-	 * |vec[0&1] | vec[2&3]|
-	 * +----+----+----+----+
-	 * | ab | ib | ab | ib |
-	 * |----+----+----+----+
-	 */
-
-	/* index refers to offset in usecase */
-	ufs_ddr_vec->ab = usecase[index].vec[0].ab;
-	ufs_ddr_vec->ib = usecase[index].vec[0].ib;
-
-	cpu_ufs_vec->ab = usecase[index].vec[1].ab;
-	cpu_ufs_vec->ib = usecase[index].vec[1].ib;
-
-	return 0;
-}
-
-static int __ufs_qcom_set_bus_vote(struct ufs_qcom_host *host, int vote)
-{
-	int err = 0;
-	struct qcom_bus_scale_data *d = host->qbsd;
-	struct qcom_bus_vectors path0, path1;
-	struct device *dev = host->hba->dev;
-
-	err = ufs_qcom_get_ib_ab(host, vote, &path0, &path1);
-	if (err) {
-		ufs_qcom_msg(ERR, dev, "Error: failed (%d) to get ib/ab\n",
-			err);
-		return err;
-	}
-
-	ufs_qcom_msg(DBG, dev, "Setting vote: %d: ufs-ddr: ab: %llu ib: %llu\n", vote,
-		path0.ab, path0.ib);
-	err = icc_set_bw(d->ufs_ddr, path0.ab, path0.ib);
-	if (err) {
-		ufs_qcom_msg(ERR, dev, "Error: failed setting (%s) bus vote\n", err,
-			UFS_DDR);
-		return err;
-	}
-
-	ufs_qcom_msg(DBG, dev, "Setting: cpu-ufs: ab: %llu ib: %llu\n", path1.ab,
-		path1.ib);
-	err = icc_set_bw(d->cpu_ufs, path1.ab, path1.ib);
-	if (err) {
-		ufs_qcom_msg(ERR, dev, "Error: failed setting (%s) bus vote\n", err,
-			CPU_UFS);
-		return err;
-	}
-
-	host->bus_vote.curr_vote = vote;
-
-	return err;
-}
-
-static int ufs_qcom_update_bus_bw_vote(struct ufs_qcom_host *host)
-{
-	int vote;
-	int err = 0;
-	char mode[BUS_VECTOR_NAME_LEN];
-
-	ufs_qcom_get_speed_mode(&host->dev_req_params, mode);
-
-	vote = ufs_qcom_get_bus_vote(host, mode);
-	if (vote >= 0)
-		err = __ufs_qcom_set_bus_vote(host, vote);
-	else
-		err = vote;
-
-	if (err)
-		ufs_qcom_msg(ERR, host->hba->dev, "%s: failed %d\n", __func__, err);
-	else
-		host->bus_vote.saved_vote = vote;
-	return err;
-}
-
-static int ufs_qcom_set_bus_vote(struct ufs_hba *hba, bool on)
-{
-	struct ufs_qcom_host *host = ufshcd_get_variant(hba);
-	int vote, err;
-
-	/*
-	 * In case ufs_qcom_init() is not yet done, simply ignore.
-	 * This ufs_qcom_set_bus_vote() shall be called from
-	 * ufs_qcom_init() after init is done.
-	 */
-	if (!host)
-		return 0;
-
-	if (on) {
-		vote = host->bus_vote.saved_vote;
-		if (vote == host->bus_vote.min_bw_vote)
-			ufs_qcom_update_bus_bw_vote(host);
-	} else {
-		vote = host->bus_vote.min_bw_vote;
-	}
-
-	err = __ufs_qcom_set_bus_vote(host, vote);
-	if (err)
-		ufs_qcom_msg(ERR, hba->dev, "%s: set bus vote failed %d\n",
-				 __func__, err);
-
-	return err;
-}
-
-static ssize_t
-show_ufs_to_mem_max_bus_bw(struct device *dev, struct device_attribute *attr,
-			char *buf)
-{
-	struct ufs_hba *hba = dev_get_drvdata(dev);
-	struct ufs_qcom_host *host = ufshcd_get_variant(hba);
-
-	return scnprintf(buf, PAGE_SIZE, "%u\n",
-			host->bus_vote.is_max_bw_needed);
-}
-
-static ssize_t
-store_ufs_to_mem_max_bus_bw(struct device *dev, struct device_attribute *attr,
-		const char *buf, size_t count)
-{
-	struct ufs_hba *hba = dev_get_drvdata(dev);
-	struct ufs_qcom_host *host = ufshcd_get_variant(hba);
-	uint32_t value;
-
-	if (!kstrtou32(buf, 0, &value)) {
-		host->bus_vote.is_max_bw_needed = !!value;
-		ufs_qcom_update_bus_bw_vote(host);
-	}
-
-	return count;
-}
-
-static struct qcom_bus_scale_data *ufs_qcom_get_bus_scale_data(struct device
-							       *dev)
-
-{
-	struct platform_device *pdev = to_platform_device(dev);
-	struct device_node *of_node = dev->of_node;
-	struct qcom_bus_scale_data *qsd;
-	struct qcom_bus_path *usecase = NULL;
-	int ret = 0, i = 0, j, num_paths, len;
-	const uint32_t *vec_arr = NULL;
-	bool mem_err = false;
-
-	if (!pdev) {
-		ufs_qcom_msg(ERR, dev, "Null platform device!\n");
-		return NULL;
-	}
-
-	qsd = devm_kzalloc(dev, sizeof(struct qcom_bus_scale_data), GFP_KERNEL);
-	if (!qsd)
-		return NULL;
-
-	ret = of_property_read_string(of_node, "qcom,ufs-bus-bw,name",
-				      &qsd->name);
-	if (ret) {
-		ufs_qcom_msg(ERR, dev, "Error: (%d) Bus name missing!\n", ret);
-		return NULL;
-	}
-
-	ret = of_property_read_u32(of_node, "qcom,ufs-bus-bw,num-cases",
-		&qsd->num_usecase);
-	if (ret) {
-		ufs_qcom_msg(ERR, NULL, "Error: num-usecases not found\n");
-		goto err;
-	}
-
-	usecase = devm_kzalloc(dev, (sizeof(struct qcom_bus_path) *
-				   qsd->num_usecase), GFP_KERNEL);
-	if (!usecase)
-		return NULL;
-
-	ret = of_property_read_u32(of_node, "qcom,ufs-bus-bw,num-paths",
-				   &num_paths);
-	if (ret) {
-		ufs_qcom_msg(ERR, NULL, "Error: num_paths not found\n");
-		return NULL;
-	}
-
-	vec_arr = of_get_property(of_node, "qcom,ufs-bus-bw,vectors-KBps",
-				  &len);
-	if (vec_arr == NULL) {
-		ufs_qcom_msg(ERR, NULL, "Error: Vector array not found\n");
-		return NULL;
-	}
-
-	for (i = 0; i < qsd->num_usecase; i++) {
-		usecase[i].num_paths = num_paths;
-		usecase[i].vec = devm_kzalloc(dev, num_paths *
-					      sizeof(struct qcom_bus_vectors),
-					      GFP_KERNEL);
-		if (!usecase[i].vec) {
-			mem_err = true;
-			ufs_qcom_msg(ERR, dev, "Error: Failed to alloc mem for vectors\n");
-			goto err;
-		}
-
-		for (j = 0; j < num_paths; j++) {
-			uint32_t tab;
-			int idx = ((i * num_paths) + j) * 2;
-
-			tab = vec_arr[idx];
-			usecase[i].vec[j].ab = ((tab & 0xff000000) >> 24) |
-				((tab & 0x00ff0000) >> 8) |
-				((tab & 0x0000ff00) << 8) | (tab << 24);
-
-			tab = vec_arr[idx + 1];
-			usecase[i].vec[j].ib = ((tab & 0xff000000) >> 24) |
-				((tab & 0x00ff0000) >> 8) |
-				((tab & 0x0000ff00) << 8) | (tab << 24);
-
-			ufs_qcom_msg(DBG, dev, "ab: %llu ib:%llu [i]: %d [j]: %d\n",
-				usecase[i].vec[j].ab, usecase[i].vec[j].ib, i,
-				j);
-		}
-	}
-
-	qsd->usecase = usecase;
-	return qsd;
-err:
-	return NULL;
-}
-
-
-/**
- * ufs_qcom_enable_crash_on_err - read from DTS whether crash_on_err
- * should be enabled during boot.
- * @hba: per adapter instance
- */
-static void ufs_qcom_enable_crash_on_err(struct ufs_hba *hba)
-{
-	struct ufs_qcom_host *host = ufshcd_get_variant(hba);
-	struct device *dev = hba->dev;
-	struct device_node *np = dev->of_node;
-
-	if (!np)
-		return;
-	host->crash_on_err =
-		of_property_read_bool(np, "qcom,enable_crash_on_err");
-}
-
-static int ufs_qcom_bus_register(struct ufs_qcom_host *host)
-{
-	int err = 0;
-	struct device *dev = host->hba->dev;
-	struct qcom_bus_scale_data *qsd;
-
-	qsd = ufs_qcom_get_bus_scale_data(dev);
-	if (!qsd) {
-		ufs_qcom_msg(ERR, dev, "Failed: getting bus_scale data\n");
-		return 0;
-	}
-	host->qbsd = qsd;
-
-	qsd->ufs_ddr = of_icc_get(dev, UFS_DDR);
-	if (IS_ERR(qsd->ufs_ddr)) {
-		ufs_qcom_msg(ERR, dev, "Error: (%d) failed getting %s path\n",
-			PTR_ERR(qsd->ufs_ddr), UFS_DDR);
-		return PTR_ERR(qsd->ufs_ddr);
-	}
-
-	qsd->cpu_ufs = of_icc_get(dev, CPU_UFS);
-	if (IS_ERR(qsd->cpu_ufs)) {
-		ufs_qcom_msg(ERR, dev, "Error: (%d) failed getting %s path\n",
-			PTR_ERR(qsd->cpu_ufs), CPU_UFS);
-		return PTR_ERR(qsd->cpu_ufs);
-	}
-
-	/* cache the vote index for minimum and maximum bandwidth */
-	host->bus_vote.min_bw_vote = ufs_qcom_get_bus_vote(host, "MIN");
-	host->bus_vote.max_bw_vote = ufs_qcom_get_bus_vote(host, "MAX");
-
-	host->bus_vote.max_bus_bw.show = show_ufs_to_mem_max_bus_bw;
-	host->bus_vote.max_bus_bw.store = store_ufs_to_mem_max_bus_bw;
-	sysfs_attr_init(&host->bus_vote.max_bus_bw.attr);
-	host->bus_vote.max_bus_bw.attr.name = "max_bus_bw";
-	host->bus_vote.max_bus_bw.attr.mode = 0644;
-	err = device_create_file(dev, &host->bus_vote.max_bus_bw);
-	if (err)
-		ufs_qcom_msg(ERR, dev, "Error: (%d) Failed to create sysfs entries\n",
-			err);
-	return 0;
-}
-
-static void ufs_qcom_dev_ref_clk_ctrl(struct ufs_qcom_host *host, bool enable)
-{
-	if (host->dev_ref_clk_ctrl_mmio &&
-	    (enable ^ host->is_dev_ref_clk_enabled)) {
-		u32 temp = readl_relaxed(host->dev_ref_clk_ctrl_mmio);
-
-		if (enable)
-			temp |= host->dev_ref_clk_en_mask;
-		else
-			temp &= ~host->dev_ref_clk_en_mask;
-
-		/*
-		 * If we are here to disable this clock it might be immediately
-		 * after entering into hibern8 in which case we need to make
-		 * sure that device ref_clk is active for specific time after
-		 * hibern8 enter.
-		 */
-		if (!enable) {
-			unsigned long gating_wait;
-
-			gating_wait = host->hba->dev_info.clk_gating_wait_us;
-			if (!gating_wait) {
-				udelay(1);
-			} else {
-				/*
-				 * bRefClkGatingWaitTime defines the minimum
-				 * time for which the reference clock is
-				 * required by device during transition from
-				 * HS-MODE to LS-MODE or HIBERN8 state. Give it
-				 * more delay to be on the safe side.
-				 */
-				gating_wait += 10;
-				usleep_range(gating_wait, gating_wait + 10);
-			}
-		}
 
 		writel_relaxed(temp, host->dev_ref_clk_ctrl_mmio);
 
@@ -2694,17 +2197,10 @@
 		ufs_qcom_cap.tx_pwr_hs = UFS_QCOM_LIMIT_TX_PWR_HS;
 
 		ufs_qcom_cap.hs_rate = host->limit_rate;
-<<<<<<< HEAD
 
 		ufs_qcom_cap.desired_working_mode =
 					UFS_QCOM_LIMIT_DESIRED_MODE;
 
-=======
-
-		ufs_qcom_cap.desired_working_mode =
-					UFS_QCOM_LIMIT_DESIRED_MODE;
-
->>>>>>> 2576223e
 		ret = ufs_qcom_get_pwr_dev_param(&ufs_qcom_cap,
 						 dev_max_params,
 						 dev_req_params);
@@ -2888,11 +2384,8 @@
 		ufshcd_is_valid_pm_lvl(spm_lvl))
 		hba->spm_lvl = spm_lvl;
 	host->is_dt_pm_level_read = true;
-<<<<<<< HEAD
 
 	host->spm_lvl_default = hba->spm_lvl;
-=======
->>>>>>> 2576223e
 }
 
 /*
@@ -3663,7 +3156,6 @@
 	}
 	queue_work(host->ufs_qos->workq, &qcg->vwork);
 	ufs_qcom_msg(DBG, hba->dev, "Queued QoS work- cpu: %d\n", cpu);
-<<<<<<< HEAD
 }
 
 static void ufs_qcom_vote_work(struct work_struct *work)
@@ -3732,76 +3224,6 @@
 		cpufreq_cpu_put(policy);
 	}
 
-=======
-}
-
-static void ufs_qcom_vote_work(struct work_struct *work)
-{
-	int err;
-	struct qos_cpu_group *qcg = container_of(work, struct qos_cpu_group,
-						 vwork);
-
-	err = ufs_qcom_update_qos_constraints(qcg, QOS_PERF);
-	if (err)
-		ufs_qcom_msg(ERR, qcg->host->hba->dev, "%s: update qos - failed: %d\n",
-			__func__, err);
-}
-
-static int ufs_qcom_setup_qos(struct ufs_hba *hba)
-{
-	struct ufs_qcom_host *host = ufshcd_get_variant(hba);
-	struct device *dev = hba->dev;
-	struct ufs_qcom_qos_req *qr = host->ufs_qos;
-	struct qos_cpu_group *qcg = qr->qcg;
-	struct cpufreq_policy *policy;
-	unsigned int cpu;
-	int i, err;
-
-	for (i = 0; i < qr->num_groups; i++, qcg++) {
-		qcg->qos_req = kcalloc(cpumask_weight(&qcg->mask),
-					sizeof(struct dev_pm_qos_request),
-					GFP_KERNEL);
-		if (!qcg->qos_req) {
-			err = -ENOMEM;
-			if (!i)
-				return err;
-			goto free_mem;
-		}
-		ufs_qcom_msg(DBG, dev,
-			"%s: qcg: 0x%08x | mask: 0x%08x | mask-wt: %d | qos_req: 0x%08x\n",
-			__func__, qcg, qcg->mask, cpumask_weight(&qcg->mask),
-			qcg->qos_req);
-		err = add_group_qos(qcg, S32_MAX);
-		if (err < 0) {
-			ufs_qcom_msg(ERR, dev, "Fail (%d) add qos-req: grp-%d\n",
-				err, i);
-			if (!i) {
-				kfree(qcg->qos_req);
-				return err;
-			}
-			goto free_mem;
-		}
-		INIT_WORK(&qcg->vwork, ufs_qcom_vote_work);
-
-		if (host->cpufreq_dis || qcg->perf_core)
-			continue;
-		/* Bump up the cpufreq of the non-perf group */
-		cpu = cpumask_first((const struct cpumask *)&qcg->mask);
-		policy = cpufreq_cpu_get(cpu);
-		if (!policy) {
-			ufs_qcom_msg(ERR, dev, "Failed cpufreq policy,cpu=%d,mask=0x%08x\n",
-				__func__, cpu, qcg->mask);
-			host->cpufreq_dis = true;
-			host->config_cpu = -1;
-			continue;
-		}
-		host->config_cpu = cpu;
-		host->min_cpu_scale_freq = policy->cpuinfo.min_freq;
-		host->max_cpu_scale_freq = policy->cpuinfo.max_freq;
-		cpufreq_cpu_put(policy);
-	}
-
->>>>>>> 2576223e
 	if (!host->cpufreq_dis) {
 		err = ufs_qcom_init_cpu_minfreq_req(host, host->config_cpu);
 		if (err) {
@@ -3822,7 +3244,6 @@
 		qcg--;
 	}
 	return err;
-<<<<<<< HEAD
 }
 
 static void ufs_qcom_qos_init(struct ufs_hba *hba)
@@ -3910,20 +3331,8 @@
  * @hba: per adapter instance
  */
 static void ufs_qcom_populate_available_cpus(struct ufs_hba *hba)
-=======
-}
-
-static void ufs_qcom_qos_init(struct ufs_hba *hba)
->>>>>>> 2576223e
-{
-	struct device *dev = hba->dev;
-	struct device_node *np = dev->of_node;
-	struct device_node *group_node;
-	struct ufs_qcom_qos_req *qr;
-	struct qos_cpu_group *qcg;
-	int i, err;
-	struct ufs_qcom_host *host = ufshcd_get_variant(hba);
-<<<<<<< HEAD
+{
+	struct ufs_qcom_host *host = ufshcd_get_variant(hba);
 	int cid_cpu[MAX_NUM_CLUSTERS] = {-1, -1, -1};
 	int cid = -1;
 	int prev_cid = -1;
@@ -3989,6 +3398,7 @@
 {
 	struct device *dev = hba->dev;
 	struct device_node *np = dev->of_node;
+	struct ufs_qcom_host *host = ufshcd_get_variant(hba);
 
 	if (np) {
 		if (of_property_read_u32(np, "rpm-level",
@@ -3997,6 +3407,9 @@
 		if (of_property_read_u32(np, "spm-level",
 					 &hba->spm_lvl))
 			hba->spm_lvl = -1;
+
+		if (of_property_read_bool(np, "set-ds-spm-level"))
+			host->set_ds_spm_level = true;
 	}
 }
 
@@ -4154,167 +3567,8 @@
 		reg += 4;
 		ufshcd_writel(hba, task, reg);
 		reg += 4;
-=======
-
-	host->cpufreq_dis = true;
-	qr = kzalloc(sizeof(*qr), GFP_KERNEL);
-	if (!qr)
-		return;
-
-	host->ufs_qos = qr;
-	qr->num_groups = of_get_available_child_count(np);
-	ufs_qcom_msg(DBG, hba->dev, "num-groups: %d\n", qr->num_groups);
-	if (!qr->num_groups) {
-		ufs_qcom_msg(ERR, dev, "QoS groups undefined\n");
-		kfree(qr);
-		host->ufs_qos = NULL;
-		return;
-	}
-	qcg = kzalloc(sizeof(*qcg) * qr->num_groups, GFP_KERNEL);
-	if (!qcg) {
-		kfree(qr);
-		host->ufs_qos = NULL;
-		return;
-	}
-	qr->qcg = qcg;
-	for_each_available_child_of_node(np, group_node) {
-		/*
-		 * Due to Logical contiguous CPU numbering, one to one mapping
-		 * between physical and logical cpu is no more applicable.
-		 * Hence we don't need to pass the qos mask from the device tree
-		 * and instead need to populate the mask dynamically
-		 * using available kernel API.
-		 */
-		if (of_property_read_bool(group_node, "perf")) {
-			qcg->perf_core = true;
-			qcg->mask.bits[0] = host->gold_mask.bits[0] |
-					host->gold_prime_mask.bits[0];
-			host->cpufreq_dis = false;
-		} else {
-			qcg->perf_core = false;
-			qcg->mask.bits[0] = host->silver_mask.bits[0];
-		}
-
-		err = of_property_count_u32_elems(group_node, "vote");
-		if (err <= 0) {
-			ufs_qcom_msg(ERR, dev, "1 vote is needed, bailing out: %d\n",
-				err);
-			goto out_err;
-		}
-		qcg->votes = kmalloc(sizeof(*qcg->votes) * err, GFP_KERNEL);
-		if (!qcg->votes)
-			goto out_err;
-		for (i = 0; i < err; i++) {
-			if (of_property_read_u32_index(group_node, "vote", i,
-						       &qcg->votes[i]))
-				goto out_vote_err;
-		}
-		ufs_qcom_msg(DBG, dev, "%s: qcg: 0x%08x\n", __func__, qcg);
-		qcg->host = host;
-		++qcg;
-	}
-	if (ufs_qcom_setup_qos(hba))
-		goto out_vote_err;
-	return;
-out_vote_err:
-	for (i = 0, qcg = qr->qcg; i < qr->num_groups; i++, qcg++)
-		kfree(qcg->votes);
-out_err:
-	kfree(qr->qcg);
-	kfree(qr);
-	host->ufs_qos = NULL;
-}
-
-/**
- * ufs_qcom_populate_available_cpus - Populate all the available cpu masks -
- * Silver, gold and gold prime.
- * @hba: per adapter instance
- */
-static void ufs_qcom_populate_available_cpus(struct ufs_hba *hba)
-{
-	struct ufs_qcom_host *host = ufshcd_get_variant(hba);
-	int cid_cpu[MAX_NUM_CLUSTERS] = {-1, -1, -1};
-	int cid = -1;
-	int prev_cid = -1;
-	int cpu;
-
-	/*
-	 * Due to Logical contiguous CPU numbering, one to one mapping
-	 * between physical and logical cpu is no more applicable.
-	 * Hence we are not passing cpu mask from the device tree.
-	 * Hence populate the cpu mask dynamically as below.
-	 */
-	for_each_cpu(cpu, cpu_possible_mask) {
-		cid = topology_physical_package_id(cpu);
-		if (cid != prev_cid) {
-			cid_cpu[cid] = cpu;
-			prev_cid = cid;
-		}
-	}
-
-	/*
-	 * perf_mask which is needed for dynamic irq_affinity feature is updated
-	 * with either gold or gold_prime depending on the availability of the core.
-	 */
-	if (cid_cpu[SILVER_CORE] != -1)
-		host->silver_mask.bits[0] =
-			topology_core_cpumask(cid_cpu[SILVER_CORE])->bits[0];
-
-	if (cid_cpu[GOLD_CORE] != -1) {
-		host->gold_mask.bits[0] =
-			topology_core_cpumask(cid_cpu[GOLD_CORE])->bits[0];
-		host->perf_mask.bits[0] = host->gold_mask.bits[0];
-	}
-
-	if (cid_cpu[GOLD_PRIME_CORE] != -1) {
-		host->gold_prime_mask.bits[0] =
-			topology_core_cpumask(cid_cpu[GOLD_PRIME_CORE])->bits[0];
-		host->perf_mask.bits[0] = host->gold_prime_mask.bits[0];
-	}
-}
-
-static void ufs_qcom_parse_irq_affinity(struct ufs_hba *hba)
-{
-	struct device *dev = hba->dev;
-	struct device_node *np = dev->of_node;
-	struct ufs_qcom_host *host = ufshcd_get_variant(hba);
-	int err;
-
-	if (np) {
-		/* check for dynamic irq affinity feature support */
-		err = of_property_read_bool(np, "qcom,dynamic-irq-affinity");
-		if (!err) {
-			ufs_qcom_msg(DBG, host->hba->dev, "dynamic irq affinity not supported\n");
-			return;
-		}
-	}
-
-	/* If perf mask is available then only enable dynamic irq affinity feature */
-	if (host->perf_mask.bits[0])
-		host->irq_affinity_support = true;
-}
-
-static void ufs_qcom_parse_pm_level(struct ufs_hba *hba)
-{
-	struct device *dev = hba->dev;
-	struct device_node *np = dev->of_node;
-	struct ufs_qcom_host *host = ufshcd_get_variant(hba);
-
-	if (np) {
-		if (of_property_read_u32(np, "rpm-level",
-					 &hba->rpm_lvl))
-			hba->rpm_lvl = -1;
-		if (of_property_read_u32(np, "spm-level",
-					 &hba->spm_lvl))
-			hba->spm_lvl = -1;
-
-		if (of_property_read_bool(np, "set-ds-spm-level"))
-			host->set_ds_spm_level = true;
->>>>>>> 2576223e
-	}
-}
-
-<<<<<<< HEAD
+	}
+
 	return 0;
 }
 
@@ -4334,30 +3588,10 @@
 	ufshcd_writel(hba, INSTANTANEOUS_ALG3, REG_UFS_MEM_SHARED_ICE_CONFIG);
 	config = val[0] | (val[1] << 8) | (val[2] << 16) | (val[3] << 24);
 	ufshcd_writel(hba, config, REG_UFS_MEM_SHARED_ICE_ALG3_NUM_CORE);
-=======
-/* Returns the max mitigation level supported */
-static int ufs_qcom_get_max_therm_state(struct thermal_cooling_device *tcd,
-				  unsigned long *data)
-{
-	*data = UFS_QCOM_LVL_MAX_THERM;
 
 	return 0;
 }
 
-/* Returns the current mitigation level */
-static int ufs_qcom_get_cur_therm_state(struct thermal_cooling_device *tcd,
-				  unsigned long *data)
-{
-	struct ufs_hba *hba = dev_get_drvdata(tcd->devdata);
-	struct ufs_qcom_host *host = ufshcd_get_variant(hba);
-
-	*data = host->uqt.curr_state;
->>>>>>> 2576223e
-
-	return 0;
-}
-
-<<<<<<< HEAD
 static int ufs_qcom_parse_shared_ice_config(struct ufs_hba *hba)
 {
 	struct device_node *np;
@@ -4476,147 +3710,9 @@
 	} else {
 		param0 = ufshcd_readl(host->hba, REG_UFS_PARAM0);
 		host->max_hs_gear = UFS_QCOM_MAX_HS_GEAR(param0);
-=======
-/* Convert microseconds to Auto-Hibernate Idle Timer register value */
-static u32 ufs_qcom_us_to_ahit(unsigned int timer)
-{
-	unsigned int scale;
-
-	for (scale = 0; timer > UFSHCI_AHIBERN8_TIMER_MASK; ++scale)
-		timer /= UFSHCI_AHIBERN8_SCALE_FACTOR;
-
-	return FIELD_PREP(UFSHCI_AHIBERN8_TIMER_MASK, timer) |
-	       FIELD_PREP(UFSHCI_AHIBERN8_SCALE_MASK, scale);
-}
-
-/* Sets the mitigation level to requested level */
-static int ufs_qcom_set_cur_therm_state(struct thermal_cooling_device *tcd,
-				  unsigned long data)
-{
-	struct ufs_hba *hba = dev_get_drvdata(tcd->devdata);
-	struct ufs_qcom_host *host = ufshcd_get_variant(hba);
-	struct scsi_device *sdev;
-
-	if (data == host->uqt.curr_state)
-		return 0;
-
-	switch (data) {
-	case UFS_QCOM_LVL_NO_THERM:
-		ufs_qcom_msg(WARN, tcd->devdata, "UFS host thermal mitigation stops\n");
-		if (host->irq_affinity_support)
-			atomic_set(&host->therm_mitigation, 0);
-
-		/* Set the default auto-hiberate idle timer to 5 ms */
-		ufshcd_auto_hibern8_update(hba, ufs_qcom_us_to_ahit(5000));
-
-		/* Set the default auto suspend delay to 3000 ms */
-		shost_for_each_device(sdev, hba->host)
-			pm_runtime_set_autosuspend_delay(&sdev->sdev_gendev,
-						UFS_QCOM_AUTO_SUSPEND_DELAY);
-		break;
-	case UFS_QCOM_LVL_AGGR_THERM:
-	case UFS_QCOM_LVL_MAX_THERM:
-		ufs_qcom_msg(WARN, tcd->devdata,
-			"Going into UFS host thermal mitigation state, performance may be impacted before UFS host thermal mitigation stops\n");
-
-		if (host->irq_affinity_support) {
-			/* Stop setting hi-pri to requests and set irq affinity to default value */
-			atomic_set(&host->therm_mitigation, 1);
-			cancel_dwork_unvote_cpufreq(hba);
-			ufs_qcom_toggle_pri_affinity(hba, false);
-		}
-		/* Set the default auto-hiberate idle timer to 1 ms */
-		ufshcd_auto_hibern8_update(hba, ufs_qcom_us_to_ahit(1000));
-
-		/* Set the default auto suspend delay to 100 ms */
-		shost_for_each_device(sdev, hba->host)
-			pm_runtime_set_autosuspend_delay(&sdev->sdev_gendev,
-							 100);
-		break;
-	default:
-		ufs_qcom_msg(ERR, tcd->devdata, "Invalid UFS thermal state (%d)\n", data);
-		return -EINVAL;
-	}
-
-	host->uqt.curr_state = data;
-
-	return 0;
-}
-
-struct thermal_cooling_device_ops ufs_thermal_ops = {
-	.get_max_state = ufs_qcom_get_max_therm_state,
-	.get_cur_state = ufs_qcom_get_cur_therm_state,
-	.set_cur_state = ufs_qcom_set_cur_therm_state,
-};
-
-/* Static Algorithm */
-static int ufs_qcom_config_alg1(struct ufs_hba *hba)
-{
-	int ret;
-	unsigned int val, rx_aes;
-	struct ufs_qcom_host *host = ufshcd_get_variant(hba);
-	unsigned int num_aes_cores;
-
-	ret = of_property_read_u32(host->np, "rx-alloc-percent", &val);
-	if (ret < 0)
-		return ret;
-
-	num_aes_cores = ufshcd_readl(hba, REG_UFS_MEM_ICE_NUM_AES_CORES);
-	ufshcd_writel(hba, STATIC_ALLOC_ALG1, REG_UFS_MEM_SHARED_ICE_CONFIG);
-	/*
-	 * DTS specifies the percent allocation to rx stream
-	 * Calculation -
-	 *  Num Tx stream = N_TOT - (N_TOT * percent of rx stream allocation)
-	 */
-	rx_aes = DIV_ROUND_CLOSEST(num_aes_cores * val, 100);
-	val = rx_aes | ((num_aes_cores - rx_aes) << 8);
-	ufshcd_writel(hba, val, REG_UFS_MEM_SHARED_ICE_ALG1_NUM_CORE);
-
-	return 0;
-}
-
-/* Floor based algorithm */
-static int ufs_qcom_config_alg2(struct ufs_hba *hba)
-{
-	int i, ret;
-	unsigned int reg = REG_UFS_MEM_SHARED_ICE_ALG2_NUM_CORE_0;
-	/* 6 values for each group, refer struct shared_ice_alg2_config */
-	unsigned int override_val[6];
-	struct ufs_qcom_host *host = ufshcd_get_variant(hba);
-	char name[8];
-
-	memset(name, 0, sizeof(name));
-	ufshcd_writel(hba, FLOOR_BASED_ALG2, REG_UFS_MEM_SHARED_ICE_CONFIG);
-	for (i = 0; i < ARRAY_SIZE(alg2_config); i++) {
-		int core = 0, task = 0;
-
-		if (host->np) {
-			snprintf(name, sizeof(name), "%s%d", "g", i);
-			ret = of_property_read_variable_u32_array(host->np,
-								  name,
-								  override_val,
-								  6, 6);
-			/* Some/All parameters may be overwritten */
-			if (ret > 0)
-				__get_alg2_grp_params(override_val, &core,
-						      &task);
-			else
-				get_alg2_grp_params(i, &core, &task);
-		} else {
-			get_alg2_grp_params(i, &core, &task);
-		}
-		/* Num Core and Num task are contiguous & configured for a group together */
-		ufshcd_writel(hba, core, reg);
-		reg += 4;
-		ufshcd_writel(hba, task, reg);
-		reg += 4;
->>>>>>> 2576223e
-	}
-
-	return 0;
-}
-
-<<<<<<< HEAD
+	}
+}
+
 static void ufs_qcom_register_minidump(uintptr_t vaddr, u64 size,
 					const char *buf_name, u64 id)
 {
@@ -6177,6 +5273,59 @@
 
 static DEVICE_ATTR_RW(irq_affinity_support);
 
+static ssize_t ufs_pm_mode_show(struct device *dev,
+		struct device_attribute *attr, char *buf)
+{
+	int ret = -1;
+	struct ufs_hba *hba = dev_get_drvdata(dev);
+	struct ufs_qcom_host *host = ufshcd_get_variant(hba);
+
+	switch (host->ufs_pm_mode) {
+	case 0:
+		ret = scnprintf(buf, 6, "NONE\n");
+		break;
+	case 1:
+		ret = scnprintf(buf, 5, "S2R\n");
+		break;
+	case 2:
+		ret = scnprintf(buf, 12, "DEEPSLEEP\n");
+		break;
+	default:
+		break;
+	}
+
+	return ret;
+}
+
+static ssize_t ufs_pm_mode_store(struct device *dev,
+		struct device_attribute *attr,
+		const char *buf, size_t count)
+{
+	char kbuff[12] = {0};
+
+	struct ufs_hba *hba = dev_get_drvdata(dev);
+	struct ufs_qcom_host *host = ufshcd_get_variant(hba);
+
+	if (!buf)
+		return -EINVAL;
+
+	strscpy(kbuff, buf, 11);
+
+	if (!strncasecmp(kbuff, "NONE", 4))
+		host->ufs_pm_mode = 0;
+	else if (!strncasecmp(kbuff, "S2R", 3))
+		host->ufs_pm_mode = 1;
+	else if (!strncasecmp(kbuff, "DEEPSLEEP", 9))
+		host->ufs_pm_mode = 2;
+	else
+		dev_err(hba->dev, "Invalid entry for ufs_pm_mode\n");
+
+	return count;
+}
+
+
+static DEVICE_ATTR_RW(ufs_pm_mode);
+
 static struct attribute *ufs_qcom_sysfs_attrs[] = {
 	&dev_attr_err_state.attr,
 	&dev_attr_power_mode.attr,
@@ -6188,6 +5337,7 @@
 	&dev_attr_hibern8_count.attr,
 	&dev_attr_ber_th_exceeded.attr,
 	&dev_attr_irq_affinity_support.attr,
+	&dev_attr_ufs_pm_mode.attr,
 	NULL
 };
 
@@ -6378,1970 +5528,9 @@
 static int ufs_cpufreq_status(void)
 {
 	return 0;
-=======
-/* Instantaneous algorithm */
-static int ufs_qcom_config_alg3(struct ufs_hba *hba)
-{
-	unsigned int val[4];
-	int ret;
-	unsigned int config;
-	struct ufs_qcom_host *host = ufshcd_get_variant(hba);
-
-	ret = of_property_read_variable_u32_array(host->np, "num-core", val,
-						  4, 4);
-	if (ret < 0)
-		return ret;
-
-	ufshcd_writel(hba, INSTANTANEOUS_ALG3, REG_UFS_MEM_SHARED_ICE_CONFIG);
-	config = val[0] | (val[1] << 8) | (val[2] << 16) | (val[3] << 24);
-	ufshcd_writel(hba, config, REG_UFS_MEM_SHARED_ICE_ALG3_NUM_CORE);
-
-	return 0;
-}
-
-static int ufs_qcom_parse_shared_ice_config(struct ufs_hba *hba)
-{
-	struct device_node *np;
-	int ret;
-	const char *alg_name;
-	struct ufs_qcom_host *host = ufshcd_get_variant(hba);
-
-	np = of_parse_phandle(hba->dev->of_node, "shared-ice-cfg", 0);
-	if (!np)
-		return -ENOENT;
-
-	/* Only 1 algo can be enabled, pick the first */
-	host->np = of_get_next_available_child(np, NULL);
-	if (!host->np) {
-		ufs_qcom_msg(ERR, hba->dev, "Resort to default alg2\n");
-		/* No overrides, use floor based as default */
-		host->chosen_algo = FLOOR_BASED_ALG2;
-		return 0;
-	}
-
-	ret = of_property_read_string(host->np, "alg-name", &alg_name);
-	if (ret < 0)
-		return ret;
-
-	if (!strcmp(alg_name, "alg1"))
-		host->chosen_algo = STATIC_ALLOC_ALG1;
-	else if (!strcmp(alg_name, "alg2"))
-		host->chosen_algo = FLOOR_BASED_ALG2;
-	else if (!strcmp(alg_name, "alg3"))
-		host->chosen_algo = INSTANTANEOUS_ALG3;
-	else
-		/* Absurd condition */
-		return -ENODATA;
-	return ret;
-}
-
-static int ufs_qcom_config_shared_ice(struct ufs_qcom_host *host)
-{
-	if (!is_shared_ice_supported(host))
-		return 0;
-
-	switch (host->chosen_algo) {
-	case STATIC_ALLOC_ALG1:
-		return ufs_qcom_config_alg1(host->hba);
-	case FLOOR_BASED_ALG2:
-		return ufs_qcom_config_alg2(host->hba);
-	case INSTANTANEOUS_ALG3:
-		return ufs_qcom_config_alg3(host->hba);
-	default:
-		ufs_qcom_msg(ERR, host->hba->dev, "Unknown shared ICE algo (%d)\n",
-			host->chosen_algo);
-	}
-	return -EINVAL;
-}
-
-static int ufs_qcom_shared_ice_init(struct ufs_hba *hba)
-{
-	struct ufs_qcom_host *host = ufshcd_get_variant(hba);
-
-	if (!is_shared_ice_supported(host))
-		return 0;
-
-	/* Shared ICE is enabled by default */
-	return ufs_qcom_parse_shared_ice_config(hba);
-}
-
-static int ufs_qcom_populate_ref_clk_ctrl(struct ufs_hba *hba)
-{
-	struct device *dev = hba->dev;
-	struct platform_device *pdev = to_platform_device(dev);
-	struct ufs_qcom_host *host = ufshcd_get_variant(hba);
-	struct resource *res;
-
-	/*
-	 * for newer controllers, device reference clock control bit has
-	 * moved inside UFS controller register address space itself.
-	 */
-	if (host->hw_ver.major >= 0x02) {
-		host->dev_ref_clk_ctrl_mmio = hba->mmio_base + REG_UFS_CFG1;
-		host->dev_ref_clk_en_mask = BIT(26);
-		return 0;
-	}
-
-	/* "dev_ref_clk_ctrl_mem" is optional resource */
-	res = platform_get_resource_byname(pdev, IORESOURCE_MEM,
-						"dev_ref_clk_ctrl_mem");
-	if (res) {
-		host->dev_ref_clk_ctrl_mmio =
-			devm_ioremap_resource(dev, res);
-		if (IS_ERR(host->dev_ref_clk_ctrl_mmio)) {
-			dev_warn(dev,
-				"%s: could not map dev_ref_clk_ctrl_mmio, err %ld\n",
-				__func__, PTR_ERR(host->dev_ref_clk_ctrl_mmio));
-				host->dev_ref_clk_ctrl_mmio = NULL;
-		}
-		host->dev_ref_clk_en_mask = BIT(5);
-	}
-	return 0;
-}
-
-static void ufs_qcom_setup_max_hs_gear(struct ufs_qcom_host *host)
-{
-	u32 param0;
-
-	if (host->hw_ver.major == 0x1) {
-		/*
-		 * HS-G3 operations may not reliably work on legacy QCOM UFS
-		 * host controller hardware even though capability exchange
-		 * during link startup phase may end up negotiating maximum
-		 * supported gear as G3. Hence, downgrade the maximum supported
-		 * gear to HS-G2.
-		 */
-		host->max_hs_gear = UFS_HS_G2;
-	} else if (host->hw_ver.major < 0x4) {
-		host->max_hs_gear = UFS_HS_G3;
-	} else {
-		param0 = ufshcd_readl(host->hba, REG_UFS_PARAM0);
-		host->max_hs_gear = UFS_QCOM_MAX_HS_GEAR(param0);
-	}
-}
-
-static void ufs_qcom_register_minidump(uintptr_t vaddr, u64 size,
-					const char *buf_name, u64 id)
-{
-	struct md_region md_entry;
-	int ret;
-
-	if (!msm_minidump_enabled())
-		return;
-
-	scnprintf(md_entry.name, sizeof(md_entry.name), "%s_%d",
-			buf_name, id);
-	md_entry.virt_addr = vaddr;
-	md_entry.phys_addr = virt_to_phys((void *)vaddr);
-	md_entry.size = size;
-
-	ret = msm_minidump_add_region(&md_entry);
-	if (ret < 0) {
-		pr_err("Failed to register UFS buffer %s in Minidump ret %d\n",
-				buf_name, ret);
-		return;
-	}
-}
-
-static int ufs_qcom_panic_handler(struct notifier_block *nb,
-					unsigned long e, void *p)
-{
-	struct ufs_qcom_host *host = container_of(nb, struct ufs_qcom_host, ufs_qcom_panic_nb);
-	struct ufs_hba *hba = host->hba;
-
-	dev_err(hba->dev, "......dumping ufs info .......\n");
-
-	dev_err(hba->dev, "UFS Host state=%d\n", hba->ufshcd_state);
-	dev_err(hba->dev, "outstanding reqs=0x%lx tasks=0x%lx\n",
-		hba->outstanding_reqs, hba->outstanding_tasks);
-	dev_err(hba->dev, "saved_err=0x%x, saved_uic_err=0x%x\n",
-		hba->saved_err, hba->saved_uic_err);
-	dev_err(hba->dev, "Device power mode=%d, UIC link state=%d\n",
-		hba->curr_dev_pwr_mode, hba->uic_link_state);
-	dev_err(hba->dev, "PM in progress=%d, sys. suspended=%d\n",
-		hba->pm_op_in_progress, hba->is_sys_suspended);
-
-	dev_err(hba->dev, "Clk gate=%d\n", hba->clk_gating.state);
-	dev_err(hba->dev, "last_hibern8_exit_tstamp at %lld us, hibern8_exit_cnt=%d\n",
-		ktime_to_us(hba->ufs_stats.last_hibern8_exit_tstamp),
-		hba->ufs_stats.hibern8_exit_cnt);
-	dev_err(hba->dev, "last intr at %lld us, last intr status=0x%x\n",
-		ktime_to_us(hba->ufs_stats.last_intr_ts),
-		hba->ufs_stats.last_intr_status);
-	dev_err(hba->dev, "error handling flags=0x%x, req. abort count=%d\n",
-		hba->eh_flags, hba->req_abort_count);
-	dev_err(hba->dev, "hba->ufs_version=0x%x, Host capabilities=0x%x, caps=0x%x\n",
-		hba->ufs_version, hba->capabilities, hba->caps);
-	dev_err(hba->dev, "quirks=0x%x, dev. quirks=0x%x\n", hba->quirks,
-		hba->dev_quirks);
-
-	dev_err(hba->dev, "[RX, TX]: gear=[%d, %d], lane[%d, %d], rate = %d\n",
-		hba->pwr_info.gear_rx, hba->pwr_info.gear_tx,
-		hba->pwr_info.lane_rx, hba->pwr_info.lane_tx,
-		hba->pwr_info.hs_rate);
-
-	dev_err(hba->dev, "UFS RPM level = %d\n", hba->rpm_lvl);
-	dev_err(hba->dev, "UFS SPM level = %d\n", hba->spm_lvl);
-
-	dev_err(hba->dev, "host_blocked=%d\n host_failed =%d\n Host self-block=%d\n",
-		hba->host->host_blocked, hba->host->host_failed, hba->host->host_self_blocked);
-	dev_err(hba->dev, "............. ufs dump complete ..........\n");
-
-	return NOTIFY_OK;
-}
-
-static void ufs_qcom_set_rate_a(struct ufs_qcom_host *host)
-{
-	size_t len;
-	u8 *data;
-	struct nvmem_cell *nvmem_cell;
-
-	nvmem_cell = nvmem_cell_get(host->hba->dev, "ufs_dev");
-	if (IS_ERR(nvmem_cell)) {
-		dev_err(host->hba->dev, "(%s) Failed to get nvmem cell\n", __func__);
-		return;
-	}
-
-	data = (u8 *)nvmem_cell_read(nvmem_cell, &len);
-	if (IS_ERR(data)) {
-		dev_err(host->hba->dev, "(%s) Failed to read from nvmem\n", __func__);
-		goto cell_put;
-	}
-
-	/*
-	 * data equal to zero shows that ufs 2.x card is connected while
-	 * non-zero value shows that ufs 3.x card is connected
-	 */
-	if (*data) {
-		host->limit_rate = PA_HS_MODE_A;
-		dev_dbg(host->hba->dev, "UFS 3.x device is detected, Mode is set to RATE A\n");
-	}
-
-	kfree(data);
-
-cell_put:
-	nvmem_cell_put(nvmem_cell);
-}
-
-/**
- * ufs_qcom_init - bind phy with controller
- * @hba: host controller instance
- *
- * Binds PHY with controller and powers up PHY enabling clocks
- * and regulators.
- *
- * Returns -EPROBE_DEFER if binding fails, returns negative error
- * on phy power up failure and returns zero on success.
- */
-static int ufs_qcom_init(struct ufs_hba *hba)
-{
-	char type[5];
-	int err, host_id = 0;
-	struct device *dev = hba->dev;
-	struct ufs_qcom_host *host;
-	struct ufs_qcom_thermal *ut;
-	struct ufs_clk_info *clki;
-
-	host = devm_kzalloc(dev, sizeof(*host), GFP_KERNEL);
-	if (!host) {
-		err = -ENOMEM;
-		ufs_qcom_msg(ERR, dev, "%s: no memory for qcom ufs host\n", __func__);
-		goto out;
-	}
-
-	/* Make a two way bind between the qcom host and the hba */
-	host->hba = hba;
-	ufshcd_set_variant(hba, host);
-	ut = &host->uqt;
-#if defined(CONFIG_UFS_DBG)
-	host->dbg_en = true;
+}
 #endif
 
-	ufs_qcom_enable_crash_on_err(hba);
-	/* Setup the reset control of HCI */
-	host->core_reset = devm_reset_control_get(hba->dev, "rst");
-	if (IS_ERR(host->core_reset)) {
-		err = PTR_ERR(host->core_reset);
-		ufs_qcom_msg(WARN, dev, "Failed to get reset control %d\n", err);
-		host->core_reset = NULL;
-		err = 0;
-	}
-
-	/* Fire up the reset controller. Failure here is non-fatal. */
-	host->rcdev.of_node = dev->of_node;
-	host->rcdev.ops = &ufs_qcom_reset_ops;
-	host->rcdev.owner = dev->driver->owner;
-	host->rcdev.nr_resets = 1;
-	err = devm_reset_controller_register(dev, &host->rcdev);
-	if (err) {
-		ufs_qcom_msg(WARN, dev, "Failed to register reset controller\n");
-		err = 0;
-	}
-
-	/*
-	 * voting/devoting device ref_clk source is time consuming hence
-	 * skip devoting it during aggressive clock gating. This clock
-	 * will still be gated off during runtime suspend.
-	 */
-	host->generic_phy = devm_phy_get(dev, "ufsphy");
-
-	if (host->generic_phy == ERR_PTR(-EPROBE_DEFER)) {
-		/*
-		 * UFS driver might be probed before the phy driver does.
-		 * In that case we would like to return EPROBE_DEFER code.
-		 */
-		err = -EPROBE_DEFER;
-		ufs_qcom_msg(WARN, dev, "%s: required phy device. hasn't probed yet. err = %d\n",
-			__func__, err);
-		goto out_variant_clear;
-	} else if (IS_ERR(host->generic_phy)) {
-		if (has_acpi_companion(dev)) {
-			host->generic_phy = NULL;
-		} else {
-			err = PTR_ERR(host->generic_phy);
-			ufs_qcom_msg(ERR, dev, "%s: PHY get failed %d\n", __func__, err);
-			goto out_variant_clear;
-		}
-	}
-
-	host->device_reset = devm_gpiod_get_optional(dev, "reset",
-						     GPIOD_OUT_HIGH);
-	if (IS_ERR(host->device_reset)) {
-		err = PTR_ERR(host->device_reset);
-		if (err != -EPROBE_DEFER)
-			ufs_qcom_msg(ERR, dev, "failed to acquire reset gpio: %d\n", err);
-		goto out_variant_clear;
-	}
-
-	err = ufs_qcom_bus_register(host);
-	if (err)
-		goto out_variant_clear;
-
-	ufs_qcom_get_controller_revision(hba, &host->hw_ver.major,
-		&host->hw_ver.minor, &host->hw_ver.step);
-
-	ufs_qcom_populate_ref_clk_ctrl(hba);
-
-	ufs_qcom_setup_max_hs_gear(host);
-
-	/* Register vdd_hba vreg callback */
-	host->vdd_hba_reg_nb.notifier_call = ufs_qcom_vdd_hba_reg_notifier;
-	devm_regulator_register_notifier(hba->vreg_info.vdd_hba->reg,
-					 &host->vdd_hba_reg_nb);
-
-	/* update phy revision information before calling phy_init() */
-	err = ufs_qcom_phy_save_controller_version(host->generic_phy,
-			host->hw_ver.major, host->hw_ver.minor, host->hw_ver.step);
-
-	if (err == -EPROBE_DEFER) {
-		pr_err("%s: phy device probe is not completed yet\n", __func__);
-		goto out_variant_clear;
-	}
-
-	err = ufs_qcom_parse_reg_info(host, "qcom,vddp-ref-clk",
-				      &host->vddp_ref_clk);
-
-	err = phy_init(host->generic_phy);
-	if (err) {
-		ufs_qcom_msg(ERR, hba->dev, "%s: phy init failed, err %d\n",
-				__func__, err);
-		goto out_variant_clear;
-	}
-	mutex_init(&host->phy_mutex);
-
-	if (host->vddp_ref_clk) {
-		err = ufs_qcom_enable_vreg(dev, host->vddp_ref_clk);
-		if (err) {
-			ufs_qcom_msg(ERR, dev, "%s: failed enabling ref clk supply: %d\n",
-				__func__, err);
-			goto out_phy_exit;
-		}
-	}
-
-	err = ufs_qcom_parse_reg_info(host, "qcom,vccq-parent",
-				      &host->vccq_parent);
-	if (host->vccq_parent) {
-		err = ufs_qcom_enable_vreg(dev, host->vccq_parent);
-		if (err) {
-			ufs_qcom_msg(ERR, dev, "%s: failed enable vccq-parent err=%d\n",
-				__func__, err);
-			goto out_disable_vddp;
-		}
-	}
-
-	list_for_each_entry(clki, &hba->clk_list_head, list) {
-		if (!strcmp(clki->name, "core_clk_unipro")) {
-			clki->keep_link_active = true;
-			host->core_unipro_clki = clki;
-		} else if (!strcmp(clki->name, "ref_clk"))
-			host->ref_clki = clki;
-	}
-
-	err = ufs_qcom_init_lane_clks(host);
-	if (err)
-		goto out_disable_vccq_parent;
-
-	ufs_qcom_parse_pbl_rst_workaround_flag(host);
-	ufs_qcom_parse_pm_level(hba);
-	ufs_qcom_parse_limits(host);
-	ufs_qcom_parse_g4_workaround_flag(host);
-	ufs_qcom_parse_lpm(host);
-	if (host->disable_lpm)
-		pm_runtime_forbid(host->hba->dev);
-
-	ufs_qcom_parse_wb(host);
-	ufs_qcom_set_caps(hba);
-	ufs_qcom_advertise_quirks(hba);
-
-	err = ufs_qcom_shared_ice_init(hba);
-	if (err)
-		ufs_qcom_msg(ERR, hba->dev, "Shared ICE Init failed, ret=%d\n", err);
-
-	err = ufs_qcom_ice_init(host);
-	if (err)
-		goto out_variant_clear;
-
-	/*
-	 * Instantiate crypto capabilities for wrapped keys.
-	 * It is controlled by CONFIG_SCSI_UFS_CRYPTO_QTI.
-	 * If this is not defined, this API would return zero and
-	 * non-wrapped crypto capabilities will be instantiated.
-	 */
-	ufshcd_qti_hba_init_crypto_capabilities(hba);
-
-	ufs_qcom_set_bus_vote(hba, true);
-	/* enable the device ref clock for HS mode*/
-	if (ufshcd_is_hs_mode(&hba->pwr_info))
-		ufs_qcom_dev_ref_clk_ctrl(host, true);
-
-	if (hba->dev->id < MAX_UFS_QCOM_HOSTS)
-		ufs_qcom_hosts[hba->dev->id] = host;
-
-	host->dbg_print_en |= UFS_QCOM_DEFAULT_DBG_PRINT_EN;
-	ufs_qcom_get_default_testbus_cfg(host);
-	err = ufs_qcom_testbus_config(host);
-	if (err) {
-		ufs_qcom_msg(WARN, dev, "%s: failed to configure the testbus %d\n",
-				__func__, err);
-		err = 0;
-	}
-
-	ufs_qcom_init_sysfs(hba);
-
-	/* Provide SCSI host ioctl API */
-	hba->host->hostt->ioctl = (int (*)(struct scsi_device *, unsigned int,
-				   void __user *))ufs_qcom_ioctl;
-#ifdef CONFIG_COMPAT
-	hba->host->hostt->compat_ioctl = (int (*)(struct scsi_device *,
-					  unsigned int,
-					  void __user *))ufs_qcom_ioctl;
-#endif
-
-	/*
-	 * Based on host_id, pass the appropriate device type
-	 * to register thermal cooling device.
-	 */
-
-	host_id = of_alias_get_id(hba->dev->of_node, "ufshc");
-	if ((host_id < 0) || (host_id > MAX_UFS_QCOM_HOSTS)) {
-		ufs_qcom_msg(ERR, hba->dev, "Failed to get host index %d\n", host_id);
-		host_id = 1;
-	}
-
-	snprintf(type, sizeof(type), "ufs%d", host_id);
-	ut->tcd = devm_thermal_of_cooling_device_register(dev,
-							  dev->of_node,
-							  type,
-							  dev,
-							  &ufs_thermal_ops);
-	if (IS_ERR(ut->tcd))
-		ufs_qcom_msg(WARN, dev, "Thermal mitigation registration failed: %d\n",
-			 PTR_ERR(ut->tcd));
-	else
-		host->uqt.curr_state = UFS_QCOM_LVL_NO_THERM;
-
-	ufs_qcom_save_host_ptr(hba);
-
-	ufs_qcom_populate_available_cpus(hba);
-	ufs_qcom_qos_init(hba);
-	ufs_qcom_parse_irq_affinity(hba);
-	ufs_qcom_ber_mon_init(hba);
-	host->ufs_ipc_log_ctx = ipc_log_context_create(UFS_QCOM_MAX_LOG_SZ,
-							"ufs-qcom", 0);
-	if (!host->ufs_ipc_log_ctx)
-		ufs_qcom_msg(WARN, dev, "IPC Log init - failed\n");
-
-	/* register minidump */
-	if (msm_minidump_enabled()) {
-		ufs_qcom_register_minidump((uintptr_t)host,
-					sizeof(struct ufs_qcom_host), "UFS_QHOST", host_id);
-		ufs_qcom_register_minidump((uintptr_t)hba,
-					sizeof(struct ufs_hba), "UFS_HBA", host_id);
-		ufs_qcom_register_minidump((uintptr_t)hba->host,
-					sizeof(struct Scsi_Host), "UFS_SHOST", host_id);
-
-		/* Register Panic handler to dump more information in case of kernel panic */
-		host->ufs_qcom_panic_nb.notifier_call = ufs_qcom_panic_handler;
-		host->ufs_qcom_panic_nb.priority = INT_MAX - 1;
-		err = atomic_notifier_chain_register(&panic_notifier_list,
-				&host->ufs_qcom_panic_nb);
-		if (err)
-			ufs_qcom_msg(WARN, dev, "Fail to register UFS panic notifier\n");
-	}
-
-	goto out;
-
-out_disable_vccq_parent:
-	if (host->vccq_parent)
-		ufs_qcom_disable_vreg(dev, host->vccq_parent);
-out_disable_vddp:
-	if (host->vddp_ref_clk)
-		ufs_qcom_disable_vreg(dev, host->vddp_ref_clk);
-out_phy_exit:
-	phy_exit(host->generic_phy);
-out_variant_clear:
-	ufshcd_set_variant(hba, NULL);
-out:
-	return err;
-}
-
-static void ufs_qcom_exit(struct ufs_hba *hba)
-{
-	struct ufs_qcom_host *host = ufshcd_get_variant(hba);
-
-	ufs_qcom_disable_lane_clks(host);
-	ufs_qcom_phy_power_off(hba);
-	phy_exit(host->generic_phy);
-}
-
-static int ufs_qcom_set_dme_vs_core_clk_ctrl_clear_div(struct ufs_hba *hba,
-						       u32 clk_1us_cycles,
-						       u32 clk_40ns_cycles)
-{
-	struct ufs_qcom_host *host = ufshcd_get_variant(hba);
-	int err;
-	u32 core_clk_ctrl_reg, clk_cycles;
-	u32 mask = DME_VS_CORE_CLK_CTRL_MAX_CORE_CLK_1US_CYCLES_MASK;
-	u32 offset = 0;
-
-	/* Bits mask and offset changed on UFS host controller V4.0.0 onwards */
-	if (host->hw_ver.major >= 4) {
-		mask = DME_VS_CORE_CLK_CTRL_MAX_CORE_CLK_1US_CYCLES_MASK_V4;
-		offset = DME_VS_CORE_CLK_CTRL_MAX_CORE_CLK_1US_CYCLES_OFFSET_V4;
-	}
-
-	if (clk_1us_cycles > mask)
-		return -EINVAL;
-
-	err = ufshcd_dme_get(hba,
-			     UIC_ARG_MIB(DME_VS_CORE_CLK_CTRL),
-			     &core_clk_ctrl_reg);
-	if (err)
-		goto out;
-
-	core_clk_ctrl_reg &= ~mask;
-	core_clk_ctrl_reg |= clk_1us_cycles;
-	core_clk_ctrl_reg <<= offset;
-
-	/* Clear CORE_CLK_DIV_EN */
-	core_clk_ctrl_reg &= ~DME_VS_CORE_CLK_CTRL_CORE_CLK_DIV_EN_BIT;
-
-	err = ufshcd_dme_set(hba,
-			     UIC_ARG_MIB(DME_VS_CORE_CLK_CTRL),
-			     core_clk_ctrl_reg);
-
-	/* UFS host controller V4.0.0 onwards needs to program
-	 * PA_VS_CORE_CLK_40NS_CYCLES attribute per programmed frequency of
-	 * unipro core clk of UFS host controller.
-	 */
-	if (!err && (host->hw_ver.major >= 4)) {
-		if (clk_40ns_cycles > PA_VS_CORE_CLK_40NS_CYCLES_MASK)
-			return -EINVAL;
-
-		err = ufshcd_dme_get(hba,
-				     UIC_ARG_MIB(PA_VS_CORE_CLK_40NS_CYCLES),
-				     &clk_cycles);
-		if (err)
-			goto out;
-
-		clk_cycles &= ~PA_VS_CORE_CLK_40NS_CYCLES_MASK;
-		clk_cycles |= clk_40ns_cycles;
-
-		err = ufshcd_dme_set(hba,
-				     UIC_ARG_MIB(PA_VS_CORE_CLK_40NS_CYCLES),
-				     clk_cycles);
-	}
-out:
-	return err;
-}
-
-static int ufs_qcom_clk_scale_up_pre_change(struct ufs_hba *hba)
-{
-	struct ufs_qcom_host *host = ufshcd_get_variant(hba);
-	struct ufs_pa_layer_attr *attr = &host->dev_req_params;
-	int err = 0;
-
-	if (!ufs_qcom_cap_qunipro(host))
-		goto out;
-
-	if (attr)
-		__ufs_qcom_cfg_timers(hba, attr->gear_rx, attr->pwr_rx,
-				      attr->hs_rate, false, true);
-
-	err = ufs_qcom_set_dme_vs_core_clk_ctrl_max_freq_mode(hba);
-out:
-	return err;
-}
-
-static int ufs_qcom_clk_scale_up_post_change(struct ufs_hba *hba)
-{
-	unsigned long flags;
-
-	spin_lock_irqsave(hba->host->host_lock, flags);
-	hba->clk_gating.delay_ms = UFS_QCOM_CLK_GATING_DELAY_MS_PERF;
-	spin_unlock_irqrestore(hba->host->host_lock, flags);
-
-	return 0;
-}
-
-static int ufs_qcom_clk_scale_down_pre_change(struct ufs_hba *hba)
-{
-	struct ufs_qcom_host *host = ufshcd_get_variant(hba);
-	int err;
-	u32 core_clk_ctrl_reg;
-
-	if (!ufs_qcom_cap_qunipro(host))
-		return 0;
-
-	err = ufshcd_dme_get(hba,
-			    UIC_ARG_MIB(DME_VS_CORE_CLK_CTRL),
-			    &core_clk_ctrl_reg);
-
-	/* make sure CORE_CLK_DIV_EN is cleared */
-	if (!err &&
-	    (core_clk_ctrl_reg & DME_VS_CORE_CLK_CTRL_CORE_CLK_DIV_EN_BIT)) {
-		core_clk_ctrl_reg &= ~DME_VS_CORE_CLK_CTRL_CORE_CLK_DIV_EN_BIT;
-		err = ufshcd_dme_set(hba,
-				    UIC_ARG_MIB(DME_VS_CORE_CLK_CTRL),
-				    core_clk_ctrl_reg);
-	}
-
-	return err;
-}
-
-static int ufs_qcom_clk_scale_down_post_change(struct ufs_hba *hba)
-{
-	struct ufs_qcom_host *host = ufshcd_get_variant(hba);
-	struct ufs_pa_layer_attr *attr = &host->dev_req_params;
-	int err = 0;
-	struct ufs_clk_info *clki;
-	struct list_head *head = &hba->clk_list_head;
-	u32 curr_freq = 0;
-	unsigned long flags;
-
-	spin_lock_irqsave(hba->host->host_lock, flags);
-	hba->clk_gating.delay_ms = UFS_QCOM_CLK_GATING_DELAY_MS_PWR_SAVE;
-	spin_unlock_irqrestore(hba->host->host_lock, flags);
-
-	if (!ufs_qcom_cap_qunipro(host))
-		return 0;
-
-	if (attr)
-		ufs_qcom_cfg_timers(hba, attr->gear_rx, attr->pwr_rx,
-				    attr->hs_rate, false);
-
-	list_for_each_entry(clki, head, list) {
-		if (!IS_ERR_OR_NULL(clki->clk) &&
-		    (!strcmp(clki->name, "core_clk_unipro"))) {
-			curr_freq = clk_get_rate(clki->clk);
-			break;
-		}
-	}
-
-	switch (curr_freq) {
-	case 37500000:
-		err = ufs_qcom_set_dme_vs_core_clk_ctrl_clear_div(hba, 38, 2);
-		break;
-	case 75000000:
-		err = ufs_qcom_set_dme_vs_core_clk_ctrl_clear_div(hba, 75, 3);
-		break;
-	default:
-		err = -EINVAL;
-		break;
-	}
-
-	return err;
-}
-
-/**
- * Check controller status
- * Returns true if controller is active, false otherwise
- */
-static bool is_hba_active(struct ufs_hba *hba)
-{
-	return !!(ufshcd_readl(hba, REG_CONTROLLER_ENABLE) & CONTROLLER_ENABLE);
-}
-
-static int ufs_qcom_clk_scale_notify(struct ufs_hba *hba,
-		bool scale_up, enum ufs_notify_change_status status)
-{
-	struct ufs_qcom_host *host = ufshcd_get_variant(hba);
-	struct ufs_pa_layer_attr *dev_req_params = &host->dev_req_params;
-	int err = 0;
-
-	/* Check if controller is active to send commands, else commands will timeout */
-	if (!is_hba_active(hba))
-		goto out;
-
-	if (status == PRE_CHANGE) {
-		err = ufshcd_uic_hibern8_enter(hba);
-		if (err)
-			return err;
-		if (scale_up) {
-			err = ufs_qcom_clk_scale_up_pre_change(hba);
-			if (!host->cpufreq_dis &&
-			    !(atomic_read(&host->therm_mitigation))) {
-				atomic_set(&host->num_reqs_threshold, 0);
-				queue_delayed_work(host->ufs_qos->workq,
-						  &host->fwork,
-					msecs_to_jiffies(
-						UFS_QCOM_LOAD_MON_DLY_MS));
-			}
-		} else {
-			err = ufs_qcom_clk_scale_down_pre_change(hba);
-			cancel_dwork_unvote_cpufreq(hba);
-		}
-		if (err)
-			ufshcd_uic_hibern8_exit(hba);
-	} else {
-		if (scale_up)
-			err = ufs_qcom_clk_scale_up_post_change(hba);
-		else
-			err = ufs_qcom_clk_scale_down_post_change(hba);
-
-
-		if (err || !dev_req_params) {
-			ufshcd_uic_hibern8_exit(hba);
-			goto out;
-		}
-		ufs_qcom_cfg_timers(hba,
-				    dev_req_params->gear_rx,
-				    dev_req_params->pwr_rx,
-				    dev_req_params->hs_rate,
-				    false);
-		ufs_qcom_update_bus_bw_vote(host);
-		ufshcd_uic_hibern8_exit(hba);
-	}
-
-	if (!err)
-		atomic_set(&host->scale_up, scale_up);
-out:
-	if (scale_up)
-		ufs_qcom_log_str(host, "^,%d,%d\n", status, err);
-	else
-		ufs_qcom_log_str(host, "v,%d,%d\n", status, err);
-
-	if (host->dbg_en)
-		trace_ufs_qcom_clk_scale_notify(dev_name(hba->dev), status, scale_up, err);
-
-	return err;
-}
-
-/*
- * ufs_qcom_ber_mon_init - init BER monition history mode name and register domain list.
- */
-static void ufs_qcom_ber_mon_init(struct ufs_hba *hba)
-{
-	struct ufs_qcom_host *host = ufshcd_get_variant(hba);
-	int m = UFS_QCOM_BER_MODE_G1_G4;
-
-	INIT_LIST_HEAD(&host->regs_list_head);
-
-	for (m = UFS_QCOM_BER_MODE_G1_G4; m < UFS_QCOM_BER_MODE_MAX; m++) {
-		switch (m) {
-		case UFS_QCOM_BER_MODE_G1_G4:
-			host->ber_hist[m].name = "gear1-4";
-			break;
-		case UFS_QCOM_BER_MODE_G5:
-			host->ber_hist[m].name = "gear5";
-			break;
-		default:
-			break;
-		}
-	}
-}
-
-static void ufs_qcom_print_ber_hist(struct ufs_qcom_host *host)
-{
-	struct ufs_qcom_ber_hist *h;
-	int m = UFS_QCOM_BER_MODE_G1_G4;
-	int i;
-
-	for (m = UFS_QCOM_BER_MODE_G1_G4; m < UFS_QCOM_BER_MODE_MAX; m++) {
-		h = &host->ber_hist[m];
-		for (i = 0; i < UFS_QCOM_EVT_LEN; i++) {
-			int p = (i + h->pos) % UFS_QCOM_EVT_LEN;
-
-			if (h->tstamp[p] == 0)
-				continue;
-			dev_err(host->hba->dev, "pa_err_%d=0x%x, err_code=0x%x, gear=%d, time=%lld us\n",
-						p, h->uec_pa[p], h->err_code[p], h->gear[p],
-						ktime_to_us(h->tstamp[p]));
-		}
-		dev_err(host->hba->dev, "total %llu PA error on %s mode\n", h->cnt, h->name);
-	}
-}
-
-static bool ufs_qcom_cal_ber(struct ufs_qcom_host *host, struct ufs_qcom_ber_hist *h)
-{
-	int idx_start, idx_end, i;
-	s64 total_run_time = 0;
-	s64 total_full_time = 0;
-	u32 gear = h->gear[(h->pos + UFS_QCOM_EVT_LEN - 1) % UFS_QCOM_EVT_LEN];
-
-	if (!override_ber_threshold)
-		ber_threshold = ber_table[gear].ber_threshold;
-
-	if (!override_ber_duration)
-		ber_mon_dur_ms = UFS_QCOM_BER_DUR_DEF_MS;
-
-	dev_dbg(host->hba->dev, "ber=%d, dur_ms=%d, h->cnt=%d, pos=%d\n",
-					ber_threshold, ber_mon_dur_ms, h->cnt, h->pos);
-
-	/* return from here if total error count is not more than BER threshold */
-	if (h->cnt <= ber_threshold)
-		return false;
-
-	/*
-	 * BER threshold allows num (ber_threshold) of errors, and we have h->cnt errors,
-	 * go find the error event slot which records the #(h->cnt - ber_threshold) error.
-	 */
-	idx_end = (h->cnt - 1) % UFS_QCOM_EVT_LEN;
-	idx_start = ((h->cnt - 1) - ber_threshold) % UFS_QCOM_EVT_LEN;
-
-
-	/*
-	 * Calcuate the total valid running time
-	 * plus one here due to the first step in
-	 * following while loop is i--.
-	 */
-	i = idx_end + 1;
-	do {
-		i--;
-		if (i < 0)
-			i += UFS_QCOM_EVT_LEN;
-		total_run_time += h->run_time[i];
-		total_full_time += h->full_time[i];
-	} while (i != idx_start);
-
-	dev_dbg(host->hba->dev, "idx_start=%d, idx_end=%d, total_time=%lld ms, total_run_time=%lld ms\n",
-					idx_start, idx_end, total_full_time, total_run_time);
-
-	if (total_run_time < ber_mon_dur_ms)
-		return true;
-
-	return false;
-}
-
-static bool ufs_qcom_update_ber_event(struct ufs_qcom_host *host,
-									  u32 data,
-									  enum ufs_hs_gear_tag gear)
-{
-	struct ufs_qcom_ber_hist *h;
-	ktime_t t_prv;
-	u32 mode = ber_table[gear].mode;
-	bool rc = false;
-
-	h = &host->ber_hist[mode];
-	h->uec_pa[h->pos] = data;
-
-	/* For PHY errors, record PA error code */
-	if ((data & 0xFF) & ~UIC_PHY_ADAPTER_LAYER_GENERIC_ERROR)
-		h->err_code[h->pos] = ufshcd_readl(host->hba, UFS_MEM_REG_PA_ERR_CODE);
-
-	h->gear[h->pos] = gear;
-	h->tstamp[h->pos] = ktime_get();
-
-	if (h->pos != 0)
-		t_prv = h->tstamp[h->pos - 1];
-	else if (h->cnt == 0)
-		t_prv = ms_to_ktime(0);
-	else
-		t_prv = h->tstamp[UFS_QCOM_EVT_LEN - 1];
-
-	/* Calcuate the valid running time since last PA error event */
-	h->full_time[h->pos] = ktime_to_ms(ktime_sub(h->tstamp[h->pos], t_prv));
-	h->run_time[h->pos] = h->full_time[h->pos] - idle_time[mode];
-
-	/* reset idle time for next error event. */
-	idle_time[mode] = 0;
-
-	h->cnt++;
-	h->pos = (h->pos + 1) % UFS_QCOM_EVT_LEN;
-
-	/* don't need to calculate again if BER has already exceeded threshold */
-	if (!host->ber_th_exceeded)
-		rc = ufs_qcom_cal_ber(host, h);
-
-	return rc;
-}
-
-
-static void ufs_qcom_save_all_regs(struct ufs_qcom_host *host)
-{
-	struct phy *phy = host->generic_phy;
-
-	ufs_qcom_save_regs(host, 0, UFSHCI_REG_SPACE_SIZE,
-							"host_regs ");
-	ufs_qcom_save_regs(host, REG_UFS_SYS1CLK_1US, 16 * 4,
-							"HCI Vendor Specific Registers ");
-	ufs_qcom_save_regs(host, UFS_MEM_ICE, 29 * 4,
-							"HCI Shared ICE Registers ");
-	ufs_qcom_save_regs(host, UFS_TEST_BUS, 4,
-							"UFS_TEST_BUS ");
-	ufs_qcom_save_testbus(host);
-	ufs_qcom_phy_dbg_register_save(phy);
-
-}
-
-static void ufs_qcom_event_notify(struct ufs_hba *hba,
-								  enum ufs_event_type evt,
-								  void *data)
-{
-	struct ufs_qcom_host *host = ufshcd_get_variant(hba);
-	struct phy *phy = host->generic_phy;
-	u32 reg = *(u32 *)data;
-	bool ber_th_exceeded = false;
-	bool evt_valid = true;
-
-	switch (evt) {
-	case UFS_EVT_PA_ERR:
-		ber_th_exceeded = ufs_qcom_update_ber_event(host, reg,
-								hba->pwr_info.gear_rx);
-
-		if (ber_th_exceeded) {
-			host->ber_th_exceeded = true;
-			ufs_qcom_save_all_regs(host);
-			ufs_qcom_print_ber_hist(host);
-
-			if (crash_on_ber) {
-				ufs_qcom_phy_dbg_register_dump(phy);
-				BUG_ON(1);
-			}
-		}
-
-		if (host->ber_th_exceeded)
-			dev_warn_ratelimited(hba->dev, "Warning: UFS BER exceeds threshold !!!\n");
-
-		break;
-	case UFS_EVT_DL_ERR:
-		if (reg == UIC_DATA_LINK_LAYER_EC_PA_ERROR_IND_RECEIVED)
-			evt_valid = false;
-		break;
-	default:
-		break;
-	}
-
-	if (evt_valid)
-		host->valid_evt_cnt[evt]++;
-}
-
-void ufs_qcom_print_hw_debug_reg_all(struct ufs_hba *hba,
-		void *priv, void (*print_fn)(struct ufs_hba *hba,
-		int offset, int num_regs, const char *str, void *priv))
-{
-	u32 reg;
-	struct ufs_qcom_host *host;
-
-	if (unlikely(!hba)) {
-		ufs_qcom_msg(ERR, NULL, "%s: hba is NULL\n", __func__);
-		return;
-	}
-	if (unlikely(!print_fn)) {
-		ufs_qcom_msg(ERR, hba->dev, "%s: print_fn is NULL\n", __func__);
-		return;
-	}
-
-	host = ufshcd_get_variant(hba);
-	if (!(host->dbg_print_en & UFS_QCOM_DBG_PRINT_REGS_EN))
-		return;
-
-	reg = ufs_qcom_get_debug_reg_offset(host, UFS_UFS_DBG_RD_REG_OCSC);
-	print_fn(hba, reg, 44, "UFS_UFS_DBG_RD_REG_OCSC ", priv);
-
-	reg = ufshcd_readl(hba, REG_UFS_CFG1);
-	reg |= UTP_DBG_RAMS_EN;
-	ufshcd_writel(hba, reg, REG_UFS_CFG1);
-
-	reg = ufs_qcom_get_debug_reg_offset(host, UFS_UFS_DBG_RD_EDTL_RAM);
-	print_fn(hba, reg, 32, "UFS_UFS_DBG_RD_EDTL_RAM ", priv);
-
-	reg = ufs_qcom_get_debug_reg_offset(host, UFS_UFS_DBG_RD_DESC_RAM);
-	print_fn(hba, reg, 128, "UFS_UFS_DBG_RD_DESC_RAM ", priv);
-
-	reg = ufs_qcom_get_debug_reg_offset(host, UFS_UFS_DBG_RD_PRDT_RAM);
-	print_fn(hba, reg, 64, "UFS_UFS_DBG_RD_PRDT_RAM ", priv);
-
-	/* clear bit 17 - UTP_DBG_RAMS_EN */
-	ufshcd_rmwl(hba, UTP_DBG_RAMS_EN, 0, REG_UFS_CFG1);
-
-	reg = ufs_qcom_get_debug_reg_offset(host, UFS_DBG_RD_REG_UAWM);
-	print_fn(hba, reg, 4, "UFS_DBG_RD_REG_UAWM ", priv);
-
-	reg = ufs_qcom_get_debug_reg_offset(host, UFS_DBG_RD_REG_UARM);
-	print_fn(hba, reg, 4, "UFS_DBG_RD_REG_UARM ", priv);
-
-	reg = ufs_qcom_get_debug_reg_offset(host, UFS_DBG_RD_REG_TXUC);
-	print_fn(hba, reg, 48, "UFS_DBG_RD_REG_TXUC ", priv);
-
-	reg = ufs_qcom_get_debug_reg_offset(host, UFS_DBG_RD_REG_RXUC);
-	print_fn(hba, reg, 27, "UFS_DBG_RD_REG_RXUC ", priv);
-
-	reg = ufs_qcom_get_debug_reg_offset(host, UFS_DBG_RD_REG_DFC);
-	print_fn(hba, reg, 19, "UFS_DBG_RD_REG_DFC ", priv);
-
-	reg = ufs_qcom_get_debug_reg_offset(host, UFS_DBG_RD_REG_TRLUT);
-	print_fn(hba, reg, 34, "UFS_DBG_RD_REG_TRLUT ", priv);
-
-	reg = ufs_qcom_get_debug_reg_offset(host, UFS_DBG_RD_REG_TMRLUT);
-	print_fn(hba, reg, 9, "UFS_DBG_RD_REG_TMRLUT ", priv);
-}
-
-static void ufs_qcom_enable_test_bus(struct ufs_qcom_host *host)
-{
-	if (host->dbg_print_en & UFS_QCOM_DBG_PRINT_TEST_BUS_EN) {
-		ufshcd_rmwl(host->hba, UFS_REG_TEST_BUS_EN,
-				UFS_REG_TEST_BUS_EN, REG_UFS_CFG1);
-		ufshcd_rmwl(host->hba, TEST_BUS_EN, TEST_BUS_EN, REG_UFS_CFG1);
-	} else {
-		ufshcd_rmwl(host->hba, UFS_REG_TEST_BUS_EN, 0, REG_UFS_CFG1);
-		ufshcd_rmwl(host->hba, TEST_BUS_EN, 0, REG_UFS_CFG1);
-	}
-}
-
-static void ufs_qcom_get_default_testbus_cfg(struct ufs_qcom_host *host)
-{
-	/* provide a legal default configuration */
-	host->testbus.select_major = TSTBUS_UNIPRO;
-	host->testbus.select_minor = 37;
-}
-
-static bool ufs_qcom_testbus_cfg_is_ok(struct ufs_qcom_host *host)
-{
-	if (host->testbus.select_major >= TSTBUS_MAX) {
-		ufs_qcom_msg(ERR, host->hba->dev,
-			"%s: UFS_CFG1[TEST_BUS_SEL} may not equal 0x%05X\n",
-			__func__, host->testbus.select_major);
-		return false;
-	}
-
-	return true;
-}
-
-/*
- * The caller of this function must make sure that the controller
- * is out of runtime suspend and appropriate clocks are enabled
- * before accessing.
- */
-int ufs_qcom_testbus_config(struct ufs_qcom_host *host)
-{
-	int reg;
-	int offset;
-	u32 mask = TEST_BUS_SUB_SEL_MASK;
-	unsigned long flags;
-	struct ufs_hba *hba;
-
-	if (!host)
-		return -EINVAL;
-	hba = host->hba;
-	if (in_task())
-		spin_lock_irqsave(hba->host->host_lock, flags);
-
-	if (!ufs_qcom_testbus_cfg_is_ok(host))
-		return -EPERM;
-
-	switch (host->testbus.select_major) {
-	case TSTBUS_UAWM:
-		reg = UFS_TEST_BUS_CTRL_0;
-		offset = 24;
-		break;
-	case TSTBUS_UARM:
-		reg = UFS_TEST_BUS_CTRL_0;
-		offset = 16;
-		break;
-	case TSTBUS_TXUC:
-		reg = UFS_TEST_BUS_CTRL_0;
-		offset = 8;
-		break;
-	case TSTBUS_RXUC:
-		reg = UFS_TEST_BUS_CTRL_0;
-		offset = 0;
-		break;
-	case TSTBUS_DFC:
-		reg = UFS_TEST_BUS_CTRL_1;
-		offset = 24;
-		break;
-	case TSTBUS_TRLUT:
-		reg = UFS_TEST_BUS_CTRL_1;
-		offset = 16;
-		break;
-	case TSTBUS_TMRLUT:
-		reg = UFS_TEST_BUS_CTRL_1;
-		offset = 8;
-		break;
-	case TSTBUS_OCSC:
-		reg = UFS_TEST_BUS_CTRL_1;
-		offset = 0;
-		break;
-	case TSTBUS_WRAPPER:
-		reg = UFS_TEST_BUS_CTRL_2;
-		offset = 16;
-		break;
-	case TSTBUS_COMBINED:
-		reg = UFS_TEST_BUS_CTRL_2;
-		offset = 8;
-		break;
-	case TSTBUS_UTP_HCI:
-		reg = UFS_TEST_BUS_CTRL_2;
-		offset = 0;
-		break;
-	case TSTBUS_UNIPRO:
-		reg = UFS_UNIPRO_CFG;
-		offset = 20;
-		mask = 0xFFF;
-		break;
-	/*
-	 * No need for a default case, since
-	 * ufs_qcom_testbus_cfg_is_ok() checks that the configuration
-	 * is legal
-	 */
-	}
-	mask <<= offset;
-
-	if (in_task())
-		spin_unlock_irqrestore(hba->host->host_lock, flags);
-
-	ufshcd_rmwl(host->hba, TEST_BUS_SEL,
-		    (u32)host->testbus.select_major << 19,
-		    REG_UFS_CFG1);
-	ufshcd_rmwl(host->hba, mask,
-		    (u32)host->testbus.select_minor << offset,
-		    reg);
-	ufs_qcom_enable_test_bus(host);
-	/*
-	 * Make sure the test bus configuration is
-	 * committed before returning.
-	 */
-	mb();
-
-	return 0;
-}
-
-static void ufs_qcom_testbus_read(struct ufs_hba *hba)
-{
-	ufshcd_dump_regs(hba, UFS_TEST_BUS, 4, "UFS_TEST_BUS ");
-}
-
-static void ufs_qcom_print_unipro_testbus(struct ufs_hba *hba)
-{
-	struct ufs_qcom_host *host = ufshcd_get_variant(hba);
-	u32 *testbus = NULL;
-	int i, nminor = 256, testbus_len = nminor * sizeof(u32);
-
-	testbus = kmalloc(testbus_len, GFP_KERNEL);
-	if (!testbus)
-		return;
-
-	host->testbus.select_major = TSTBUS_UNIPRO;
-	for (i = 0; i < nminor; i++) {
-		host->testbus.select_minor = i;
-		ufs_qcom_testbus_config(host);
-		testbus[i] = ufshcd_readl(hba, UFS_TEST_BUS);
-	}
-	print_hex_dump(KERN_ERR, "UNIPRO_TEST_BUS ", DUMP_PREFIX_OFFSET,
-			16, 4, testbus, testbus_len, false);
-	kfree(testbus);
-}
-
-static void ufs_qcom_print_utp_hci_testbus(struct ufs_hba *hba)
-{
-	struct ufs_qcom_host *host = ufshcd_get_variant(hba);
-	u32 *testbus = NULL;
-	int i, nminor = 32, testbus_len = nminor * sizeof(u32);
-
-	testbus = kmalloc(testbus_len, GFP_KERNEL);
-	if (!testbus)
-		return;
-
-	host->testbus.select_major = TSTBUS_UTP_HCI;
-	for (i = 0; i < nminor; i++) {
-		host->testbus.select_minor = i;
-		ufs_qcom_testbus_config(host);
-		testbus[i] = ufshcd_readl(hba, UFS_TEST_BUS);
-	}
-	print_hex_dump(KERN_ERR, "UTP_HCI_TEST_BUS ", DUMP_PREFIX_OFFSET,
-			16, 4, testbus, testbus_len, false);
-	kfree(testbus);
-}
-
-static void ufs_qcom_dump_dbg_regs(struct ufs_hba *hba)
-{
-	struct ufs_qcom_host *host = ufshcd_get_variant(hba);
-	struct phy *phy = host->generic_phy;
-
-	host->err_occurred = true;
-
-	ufshcd_dump_regs(hba, REG_UFS_SYS1CLK_1US, 16 * 4,
-			 "HCI Vendor Specific Registers ");
-
-	ufshcd_dump_regs(hba, UFS_MEM_ICE, 29 * 4,
-			 "HCI Shared ICE Registers ");
-
-	/* sleep a bit intermittently as we are dumping too much data */
-	ufs_qcom_print_hw_debug_reg_all(hba, NULL, ufs_qcom_dump_regs_wrapper);
-
-	if (in_task()) {
-		usleep_range(1000, 1100);
-		ufs_qcom_testbus_read(hba);
-		usleep_range(1000, 1100);
-		ufs_qcom_print_unipro_testbus(hba);
-		usleep_range(1000, 1100);
-		ufs_qcom_print_utp_hci_testbus(hba);
-		usleep_range(1000, 1100);
-		ufs_qcom_phy_dbg_register_dump(phy);
-	}
-
-	BUG_ON(host->crash_on_err);
-}
-
-/*
- * ufs_qcom_parse_limits - read limits from DTS
- */
-static void ufs_qcom_parse_limits(struct ufs_qcom_host *host)
-{
-	struct device_node *np = host->hba->dev->of_node;
-	u32 val;
-	u32 dev_major = 0, dev_minor = 0;
-
-	if (!np)
-		return;
-
-	host->limit_tx_hs_gear = host->max_hs_gear;
-	host->limit_rx_hs_gear = host->max_hs_gear;
-	host->limit_tx_pwm_gear = UFS_QCOM_LIMIT_PWMGEAR_TX;
-	host->limit_rx_pwm_gear = UFS_QCOM_LIMIT_PWMGEAR_RX;
-	host->limit_rate = UFS_QCOM_LIMIT_HS_RATE;
-	host->limit_phy_submode = UFS_QCOM_LIMIT_PHY_SUBMODE;
-
-	/*
-	 * The bootloader passes the on board device
-	 * information to the HLOS using the UFS host controller register's
-	 * UFS_MEM_DEBUG_SPARE_CFG Bit[0:3] = device's minor revision
-	 * UFS_MEM_DEBUG_SPARE_CFG Bit[4:7] = device's major revision
-	 * For example, UFS 3.1 devices would have a 0x31, and UFS 4.0 devices
-	 * would have a 0x40 as the content of the mentioned register.
-	 * If the bootloader does not support this feature, the default
-	 * hardcoded setting would be used. The DT settings can be used to
-	 * override any other gear's and Rate's settings.
-	 */
-	if (host->hw_ver.major >= 0x5) {
-		val = ufshcd_readl(host->hba, REG_UFS_DEBUG_SPARE_CFG);
-		dev_major = (val & UFS_DEVICE_VER_MAJOR_MASK) >>
-				UFS_DEVICE_VER_MAJOR_SHFT;
-		dev_minor = val & UFS_DEVICE_VER_MINOR_MASK;
-	}
-
-	if (host->hw_ver.major == 0x5 && dev_major == 0x4 && dev_minor == 0) {
-		host->limit_rate = PA_HS_MODE_A;
-		host->limit_phy_submode = UFS_QCOM_PHY_SUBMODE_G5;
-	}
-
-	of_property_read_u32(np, "limit-tx-hs-gear", &host->limit_tx_hs_gear);
-	of_property_read_u32(np, "limit-rx-hs-gear", &host->limit_rx_hs_gear);
-	of_property_read_u32(np, "limit-tx-pwm-gear", &host->limit_tx_pwm_gear);
-	of_property_read_u32(np, "limit-rx-pwm-gear", &host->limit_rx_pwm_gear);
-	of_property_read_u32(np, "limit-rate", &host->limit_rate);
-	of_property_read_u32(np, "limit-phy-submode", &host->limit_phy_submode);
-
-	if (of_property_read_bool(np, "limit-rate-ufs3"))
-		ufs_qcom_set_rate_a(host);
-}
-
-/*
- * ufs_qcom_parse_g4_workaround_flag - read bypass-g4-cfgready entry from DT
- */
-static void ufs_qcom_parse_g4_workaround_flag(struct ufs_qcom_host *host)
-{
-	struct device_node *np = host->hba->dev->of_node;
-	const char *str  = "bypass-g4-cfgready";
-
-	if (!np)
-		return;
-
-	host->bypass_g4_cfgready = of_property_read_bool(np, str);
-}
-
-/*
- * ufs_qcom_parse_lpm - read from DTS whether LPM modes should be disabled.
- */
-static void ufs_qcom_parse_lpm(struct ufs_qcom_host *host)
-{
-	struct device_node *node = host->hba->dev->of_node;
-
-	host->disable_lpm = of_property_read_bool(node, "qcom,disable-lpm");
-	if (host->disable_lpm)
-		ufs_qcom_msg(INFO, host->hba->dev, "(%s) All LPM is disabled\n",
-			 __func__);
-	of_property_read_u32(node, "qcom,vccq-lpm-uV", &host->vccq_lpm_uV);
-}
-
-/*
- * ufs_qcom_parse_wb - read from DTS whether WB support should be enabled.
- */
-static void ufs_qcom_parse_wb(struct ufs_qcom_host *host)
-{
-	struct device_node *node = host->hba->dev->of_node;
-
-	host->disable_wb_support = of_property_read_bool(node,
-			"qcom,disable-wb-support");
-	if (host->disable_wb_support)
-		pr_info("%s: WB support disabled\n", __func__);
-}
-
-/**
- * ufs_qcom_device_reset() - toggle the (optional) device reset line
- * @hba: per-adapter instance
- *
- * Toggles the (optional) reset line to reset the attached device.
- */
-static int ufs_qcom_device_reset(struct ufs_hba *hba)
-{
-	struct ufs_qcom_host *host = ufshcd_get_variant(hba);
-	int ret = 0;
-
-	/* Reset UFS Host Controller and PHY */
-	ret = ufs_qcom_host_reset(hba);
-	if (ret)
-		ufs_qcom_msg(WARN, hba->dev, "%s: host reset returned %d\n",
-				 __func__, ret);
-
-	/* reset gpio is optional */
-	if (!host->device_reset)
-		return -EOPNOTSUPP;
-
-	/*
-	 * The UFS device shall detect reset pulses of 1us, sleep for 10us to
-	 * be on the safe side.
-	 */
-	ufs_qcom_device_reset_ctrl(hba, true);
-	usleep_range(10, 15);
-
-	ufs_qcom_device_reset_ctrl(hba, false);
-	usleep_range(10, 15);
-
-	return 0;
-}
-
-#if IS_ENABLED(CONFIG_DEVFREQ_GOV_SIMPLE_ONDEMAND)
-static void ufs_qcom_config_scaling_param(struct ufs_hba *hba,
-					  struct devfreq_dev_profile *p,
-					  void *data)
-{
-	static struct devfreq_simple_ondemand_data *d;
-
-	if (!data)
-		return;
-
-	d = (struct devfreq_simple_ondemand_data *)data;
-	p->polling_ms = 60;
-	p->timer = DEVFREQ_TIMER_DELAYED;
-	d->upthreshold = 70;
-	d->downdifferential = 65;
-}
-#else
-static void ufs_qcom_config_scaling_param(struct ufs_hba *hba,
-					  struct devfreq_dev_profile *p,
-					  void *data)
-{
-}
-#endif
-
-static struct ufs_dev_fix ufs_qcom_dev_fixups[] = {
-	UFS_FIX(UFS_VENDOR_SAMSUNG, UFS_ANY_MODEL,
-		UFS_DEVICE_QUIRK_PA_HIBER8TIME |
-		UFS_DEVICE_QUIRK_PA_TX_HSG1_SYNC_LENGTH),
-	UFS_FIX(UFS_VENDOR_MICRON, UFS_ANY_MODEL,
-		UFS_DEVICE_QUIRK_DELAY_BEFORE_LPM),
-	UFS_FIX(UFS_VENDOR_SKHYNIX, UFS_ANY_MODEL,
-		UFS_DEVICE_QUIRK_DELAY_BEFORE_LPM),
-	UFS_FIX(UFS_VENDOR_WDC, UFS_ANY_MODEL,
-		UFS_DEVICE_QUIRK_HOST_PA_TACTIVATE),
-	UFS_FIX(UFS_VENDOR_TOSHIBA, UFS_ANY_MODEL,
-		UFS_DEVICE_QUIRK_DELAY_AFTER_LPM),
-	END_FIX
-};
-
-static void ufs_qcom_fixup_dev_quirks(struct ufs_hba *hba)
-{
-	ufshcd_fixup_dev_quirks(hba, ufs_qcom_dev_fixups);
-}
-
-/*
- * struct ufs_hba_qcom_vops - UFS QCOM specific variant operations
- *
- * The variant operations configure the necessary controller and PHY
- * handshake during initialization.
- */
-static const struct ufs_hba_variant_ops ufs_hba_qcom_vops = {
-	.name                   = "qcom",
-	.init                   = ufs_qcom_init,
-	.exit                   = ufs_qcom_exit,
-	.get_ufs_hci_version	= ufs_qcom_get_ufs_hci_version,
-	.clk_scale_notify	= ufs_qcom_clk_scale_notify,
-	.event_notify       = ufs_qcom_event_notify,
-	.setup_clocks           = ufs_qcom_setup_clocks,
-	.hce_enable_notify      = ufs_qcom_hce_enable_notify,
-	.link_startup_notify    = ufs_qcom_link_startup_notify,
-	.pwr_change_notify	= ufs_qcom_pwr_change_notify,
-	.hibern8_notify		= ufs_qcom_hibern8_notify,
-	.apply_dev_quirks	= ufs_qcom_apply_dev_quirks,
-	.suspend		= ufs_qcom_suspend,
-	.resume			= ufs_qcom_resume,
-	.dbg_register_dump	= ufs_qcom_dump_dbg_regs,
-	.device_reset		= ufs_qcom_device_reset,
-	.config_scaling_param = ufs_qcom_config_scaling_param,
-	.setup_xfer_req         = ufs_qcom_qos,
-	.program_key		= ufs_qcom_ice_program_key,
-	.fixup_dev_quirks       = ufs_qcom_fixup_dev_quirks,
-};
-
-/**
- * QCOM specific sysfs group and nodes
- */
-static ssize_t err_state_show(struct device *dev,
-			struct device_attribute *attr, char *buf)
-{
-	struct ufs_hba *hba = dev_get_drvdata(dev);
-	struct ufs_qcom_host *host = ufshcd_get_variant(hba);
-
-	return scnprintf(buf, PAGE_SIZE, "%d\n", !!host->err_occurred);
-}
-
-static DEVICE_ATTR_RO(err_state);
-
-static ssize_t power_mode_show(struct device *dev,
-			struct device_attribute *attr, char *buf)
-{
-	struct ufs_hba *hba = dev_get_drvdata(dev);
-	static const char * const names[] = {
-		"INVALID MODE",
-		"FAST MODE",
-		"SLOW MODE",
-		"INVALID MODE",
-		"FASTAUTO MODE",
-		"SLOWAUTO MODE",
-		"INVALID MODE",
-	};
-
-	/* Print current power info */
-	return scnprintf(buf, PAGE_SIZE,
-		"[Rx,Tx]: Gear[%d,%d], Lane[%d,%d], PWR[%s,%s], Rate-%c\n",
-		hba->pwr_info.gear_rx, hba->pwr_info.gear_tx,
-		hba->pwr_info.lane_rx, hba->pwr_info.lane_tx,
-		names[hba->pwr_info.pwr_rx],
-		names[hba->pwr_info.pwr_tx],
-		hba->pwr_info.hs_rate == PA_HS_MODE_B ? 'B' : 'A');
-}
-
-static DEVICE_ATTR_RO(power_mode);
-
-static ssize_t bus_speed_mode_show(struct device *dev,
-			struct device_attribute *attr, char *buf)
-{
-	struct ufs_hba *hba = dev_get_drvdata(dev);
-	struct ufs_qcom_host *host = ufshcd_get_variant(hba);
-
-	return scnprintf(buf, PAGE_SIZE, "%d\n",
-			 !!atomic_read(&host->scale_up));
-}
-
-static DEVICE_ATTR_RO(bus_speed_mode);
-
-static ssize_t clk_status_show(struct device *dev,
-			struct device_attribute *attr, char *buf)
-{
-	struct ufs_hba *hba = dev_get_drvdata(dev);
-	struct ufs_qcom_host *host = ufshcd_get_variant(hba);
-
-	return scnprintf(buf, PAGE_SIZE, "%d\n",
-			 !!atomic_read(&host->clks_on));
-}
-
-static DEVICE_ATTR_RO(clk_status);
-
-static unsigned int ufs_qcom_gec(struct ufs_hba *hba, u32 id,
-				 char *err_name)
-{
-	struct ufs_qcom_host *host = ufshcd_get_variant(hba);
-	unsigned long flags;
-	int i;
-	struct ufs_event_hist *e;
-
-	if (id >= UFS_EVT_CNT)
-		return -EINVAL;
-
-	e = &hba->ufs_stats.event[id];
-
-	spin_lock_irqsave(hba->host->host_lock, flags);
-	for (i = 0; i < UFS_EVENT_HIST_LENGTH; i++) {
-		int p = (i + e->pos) % UFS_EVENT_HIST_LENGTH;
-
-		if (e->tstamp[p] == 0)
-			continue;
-		ufs_qcom_msg(ERR, hba->dev, "%s[%d] = 0x%x at %lld us\n", err_name, p,
-			e->val[p], ktime_to_us(e->tstamp[p]));
-
-	}
-
-	spin_unlock_irqrestore(hba->host->host_lock, flags);
-	return host->valid_evt_cnt[id];
-}
-
-static ssize_t err_count_show(struct device *dev,
-			struct device_attribute *attr, char *buf)
-{
-	struct ufs_hba *hba = dev_get_drvdata(dev);
-
-	return scnprintf(buf, PAGE_SIZE,
-			 "%s: %d\n%s: %d\n%s: %d\n%s: %d\n",
-			 "pa_err_cnt_total",
-			 ufs_qcom_gec(hba, UFS_EVT_PA_ERR,
-				      "pa_err_cnt_total"),
-			 "dl_err_cnt_total",
-			 ufs_qcom_gec(hba, UFS_EVT_DL_ERR,
-				      "dl_err_cnt_total"),
-			 "dme_err_cnt",
-			 ufs_qcom_gec(hba, UFS_EVT_DME_ERR,
-				      "dme_err_cnt"),
-			 "req_abort_cnt",
-			  hba->req_abort_count);
-
-}
-
-static DEVICE_ATTR_RO(err_count);
-
-static ssize_t dbg_state_store(struct device *dev,
-			struct device_attribute *attr,
-			const char *buf, size_t count)
-{
-	struct ufs_hba *hba = dev_get_drvdata(dev);
-	struct ufs_qcom_host *host = ufshcd_get_variant(hba);
-	bool v;
-
-	if (!capable(CAP_SYS_ADMIN))
-		return -EACCES;
-
-	if (kstrtobool(buf, &v))
-		return -EINVAL;
-
-	host->dbg_en = v;
-
-	return count;
-}
-
-static ssize_t dbg_state_show(struct device *dev,
-			struct device_attribute *attr, char *buf)
-{
-	struct ufs_hba *hba = dev_get_drvdata(dev);
-	struct ufs_qcom_host *host = ufshcd_get_variant(hba);
-
-	return scnprintf(buf, PAGE_SIZE, "%d\n", host->dbg_en);
-}
-
-
-static DEVICE_ATTR_RW(dbg_state);
-
-static ssize_t crash_on_err_show(struct device *dev,
-			struct device_attribute *attr, char *buf)
-{
-	struct ufs_hba *hba = dev_get_drvdata(dev);
-	struct ufs_qcom_host *host = ufshcd_get_variant(hba);
-
-	return scnprintf(buf, PAGE_SIZE, "%d\n", !!host->crash_on_err);
-}
-
-static ssize_t crash_on_err_store(struct device *dev,
-			struct device_attribute *attr,
-			const char *buf, size_t count)
-{
-	struct ufs_hba *hba = dev_get_drvdata(dev);
-	struct ufs_qcom_host *host = ufshcd_get_variant(hba);
-	bool v;
-
-	if (!capable(CAP_SYS_ADMIN))
-		return -EACCES;
-
-	if (kstrtobool(buf, &v))
-		return -EINVAL;
-
-	host->crash_on_err = v;
-
-	return count;
-}
-
-
-static DEVICE_ATTR_RW(crash_on_err);
-
-static ssize_t hibern8_count_show(struct device *dev,
-			struct device_attribute *attr, char *buf)
-{
-	u32 hw_h8_enter;
-	u32 sw_h8_enter;
-	u32 sw_hw_h8_enter;
-	u32 hw_h8_exit;
-	u32	sw_h8_exit;
-	struct ufs_hba *hba = dev_get_drvdata(dev);
-
-	pm_runtime_get_sync(hba->dev);
-	ufshcd_hold(hba, false);
-	hw_h8_enter = ufshcd_readl(hba, REG_UFS_HW_H8_ENTER_CNT);
-	sw_h8_enter = ufshcd_readl(hba, REG_UFS_SW_H8_ENTER_CNT);
-	sw_hw_h8_enter = ufshcd_readl(hba, REG_UFS_SW_AFTER_HW_H8_ENTER_CNT);
-	hw_h8_exit = ufshcd_readl(hba, REG_UFS_HW_H8_EXIT_CNT);
-	sw_h8_exit = ufshcd_readl(hba, REG_UFS_SW_H8_EXIT_CNT);
-	ufshcd_release(hba);
-	pm_runtime_put_sync(hba->dev);
-
-	return scnprintf(buf, PAGE_SIZE,
-			 "%s: %d\n%s: %d\n%s: %d\n%s: %d\n%s: %d\n",
-			 "hw_h8_enter", hw_h8_enter,
-			 "sw_h8_enter", sw_h8_enter,
-			 "sw_after_hw_h8_enter", sw_hw_h8_enter,
-			 "hw_h8_exit", hw_h8_exit,
-			 "sw_h8_exit", sw_h8_exit);
-}
-
-static DEVICE_ATTR_RO(hibern8_count);
-
-static ssize_t ber_th_exceeded_show(struct device *dev,
-			struct device_attribute *attr, char *buf)
-{
-	struct ufs_hba *hba = dev_get_drvdata(dev);
-	struct ufs_qcom_host *host = ufshcd_get_variant(hba);
-
-	return scnprintf(buf, PAGE_SIZE, "%d\n", host->ber_th_exceeded);
-}
-
-static DEVICE_ATTR_RO(ber_th_exceeded);
-
-static ssize_t irq_affinity_support_store(struct device *dev,
-		struct device_attribute *attr,
-		const char *buf, size_t count)
-{
-	struct ufs_hba *hba = dev_get_drvdata(dev);
-	struct ufs_qcom_host *host = ufshcd_get_variant(hba);
-	bool value;
-
-	if (!capable(CAP_SYS_ADMIN))
-		return -EACCES;
-
-	if (kstrtobool(buf, &value))
-		return -EINVAL;
-
-	/* if current irq_affinity_support is same as requested one, don't proceed */
-	if (value == host->irq_affinity_support)
-		goto out;
-
-	/* if perf-mask is not set, don't proceed */
-	if (!host->perf_mask.bits[0])
-		goto out;
-
-	host->irq_affinity_support = !!value;
-	/* Reset cpu affinity accordingly */
-	if (host->irq_affinity_support)
-		ufs_qcom_set_affinity_hint(hba, true);
-	else
-		ufs_qcom_set_affinity_hint(hba, false);
-
-	return count;
-
-out:
-	return -EINVAL;
-}
-
-static ssize_t irq_affinity_support_show(struct device *dev,
-		struct device_attribute *attr, char *buf)
-{
-	struct ufs_hba *hba = dev_get_drvdata(dev);
-	struct ufs_qcom_host *host = ufshcd_get_variant(hba);
-
-	return scnprintf(buf, PAGE_SIZE, "%d\n", !!host->irq_affinity_support);
-}
-
-static DEVICE_ATTR_RW(irq_affinity_support);
-
-static ssize_t ufs_pm_mode_show(struct device *dev,
-		struct device_attribute *attr, char *buf)
-{
-	int ret = -1;
-	struct ufs_hba *hba = dev_get_drvdata(dev);
-	struct ufs_qcom_host *host = ufshcd_get_variant(hba);
-
-	switch (host->ufs_pm_mode) {
-	case 0:
-		ret = scnprintf(buf, 6, "NONE\n");
-		break;
-	case 1:
-		ret = scnprintf(buf, 5, "S2R\n");
-		break;
-	case 2:
-		ret = scnprintf(buf, 12, "DEEPSLEEP\n");
-		break;
-	default:
-		break;
-	}
-
-	return ret;
-}
-
-static ssize_t ufs_pm_mode_store(struct device *dev,
-		struct device_attribute *attr,
-		const char *buf, size_t count)
-{
-	char kbuff[12] = {0};
-
-	struct ufs_hba *hba = dev_get_drvdata(dev);
-	struct ufs_qcom_host *host = ufshcd_get_variant(hba);
-
-	if (!buf)
-		return -EINVAL;
-
-	strscpy(kbuff, buf, 11);
-
-	if (!strncasecmp(kbuff, "NONE", 4))
-		host->ufs_pm_mode = 0;
-	else if (!strncasecmp(kbuff, "S2R", 3))
-		host->ufs_pm_mode = 1;
-	else if (!strncasecmp(kbuff, "DEEPSLEEP", 9))
-		host->ufs_pm_mode = 2;
-	else
-		dev_err(hba->dev, "Invalid entry for ufs_pm_mode\n");
-
-	return count;
-}
-
-
-static DEVICE_ATTR_RW(ufs_pm_mode);
-
-static struct attribute *ufs_qcom_sysfs_attrs[] = {
-	&dev_attr_err_state.attr,
-	&dev_attr_power_mode.attr,
-	&dev_attr_bus_speed_mode.attr,
-	&dev_attr_clk_status.attr,
-	&dev_attr_err_count.attr,
-	&dev_attr_dbg_state.attr,
-	&dev_attr_crash_on_err.attr,
-	&dev_attr_hibern8_count.attr,
-	&dev_attr_ber_th_exceeded.attr,
-	&dev_attr_irq_affinity_support.attr,
-	&dev_attr_ufs_pm_mode.attr,
-	NULL
-};
-
-static const struct attribute_group ufs_qcom_sysfs_group = {
-	.name = "qcom",
-	.attrs = ufs_qcom_sysfs_attrs,
-};
-
-static int ufs_qcom_init_sysfs(struct ufs_hba *hba)
-{
-	int ret;
-
-	ret = sysfs_create_group(&hba->dev->kobj, &ufs_qcom_sysfs_group);
-	if (ret)
-		ufs_qcom_msg(ERR, hba->dev, "%s: Failed to create qcom sysfs group (err = %d)\n",
-				 __func__, ret);
-
-	return ret;
-}
-
-static void ufs_qcom_hook_send_command(void *param, struct ufs_hba *hba,
-				       struct ufshcd_lrb *lrbp)
-{
-	struct ufs_qcom_host *host = ufshcd_get_variant(hba);
-
-	if (lrbp && lrbp->cmd && lrbp->cmd->cmnd[0]) {
-		struct request *rq = scsi_cmd_to_rq(lrbp->cmd);
-		int sz = rq ? blk_rq_sectors(rq) : 0;
-		ufs_qcom_log_str(host, "<,%x,%d,%x,%d\n",
-				lrbp->cmd->cmnd[0],
-				lrbp->task_tag,
-				ufshcd_readl(hba,
-					REG_UTP_TRANSFER_REQ_DOOR_BELL),
-				sz);
-		if (host->dbg_en)
-			trace_ufs_qcom_command(dev_name(hba->dev), UFS_QCOM_CMD_SEND,
-					lrbp->cmd->cmnd[0],
-					lrbp->task_tag,
-					ufshcd_readl(hba,
-						REG_UTP_TRANSFER_REQ_DOOR_BELL),
-					sz);
-		if ((host->irq_affinity_support) && atomic_read(&host->hi_pri_en) && rq)
-			rq->cmd_flags |= REQ_HIPRI;
-	}
-}
-
-static void ufs_qcom_hook_compl_command(void *param, struct ufs_hba *hba,
-				       struct ufshcd_lrb *lrbp)
-{
-
-	struct ufs_qcom_host *host = ufshcd_get_variant(hba);
-
-	if (lrbp && lrbp->cmd) {
-		int sz = scsi_cmd_to_rq(lrbp->cmd) ?
-				blk_rq_sectors(scsi_cmd_to_rq(lrbp->cmd)) : 0;
-		ufs_qcom_log_str(host, ">,%x,%d,%x,%d\n",
-				lrbp->cmd->cmnd[0],
-				lrbp->task_tag,
-				ufshcd_readl(hba,
-					REG_UTP_TRANSFER_REQ_DOOR_BELL),
-				sz);
-		if (host->dbg_en)
-			trace_ufs_qcom_command(dev_name(hba->dev), UFS_QCOM_CMD_COMPL,
-					lrbp->cmd->cmnd[0],
-					lrbp->task_tag,
-					ufshcd_readl(hba,
-						REG_UTP_TRANSFER_REQ_DOOR_BELL),
-					sz);
-	}
-}
-
-static void ufs_qcom_hook_send_uic_command(void *param, struct ufs_hba *hba,
-					struct uic_command *ucmd,
-					int str_t)
-{
-	struct ufs_qcom_host *host = ufshcd_get_variant(hba);
-	unsigned int a, b, c, cmd;
-	char ch;
-
-	if (str_t == UFS_CMD_SEND) {
-		a = ucmd->argument1;
-		b = ucmd->argument2;
-		c = ucmd->argument3;
-		cmd = ucmd->command;
-		ch = '(';
-		if (host->dbg_en)
-			trace_ufs_qcom_uic(dev_name(hba->dev), UFS_QCOM_CMD_SEND,
-					cmd, a, b, c);
-	} else {
-		a = ufshcd_readl(hba, REG_UIC_COMMAND_ARG_1),
-		b = ufshcd_readl(hba, REG_UIC_COMMAND_ARG_2),
-		c = ufshcd_readl(hba, REG_UIC_COMMAND_ARG_3);
-		cmd = ufshcd_readl(hba, REG_UIC_COMMAND);
-		ch = ')';
-		if (host->dbg_en)
-			trace_ufs_qcom_uic(dev_name(hba->dev), UFS_QCOM_CMD_COMPL,
-					cmd, a, b, c);
-	}
-	ufs_qcom_log_str(host, "%c,%x,%x,%x,%x\n",
-				ch, cmd, a, b, c);
-}
-
-static void ufs_qcom_hook_send_tm_command(void *param, struct ufs_hba *hba,
-					int tag, int str)
-{
-
-}
-
-static void ufs_qcom_hook_check_int_errors(void *param, struct ufs_hba *hba,
-					bool queue_eh_work)
-{
-	struct ufs_qcom_host *host = ufshcd_get_variant(hba);
-
-	if (queue_eh_work) {
-		ufs_qcom_log_str(host, "_,%x,%x\n",
-					hba->errors, hba->uic_error);
-		if (host->dbg_en)
-			trace_ufs_qcom_hook_check_int_errors(dev_name(hba->dev), hba->errors,
-						hba->uic_error);
-	}
-}
-
-static void ufs_qcom_update_sdev(void *param, struct scsi_device *sdev)
-{
-	sdev->broken_fua = 1;
->>>>>>> 2576223e
-}
-
-static void ufs_qcom_hook_prepare_command(void *param, struct ufs_hba *hba,
-					   struct request *rq, struct ufshcd_lrb *lrbp, int *err)
-{
-#if IS_ENABLED(CONFIG_QTI_CRYPTO_FDE)
-	struct ice_data_setting setting;
-
-	if (!rq->crypt_keyslot) {
-		if (!crypto_qti_ice_config_start(rq, &setting)) {
-			if ((rq_data_dir(rq) == WRITE) ? setting.encr_bypass :
-					setting.decr_bypass) {
-				lrbp->crypto_key_slot = -1;
-			} else {
-				lrbp->crypto_key_slot = setting.crypto_data.key_index;
-				lrbp->data_unit_num = rq->bio->bi_iter.bi_sector >>
-						      ICE_CRYPTO_DATA_UNIT_4_KB;
-			}
-		}
-	} else {
-		lrbp->crypto_key_slot = blk_ksm_get_slot_idx(rq->crypt_keyslot);
-		lrbp->data_unit_num = rq->crypt_ctx->bc_dun[0];
-	}
-#endif
-}
-
-<<<<<<< HEAD
-=======
-/*
- * Refer: common/include/trace/hooks/ufshcd.h for available hooks
- */
-static void ufs_qcom_register_hooks(void)
-{
-	register_trace_android_vh_ufs_send_command(ufs_qcom_hook_send_command,
-						NULL);
-	register_trace_android_vh_ufs_compl_command(
-				ufs_qcom_hook_compl_command, NULL);
-	register_trace_android_vh_ufs_send_uic_command(
-				ufs_qcom_hook_send_uic_command, NULL);
-	register_trace_android_vh_ufs_send_tm_command(
-				ufs_qcom_hook_send_tm_command, NULL);
-	register_trace_android_vh_ufs_check_int_errors(
-				ufs_qcom_hook_check_int_errors, NULL);
-	register_trace_android_vh_ufs_update_sdev(ufs_qcom_update_sdev, NULL);
-	register_trace_android_vh_ufs_prepare_command(
-				ufs_qcom_hook_prepare_command, NULL);
-}
-
-#ifdef CONFIG_ARM_QCOM_CPUFREQ_HW
-static int ufs_cpufreq_status(void)
-{
-	struct cpufreq_policy *policy;
-
-	policy = cpufreq_cpu_get(0);
-	if (!policy) {
-		ufs_qcom_msg(WARN, NULL, "cpufreq not probed yet, defer once\n");
-		return -EPROBE_DEFER;
-	}
-
-	cpufreq_cpu_put(policy);
-
-	return 0;
-}
-#else
-static int ufs_cpufreq_status(void)
-{
-	return 0;
-}
-#endif
-
->>>>>>> 2576223e
 static u32 is_bootdevice_ufs = UFS_BOOT_DEVICE;
 
 static int ufs_qcom_read_boot_config(struct platform_device *pdev)
@@ -8359,11 +5548,7 @@
 		return -EINVAL;
 
 	is_bootdevice_ufs = (*buf) >> 1 & 0x1f;
-<<<<<<< HEAD
 	dev_dbg(&pdev->dev, "boot_config val = %x is_bootdevice_ufs = %x\n",
-=======
-	dev_err(&pdev->dev, "boot_config val = %x is_bootdevice_ufs = %x\n",
->>>>>>> 2576223e
 			*buf, is_bootdevice_ufs);
 	kfree(buf);
 	nvmem_cell_put(cell);
@@ -8556,16 +5741,6 @@
 	hba = dev_get_drvdata(dev);
 	host = ufshcd_get_variant(hba);
 
-<<<<<<< HEAD
-	/* For deep sleep, set spm level to lvl 5 because all
-	 * regulators is turned off in DS. For other senerios
-	 * like s2idle, retain the default spm level.
-	 */
-	if (pm_suspend_target_state == PM_SUSPEND_MEM)
-		hba->spm_lvl = UFS_PM_LVL_5;
-	else
-		hba->spm_lvl = host->spm_lvl_default;
-=======
 	host->spm_lvl_prev = hba->spm_lvl;
 
 	/*
@@ -8590,26 +5765,20 @@
 	if (hba->spm_lvl != host->spm_lvl_prev)
 		dev_info(dev, "spm level is changed from %d to %d\n",
 			host->spm_lvl_prev, hba->spm_lvl);
->>>>>>> 2576223e
 
 	return ufshcd_suspend_prepare(dev);
 }
 
 static void ufs_qcom_resume_complete(struct device *dev)
 {
-<<<<<<< HEAD
-=======
 	struct ufs_hba *hba;
 	struct ufs_qcom_host *host;
 
->>>>>>> 2576223e
 	if (!is_bootdevice_ufs) {
 		dev_info(dev, "UFS is not boot dev.\n");
 		return;
 	}
 
-<<<<<<< HEAD
-=======
 	hba = dev_get_drvdata(dev);
 	host = ufshcd_get_variant(hba);
 
@@ -8618,7 +5787,6 @@
 
 	host->ufs_pm_mode = UFS_QCOM_SYSFS_NONE;
 
->>>>>>> 2576223e
 	return ufshcd_resume_complete(dev);
 }
 
