/* SPDX-License-Identifier: GPL-2.0-only */
/* Copyright (c) 2013-2021, The Linux Foundation. All rights reserved.
<<<<<<< HEAD
 * Copyright (c) 2022-2023 Qualcomm Innovation Center, Inc. All rights reserved.
=======
 * Copyright (c) 2022-2024 Qualcomm Innovation Center, Inc. All rights reserved.
>>>>>>> 2576223e
 */

#ifndef UFS_QCOM_H_
#define UFS_QCOM_H_

#include <linux/reset-controller.h>
#include <linux/reset.h>
#include <linux/phy/phy.h>
#include <linux/pm_qos.h>
#include <linux/notifier.h>
#include <linux/panic_notifier.h>
#include "ufshcd.h"
#include "unipro.h"

#define MAX_UFS_QCOM_HOSTS	2
#define MAX_U32                 (~(u32)0)
#define MPHY_TX_FSM_STATE       0x41
#define MPHY_RX_FSM_STATE       0xC1
#define TX_FSM_HIBERN8          0x1
#define HBRN8_POLL_TOUT_MS      100
#define DEFAULT_CLK_RATE_HZ     1000000
#define BUS_VECTOR_NAME_LEN     32

#define UFS_HW_VER_MAJOR_SHFT	(28)
#define UFS_HW_VER_MAJOR_MASK	(0x000F << UFS_HW_VER_MAJOR_SHFT)
#define UFS_HW_VER_MINOR_SHFT	(16)
#define UFS_HW_VER_MINOR_MASK	(0x0FFF << UFS_HW_VER_MINOR_SHFT)
#define UFS_HW_VER_STEP_SHFT	(0)
#define UFS_HW_VER_STEP_MASK	(0xFFFF << UFS_HW_VER_STEP_SHFT)

/*
 * UFS_MEM_DEBUG_SPARE_CFG[0:3] = UFS device's minor version
 * UFS_MEM_DEBUG_SPARE_CFG[4:7] = UFS device's major version
 */
#define UFS_DEVICE_VER_MAJOR_SHFT (4)
#define UFS_DEVICE_VER_MAJOR_MASK  (0x000F << UFS_DEVICE_VER_MAJOR_SHFT)
#define UFS_DEVICE_VER_MINOR_MASK 0x000F

#define UFS_VENDOR_MICRON	0x12C

#define SLOW 1
#define FAST 2

/* CPU Clusters Info */
enum cpu_cluster_info {
	SILVER_CORE,
	GOLD_CORE,
	GOLD_PRIME_CORE,
	MAX_NUM_CLUSTERS,
};

enum ufs_qcom_phy_submode {
	UFS_QCOM_PHY_SUBMODE_NON_G4,
	UFS_QCOM_PHY_SUBMODE_G4,
	UFS_QCOM_PHY_SUBMODE_G5,
};

enum ufs_qcom_ber_mode {
	UFS_QCOM_BER_MODE_G1_G4,
	UFS_QCOM_BER_MODE_G5,
	UFS_QCOM_BER_MODE_MAX,
};

#define UFS_QCOM_LIMIT_NUM_LANES_RX	2
#define UFS_QCOM_LIMIT_NUM_LANES_TX	2
#define UFS_QCOM_LIMIT_HSGEAR_RX	UFS_HS_G4
#define UFS_QCOM_LIMIT_HSGEAR_TX	UFS_HS_G4
#define UFS_QCOM_LIMIT_PWMGEAR_RX	UFS_PWM_G4
#define UFS_QCOM_LIMIT_PWMGEAR_TX	UFS_PWM_G4
#define UFS_QCOM_LIMIT_RX_PWR_PWM	SLOW_MODE
#define UFS_QCOM_LIMIT_TX_PWR_PWM	SLOW_MODE
#define UFS_QCOM_LIMIT_RX_PWR_HS	FAST_MODE
#define UFS_QCOM_LIMIT_TX_PWR_HS	FAST_MODE
#define UFS_QCOM_LIMIT_HS_RATE		PA_HS_MODE_B
#define UFS_QCOM_LIMIT_DESIRED_MODE	FAST
#define UFS_QCOM_LIMIT_PHY_SUBMODE	UFS_QCOM_PHY_SUBMODE_G4
#define UFS_MEM_REG_PA_ERR_CODE	0xCC

/* default value of auto suspend is 3 seconds */
#define UFS_QCOM_AUTO_SUSPEND_DELAY	3000
#define UFS_QCOM_CLK_GATING_DELAY_MS_PWR_SAVE	10
#define UFS_QCOM_CLK_GATING_DELAY_MS_PERF	50

/* QCOM UFS host controller vendor specific registers */
enum {
	REG_UFS_SYS1CLK_1US                 = 0xC0,
	REG_UFS_TX_SYMBOL_CLK_NS_US         = 0xC4,
	REG_UFS_LOCAL_PORT_ID_REG           = 0xC8,
	REG_UFS_PA_ERR_CODE                 = 0xCC,
<<<<<<< HEAD
	REG_UFS_PARAM0                      = 0xD0,
	REG_UFS_PA_LINK_STARTUP_TIMER       = 0xD8,

=======
	/* On older UFS revisions, this register is called "RETRY_TIMER_REG" */
	REG_UFS_PARAM0                      = 0xD0,
	/* On older UFS revisions, this register is called "REG_UFS_PA_LINK_STARTUP_TIMER" */
>>>>>>> 2576223e
	REG_UFS_CFG0                        = 0xD8,
	REG_UFS_CFG1                        = 0xDC,
	REG_UFS_CFG2                        = 0xE0,
	REG_UFS_HW_VERSION                  = 0xE4,

	UFS_TEST_BUS				= 0xE8,
	UFS_TEST_BUS_CTRL_0			= 0xEC,
	UFS_TEST_BUS_CTRL_1			= 0xF0,
	UFS_TEST_BUS_CTRL_2			= 0xF4,
	UFS_UNIPRO_CFG				= 0xF8,

	/*
	 * QCOM UFS host controller vendor specific registers
	 * added in HW Version 3.0.0
	 */
	UFS_AH8_CFG				= 0xFC,
	UFS_MEM_ICE				= 0x2600,
	REG_UFS_DEBUG_SPARE_CFG			= 0x284C,
};

/* QCOM UFS host controller vendor specific debug registers */
enum {
	UFS_DBG_RD_REG_UAWM			= 0x100,
	UFS_DBG_RD_REG_UARM			= 0x200,
	UFS_DBG_RD_REG_TXUC			= 0x300,
	UFS_DBG_RD_REG_RXUC			= 0x400,
	UFS_DBG_RD_REG_DFC			= 0x500,
	UFS_DBG_RD_REG_TRLUT			= 0x600,
	UFS_DBG_RD_REG_TMRLUT			= 0x700,
	UFS_UFS_DBG_RD_REG_OCSC			= 0x800,

	UFS_UFS_DBG_RD_DESC_RAM			= 0x1500,
	UFS_UFS_DBG_RD_PRDT_RAM			= 0x1700,
	UFS_UFS_DBG_RD_RESP_RAM			= 0x1800,
	UFS_UFS_DBG_RD_EDTL_RAM			= 0x1900,
};

/* QCOM UFS host controller vendor specific H8 count registers */
enum {
	REG_UFS_HW_H8_ENTER_CNT				= 0x2700,
	REG_UFS_SW_H8_ENTER_CNT				= 0x2704,
	REG_UFS_SW_AFTER_HW_H8_ENTER_CNT	= 0x2708,
	REG_UFS_HW_H8_EXIT_CNT				= 0x270C,
	REG_UFS_SW_H8_EXIT_CNT				= 0x2710,
};

#define UFS_CNTLR_2_x_x_VEN_REGS_OFFSET(x)	(0x000 + x)
#define UFS_CNTLR_3_x_x_VEN_REGS_OFFSET(x)	(0x400 + x)

/* bit definitions for REG_UFS_CFG0 register */
#define QUNIPRO_G4_SEL		BIT(5)

/* bit definitions for REG_UFS_CFG1 register */
#define QUNIPRO_SEL		0x1
#define UTP_DBG_RAMS_EN		0x20000
#define TEST_BUS_EN		BIT(18)
#define TEST_BUS_SEL		GENMASK(22, 19)
#define UFS_REG_TEST_BUS_EN	BIT(30)

/* bit definitions for REG_UFS_CFG2 register */
#define UAWM_HW_CGC_EN		(1 << 0)
#define UARM_HW_CGC_EN		(1 << 1)
#define TXUC_HW_CGC_EN		(1 << 2)
#define RXUC_HW_CGC_EN		(1 << 3)
#define DFC_HW_CGC_EN		(1 << 4)
#define TRLUT_HW_CGC_EN		(1 << 5)
#define TMRLUT_HW_CGC_EN	(1 << 6)
#define OCSC_HW_CGC_EN		(1 << 7)

/* bit definition for UFS_UFS_TEST_BUS_CTRL_n */
#define TEST_BUS_SUB_SEL_MASK	0x1F  /* All XXX_SEL fields are 5 bits wide */

#define REG_UFS_CFG2_CGC_EN_ALL (UAWM_HW_CGC_EN | UARM_HW_CGC_EN |\
				 TXUC_HW_CGC_EN | RXUC_HW_CGC_EN |\
				 DFC_HW_CGC_EN | TRLUT_HW_CGC_EN |\
				 TMRLUT_HW_CGC_EN | OCSC_HW_CGC_EN)

/* bit definitions for UFS_AH8_CFG register */
#define CC_UFS_HCLK_REQ_EN		BIT(1)
#define CC_UFS_SYS_CLK_REQ_EN		BIT(2)
#define CC_UFS_ICE_CORE_CLK_REQ_EN	BIT(3)
#define CC_UFS_UNIPRO_CORE_CLK_REQ_EN	BIT(4)
#define CC_UFS_AUXCLK_REQ_EN		BIT(5)

#define UNUSED_UNIPRO_CORE_CGC_EN	BIT(11)
#define UNUSED_UNIPRO_SYMB_CGC_EN	BIT(12)
#define UNUSED_UNIPRO_CLK_GATED	(UNUSED_UNIPRO_CORE_CGC_EN |\
					UNUSED_UNIPRO_SYMB_CGC_EN)

#define UFS_HW_CLK_CTRL_EN	(CC_UFS_SYS_CLK_REQ_EN |\
				 CC_UFS_ICE_CORE_CLK_REQ_EN |\
				 CC_UFS_UNIPRO_CORE_CLK_REQ_EN |\
				 CC_UFS_AUXCLK_REQ_EN)

/* UFS_MEM_PARAM0 register */
#define UFS_MAX_HS_GEAR_SHIFT	(4)
#define UFS_MAX_HS_GEAR_MASK	(0x7 << UFS_MAX_HS_GEAR_SHIFT)
#define UFS_QCOM_MAX_HS_GEAR(x) (((x) & UFS_MAX_HS_GEAR_MASK) >>\
				 UFS_MAX_HS_GEAR_SHIFT)

/* bit offset */
enum {
	OFFSET_UFS_PHY_SOFT_RESET           = 1,
	OFFSET_CLK_NS_REG                   = 10,
};

/* bit masks */
enum {
	MASK_UFS_PHY_SOFT_RESET             = 0x2,
	MASK_TX_SYMBOL_CLK_1US_REG          = 0x3FF,
	MASK_CLK_NS_REG                     = 0xFFFC00,
};

enum ufs_qcom_phy_init_type {
	UFS_PHY_INIT_FULL,
	UFS_PHY_INIT_CFG_RESTORE,
};

/* QCOM UFS debug print bit mask */
#define UFS_QCOM_DBG_PRINT_REGS_EN	BIT(0)
#define UFS_QCOM_DBG_PRINT_ICE_REGS_EN	BIT(1)
#define UFS_QCOM_DBG_PRINT_TEST_BUS_EN	BIT(2)

#define UFS_QCOM_DBG_PRINT_ALL	\
	(UFS_QCOM_DBG_PRINT_REGS_EN | UFS_QCOM_DBG_PRINT_ICE_REGS_EN | \
	 UFS_QCOM_DBG_PRINT_TEST_BUS_EN)

/* QUniPro Vendor specific attributes */
#define PA_VS_CONFIG_REG1	0x9000
#define BIT_TX_EOB_COND         BIT(23)
#define PA_VS_CONFIG_REG2       0x9005
#define H8_ENTER_COND_OFFSET 0x6
#define H8_ENTER_COND_MASK GENMASK(7, 6)
#define BIT_RX_EOB_COND		BIT(5)
#define BIT_LINKCFG_WAIT_LL1_RX_CFG_RDY BIT(26)
#define SAVECONFIGTIME_MODE_MASK        0x6000
#define DME_VS_CORE_CLK_CTRL    0xD002


/* bit and mask definitions for DME_VS_CORE_CLK_CTRL attribute */
#define DME_VS_CORE_CLK_CTRL_CORE_CLK_DIV_EN_BIT		BIT(8)
#define DME_VS_CORE_CLK_CTRL_MAX_CORE_CLK_1US_CYCLES_MASK	0xFF

#define PA_VS_CLK_CFG_REG	0x9004
#define PA_VS_CLK_CFG_REG_MASK	0x1FF
#define DME_VS_CORE_CLK_CTRL_MAX_CORE_CLK_1US_CYCLES_MASK_V4	0xFFF
#define DME_VS_CORE_CLK_CTRL_MAX_CORE_CLK_1US_CYCLES_OFFSET_V4	0x10

#define PA_VS_CORE_CLK_40NS_CYCLES	0x9007
#define PA_VS_CORE_CLK_40NS_CYCLES_MASK	0xF

#define DL_VS_CLK_CFG		0xA00B
#define DL_VS_CLK_CFG_MASK	0x3FF

#define DME_VS_CORE_CLK_CTRL	0xD002
/* bit and mask definitions for DME_VS_CORE_CLK_CTRL attribute */
#define DME_VS_CORE_CLK_CTRL_MAX_CORE_CLK_1US_CYCLES_MASK_V4	0xFFF
#define DME_VS_CORE_CLK_CTRL_MAX_CORE_CLK_1US_CYCLES_OFFSET_V4	0x10
#define DME_VS_CORE_CLK_CTRL_MAX_CORE_CLK_1US_CYCLES_MASK	0xFF
#define DME_VS_CORE_CLK_CTRL_CORE_CLK_DIV_EN_BIT		BIT(8)
#define DME_VS_CORE_CLK_CTRL_DME_HW_CGC_EN			BIT(9)

/* Device Quirks */
/*
 * Some ufs devices may need more time to be in hibern8 before exiting.
 * Enable this quirk to give it an additional 100us.
 */
#define UFS_DEVICE_QUIRK_PA_HIBER8TIME          (1 << 15)

/*
 * Some ufs device vendors need a different TSync length.
 * Enable this quirk to give an additional TX_HS_SYNC_LENGTH.
 */
#define UFS_DEVICE_QUIRK_PA_TX_HSG1_SYNC_LENGTH (1 << 16)

/* UECPA - Host UIC Error Code Data Link Layer */
#define UIC_DATA_LINK_LAYER_EC_PA_ERROR_IND_RECEIVED	0x4000

static inline void
ufs_qcom_get_controller_revision(struct ufs_hba *hba,
				 u8 *major, u16 *minor, u16 *step)
{
	u32 ver = ufshcd_readl(hba, REG_UFS_HW_VERSION);

	*major = (ver & UFS_HW_VER_MAJOR_MASK) >> UFS_HW_VER_MAJOR_SHFT;
	*minor = (ver & UFS_HW_VER_MINOR_MASK) >> UFS_HW_VER_MINOR_SHFT;
	*step = (ver & UFS_HW_VER_STEP_MASK) >> UFS_HW_VER_STEP_SHFT;
};

static inline void ufs_qcom_assert_reset(struct ufs_hba *hba)
{
	ufshcd_rmwl(hba, MASK_UFS_PHY_SOFT_RESET,
			1 << OFFSET_UFS_PHY_SOFT_RESET, REG_UFS_CFG1);

	/*
	 * Dummy read to ensure the write takes effect before doing any sort
	 * of delay
	 */
	ufshcd_readl(hba, REG_UFS_CFG1);
}

static inline void ufs_qcom_deassert_reset(struct ufs_hba *hba)
{
	ufshcd_rmwl(hba, MASK_UFS_PHY_SOFT_RESET,
			0 << OFFSET_UFS_PHY_SOFT_RESET, REG_UFS_CFG1);

	/*
	 * Dummy read to ensure the write takes effect before doing any sort
	 * of delay
	 */
	ufshcd_readl(hba, REG_UFS_CFG1);
}

struct ufs_qcom_bus_vote {
	uint32_t client_handle;
	uint32_t curr_vote;
	int min_bw_vote;
	int max_bw_vote;
	int saved_vote;
	bool is_max_bw_needed;
	struct device_attribute max_bus_bw;
};

/* Host controller hardware version: major.minor.step */
struct ufs_hw_version {
	u16 step;
	u16 minor;
	u8 major;
};

struct ufs_qcom_testbus {
	u8 select_major;
	u8 select_minor;
};

struct gpio_desc;

struct qcom_bus_vectors {
	uint32_t ab;
	uint32_t ib;
};

struct qcom_bus_path {
	unsigned int num_paths;
	struct qcom_bus_vectors *vec;
};

struct qcom_bus_scale_data {
	struct qcom_bus_path *usecase;
	unsigned int num_usecase;
	struct icc_path *ufs_ddr;
	struct icc_path *cpu_ufs;

	const char *name;
};

struct qos_cpu_group {
	cpumask_t mask;
	unsigned int *votes;
	struct dev_pm_qos_request *qos_req;
	bool voted;
	struct work_struct vwork;
	struct ufs_qcom_host *host;
	unsigned int curr_vote;
	bool perf_core;
};

struct ufs_qcom_qos_req {
	struct qos_cpu_group *qcg;
	unsigned int num_groups;
	struct workqueue_struct *workq;
};

/* Check for QOS_POWER when added to DT */
enum constraint {
	QOS_PERF,
	QOS_POWER,
	QOS_MAX,
};

enum ufs_qcom_therm_lvl {
	UFS_QCOM_LVL_NO_THERM, /* No thermal mitigation */
	UFS_QCOM_LVL_AGGR_THERM, /* Aggressive thermal mitigation */
	UFS_QCOM_LVL_MAX_THERM, /* Max thermal mitigation */
};

struct ufs_qcom_thermal {
	struct thermal_cooling_device *tcd;
	unsigned long curr_state;
};

/* Algorithm Selection */
#define STATIC_ALLOC_ALG1 0x0
#define FLOOR_BASED_ALG2 BIT(0)
#define INSTANTANEOUS_ALG3 BIT(1)

enum {
	REG_UFS_MEM_ICE_NUM_AES_CORES = 0x2608,
	REG_UFS_MEM_SHARED_ICE_CONFIG = 0x260C,
	REG_UFS_MEM_SHARED_ICE_ALG1_NUM_CORE = 0x2610,
	REG_UFS_MEM_SHARED_ICE_ALG2_NUM_CORE_0 = 0x2614,
	REG_UFS_MEM_SHARED_ICE_ALG2_NUM_TASK_0 = 0x2618,
	REG_UFS_MEM_SHARED_ICE_ALG2_NUM_CORE_1 = 0x261C,
	REG_UFS_MEM_SHARED_ICE_ALG2_NUM_TASK_1 = 0x2620,
	REG_UFS_MEM_SHARED_ICE_ALG2_NUM_CORE_2 = 0x2624,
	REG_UFS_MEM_SHARED_ICE_ALG2_NUM_TASK_2 = 0x2628,
	REG_UFS_MEM_SHARED_ICE_ALG2_NUM_CORE_3 = 0x262C,
	REG_UFS_MEM_SHARED_ICE_ALG2_NUM_TASK_3 = 0x2630,
	REG_UFS_MEM_SHARED_ICE_ALG2_NUM_CORE_4 = 0x2634,
	REG_UFS_MEM_SHARED_ICE_ALG2_NUM_TASK_4 = 0x2638,
	REG_UFS_MEM_SHARED_ICE_ALG2_NUM_CORE_5 = 0x263C,
	REG_UFS_MEM_SHARED_ICE_ALG2_NUM_TASK_5 = 0x2640,
	REG_UFS_MEM_SHARED_ICE_ALG2_NUM_CORE_6 = 0x2644,
	REG_UFS_MEM_SHARED_ICE_ALG2_NUM_TASK_6 = 0x2648,
	REG_UFS_MEM_SHARED_ICE_ALG2_NUM_CORE_7 = 0x264C,
	REG_UFS_MEM_SHARED_ICE_ALG2_NUM_TASK_7 = 0x2650,
	REG_UFS_MEM_SHARED_ICE_ALG2_NUM_CORE_8 = 0x2654,
	REG_UFS_MEM_SHARED_ICE_ALG2_NUM_TASK_8 = 0x2658,
	REG_UFS_MEM_SHARED_ICE_ALG2_NUM_CORE_9 = 0x265C,
	REG_UFS_MEM_SHARED_ICE_ALG2_NUM_TASK_9 = 0x2660,
	REG_UFS_MEM_SHARED_ICE_ALG3_NUM_CORE = 0x2664,
};

struct shared_ice_alg2_config {
	/* group names */
	char name[3];
	/*
	 * num_core_tx_stream, num_core_rx_stream, num_wr_task_max,
	 * num_wr_task_min, num_rd_task_max, num_rd_task_min
	 */
	unsigned int val[6];
};

/*
 * Default overrides:
 * There're 10 sets of settings for floor-based algorithm
 */
static struct shared_ice_alg2_config alg2_config[] = {
	{"G0", {5, 12, 0, 0, 32, 0}},
	{"G1", {12, 5, 32, 0, 0, 0}},
	{"G2", {6, 11, 4, 1, 32, 1}},
	{"G3", {6, 11, 7, 1, 32, 1}},
	{"G4", {7, 10, 11, 1, 32, 1}},
	{"G5", {7, 10, 14, 1, 32, 1}},
	{"G6", {8, 9, 18, 1, 32, 1}},
	{"G7", {9, 8, 21, 1, 32, 1}},
	{"G8", {10, 7, 24, 1, 32, 1}},
	{"G9", {10, 7, 32, 1, 32, 1}},
};

/**
 * Refer struct shared_ice_alg2_config
 */
static inline void __get_alg2_grp_params(unsigned int *val, int *c, int *t)
{
	*c = ((val[0] << 8) | val[1] | (1 << 31));
	*t = ((val[2] << 24) | (val[3] << 16) | (val[4] << 8) | val[5]);
}

static inline void get_alg2_grp_params(unsigned int group, int *core, int *task)
{
	struct shared_ice_alg2_config *p = &alg2_config[group];

	 __get_alg2_grp_params(p->val, core, task);
}

/**
 * struct ufs_qcom_ber_hist - record the detail of each BER event.
 * @pos: index of event.
 * @uec_pa: PA error type.
 * @err_code: error code, only needed for PA error.
 * @gear: the gear info when PHY PA occurs.
 * @tstamp: record timestamp.
 * @run_time: valid running time since last event.
 * @full_time: total time since last event.
 * @cnt: total error count.
 * @name: mode name.
 */
struct ufs_qcom_ber_hist {
	#define UFS_QCOM_EVT_LEN    32
	int pos;
	u32 uec_pa[UFS_QCOM_EVT_LEN];
	u32 err_code[UFS_QCOM_EVT_LEN];
	u32 gear[UFS_QCOM_EVT_LEN];
	ktime_t tstamp[UFS_QCOM_EVT_LEN];
	s64 run_time[UFS_QCOM_EVT_LEN];
	s64 full_time[UFS_QCOM_EVT_LEN];
	u32 cnt;
	char *name;
};

struct ufs_qcom_ber_table {
	enum ufs_qcom_ber_mode mode;
	u32 ber_threshold;
};

struct ufs_qcom_regs {
	struct list_head list;
	const char *prefix;
	u32 *ptr;
	size_t len;
};

struct ufs_qcom_host {
	/*
	 * Set this capability if host controller supports the QUniPro mode
	 * and if driver wants the Host controller to operate in QUniPro mode.
	 * Note: By default this capability will be kept enabled if host
	 * controller supports the QUniPro mode.
	 */
	#define UFS_QCOM_CAP_QUNIPRO	0x1

	/*
	 * Set this capability if host controller can retain the secure
	 * configuration even after UFS controller core power collapse.
	 */
	#define UFS_QCOM_CAP_RETAIN_SEC_CFG_AFTER_PWR_COLLAPSE	0x2

	/*
	 * Set this capability if host controller supports Qunipro internal
	 * clock gating.
	 */
	#define UFS_QCOM_CAP_QUNIPRO_CLK_GATING		0x4

	/*
	 * Set this capability if host controller supports SVS2 frequencies.
	 */
	#define UFS_QCOM_CAP_SVS2	0x8

	/*
	 * Set this capability if host controller supports shared ICE.
	 */
	#define UFS_QCOM_CAP_SHARED_ICE BIT(4)
	u32 caps;

	struct phy *generic_phy;
	struct ufs_hba *hba;
	struct ufs_qcom_bus_vote bus_vote;
	struct ufs_pa_layer_attr dev_req_params;
	struct clk *rx_l0_sync_clk;
	struct clk *tx_l0_sync_clk;
	struct clk *rx_l1_sync_clk;
	struct clk *tx_l1_sync_clk;
	bool is_lane_clks_enabled;

	void __iomem *dev_ref_clk_ctrl_mmio;
	bool is_dev_ref_clk_enabled;
	struct ufs_hw_version hw_ver;
#ifdef CONFIG_SCSI_UFS_CRYPTO
	void __iomem *ice_mmio;
#endif
#if IS_ENABLED(CONFIG_QTI_HW_KEY_MANAGER)
	void __iomem *ice_hwkm_mmio;
#endif

	bool reset_in_progress;
	u32 dev_ref_clk_en_mask;

	/* Bitmask for enabling debug prints */
	u32 dbg_print_en;
	struct ufs_qcom_testbus testbus;

	/* Reset control of HCI */
	struct reset_control *core_reset;
	struct reset_controller_dev rcdev;

	struct gpio_desc *device_reset;

	int max_hs_gear;
	int limit_tx_hs_gear;
	int limit_rx_hs_gear;
	int limit_tx_pwm_gear;
	int limit_rx_pwm_gear;
	int limit_rate;
	int limit_phy_submode;

	bool disable_lpm;
	struct qcom_bus_scale_data *qbsd;

	bool vdd_hba_pc;
	struct notifier_block vdd_hba_reg_nb;

	struct ufs_vreg *vddp_ref_clk;
	struct ufs_vreg *vccq_parent;
	struct ufs_vreg *vccq_shutdown;
	bool work_pending;
	bool bypass_g4_cfgready;
	bool is_dt_pm_level_read;
<<<<<<< HEAD
	u32 spm_lvl_default;
=======
	u32 spm_lvl_prev;
	bool set_ds_spm_level;
	u32 ufs_pm_mode;
>>>>>>> 2576223e
	bool is_phy_pwr_on;
	/* Protect the usage of is_phy_pwr_on against racing */
	struct mutex phy_mutex;
	struct ufs_qcom_qos_req *ufs_qos;
	struct ufs_qcom_thermal uqt;
	/* FlashPVL entries */
	bool err_occurred;
	bool crash_on_err;
	atomic_t scale_up;
	atomic_t clks_on;
	unsigned long load_delay_ms;
#define NUM_REQS_HIGH_THRESH 64
#define NUM_REQS_LOW_THRESH 32
	atomic_t num_reqs_threshold;
	bool cur_freq_vote;
	struct delayed_work fwork;
	bool cpufreq_dis;
	unsigned int min_cpu_scale_freq;
	unsigned int max_cpu_scale_freq;
	int config_cpu;
	void *ufs_ipc_log_ctx;
	bool dbg_en;
	struct device_node *np;
	int chosen_algo;
	struct ufs_clk_info *ref_clki;
	struct ufs_clk_info *core_unipro_clki;
	atomic_t hi_pri_en;
	atomic_t therm_mitigation;
	cpumask_t perf_mask;
	cpumask_t silver_mask;
	cpumask_t gold_mask;
	cpumask_t gold_prime_mask;
	u32 vccq_lpm_uV;
	bool disable_wb_support;
	struct ufs_qcom_ber_hist ber_hist[UFS_QCOM_BER_MODE_MAX];
	struct list_head regs_list_head;
	bool ber_th_exceeded;
	u32 valid_evt_cnt[UFS_EVT_CNT];
	bool irq_affinity_support;
	bool bypass_pbl_rst_wa;
	struct notifier_block ufs_qcom_panic_nb;

};

static inline u32
ufs_qcom_get_debug_reg_offset(struct ufs_qcom_host *host, u32 reg)
{
	if (host->hw_ver.major <= 0x02)
		return UFS_CNTLR_2_x_x_VEN_REGS_OFFSET(reg);

	return UFS_CNTLR_3_x_x_VEN_REGS_OFFSET(reg);
};

#define ufs_qcom_is_link_off(hba) ufshcd_is_link_off(hba)
#define ufs_qcom_is_link_active(hba) ufshcd_is_link_active(hba)
#define ufs_qcom_is_link_hibern8(hba) ufshcd_is_link_hibern8(hba)
#define ufs_qcom_is_ufs_dev_active(hba) ufshcd_is_ufs_dev_active(hba)

int ufs_qcom_testbus_config(struct ufs_qcom_host *host);
void ufs_qcom_print_hw_debug_reg_all(struct ufs_hba *hba, void *priv,
		void (*print_fn)(struct ufs_hba *hba, int offset, int num_regs,
				const char *str, void *priv));

static inline bool ufs_qcom_cap_qunipro(struct ufs_qcom_host *host)
{
	if (host->caps & UFS_QCOM_CAP_QUNIPRO)
		return true;
	else
		return false;
}

static inline bool ufs_qcom_cap_qunipro_clk_gating(struct ufs_qcom_host *host)
{
	return !!(host->caps & UFS_QCOM_CAP_QUNIPRO_CLK_GATING);
}

static inline bool ufs_qcom_cap_svs2(struct ufs_qcom_host *host)
{
	return !!(host->caps & UFS_QCOM_CAP_SVS2);
}

static inline bool is_shared_ice_supported(struct ufs_qcom_host *host)
{
	return !!(host->caps & UFS_QCOM_CAP_SHARED_ICE);
}

/**
 * ufshcd_dme_rmw - get modify set a dme attribute
 * @hba - per adapter instance
 * @mask - mask to apply on read value
 * @val - actual value to write
 * @attr - dme attribute
 */
static inline int ufshcd_dme_rmw(struct ufs_hba *hba, u32 mask,
				 u32 val, u32 attr)
{
	u32 cfg = 0;
	int err = 0;

	err = ufshcd_dme_get(hba, UIC_ARG_MIB(attr), &cfg);
	if (err)
		goto out;

	cfg &= ~mask;
	cfg |= (val & mask);

	err = ufshcd_dme_set(hba, UIC_ARG_MIB(attr), cfg);

out:
	return err;
}

/*
 *  IOCTL opcode for ufs queries has the following opcode after
 *  SCSI_IOCTL_GET_PCI
 */
#define UFS_IOCTL_QUERY			0x5388

/**
 * struct ufs_ioctl_query_data - used to transfer data to and from user via
 * ioctl
 * @opcode: type of data to query (descriptor/attribute/flag)
 * @idn: id of the data structure
 * @buf_size: number of allocated bytes/data size on return
 * @buffer: data location
 *
 * Received: buffer and buf_size (available space for transferred data)
 * Submitted: opcode, idn, length, buf_size
 */
struct ufs_ioctl_query_data {
	/*
	 * User should select one of the opcode defined in "enum query_opcode".
	 * Please check include/uapi/scsi/ufs/ufs.h for the definition of it.
	 * Note that only UPIU_QUERY_OPCODE_READ_DESC,
	 * UPIU_QUERY_OPCODE_READ_ATTR & UPIU_QUERY_OPCODE_READ_FLAG are
	 * supported as of now. All other query_opcode would be considered
	 * invalid.
	 * As of now only read query operations are supported.
	 */
	__u32 opcode;
	/*
	 * User should select one of the idn from "enum flag_idn" or "enum
	 * attr_idn" or "enum desc_idn" based on whether opcode above is
	 * attribute, flag or descriptor.
	 * Please check include/uapi/scsi/ufs/ufs.h for the definition of it.
	 */
	__u8 idn;
	/*
	 * User should specify the size of the buffer (buffer[0] below) where
	 * it wants to read the query data (attribute/flag/descriptor).
	 * As we might end up reading less data then what is specified in
	 * buf_size. So we are updating buf_size to what exactly we have read.
	 */
	__u16 buf_size;
	/*
	 * placeholder for the start of the data buffer where kernel will copy
	 * the query data (attribute/flag/descriptor) read from the UFS device
	 * Note:
	 * For Read/Write Attribute you will have to allocate 4 bytes
	 * For Read/Write Flag you will have to allocate 1 byte
	 */
	__u8 buffer[0];
};

/* ufs-qcom-ice.c */

#ifdef CONFIG_SCSI_UFS_CRYPTO
int ufs_qcom_ice_init(struct ufs_qcom_host *host);
int ufs_qcom_ice_enable(struct ufs_qcom_host *host);
int ufs_qcom_ice_resume(struct ufs_qcom_host *host);
int ufs_qcom_ice_program_key(struct ufs_hba *hba,
			     const union ufs_crypto_cfg_entry *cfg, int slot);
void ufs_qcom_ice_disable(struct ufs_qcom_host *host);
#else
static inline int ufs_qcom_ice_init(struct ufs_qcom_host *host)
{
	return 0;
}
static inline int ufs_qcom_ice_enable(struct ufs_qcom_host *host)
{
	return 0;
}
static inline int ufs_qcom_ice_resume(struct ufs_qcom_host *host)
{
	return 0;
}
static inline void ufs_qcom_ice_disable(struct ufs_qcom_host *host)
{
	return 0;
}
#define ufs_qcom_ice_program_key NULL
#endif /* !CONFIG_SCSI_UFS_CRYPTO */

#endif /* UFS_QCOM_H_ */<|MERGE_RESOLUTION|>--- conflicted
+++ resolved
@@ -1,10 +1,6 @@
 /* SPDX-License-Identifier: GPL-2.0-only */
 /* Copyright (c) 2013-2021, The Linux Foundation. All rights reserved.
-<<<<<<< HEAD
- * Copyright (c) 2022-2023 Qualcomm Innovation Center, Inc. All rights reserved.
-=======
  * Copyright (c) 2022-2024 Qualcomm Innovation Center, Inc. All rights reserved.
->>>>>>> 2576223e
  */
 
 #ifndef UFS_QCOM_H_
@@ -94,15 +90,9 @@
 	REG_UFS_TX_SYMBOL_CLK_NS_US         = 0xC4,
 	REG_UFS_LOCAL_PORT_ID_REG           = 0xC8,
 	REG_UFS_PA_ERR_CODE                 = 0xCC,
-<<<<<<< HEAD
-	REG_UFS_PARAM0                      = 0xD0,
-	REG_UFS_PA_LINK_STARTUP_TIMER       = 0xD8,
-
-=======
 	/* On older UFS revisions, this register is called "RETRY_TIMER_REG" */
 	REG_UFS_PARAM0                      = 0xD0,
 	/* On older UFS revisions, this register is called "REG_UFS_PA_LINK_STARTUP_TIMER" */
->>>>>>> 2576223e
 	REG_UFS_CFG0                        = 0xD8,
 	REG_UFS_CFG1                        = 0xDC,
 	REG_UFS_CFG2                        = 0xE0,
@@ -591,13 +581,9 @@
 	bool work_pending;
 	bool bypass_g4_cfgready;
 	bool is_dt_pm_level_read;
-<<<<<<< HEAD
-	u32 spm_lvl_default;
-=======
 	u32 spm_lvl_prev;
 	bool set_ds_spm_level;
 	u32 ufs_pm_mode;
->>>>>>> 2576223e
 	bool is_phy_pwr_on;
 	/* Protect the usage of is_phy_pwr_on against racing */
 	struct mutex phy_mutex;
