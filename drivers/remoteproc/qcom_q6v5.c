// SPDX-License-Identifier: GPL-2.0
/*
 * Qualcomm Peripheral Image Loader for Q6V5
 *
 * Copyright (C) 2016-2018 Linaro Ltd.
 * Copyright (C) 2014 Sony Mobile Communications AB
 * Copyright (c) 2012-2013, 2020-2021, The Linux Foundation. All rights reserved.
 * Copyright (c) 2023-2024 Qualcomm Innovation Center, Inc. All rights reserved.
 */
#include <linux/kernel.h>
#include <linux/platform_device.h>
#include <linux/interrupt.h>
#include <linux/module.h>
#include <linux/soc/qcom/smem.h>
#include <linux/soc/qcom/smem_state.h>
#include <linux/remoteproc.h>
#include <linux/delay.h>
#include "qcom_common.h"
#include <linux/seq_file.h>
#include <linux/proc_fs.h>
#include "qcom_q6v5.h"
#include <trace/events/rproc_qcom.h>

#define Q6V5_PANIC_DELAY_MS	200

#define MAX_SSR_REASON_LEN	256U
#define MAX_CRASH_REASON    256
static int crash_num = 0;
static bool ramdump_state = false;
static char last_modem_sfr_reason[MAX_SSR_REASON_LEN] = "none";
static struct proc_dir_entry *last_modem_sfr_entry = NULL;
static struct proc_dir_entry *ramdump_state_sfr_entry = NULL;
static char modem_crash_reason[MAX_CRASH_REASON][MAX_SSR_REASON_LEN]={"0"};
/* modem crash history entry */
static int last_modem_sfr_proc_show(struct seq_file *m, void *v)
{
	seq_printf(m, "%s\n", last_modem_sfr_reason);
	return 0;
}
static int last_modem_sfr_proc_open(struct inode *inode, struct file *file)
{
	return single_open(file, last_modem_sfr_proc_show, NULL);
}
static const struct proc_ops last_modem_sfr_file_ops = {
	//.owner   = THIS_MODULE,
	.proc_open    = last_modem_sfr_proc_open,
	.proc_read    = seq_read,
	.proc_lseek   = seq_lseek,
	.proc_release = single_release,
};
/* ramdump state entry */
static int ramdump_state_proc_clear(struct seq_file *m, void *v)
{
	ramdump_state = true;
	pr_err("ramdump state change\n");
	seq_printf(m, "%s\n", "null");
	return 0;
}
static int ramdump_state_proc_open(struct inode *inode, struct file *file)
{
	return single_open(file, ramdump_state_proc_clear, NULL);
}
static const struct proc_ops ramdump_state_file_ops = {
	//.owner   = THIS_MODULE,
	.proc_open    = ramdump_state_proc_open,
	.proc_read    = seq_read,
	.proc_lseek   = seq_lseek,
	.proc_release = single_release,
};

/**
 * qcom_q6v5_prepare() - reinitialize the qcom_q6v5 context before start
 * @q6v5:	reference to qcom_q6v5 context to be reinitialized
 *
 * Return: 0 on success, negative errno on failure
 */
int qcom_q6v5_prepare(struct qcom_q6v5 *q6v5)
{
	if (last_modem_sfr_entry == NULL) {
		last_modem_sfr_entry = proc_create("last_mcrash", S_IFREG | S_IRUGO, NULL, &last_modem_sfr_file_ops);
	}
	if (!last_modem_sfr_entry) {
		printk(KERN_ERR "pil: cannot create proc entry last_mcrash\n");
	}
	if (ramdump_state_sfr_entry == NULL) {
		ramdump_state_sfr_entry = proc_create("ramdump_state", S_IFREG | S_IRUGO | S_IWUGO, NULL, &ramdump_state_file_ops);
	}
	if (!ramdump_state_sfr_entry) {
		printk(KERN_ERR "pil: cannot create proc entry ramdump_state\n");
	}

	reinit_completion(&q6v5->start_done);
	reinit_completion(&q6v5->stop_done);

	q6v5->running = true;
	q6v5->handover_issued = false;

	enable_irq(q6v5->handover_irq);

	return 0;
}
EXPORT_SYMBOL_GPL(qcom_q6v5_prepare);

/**
 * qcom_q6v5_unprepare() - unprepare the qcom_q6v5 context after stop
 * @q6v5:	reference to qcom_q6v5 context to be unprepared
 *
 * Return: 0 on success, 1 if handover hasn't yet been called
 */
int qcom_q6v5_unprepare(struct qcom_q6v5 *q6v5)
{
	disable_irq(q6v5->handover_irq);

	return !q6v5->handover_issued;
}
EXPORT_SYMBOL_GPL(qcom_q6v5_unprepare);

void qcom_q6v5_register_ssr_subdev(struct qcom_q6v5 *q6v5, struct rproc_subdev *ssr_subdev)
{
	q6v5->ssr_subdev = ssr_subdev;
}
EXPORT_SYMBOL(qcom_q6v5_register_ssr_subdev);

static void qcom_q6v5_crash_handler_work(struct work_struct *work)
{
	struct qcom_q6v5 *q6v5 = container_of(work, struct qcom_q6v5, crash_handler);
	struct rproc *rproc = q6v5->rproc;
	struct rproc_subdev *subdev;
	int votes;

	mutex_lock(&rproc->lock);
<<<<<<< HEAD

	rproc->state = RPROC_CRASHED;

	votes = atomic_xchg(&rproc->power, 0);
	/* if votes are zero, rproc has already been shutdown */
	if (votes == 0) {
=======
	votes = atomic_read(&rproc->power);
	if (votes == 0 || q6v5->crash_seq != q6v5->seq) {
>>>>>>> 2576223e
		mutex_unlock(&rproc->lock);
		return;
	}

<<<<<<< HEAD
=======
	rproc->state = RPROC_CRASHED;
>>>>>>> 2576223e
	list_for_each_entry_reverse(subdev, &rproc->subdevs, node) {
		if (subdev->stop)
			subdev->stop(subdev, true);
	}

	mutex_unlock(&rproc->lock);

	/*
	 * Temporary workaround until ramdump userspace application calls
	 * sync() and fclose() on attempting the dump.
	 */
	msleep(100);
	panic("Panicking, remoteproc %s crashed\n", q6v5->rproc->name);
}

static irqreturn_t q6v5_wdog_interrupt(int irq, void *data)
{
	struct qcom_q6v5 *q6v5 = data;
	size_t len;
	char *msg;

	/* Sometimes the stop triggers a watchdog rather than a stop-ack */
	if (!q6v5->running) {
		dev_info(q6v5->dev, "received wdog irq while q6 is offline\n");
		complete(&q6v5->stop_done);
		return IRQ_HANDLED;
	}

	q6v5->crash_seq = q6v5->seq;
	msg = qcom_smem_get(QCOM_SMEM_HOST_ANY, q6v5->crash_reason, &len);
	if (!IS_ERR(msg) && len > 0 && msg[0]) {
		dev_err(q6v5->dev, "watchdog received: %s\n", msg);
		trace_rproc_qcom_event(dev_name(q6v5->dev), "q6v5_wdog", msg);
	} else {
		dev_err(q6v5->dev, "watchdog without message\n");
	}

	q6v5->running = false;
	dev_err(q6v5->dev, "rproc recovery state: %s\n",
		q6v5->rproc->recovery_disabled ?
		"disabled and lead to device crash" :
		"enabled and kick reovery process");

	if (q6v5->rproc->recovery_disabled) {
		schedule_work(&q6v5->crash_handler);
	} else {
		if (q6v5->ssr_subdev)
			qcom_notify_early_ssr_clients(q6v5->ssr_subdev);

		rproc_report_crash(q6v5->rproc, RPROC_WATCHDOG);
	}

	return IRQ_HANDLED;
}

static irqreturn_t q6v5_fatal_interrupt(int irq, void *data)
{
	struct qcom_q6v5 *q6v5 = data;
	size_t len;
	char *msg;

	if (!q6v5->running) {
		dev_info(q6v5->dev, "received fatal irq while q6 is offline\n");
		return IRQ_HANDLED;
	}

<<<<<<< HEAD
=======
	q6v5->crash_seq = q6v5->seq;
>>>>>>> 2576223e
	msg = qcom_smem_get(QCOM_SMEM_HOST_ANY, q6v5->crash_reason, &len);
	if (!IS_ERR(msg) && len > 0 && msg[0]) {
		dev_err(q6v5->dev, "fatal error received: %s\n", msg);
		trace_rproc_qcom_event(dev_name(q6v5->dev), "q6v5_fatal", msg);
	} else {
		dev_err(q6v5->dev, "fatal error without message\n");
	}

	q6v5->running = false;
	dev_err(q6v5->dev, "rproc recovery state: %s\n",
		q6v5->rproc->recovery_disabled ? "disabled and lead to device crash" :
		"enabled and kick reovery process");
	if (q6v5->rproc->recovery_disabled) {
		schedule_work(&q6v5->crash_handler);
	} else {
		if (q6v5->ssr_subdev)
			qcom_notify_early_ssr_clients(q6v5->ssr_subdev);

		rproc_report_crash(q6v5->rproc, RPROC_FATAL_ERROR);
	}

	return IRQ_HANDLED;
}

static irqreturn_t q6v5_ready_interrupt(int irq, void *data)
{
	struct qcom_q6v5 *q6v5 = data;

	complete(&q6v5->start_done);

	return IRQ_HANDLED;
}

/**
 * qcom_q6v5_wait_for_start() - wait for remote processor start signal
 * @q6v5:	reference to qcom_q6v5 context
 * @timeout:	timeout to wait for the event, in jiffies
 *
 * qcom_q6v5_unprepare() should not be called when this function fails.
 *
 * Return: 0 on success, -ETIMEDOUT on timeout
 */
int qcom_q6v5_wait_for_start(struct qcom_q6v5 *q6v5, int timeout)
{
	int ret;

	ret = wait_for_completion_timeout(&q6v5->start_done, timeout);
	if (!ret)
		disable_irq(q6v5->handover_irq);

	return !ret ? -ETIMEDOUT : 0;
}
EXPORT_SYMBOL_GPL(qcom_q6v5_wait_for_start);

static irqreturn_t q6v5_handover_interrupt(int irq, void *data)
{
	struct qcom_q6v5 *q6v5 = data;

	if (q6v5->handover)
		q6v5->handover(q6v5);

	q6v5->handover_issued = true;

	return IRQ_HANDLED;
}

static irqreturn_t q6v5_stop_interrupt(int irq, void *data)
{
	struct qcom_q6v5 *q6v5 = data;

	complete(&q6v5->stop_done);

	return IRQ_HANDLED;
}

/**
 * qcom_q6v5_request_stop() - request the remote processor to stop
 * @q6v5:	reference to qcom_q6v5 context
 * @sysmon:	reference to the remote's sysmon instance, or NULL
 *
 * Return: 0 on success, negative errno on failure
 */
int qcom_q6v5_request_stop(struct qcom_q6v5 *q6v5, struct qcom_sysmon *sysmon)
{
	int ret;
	if (last_modem_sfr_entry) {
		remove_proc_entry("last_mcrash", NULL);
		last_modem_sfr_entry = NULL;
	}
	if (ramdump_state_sfr_entry) {
		remove_proc_entry("ramdump_state", NULL);
		ramdump_state_sfr_entry = NULL;
	}

	q6v5->running = false;

	/* Don't perform SMP2P dance if sysmon already shut
	 * down the remote or if it isn't running
	 */
	if (q6v5->rproc->state != RPROC_RUNNING || qcom_sysmon_shutdown_acked(sysmon))
		return 0;

	qcom_smem_state_update_bits(q6v5->state,
				    BIT(q6v5->stop_bit), BIT(q6v5->stop_bit));

	ret = wait_for_completion_timeout(&q6v5->stop_done, 5 * HZ);

	qcom_smem_state_update_bits(q6v5->state, BIT(q6v5->stop_bit), 0);

	return ret == 0 ? -ETIMEDOUT : 0;
}
EXPORT_SYMBOL_GPL(qcom_q6v5_request_stop);

/**
 * qcom_q6v5_panic() - panic handler to invoke a stop on the remote
 * @q6v5:	reference to qcom_q6v5 context
 *
 * Set the stop bit and sleep in order to allow the remote processor to flush
 * its caches etc for post mortem debugging.
 *
 * Return: 200ms
 */
unsigned long qcom_q6v5_panic(struct qcom_q6v5 *q6v5)
{
	qcom_smem_state_update_bits(q6v5->state,
				    BIT(q6v5->stop_bit), BIT(q6v5->stop_bit));

	return Q6V5_PANIC_DELAY_MS;
}
EXPORT_SYMBOL_GPL(qcom_q6v5_panic);

/**
 * qcom_q6v5_init() - initializer of the q6v5 common struct
 * @q6v5:	handle to be initialized
 * @pdev:	platform_device reference for acquiring resources
 * @rproc:	associated remoteproc instance
 * @crash_reason: SMEM id for crash reason string, or 0 if none
 * @handover:	function to be called when proxy resources should be released
 *
 * Return: 0 on success, negative errno on failure
 */
int qcom_q6v5_init(struct qcom_q6v5 *q6v5, struct platform_device *pdev,
		   struct rproc *rproc, int crash_reason,
		   void (*handover)(struct qcom_q6v5 *q6v5))
{
	int ret;
	struct resource *res;

	if (last_modem_sfr_entry == NULL) {
		last_modem_sfr_entry = proc_create("last_mcrash", S_IFREG | S_IRUGO, NULL, &last_modem_sfr_file_ops);
	}
	if (!last_modem_sfr_entry) {
		printk(KERN_ERR "pil: cannot create proc entry last_mcrash\n");
	}
	if (ramdump_state_sfr_entry == NULL) {
		ramdump_state_sfr_entry = proc_create("ramdump_state", S_IFREG | S_IRUGO | S_IWUGO, NULL, &ramdump_state_file_ops);
	}
	if (!ramdump_state_sfr_entry) {
		printk(KERN_ERR "pil: cannot create proc entry ramdump_state\n");
	}
	q6v5->rproc = rproc;
	q6v5->dev = &pdev->dev;
	q6v5->crash_reason = crash_reason;
	q6v5->handover = handover;
	q6v5->ssr_subdev = NULL;

	init_completion(&q6v5->start_done);
	init_completion(&q6v5->stop_done);

	res = platform_get_resource(pdev, IORESOURCE_MEM, 1);
	if (res) {
		q6v5->rmb_base = devm_ioremap_resource(&pdev->dev, res);
		if (IS_ERR(q6v5->rmb_base))
			q6v5->rmb_base = NULL;
	} else
		q6v5->rmb_base = NULL;


	q6v5->wdog_irq = platform_get_irq_byname(pdev, "wdog");
	if (q6v5->wdog_irq < 0 && q6v5->wdog_irq != -ENXIO)
		return q6v5->wdog_irq;
	else if (q6v5->wdog_irq == -ENXIO) {
		dev_warn(&pdev->dev, "wdog_irq not found in dt\n");
	} else {
		ret = devm_request_threaded_irq(&pdev->dev, q6v5->wdog_irq,
				NULL, q6v5_wdog_interrupt,
				IRQF_ONESHOT,
				"q6v5 wdog", q6v5);
		if (ret) {
			dev_err(&pdev->dev, "failed to acquire wdog IRQ\n");
			return ret;
		}
	}

	q6v5->fatal_irq = platform_get_irq_byname(pdev, "fatal");
	if (q6v5->fatal_irq < 0 && q6v5->fatal_irq != -ENXIO)
		return q6v5->fatal_irq;
	else if (q6v5->fatal_irq == -ENXIO) {
		dev_warn(&pdev->dev, "fatal_irq not found int dt\n");
	} else {
		ret = devm_request_threaded_irq(&pdev->dev, q6v5->fatal_irq,
				NULL, q6v5_fatal_interrupt,
				IRQF_TRIGGER_RISING | IRQF_ONESHOT,
				"q6v5 fatal", q6v5);
		if (ret) {
			dev_err(&pdev->dev, "failed to acquire fatal IRQ\n");
			return ret;
		}
	}

	q6v5->ready_irq = platform_get_irq_byname(pdev, "ready");
	if (q6v5->ready_irq < 0 && q6v5->ready_irq != -ENXIO)
		return q6v5->ready_irq;
	else if (q6v5->ready_irq == -ENXIO) {
		dev_warn(&pdev->dev, "ready_irq not found int dt\n");
	} else {
		ret = devm_request_threaded_irq(&pdev->dev, q6v5->ready_irq,
				NULL, q6v5_ready_interrupt,
				IRQF_TRIGGER_RISING | IRQF_ONESHOT,
				"q6v5 ready", q6v5);
		if (ret) {
			dev_err(&pdev->dev, "failed to acquire ready IRQ\n");
			return ret;
		}
	}

	q6v5->handover_irq = platform_get_irq_byname(pdev, "handover");
	if (q6v5->handover_irq < 0 && q6v5->handover_irq != -ENXIO)
		return q6v5->handover_irq;
	else if (q6v5->handover_irq == -ENXIO) {
		dev_warn(&pdev->dev, "handover_irq not found int dt\n");
	} else {
		ret = devm_request_threaded_irq(&pdev->dev, q6v5->handover_irq,
				NULL, q6v5_handover_interrupt,
				IRQF_TRIGGER_RISING | IRQF_ONESHOT,
				"q6v5 handover", q6v5);
		if (ret) {
			dev_err(&pdev->dev, "failed to acquire handover IRQ\n");
			return ret;
		}
		disable_irq(q6v5->handover_irq);
	}


	q6v5->stop_irq = platform_get_irq_byname(pdev, "stop-ack");
	if (q6v5->stop_irq < 0 && q6v5->stop_irq != -ENXIO)
		return q6v5->stop_irq;
	else if (q6v5->stop_irq == -ENXIO) {
		dev_warn(&pdev->dev, "stop_irq not found int dt\n");
	} else {
		ret = devm_request_threaded_irq(&pdev->dev, q6v5->stop_irq,
						NULL, q6v5_stop_interrupt,
						IRQF_TRIGGER_RISING | IRQF_ONESHOT,
						"q6v5 stop", q6v5);
		if (ret) {
			dev_err(&pdev->dev, "failed to acquire stop-ack IRQ\n");
			return ret;
		}
	}

	q6v5->state = qcom_smem_state_get(&pdev->dev, "stop", &q6v5->stop_bit);
	if (IS_ERR(q6v5->state)) {
		dev_err(&pdev->dev, "failed to acquire stop state\n");
		return PTR_ERR(q6v5->state);
	}

	INIT_WORK(&q6v5->crash_handler, qcom_q6v5_crash_handler_work);

	return 0;
}
EXPORT_SYMBOL_GPL(qcom_q6v5_init);

MODULE_LICENSE("GPL v2");
MODULE_DESCRIPTION("Qualcomm Peripheral Image Loader for Q6V5");<|MERGE_RESOLUTION|>--- conflicted
+++ resolved
@@ -129,25 +129,13 @@
 	int votes;
 
 	mutex_lock(&rproc->lock);
-<<<<<<< HEAD
-
-	rproc->state = RPROC_CRASHED;
-
-	votes = atomic_xchg(&rproc->power, 0);
-	/* if votes are zero, rproc has already been shutdown */
-	if (votes == 0) {
-=======
 	votes = atomic_read(&rproc->power);
 	if (votes == 0 || q6v5->crash_seq != q6v5->seq) {
->>>>>>> 2576223e
 		mutex_unlock(&rproc->lock);
 		return;
 	}
 
-<<<<<<< HEAD
-=======
 	rproc->state = RPROC_CRASHED;
->>>>>>> 2576223e
 	list_for_each_entry_reverse(subdev, &rproc->subdevs, node) {
 		if (subdev->stop)
 			subdev->stop(subdev, true);
@@ -214,10 +202,7 @@
 		return IRQ_HANDLED;
 	}
 
-<<<<<<< HEAD
-=======
 	q6v5->crash_seq = q6v5->seq;
->>>>>>> 2576223e
 	msg = qcom_smem_get(QCOM_SMEM_HOST_ANY, q6v5->crash_reason, &len);
 	if (!IS_ERR(msg) && len > 0 && msg[0]) {
 		dev_err(q6v5->dev, "fatal error received: %s\n", msg);
