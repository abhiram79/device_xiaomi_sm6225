# SPDX-License-Identifier: GPL-2.0-only
menu "Remoteproc drivers"

config REMOTEPROC
	bool "Support for Remote Processor subsystem"
	depends on HAS_DMA
	select CRC32
	select FW_LOADER
	select VIRTIO
	select WANT_DEV_COREDUMP
	help
	  Support for remote processors (such as DSP coprocessors). These
	  are mainly used on embedded systems.

if REMOTEPROC

config REMOTEPROC_CDEV
	bool "Remoteproc character device interface"
	help
	  Say y here to have a character device interface for the remoteproc
	  framework. Userspace can boot/shutdown remote processors through
	  this interface.

	  It's safe to say N if you don't want to use this interface.

config IMX_REMOTEPROC
	tristate "i.MX remoteproc support"
	depends on ARCH_MXC
	depends on HAVE_ARM_SMCCC
	select MAILBOX
	help
	  Say y here to support iMX's remote processors via the remote
	  processor framework.

	  It's safe to say N here.

config INGENIC_VPU_RPROC
	tristate "Ingenic JZ47xx VPU remoteproc support"
	depends on MIPS || COMPILE_TEST
	help
	  Say y or m here to support the VPU in the JZ47xx SoCs from Ingenic.

	  This can be either built-in or a loadable module.
	  If unsure say N.

config MTK_SCP
	tristate "Mediatek SCP support"
	depends on ARCH_MEDIATEK || COMPILE_TEST
	select RPMSG_MTK_SCP
	help
	  Say y here to support Mediatek's System Companion Processor (SCP) via
	  the remote processor framework.

	  It's safe to say N here.

config OMAP_REMOTEPROC
	tristate "OMAP remoteproc support"
	depends on ARCH_OMAP4 || SOC_OMAP5 || SOC_DRA7XX
	depends on OMAP_IOMMU
	select MAILBOX
	select OMAP2PLUS_MBOX
	help
	  Say y here to support OMAP's remote processors (dual M3
	  and DSP on OMAP4) via the remote processor framework.

	  Currently only supported on OMAP4.

	  Usually you want to say Y here, in order to enable multimedia
	  use-cases to run on your platform (multimedia codecs are
	  offloaded to remote DSP processors using this framework).

	  It's safe to say N here if you're not interested in multimedia
	  offloading or just want a bare minimum kernel.

config OMAP_REMOTEPROC_WATCHDOG
	bool "OMAP remoteproc watchdog timer"
	depends on OMAP_REMOTEPROC
	default n
	help
	  Say Y here to enable watchdog timer for remote processors.

	  This option controls the watchdog functionality for the remote
	  processors in OMAP. Dedicated OMAP DMTimers are used by the remote
	  processors and triggers the timer interrupt upon a watchdog
	  detection.

config WKUP_M3_RPROC
	tristate "AMx3xx Wakeup M3 remoteproc support"
	depends on SOC_AM33XX || SOC_AM43XX
	help
	  Say y here to support Wakeup M3 remote processor on TI AM33xx
	  and AM43xx family of SoCs.

	  Required for Suspend-to-RAM on AM33xx and AM43xx SoCs. Also needed
	  for deep CPUIdle states on AM33xx SoCs. Allows for loading of the
	  firmware onto these remote processors.
	  If unsure say N.

config DA8XX_REMOTEPROC
	tristate "DA8xx/OMAP-L13x remoteproc support"
	depends on ARCH_DAVINCI_DA8XX
	depends on DMA_CMA
	help
	  Say y here to support DA8xx/OMAP-L13x remote processors via the
	  remote processor framework.

	  You want to say y here in order to enable AMP
	  use-cases to run on your platform (multimedia codecs are
	  offloaded to remote DSP processors using this framework).

	  This module controls the name of the firmware file that gets
	  loaded on the DSP.  This file must reside in the /lib/firmware
	  directory.  It can be specified via the module parameter
	  da8xx_fw_name=<filename>, and if not specified will default to
	  "rproc-dsp-fw".

	  It's safe to say n here if you're not interested in multimedia
	  offloading.

config KEYSTONE_REMOTEPROC
	tristate "Keystone Remoteproc support"
	depends on ARCH_KEYSTONE
	help
	  Say Y here here to support Keystone remote processors (DSP)
	  via the remote processor framework.

	  It's safe to say N here if you're not interested in the Keystone
	  DSPs or just want to use a bare minimum kernel.

config PRU_REMOTEPROC
	tristate "TI PRU remoteproc support"
	depends on TI_PRUSS
	default TI_PRUSS
	help
	  Support for TI PRU remote processors present within a PRU-ICSS
	  subsystem via the remote processor framework.

	  Say Y or M here to support the Programmable Realtime Unit (PRU)
	  processors on various TI SoCs. It's safe to say N here if you're
	  not interested in the PRU or if you are unsure.

config QCOM_PIL_INFO
	tristate

config QCOM_RPROC_COMMON
	tristate

config QCOM_Q6V5_COMMON
	tristate
	depends on ARCH_QCOM
	depends on QCOM_SMEM

config QCOM_Q6V5_ADSP
	tristate "Qualcomm Technology Inc ADSP Peripheral Image Loader"
	depends on OF && ARCH_QCOM
	depends on QCOM_SMEM
	depends on RPMSG_QCOM_SMD || (COMPILE_TEST && RPMSG_QCOM_SMD=n)
	depends on RPMSG_QCOM_GLINK_SMEM || RPMSG_QCOM_GLINK_SMEM=n
	depends on QCOM_SYSMON || QCOM_SYSMON=n
	depends on RPMSG_QCOM_GLINK || RPMSG_QCOM_GLINK=n
	select MFD_SYSCON
	select QCOM_PIL_INFO
	select QCOM_MDT_LOADER
	select QCOM_Q6V5_COMMON
	select QCOM_RPROC_COMMON
	help
	  Say y here to support the Peripheral Image Loader
	  for the non-TrustZone part of Qualcomm Technology Inc. ADSP and CDSP
	  remote processors. The TrustZone part is handled by QCOM_Q6V5_PAS
	  driver.

config QCOM_Q6V5_MSS
	tristate "Qualcomm Hexagon V5 self-authenticating modem subsystem support"
	depends on OF && ARCH_QCOM
	depends on QCOM_SMEM
	depends on RPMSG_QCOM_SMD || (COMPILE_TEST && RPMSG_QCOM_SMD=n)
	depends on RPMSG_QCOM_GLINK_SMEM || RPMSG_QCOM_GLINK_SMEM=n
	depends on QCOM_SYSMON || QCOM_SYSMON=n
	depends on RPMSG_QCOM_GLINK || RPMSG_QCOM_GLINK=n
	select MFD_SYSCON
	select QCOM_MDT_LOADER
	select QCOM_PIL_INFO
	select QCOM_Q6V5_COMMON
	select QCOM_RPROC_COMMON
	select QCOM_SCM
	help
	  Say y here to support the Qualcomm self-authenticating modem
	  subsystem based on Hexagon V5. The TrustZone based system is
	  handled by QCOM_Q6V5_PAS driver.

config QCOM_Q6V5_PAS
	tristate "Qualcomm Hexagon v5 Peripheral Authentication Service support"
	depends on OF && ARCH_QCOM
	depends on QCOM_SMEM
	depends on RPMSG_QCOM_SMD || (COMPILE_TEST && RPMSG_QCOM_SMD=n)
	depends on RPMSG_QCOM_GLINK_SMEM || RPMSG_QCOM_GLINK_SMEM=n
	depends on QCOM_SYSMON || QCOM_SYSMON=n
	depends on RPMSG_QCOM_GLINK || RPMSG_QCOM_GLINK=n
	select MFD_SYSCON
	select QCOM_PIL_INFO
	select QCOM_MDT_LOADER
	select QCOM_Q6V5_COMMON
	select QCOM_RPROC_COMMON
	select QCOM_SCM
	help
	  Say y here to support the TrustZone based Peripheral Image Loader
	  for the Qualcomm Hexagon v5 based remote processors. This is commonly
	  used to control subsystems such as ADSP (Audio DSP),
	  CDSP (Compute DSP), MPSS (Modem Peripheral SubSystem), and
	  SLPI (Sensor Low Power Island).

config QCOM_SPSS
	tristate "QTI Secure Subsystem Peripheral loading support"
	depends on OF && ARCH_QCOM
	depends on QCOM_SMEM
	depends on RPMSG_QCOM_SMD || (COMPILE_TEST && RPMSG_QCOM_SMD=n)
	depends on RPMSG_QCOM_GLINK_SMEM || RPMSG_QCOM_GLINK_SMEM=n
	depends on QCOM_SYSMON || QCOM_SYSMON=n
	select MFD_SYSCON
	select QCOM_MDT_LOADER
	select QCOM_Q6V5_COMMON
	select QCOM_RPROC_COMMON
	select QCOM_SCM
	help
	  Say y here to support the TrustZone based Peripheral Image
	  Loader for the Qualcomm Technologies, Inc. Secure Subsystem
	  remote processor. This also supports remote processors that
	  are booted before kernel comes up.

config QCOM_ESOC
	tristate "External SOCs Control"
	help
	  External SOCs can be powered on and monitored by user
	  space or kernel drivers. Additionally they can be controlled
	  to respond to control commands. This framework provides an
	  interface to track events related to the external slave socs.

config QCOM_ESOC_DEV
	tristate "ESOC userspace interface"
	help
	  Say yes here to enable a userspace representation of the control
	  link. Userspace can register a request engine or a command engine
	  for the external soc. It can receive event notifications from the
	  control link.

config QCOM_ESOC_CLIENT
	tristate "ESOC client interface"
	depends on OF
	help
	  Say yes here to enable client interface for external socs.
	  Clients can specify the external soc that they are interested in
	  by using device tree phandles. Based on this, clients can register
	  for notifications from a specific soc.

config QCOM_ESOC_DEBUG
	tristate "ESOC debug support"
	help
	  Say yes here to enable debugging support in the ESOC framework
	  and individual esoc drivers. The config basically adds extra
	  logging information such that, in the event of a bug, this
	  logging information could be helpful to trace it.

config QCOM_ESOC_MDM_4X
	tristate "Add support for external modems"
	help
	  In some Qualcomm Technologies, Inc. boards, an external modem such
	  as mdm9x55 or sdx50m is connected to a primary msm. The primary soc
	  can control/monitor the modem via gpios. The data communication
	  with such modems can occur over PCIE or HSIC.

config QCOM_ESOC_MDM_DRV
	tristate "Command engine for 4x series external modems"
	help
	  Provides a command engine to control the behavior of an external
	  modems (such as mdm9x55 or sdx50m). That is, it extends the SSR
	  framework to power-off, power-on or handle crash scenarios. It
	  also listens for events on the external modem.

config QCOM_ESOC_DBG_ENG
	tristate "debug engine for 4x series external modems"
	depends on QCOM_ESOC_MDM_DRV
	help
	  Mainly used as a debug interface to probe the modem against various
	  scenarios. It basically provides a user interface to mask out certain
	  commands sent by command engine to the external modem. It also allows
	  masking of certain notifications being sent to the external modem.

config QCOM_ESOC_DBG_REQ_ENG
	bool "manual request engine for 4x series external modems"
	depends on QCOM_ESOC_DBG_ENG
	help
	  Provides a user interface to handle incoming requests from
	  the external modem. Allows for debugging of IPC mechanism
	  between the external modem and the primary soc.

config QCOM_Q6V5_WCSS
	tristate "Qualcomm Hexagon based WCSS Peripheral Image Loader"
	depends on OF && ARCH_QCOM
	depends on QCOM_SMEM
	depends on RPMSG_QCOM_SMD || (COMPILE_TEST && RPMSG_QCOM_SMD=n)
	depends on RPMSG_QCOM_GLINK_SMEM || RPMSG_QCOM_GLINK_SMEM=n
	depends on QCOM_SYSMON || QCOM_SYSMON=n
	depends on RPMSG_QCOM_GLINK || RPMSG_QCOM_GLINK=n
	select MFD_SYSCON
	select QCOM_MDT_LOADER
	select QCOM_PIL_INFO
	select QCOM_Q6V5_COMMON
	select QCOM_RPROC_COMMON
	select QCOM_SCM
	help
	  Say y here to support the Qualcomm Peripheral Image Loader for the
	  Hexagon V5 based WCSS remote processors on e.g. IPQ8074.  This is
	  a non-TrustZone wireless subsystem.

config QCOM_SYSMON
	tristate "Qualcomm sysmon driver"
	depends on RPMSG
	depends on ARCH_QCOM
	depends on NET
	select QCOM_QMI_HELPERS
	help
	  The sysmon driver implements a sysmon QMI client and a handler for
	  the sys_mon SMD and GLINK channel, which are used for graceful
	  shutdown, retrieving failure information and propagating information
	  about other subsystems being shut down.

	  Say y here if your system runs firmware on any other subsystems, e.g.
	  modem or DSP.

config QCOM_WCNSS_PIL
	tristate "Qualcomm WCNSS Peripheral Image Loader"
	depends on OF && ARCH_QCOM
	depends on RPMSG_QCOM_SMD || (COMPILE_TEST && RPMSG_QCOM_SMD=n)
	depends on RPMSG_QCOM_GLINK_SMEM || RPMSG_QCOM_GLINK_SMEM=n
	depends on QCOM_SMEM
	depends on QCOM_SYSMON || QCOM_SYSMON=n
	depends on RPMSG_QCOM_GLINK || RPMSG_QCOM_GLINK=n
	select QCOM_MDT_LOADER
	select QCOM_PIL_INFO
	select QCOM_RPROC_COMMON
	select QCOM_SCM
	help
	  Say y here to support the Peripheral Image Loader for loading WCNSS
	  firmware and boot the core on e.g. MSM8974, MSM8916. The firmware is
	  verified and booted with the help of the Peripheral Authentication
	  System (PAS) in TrustZone.

config QCOM_PANIC_ON_NOTIF_TIMEOUT
	bool "Trigger kernel panic when notification timeout expires"
	help
	  This is a debug feature where a kernel panic is triggered when
	  communication between subsystems through sysmon is taking too
	  long. This scneario can happen if the peripheral has died and
	  is no longer responsive.
	  Also trigger a kernel panic if invoking the callbacks registered
	  with a particular subsystem's notifications by the subsystem
	  notifier framework is taking too long.

config RPROC_SYSMON_NOTIF_TIMEOUT
	int "Sysmon notifications timeout in ms"
	default 10000
	help
	  The amount of time, in milliseconds, that should elapse between
	  the start and end of sysmon notifications, before a warning
	  is emitted.

<<<<<<< HEAD
=======
config RPROC_SYSMON_SHUTDOWN_NOTIF_TIMEOUT
	int "Sysmon notifications timeout in ms"
	default 10000
	help
	  This is a debug feature where a kernel panic is triggered when
	  there is no acknowledgment there from the subsystem shutdown
	  request.

	  The amount of time, in milliseconds, that should elapse between
	  the start and end of sysmon notifications, before a warning
	  is emitted.

>>>>>>> 2576223e
config RPROC_SSR_NOTIF_TIMEOUT
	int "SSR notifier timeout in ms"
	default 10000
	help
	  The amount of time, in milliseconds, that should elapse between
	  the start and end of SSR notifications through the subsystem
	  notifier, before a warning is emitted.

config ST_REMOTEPROC
	tristate "ST remoteproc support"
	depends on ARCH_STI
	select MAILBOX
	select STI_MBOX
	help
	  Say y here to support ST's adjunct processors via the remote
	  processor framework.
	  This can be either built-in or a loadable module.

config ST_SLIM_REMOTEPROC
	tristate

config STM32_RPROC
	tristate "STM32 remoteproc support"
	depends on ARCH_STM32 || COMPILE_TEST
	depends on REMOTEPROC
	select MAILBOX
	help
	  Say y here to support STM32 MCU processors via the
	  remote processor framework.

	  You want to say y here in order to enable AMP
	  use-cases to run on your platform (dedicated firmware could be
	  offloaded to remote MCU processors using this framework).

	  This can be either built-in or a loadable module.

config TI_K3_DSP_REMOTEPROC
	tristate "TI K3 DSP remoteproc support"
	depends on ARCH_K3
	select MAILBOX
	select OMAP2PLUS_MBOX
	help
	  Say m here to support TI's C66x and C71x DSP remote processor
	  subsystems on various TI K3 family of SoCs through the remote
	  processor framework.

	  It's safe to say N here if you're not interested in utilizing
	  the DSP slave processors.

config TI_K3_R5_REMOTEPROC
	tristate "TI K3 R5 remoteproc support"
	depends on ARCH_K3
	select MAILBOX
	select OMAP2PLUS_MBOX
	help
	  Say m here to support TI's R5F remote processor subsystems
	  on various TI K3 family of SoCs through the remote processor
	  framework.

	  It's safe to say N here if you're not interested in utilizing
	  a slave processor.

config QCOM_RPROC_SLATE
	tristate "QCOM Slate remoteproc support"
	depends on OF && ARCH_QCOM
	select QCOM_PIL_INFO
	select QCOM_MDT_LOADER
	select QCOM_RPROC_COMMON
	select QCOM_SCM
	help
	  Say y here to support the TrustZone based Peripheral Image Loader
	  for the QCOM Slate.

	  It's safe to say N here if you're not intereseted in utilizing
	  a aon processor slate.

config MSM_QUIN_SUBSYSTEM_NOTIF_VIRT
	tristate "MSM QUIN Subsystem Notif Virt"
	depends on RPMSG_QCOM_GLINK || RPMSG_QCOM_GLINK=n
	select QCOM_RPROC_COMMON
	help
	  This option enables the virtual MSM subsystem notification
	  framework for the QUIN platform.

	  The virtual MSM subsystem notif framework provides support for
	  a subsystem to notify its clients of its state, when the clients
	  are in a different virtual machine domain than the subsystem.

config QCOM_DS_SKIP_Q6_STOP
	bool "Skip stopping Q6 during Deepsleep"
	help
	  This option skips sending the stop notification to Q6 as part
	  of Deepsleep flow, based on the assumption that the Q6 is
	  already in Low-power state.

	  If not sure, say N.

endif # REMOTEPROC

endmenu<|MERGE_RESOLUTION|>--- conflicted
+++ resolved
@@ -364,8 +364,6 @@
 	  the start and end of sysmon notifications, before a warning
 	  is emitted.
 
-<<<<<<< HEAD
-=======
 config RPROC_SYSMON_SHUTDOWN_NOTIF_TIMEOUT
 	int "Sysmon notifications timeout in ms"
 	default 10000
@@ -378,7 +376,6 @@
 	  the start and end of sysmon notifications, before a warning
 	  is emitted.
 
->>>>>>> 2576223e
 config RPROC_SSR_NOTIF_TIMEOUT
 	int "SSR notifier timeout in ms"
 	default 10000
