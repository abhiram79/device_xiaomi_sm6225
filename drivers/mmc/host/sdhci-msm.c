// SPDX-License-Identifier: GPL-2.0-only
/*
 * drivers/mmc/host/sdhci-msm.c - Qualcomm SDHCI Platform driver
 *
 * Copyright (c) 2013-2021, The Linux Foundation. All rights reserved.
 * Copyright (c) 2021-2024 Qualcomm Innovation Center, Inc. All rights reserved.
 */

#include <linux/module.h>
#include <linux/of_device.h>
#include <linux/delay.h>
#include <linux/mmc/mmc.h>
#include <linux/pm_runtime.h>
#include <linux/pm_opp.h>
#include <linux/slab.h>
#include <linux/interconnect.h>
#include <linux/iopoll.h>
#include <linux/qcom_scm.h>
#include <linux/regulator/consumer.h>
#include <linux/interconnect.h>
#include <linux/pinctrl/consumer.h>
#include <linux/pm_qos.h>
#include <linux/cpu.h>
#include <linux/cpumask.h>
#include <linux/interrupt.h>
#include <linux/of.h>
#include <linux/reset.h>
#include <linux/clk/qcom.h>
#include <linux/nvmem-consumer.h>
#include <linux/ipc_logging.h>
#include <linux/pinctrl/qcom-pinctrl.h>

#include <trace/hooks/mmc.h>
#include "../core/mmc_ops.h"
#include "../core/host.h"
#include "sdhci-pltfm.h"
#include "cqhci.h"
#include "../core/core.h"
#include <linux/qtee_shmbridge.h>
#include <linux/crypto-qti-common.h>
#include <linux/suspend.h>

#if IS_ENABLED(CONFIG_MMC_SDHCI_MSM_SCALING)
#include "sdhci-msm-scaling.h"
#endif
#include "sdhci-msm.h"

#define CORE_MCI_VERSION		0x50
#define CORE_VERSION_MAJOR_SHIFT	28
#define CORE_VERSION_MAJOR_MASK		(0xf << CORE_VERSION_MAJOR_SHIFT)
#define CORE_VERSION_MINOR_MASK		0xff
#define CORE_VERSION_TARGET_MASK        0x000000FF
#define SDHCI_MSM_VER_420               0x49

#define CORE_MCI_GENERICS		0x70
#define SWITCHABLE_SIGNALING_VOLTAGE	BIT(29)

#define HC_MODE_EN		0x1
#define CORE_POWER		0x0
#define CORE_SW_RST		BIT(7)
#define FF_CLK_SW_RST_DIS	BIT(13)

#define CORE_PWRCTL_BUS_OFF	BIT(0)
#define CORE_PWRCTL_BUS_ON	BIT(1)
#define CORE_PWRCTL_IO_LOW	BIT(2)
#define CORE_PWRCTL_IO_HIGH	BIT(3)
#define CORE_PWRCTL_BUS_SUCCESS BIT(0)
#define CORE_PWRCTL_BUS_FAIL    BIT(1)
#define CORE_PWRCTL_IO_SUCCESS	BIT(2)
#define CORE_PWRCTL_IO_FAIL     BIT(3)
#define REQ_BUS_OFF		BIT(0)
#define REQ_BUS_ON		BIT(1)
#define REQ_IO_LOW		BIT(2)
#define REQ_IO_HIGH		BIT(3)
#define INT_MASK		0xf
#define MAX_PHASES		16
#define CORE_DLL_LOCK		BIT(7)
#define CORE_DDR_DLL_LOCK	BIT(11)
#define CORE_DLL_EN		BIT(16)
#define CORE_CDR_EN		BIT(17)
#define CORE_CK_OUT_EN		BIT(18)
#define CORE_CDR_EXT_EN		BIT(19)
#define CORE_DLL_PDN		BIT(29)
#define CORE_DLL_RST		BIT(30)
#define CORE_CMD_DAT_TRACK_SEL	BIT(0)

#define CORE_DDR_CAL_EN		BIT(0)
#define CORE_FLL_CYCLE_CNT	BIT(18)
#define CORE_LOW_FREQ_MODE	BIT(19)
#define CORE_DLL_CLOCK_DISABLE	BIT(21)

#define DLL_USR_CTL_POR_VAL	0x10800
#define ENABLE_DLL_LOCK_STATUS	BIT(26)
#define FINE_TUNE_MODE_EN	BIT(27)
#define BIAS_OK_SIGNAL		BIT(29)

#define CORE_VENDOR_SPEC_POR_VAL 0xa9c
#define CORE_CLK_PWRSAVE	BIT(1)
#define CORE_VNDR_SPEC_ADMA_ERR_SIZE_EN	BIT(7)
#define CORE_HC_MCLK_SEL_DFLT	(2 << 8)
#define CORE_HC_MCLK_SEL_HS400	(3 << 8)
#define CORE_HC_MCLK_SEL_MASK	(3 << 8)
#define CORE_IO_PAD_PWR_SWITCH_EN	BIT(15)
#define CORE_IO_PAD_PWR_SWITCH	BIT(16)
#define CORE_HC_SELECT_IN_EN	BIT(18)
#define CORE_HC_SELECT_IN_HS400	(6 << 19)
#define CORE_HC_SELECT_IN_MASK	(7 << 19)
#define CORE_HC_SELECT_IN_SDR50	(4 << 19)

#define CORE_8_BIT_SUPPORT	BIT(18)
#define CORE_3_0V_SUPPORT	BIT(25)
#define CORE_1_8V_SUPPORT	BIT(26)
#define CORE_VOLT_SUPPORT	(CORE_3_0V_SUPPORT | CORE_1_8V_SUPPORT)

#define CORE_SYS_BUS_SUPPORT_64_BIT     BIT(28)

#define CORE_CSR_CDC_CTLR_CFG0		0x130
#define CORE_SW_TRIG_FULL_CALIB		BIT(16)
#define CORE_HW_AUTOCAL_ENA		BIT(17)

#define CORE_CSR_CDC_CTLR_CFG1		0x134
#define CORE_CSR_CDC_CAL_TIMER_CFG0	0x138
#define CORE_TIMER_ENA			BIT(16)

#define CORE_CSR_CDC_CAL_TIMER_CFG1	0x13C
#define CORE_CSR_CDC_REFCOUNT_CFG	0x140
#define CORE_CSR_CDC_COARSE_CAL_CFG	0x144
#define CORE_CDC_OFFSET_CFG		0x14C
#define CORE_CSR_CDC_DELAY_CFG		0x150
#define CORE_CDC_SLAVE_DDA_CFG		0x160
#define CORE_CSR_CDC_STATUS0		0x164
#define CORE_CALIBRATION_DONE		BIT(0)

#define CORE_CDC_ERROR_CODE_MASK	0x7000000

#define CQ_CMD_DBG_RAM                  0x110
#define CQ_CMD_DBG_RAM_WA               0x150
#define CQ_CMD_DBG_RAM_OL               0x154

#define CORE_CSR_CDC_GEN_CFG		0x178
#define CORE_CDC_SWITCH_BYPASS_OFF	BIT(0)
#define CORE_CDC_SWITCH_RC_EN		BIT(1)

#define CORE_CDC_T4_DLY_SEL		BIT(0)
#define CORE_CMDIN_RCLK_EN		BIT(1)
#define CORE_START_CDC_TRAFFIC		BIT(6)

#define CORE_PWRSAVE_DLL	BIT(3)
#define CORE_FIFO_ALT_EN	BIT(10)
#define CORE_CMDEN_HS400_INPUT_MASK_CNT BIT(13)
#define DDR_CONFIG_POR_VAL		0x80040873
#define DLL_USR_CTL_POR_VAL		0x10800
#define ENABLE_DLL_LOCK_STATUS		BIT(26)
#define FINE_TUNE_MODE_EN		BIT(27)
#define BIAS_OK_SIGNAL			BIT(29)
#define DLL_CONFIG_3_POR_VAL		0x10


#define INVALID_TUNING_PHASE	-1
#define SDHCI_MSM_MIN_CLOCK	400000
#define CORE_FREQ_100MHZ	(100 * 1000 * 1000)
#define TCXO_FREQ		19200000

#define ROUND(x, y)		((x) / (y) + \
				((x) % (y) * 10 / (y) >= 5 ? 1 : 0))

#define CDR_SELEXT_SHIFT	20
#define CDR_SELEXT_MASK		(0xf << CDR_SELEXT_SHIFT)
#define CMUX_SHIFT_PHASE_SHIFT	24
#define CMUX_SHIFT_PHASE_MASK	(7 << CMUX_SHIFT_PHASE_SHIFT)

#define MSM_MMC_AUTOSUSPEND_DELAY_MS	200
#define MSM_CLK_GATING_DELAY_MS		100 /* msec */

/* Timeout value to avoid infinite waiting for pwr_irq */
#define MSM_PWR_IRQ_TIMEOUT_MS 5000

/* Max load for eMMC Vdd-io supply */
#define MMC_VQMMC_MAX_LOAD_UA	325000

/*
 * Due to level shifter insertion, HS mode frequency is reduced to 37.5MHz
 * but clk's driver supply 37MHz only and uses ceil ops. So vote for
 * 37MHz to avoid picking next ceil value.
 */
#define LEVEL_SHIFTER_HIGH_SPEED_FREQ	37000000

/* Max number of log pages */
#define SDHCI_MSM_MAX_LOG_SZ	10
#define sdhci_msm_log_str(host, fmt, ...)	\
	do {	\
		if (host->sdhci_msm_ipc_log_ctx && host->dbg_en)	\
			ipc_log_string(host->sdhci_msm_ipc_log_ctx,	\
					"%s: " fmt, __func__, ##__VA_ARGS__);\
	} while (0)

#define VS_CAPABILITIES_SDR_50_SUPPORT BIT(0)
#define VS_CAPABILITIES_SDR_104_SUPPORT BIT(1)
#define VS_CAPABILITIES_DDR_50_SUPPORT BIT(2)

#define msm_host_readl(msm_host, host, offset) \
	msm_host->var_ops->msm_readl_relaxed(host, offset)

#define msm_host_writel(msm_host, val, host, offset) \
	msm_host->var_ops->msm_writel_relaxed(val, host, offset)

/* CQHCI vendor specific registers */
#define CQHCI_VENDOR_CFG1	0xA00
#define CQHCI_VENDOR_DIS_RST_ON_CQ_EN	(0x3 << 13)
#define RCLK_TOGGLE BIT(1)

/* enum for writing to TLMM_NORTH_SPARE register as defined by pinctrl API */
#define TLMM_NORTH_SPARE	2
#define TLMM_NORTH_SPARE_CORE_IE	BIT(15)

#define SDHCI_CMD_FLAGS_MASK	0xff
#define	SDHCI_BOOT_DEVICE	0x0

static const struct sdhci_msm_offset sdhci_msm_v5_offset = {
	.core_mci_data_cnt = 0x35c,
	.core_mci_status = 0x324,
	.core_mci_fifo_cnt = 0x308,
	.core_mci_version = 0x318,
	.core_generics = 0x320,
	.core_testbus_config = 0x32c,
	.core_testbus_sel2_bit = 3,
	.core_testbus_ena = (1 << 31),
	.core_testbus_sel2 = (1 << 3),
	.core_pwrctl_status = 0x240,
	.core_pwrctl_mask = 0x244,
	.core_pwrctl_clear = 0x248,
	.core_pwrctl_ctl = 0x24c,
	.core_sdcc_debug_reg = 0x358,
	.core_dll_config = 0x200,
	.core_dll_status = 0x208,
	.core_vendor_spec = 0x20c,
	.core_vendor_spec_adma_err_addr0 = 0x214,
	.core_vendor_spec_adma_err_addr1 = 0x218,
	.core_vendor_spec_func2 = 0x210,
	.core_vendor_spec_capabilities0 = 0x21c,
	.core_vendor_spec_capabilities1 = 0x220,
	.core_ddr_200_cfg = 0x224,
	.core_vendor_spec3 = 0x250,
	.core_dll_config_2 = 0x254,
	.core_dll_config_3 = 0x258,
	.core_ddr_config = 0x25c,
	.core_dll_usr_ctl = 0x388,
};

static const struct sdhci_msm_offset sdhci_msm_mci_offset = {
	.core_hc_mode = 0x78,
	.core_mci_data_cnt = 0x30,
	.core_mci_status = 0x34,
	.core_mci_fifo_cnt = 0x44,
	.core_mci_version = 0x050,
	.core_generics = 0x70,
	.core_testbus_config = 0x0cc,
	.core_testbus_sel2_bit = 4,
	.core_testbus_ena = (1 << 3),
	.core_testbus_sel2 = (1 << 4),
	.core_pwrctl_status = 0xdc,
	.core_pwrctl_mask = 0xe0,
	.core_pwrctl_clear = 0xe4,
	.core_pwrctl_ctl = 0xe8,
	.core_sdcc_debug_reg = 0x124,
	.core_dll_config = 0x100,
	.core_dll_status = 0x108,
	.core_vendor_spec = 0x10c,
	.core_vendor_spec_adma_err_addr0 = 0x114,
	.core_vendor_spec_adma_err_addr1 = 0x118,
	.core_vendor_spec_func2 = 0x110,
	.core_vendor_spec_capabilities0 = 0x11c,
	.core_ddr_200_cfg = 0x184,
	.core_vendor_spec3 = 0x1b0,
	.core_dll_config_2 = 0x1b4,
	.core_dll_config_3 = 0x1b8,
	.core_ddr_config_old = 0x1b8,
	.core_ddr_config = 0x1bc,
};

/*
 * From V5, register spaces have changed. Wrap this info in a structure
 * and choose the data_structure based on version info mentioned in DT.
 */
struct sdhci_msm_variant_info {
	bool mci_removed;
	bool restore_dll_config;
	const struct sdhci_msm_variant_ops *var_ops;
	const struct sdhci_msm_offset *offset;
};

struct msm_bus_vectors {
	u64 ab;
	u64 ib;
};

struct msm_bus_path {
	unsigned int num_paths;
	struct msm_bus_vectors *vec;
};

enum vdd_io_level {
	/* set vdd_io_data->low_vol_level */
	VDD_IO_LOW,
	/* set vdd_io_data->high_vol_level */
	VDD_IO_HIGH,
	/*
	 * set whatever there in voltage_level (third argument) of
	 * sdhci_msm_set_vdd_io_vol() function.
	 */
	VDD_IO_SET_LEVEL,
};

enum dll_init_context {
	DLL_INIT_NORMAL = 0,
	DLL_INIT_FROM_CX_COLLAPSE_EXIT,
};

static struct sdhci_msm_host *sdhci_slot[2];

static int sdhci_msm_update_qos_constraints(struct qos_cpu_group *qcg,
					enum constraint type);
static void sdhci_msm_bus_voting(struct sdhci_host *host, bool enable);

static int sdhci_msm_dt_get_array(struct device *dev, const char *prop_name,
				u32 **bw_vecs, int *len, u32 size);

static unsigned int sdhci_msm_get_sup_clk_rate(struct sdhci_host *host,
				u32 req_clk);
static void sdhci_msm_dump_pwr_ctrl_regs(struct sdhci_host *host);
static void sdhci_msm_vbias_bypass_wa(struct sdhci_host *host);

static const struct sdhci_msm_offset *sdhci_priv_msm_offset(struct sdhci_host *host)
{
	struct sdhci_pltfm_host *pltfm_host = sdhci_priv(host);
	struct sdhci_msm_host *msm_host = sdhci_pltfm_priv(pltfm_host);

	return msm_host->offset;
}

/*
 * APIs to read/write to vendor specific registers which were there in the
 * core_mem region before MCI was removed.
 */
static u32 sdhci_msm_mci_variant_readl_relaxed(struct sdhci_host *host,
		u32 offset)
{
	struct sdhci_pltfm_host *pltfm_host = sdhci_priv(host);
	struct sdhci_msm_host *msm_host = sdhci_pltfm_priv(pltfm_host);

	return readl_relaxed(msm_host->core_mem + offset);
}

static u32 sdhci_msm_v5_variant_readl_relaxed(struct sdhci_host *host,
		u32 offset)
{
	return readl_relaxed(host->ioaddr + offset);
}

static void sdhci_msm_mci_variant_writel_relaxed(u32 val,
		struct sdhci_host *host, u32 offset)
{
	struct sdhci_pltfm_host *pltfm_host = sdhci_priv(host);
	struct sdhci_msm_host *msm_host = sdhci_pltfm_priv(pltfm_host);

	writel_relaxed(val, msm_host->core_mem + offset);
}

static void sdhci_msm_v5_variant_writel_relaxed(u32 val,
		struct sdhci_host *host, u32 offset)
{
	writel_relaxed(val, host->ioaddr + offset);
}

static unsigned int msm_get_clock_mult_for_bus_mode(struct sdhci_host *host)
{
	struct mmc_ios ios = host->mmc->ios;
	/*
	 * The SDHC requires internal clock frequency to be double the
	 * actual clock that will be set for DDR mode. The controller
	 * uses the faster clock(100/400MHz) for some of its parts and
	 * send the actual required clock (50/200MHz) to the card.
	 */
	if (ios.timing == MMC_TIMING_UHS_DDR50 ||
	    ios.timing == MMC_TIMING_MMC_DDR52 ||
	    (ios.timing == MMC_TIMING_MMC_HS400 &&
	    ios.clock == MMC_HS200_MAX_DTR) ||
	    host->flags & SDHCI_HS400_TUNING)
		return 2;
	return 1;
}

static void msm_set_clock_rate_for_bus_mode(struct sdhci_host *host,
					    unsigned int clock)
{
	struct sdhci_pltfm_host *pltfm_host = sdhci_priv(host);
	struct sdhci_msm_host *msm_host = sdhci_pltfm_priv(pltfm_host);
	struct mmc_ios curr_ios = host->mmc->ios;
	struct clk *core_clk = msm_host->bulk_clks[0].clk;
	unsigned long achieved_rate;
	unsigned int desired_rate;
	unsigned int mult;
	int rc;

	mult = msm_get_clock_mult_for_bus_mode(host);
	desired_rate = clock * mult;

	if (curr_ios.timing == MMC_TIMING_SD_HS &&
			msm_host->uses_level_shifter)
		desired_rate = LEVEL_SHIFTER_HIGH_SPEED_FREQ;

	rc = dev_pm_opp_set_rate(mmc_dev(host->mmc), desired_rate);
	if (rc) {
		pr_err("%s: Failed to set clock at rate %u at timing %d\n",
		       mmc_hostname(host->mmc), desired_rate,
		       curr_ios.timing);
		return;
	}

	/*
         * Qualcomm Technologies, Inc. clock drivers by default round
         * clock _up_ if they can't make the requested rate.  This is not
         * good for SD.  Yell if we encounter it.
         */
        achieved_rate = clk_get_rate(core_clk);
        if (achieved_rate > desired_rate)
                pr_debug("%s: Card appears overclocked; req %u Hz, actual %lu Hz\n",
                        mmc_hostname(host->mmc), desired_rate, achieved_rate);
        host->mmc->actual_clock = achieved_rate / mult;
	msm_host->clk_rate = desired_rate;

	pr_debug("%s: Setting clock at rate %lu at timing %d\n",
		 mmc_hostname(host->mmc), achieved_rate,
		 curr_ios.timing);
	sdhci_msm_log_str(msm_host, "Setting clock at rate %lu at timing %d\n",
			clk_get_rate(core_clk), curr_ios.timing);
}

/* Platform specific tuning */
static inline int msm_dll_poll_ck_out_en(struct sdhci_host *host, u8 poll)
{
	u32 wait_cnt = 50;
	u8 ck_out_en;
	struct mmc_host *mmc = host->mmc;
	const struct sdhci_msm_offset *msm_offset =
					sdhci_priv_msm_offset(host);

	/* Poll for CK_OUT_EN bit.  max. poll time = 50us */
	ck_out_en = !!(readl_relaxed(host->ioaddr +
			msm_offset->core_dll_config) & CORE_CK_OUT_EN);

	while (ck_out_en != poll) {
		if (--wait_cnt == 0) {
			dev_err(mmc_dev(mmc), "%s: CK_OUT_EN bit is not %d\n",
			       mmc_hostname(mmc), poll);
			return -ETIMEDOUT;
		}
		udelay(1);

		ck_out_en = !!(readl_relaxed(host->ioaddr +
			msm_offset->core_dll_config) & CORE_CK_OUT_EN);
	}

	return 0;
}

static int msm_config_cm_dll_phase(struct sdhci_host *host, u8 phase)
{
	int rc;
	static const u8 grey_coded_phase_table[] = {
		0x0, 0x1, 0x3, 0x2, 0x6, 0x7, 0x5, 0x4,
		0xc, 0xd, 0xf, 0xe, 0xa, 0xb, 0x9, 0x8
	};
	unsigned long flags;
	u32 config;
	struct mmc_host *mmc = host->mmc;
	const struct sdhci_msm_offset *msm_offset =
					sdhci_priv_msm_offset(host);

	if (phase > 0xf)
		return -EINVAL;

	spin_lock_irqsave(&host->lock, flags);

	config = readl_relaxed(host->ioaddr + msm_offset->core_dll_config);
	config &= ~(CORE_CDR_EN | CORE_CK_OUT_EN);
	config |= (CORE_CDR_EXT_EN | CORE_DLL_EN);
	writel_relaxed(config, host->ioaddr + msm_offset->core_dll_config);

	/* Wait until CK_OUT_EN bit of DLL_CONFIG register becomes '0' */
	rc = msm_dll_poll_ck_out_en(host, 0);
	if (rc)
		goto err_out;

	/*
	 * Write the selected DLL clock output phase (0 ... 15)
	 * to CDR_SELEXT bit field of DLL_CONFIG register.
	 */
	config = readl_relaxed(host->ioaddr + msm_offset->core_dll_config);
	config &= ~CDR_SELEXT_MASK;
	config |= grey_coded_phase_table[phase] << CDR_SELEXT_SHIFT;
	writel_relaxed(config, host->ioaddr + msm_offset->core_dll_config);

	config = readl_relaxed(host->ioaddr + msm_offset->core_dll_config);
	config |= CORE_CK_OUT_EN;
	writel_relaxed(config, host->ioaddr + msm_offset->core_dll_config);

	/* Wait until CK_OUT_EN bit of DLL_CONFIG register becomes '1' */
	rc = msm_dll_poll_ck_out_en(host, 1);
	if (rc)
		goto err_out;

	config = readl_relaxed(host->ioaddr + msm_offset->core_dll_config);
	config |= CORE_CDR_EN;
	config &= ~CORE_CDR_EXT_EN;
	writel_relaxed(config, host->ioaddr + msm_offset->core_dll_config);
	goto out;

err_out:
	dev_err(mmc_dev(mmc), "%s: Failed to set DLL phase: %d\n",
	       mmc_hostname(mmc), phase);
out:
	spin_unlock_irqrestore(&host->lock, flags);
	return rc;
}

/*
 * Find out the greatest range of consecuitive selected
 * DLL clock output phases that can be used as sampling
 * setting for SD3.0 UHS-I card read operation (in SDR104
 * timing mode) or for eMMC4.5 card read operation (in
 * HS400/HS200 timing mode).
 * Select the 3/4 of the range and configure the DLL with the
 * selected DLL clock output phase.
 */

static int msm_find_most_appropriate_phase(struct sdhci_host *host,
					   u8 *phase_table, u8 total_phases)
{
	int ret;
	u8 ranges[MAX_PHASES][MAX_PHASES] = { {0}, {0} };
	u8 phases_per_row[MAX_PHASES] = { 0 };
	int row_index = 0, col_index = 0, selected_row_index = 0, curr_max = 0;
	int i, cnt, phase_0_raw_index = 0, phase_15_raw_index = 0;
	bool phase_0_found = false, phase_15_found = false;
	struct mmc_host *mmc = host->mmc;

	if (!total_phases || (total_phases > MAX_PHASES)) {
		dev_err(mmc_dev(mmc), "%s: Invalid argument: total_phases=%d\n",
		       mmc_hostname(mmc), total_phases);
		return -EINVAL;
	}

	for (cnt = 0; cnt < total_phases; cnt++) {
		ranges[row_index][col_index] = phase_table[cnt];
		phases_per_row[row_index] += 1;
		col_index++;

		if ((cnt + 1) == total_phases) {
			continue;
		/* check if next phase in phase_table is consecutive or not */
		} else if ((phase_table[cnt] + 1) != phase_table[cnt + 1]) {
			row_index++;
			col_index = 0;
		}
	}

	if (row_index >= MAX_PHASES)
		return -EINVAL;

	/* Check if phase-0 is present in first valid window? */
	if (!ranges[0][0]) {
		phase_0_found = true;
		phase_0_raw_index = 0;
		/* Check if cycle exist between 2 valid windows */
		for (cnt = 1; cnt <= row_index; cnt++) {
			if (phases_per_row[cnt]) {
				for (i = 0; i < phases_per_row[cnt]; i++) {
					if (ranges[cnt][i] == 15) {
						phase_15_found = true;
						phase_15_raw_index = cnt;
						break;
					}
				}
			}
		}
	}

	/* If 2 valid windows form cycle then merge them as single window */
	if (phase_0_found && phase_15_found) {
		/* number of phases in raw where phase 0 is present */
		u8 phases_0 = phases_per_row[phase_0_raw_index];
		/* number of phases in raw where phase 15 is present */
		u8 phases_15 = phases_per_row[phase_15_raw_index];

		if (phases_0 + phases_15 >= MAX_PHASES)
			/*
			 * If there are more than 1 phase windows then total
			 * number of phases in both the windows should not be
			 * more than or equal to MAX_PHASES.
			 */
			return -EINVAL;

		/* Merge 2 cyclic windows */
		i = phases_15;
		for (cnt = 0; cnt < phases_0; cnt++) {
			ranges[phase_15_raw_index][i] =
			    ranges[phase_0_raw_index][cnt];
			if (++i >= MAX_PHASES)
				break;
		}

		phases_per_row[phase_0_raw_index] = 0;
		phases_per_row[phase_15_raw_index] = phases_15 + phases_0;
	}

	for (cnt = 0; cnt <= row_index; cnt++) {
		if (phases_per_row[cnt] > curr_max) {
			curr_max = phases_per_row[cnt];
			selected_row_index = cnt;
		}
	}

	i = (curr_max * 3) / 4;
	if (i)
		i--;

	ret = ranges[selected_row_index][i];

	if (ret >= MAX_PHASES) {
		ret = -EINVAL;
		dev_err(mmc_dev(mmc), "%s: Invalid phase selected=%d\n",
		       mmc_hostname(mmc), ret);
	}

	return ret;
}

static inline void msm_cm_dll_set_freq(struct sdhci_host *host)
{
	u32 mclk_freq = 0, config;
	const struct sdhci_msm_offset *msm_offset =
					sdhci_priv_msm_offset(host);

	/* Program the MCLK value to MCLK_FREQ bit field */
	if (host->clock <= 112000000)
		mclk_freq = 0;
	else if (host->clock <= 125000000)
		mclk_freq = 1;
	else if (host->clock <= 137000000)
		mclk_freq = 2;
	else if (host->clock <= 150000000)
		mclk_freq = 3;
	else if (host->clock <= 162000000)
		mclk_freq = 4;
	else if (host->clock <= 175000000)
		mclk_freq = 5;
	else if (host->clock <= 187000000)
		mclk_freq = 6;
	else if (host->clock <= 208000000)
		mclk_freq = 7;

	config = readl_relaxed(host->ioaddr + msm_offset->core_dll_config);
	config &= ~CMUX_SHIFT_PHASE_MASK;
	config |= mclk_freq << CMUX_SHIFT_PHASE_SHIFT;
	writel_relaxed(config, host->ioaddr + msm_offset->core_dll_config);
}

/* Initialize the DLL (Programmable Delay Line) */
static int msm_init_cm_dll(struct sdhci_host *host,
				enum dll_init_context init_context)
{
	struct mmc_host *mmc = host->mmc;
	struct sdhci_pltfm_host *pltfm_host = sdhci_priv(host);
	struct sdhci_msm_host *msm_host = sdhci_pltfm_priv(pltfm_host);
	struct mmc_ios curr_ios = mmc->ios;
	int wait_cnt = 50;
	int rc = 0;
	unsigned long flags, dll_clock = 0;
	u32 ddr_cfg_offset, core_vendor_spec;
	const struct sdhci_msm_offset *msm_offset =
					msm_host->offset;

	dll_clock = sdhci_msm_get_sup_clk_rate(host, host->clock);
	spin_lock_irqsave(&host->lock, flags);

	core_vendor_spec = readl_relaxed(host->ioaddr +
			msm_offset->core_vendor_spec);

	/*
	 * Step 1 - Always disable PWRSAVE during the DLL power
	 * up regardless of its current setting.
	 */

	writel_relaxed((core_vendor_spec & ~CORE_CLK_PWRSAVE),
			host->ioaddr +
			msm_offset->core_vendor_spec);

	if (msm_host->use_14lpp_dll_reset) {
		/* Step 2 - Disable CK_OUT */
		writel_relaxed((readl_relaxed(host->ioaddr +
			msm_offset->core_dll_config)
			& ~CORE_CK_OUT_EN), host->ioaddr +
			msm_offset->core_dll_config);

		/* Step 3 - Disable the DLL clock */
		writel_relaxed((readl_relaxed(host->ioaddr +
			msm_offset->core_dll_config_2)
			| CORE_DLL_CLOCK_DISABLE), host->ioaddr +
			msm_offset->core_dll_config_2);
	}

	/*
	 * Step 4 - Write 1 to DLL_RST bit of DLL_CONFIG register
	 * and Write 1 to DLL_PDN bit of DLL_CONFIG register.
	 */
	writel_relaxed((readl_relaxed(host->ioaddr +
		msm_offset->core_dll_config) | CORE_DLL_RST),
		host->ioaddr + msm_offset->core_dll_config);

	writel_relaxed((readl_relaxed(host->ioaddr +
		msm_offset->core_dll_config) | CORE_DLL_PDN),
		host->ioaddr + msm_offset->core_dll_config);

	/*
	 * Step 5 and Step 6 - Configure Tassadar DLL and USER_CTRL
	 * (Only applicable for 7FF projects).
	 */
	if (msm_host->use_7nm_dll) {
		if (msm_host->dll_hsr) {
			writel_relaxed(msm_host->dll_hsr->dll_config_3,
					host->ioaddr +
					msm_offset->core_dll_config_3);
			writel_relaxed(msm_host->dll_hsr->dll_usr_ctl,
					host->ioaddr +
					msm_offset->core_dll_usr_ctl);
		} else {
			writel_relaxed(DLL_CONFIG_3_POR_VAL, host->ioaddr +
				msm_offset->core_dll_config_3);
			writel_relaxed(DLL_USR_CTL_POR_VAL | FINE_TUNE_MODE_EN |
					ENABLE_DLL_LOCK_STATUS | BIAS_OK_SIGNAL,
					host->ioaddr +
					msm_offset->core_dll_usr_ctl);
		}
	}

	/*
	 * Step 8 - Set DDR_CONFIG since step 7 is setting TEST_CTRL
	 * that can be skipped.
	 */
	if (msm_host->updated_ddr_cfg)
		ddr_cfg_offset = msm_offset->core_ddr_config;
	else
		ddr_cfg_offset = msm_offset->core_ddr_config_old;

	if (msm_host->dll_hsr && msm_host->dll_hsr->ddr_config)
		writel_relaxed(msm_host->dll_hsr->ddr_config, host->ioaddr +
			ddr_cfg_offset);
	else
		writel_relaxed(DDR_CONFIG_POR_VAL, host->ioaddr +
			ddr_cfg_offset);

	/* Step 9 - Set DLL_CONFIG_2 */
	if (msm_host->use_14lpp_dll_reset) {
		u32 mclk_freq = 0;
		int cycle_cnt = 0;
		/*
		 * Only configure the mclk_freq in normal DLL init
		 * context. If the DLL init is coming from
		 * CX Collapse Exit context, the host->clock may be zero.
		 * The DLL_CONFIG_2 register has already been restored to
		 * proper value prior to getting here.
		 */
		if (init_context == DLL_INIT_NORMAL) {
			cycle_cnt = readl_relaxed(host->ioaddr +
					msm_offset->core_dll_config_2)
					& CORE_FLL_CYCLE_CNT ? 8 : 4;

			mclk_freq = ROUND(dll_clock * cycle_cnt, TCXO_FREQ);
			if (dll_clock < 100000000)
				pr_err("%s: %s: Non standard clk freq =%u\n",
				mmc_hostname(mmc), __func__, dll_clock);
			writel_relaxed(((readl_relaxed(host->ioaddr +
				msm_offset->core_dll_config_2)
				& ~(0xFF << 10)) | (mclk_freq << 10)),
				host->ioaddr + msm_offset->core_dll_config_2);
		}

		if (msm_host->dll_lock_bist_fail_wa &&
			(curr_ios.timing == MMC_TIMING_UHS_SDR104 ||
				!mmc_card_is_removable(mmc))) {
			writel_relaxed((readl_relaxed(host->ioaddr +
				msm_offset->core_dll_config_2)
				| CORE_LOW_FREQ_MODE), host->ioaddr +
				msm_offset->core_dll_config_2);
		}
	}

	/*
	 * Step 10 - Update the lower two bytes of DLL_CONFIG only with
	 * HSR values. Since these are the static settings.
	 */
	if (msm_host->dll_hsr) {
		writel_relaxed((readl_relaxed(host->ioaddr +
			msm_offset->core_dll_config) |
			(msm_host->dll_hsr->dll_config & 0xffff)),
			host->ioaddr + msm_offset->core_dll_config);
	}

	/* Step 11 - Wait for 52us */
	spin_unlock_irqrestore(&host->lock, flags);
	usleep_range(55, 60);
	spin_lock_irqsave(&host->lock, flags);

	/*
	 * Step12 - Write 0 to DLL_RST bit of DLL_CONFIG register
	 * and Write 0 to DLL_PDN bit of DLL_CONFIG register.
	 */
	writel_relaxed((readl_relaxed(host->ioaddr +
		msm_offset->core_dll_config) & ~CORE_DLL_RST),
		host->ioaddr + msm_offset->core_dll_config);

	writel_relaxed((readl_relaxed(host->ioaddr +
		msm_offset->core_dll_config) & ~CORE_DLL_PDN),
		host->ioaddr + msm_offset->core_dll_config);

	/* Step 13 - Write 1 to DLL_RST bit of DLL_CONFIG register */
	writel_relaxed((readl_relaxed(host->ioaddr +
		msm_offset->core_dll_config) | CORE_DLL_RST),
		host->ioaddr + msm_offset->core_dll_config);

	/* Step 14 - Write 0 to DLL_RST bit of DLL_CONFIG register */
	writel_relaxed((readl_relaxed(host->ioaddr +
		msm_offset->core_dll_config) & ~CORE_DLL_RST),
		host->ioaddr + msm_offset->core_dll_config);

	/* Step 15 - Set CORE_DLL_CLOCK_DISABLE to 0 */
	if (msm_host->use_14lpp_dll_reset) {
		writel_relaxed((readl_relaxed(host->ioaddr +
				msm_offset->core_dll_config_2)
				& ~CORE_DLL_CLOCK_DISABLE), host->ioaddr +
				msm_offset->core_dll_config_2);
	}

	/* Step 16 - Set DLL_EN bit to 1. */
	writel_relaxed((readl_relaxed(host->ioaddr +
			msm_offset->core_dll_config) | CORE_DLL_EN),
			host->ioaddr + msm_offset->core_dll_config);

	/*
	 * Step 17 - Wait for 8000 input clock. Here we calculate the
	 * delay from fixed clock freq 192MHz, which turns out 42us.
	 */
	spin_unlock_irqrestore(&host->lock, flags);
	usleep_range(45, 50);
	spin_lock_irqsave(&host->lock, flags);

	/* Step 18 - Set CK_OUT_EN bit to 1. */
	writel_relaxed((readl_relaxed(host->ioaddr +
			msm_offset->core_dll_config)
			| CORE_CK_OUT_EN), host->ioaddr +
			msm_offset->core_dll_config);

	/*
	 * Step 19 - Wait until DLL_LOCK bit of DLL_STATUS register
	 * becomes '1'.
	 */
	while (!(readl_relaxed(host->ioaddr + msm_offset->core_dll_status) &
		 CORE_DLL_LOCK)) {
		/* max. wait for 50us sec for LOCK bit to be set */
		if (--wait_cnt == 0) {
			dev_err(mmc_dev(mmc), "%s: DLL failed to LOCK\n",
			       mmc_hostname(mmc));
			rc = -ETIMEDOUT;
			goto out;
		}
		/* wait for 1us before polling again */
		udelay(1);
	}

out:
	if (core_vendor_spec & CORE_CLK_PWRSAVE) {
		/* Step 20 - Reenable PWRSAVE as needed */
		writel_relaxed((readl_relaxed(host->ioaddr +
			msm_offset->core_vendor_spec)
			| CORE_CLK_PWRSAVE), host->ioaddr +
			msm_offset->core_vendor_spec);
	}

	spin_unlock_irqrestore(&host->lock, flags);
	return rc;
}

static void msm_hc_select_default(struct sdhci_host *host)
{
	struct sdhci_pltfm_host *pltfm_host = sdhci_priv(host);
	struct sdhci_msm_host *msm_host = sdhci_pltfm_priv(pltfm_host);
	u32 config;
	const struct sdhci_msm_offset *msm_offset =
					msm_host->offset;

	if (!msm_host->use_cdclp533) {
		config = readl_relaxed(host->ioaddr +
				msm_offset->core_vendor_spec3);
		config &= ~CORE_PWRSAVE_DLL;
		writel_relaxed(config, host->ioaddr +
				msm_offset->core_vendor_spec3);
	}

	config = readl_relaxed(host->ioaddr + msm_offset->core_vendor_spec);
	config &= ~CORE_HC_MCLK_SEL_MASK;
	config |= CORE_HC_MCLK_SEL_DFLT;
	writel_relaxed(config, host->ioaddr + msm_offset->core_vendor_spec);

	/*
	 * Disable HC_SELECT_IN to be able to use the UHS mode select
	 * configuration from Host Control2 register for all other
	 * modes.
	 * Write 0 to HC_SELECT_IN and HC_SELECT_IN_EN field
	 * in VENDOR_SPEC_FUNC
	 */
	config = readl_relaxed(host->ioaddr + msm_offset->core_vendor_spec);
	config &= ~CORE_HC_SELECT_IN_EN;
	config &= ~CORE_HC_SELECT_IN_MASK;
	writel_relaxed(config, host->ioaddr + msm_offset->core_vendor_spec);

	/*
	 * Make sure above writes impacting free running MCLK are completed
	 * before changing the clk_rate at GCC.
	 */
	wmb();
}

/*
 * After MCLK ugating, toggle the FIFO write clock to get
 * the FIFO pointers and flags to valid state.
 */
static void sdhci_msm_toggle_fifo_write_clk(struct sdhci_host *host)
{
	struct sdhci_pltfm_host *pltfm_host = sdhci_priv(host);
	struct sdhci_msm_host *msm_host = sdhci_pltfm_priv(pltfm_host);
	const struct sdhci_msm_offset *msm_host_offset = msm_host->offset;
	struct mmc_ios ios = host->mmc->ios;
	u32 config;

	if ((msm_host->tuning_done || ios.enhanced_strobe) &&
			(host->mmc->ios.timing == MMC_TIMING_MMC_HS400)) {
		/*
		 * set HC_REG_DLL_CONFIG_3[1] to select MCLK as
		 * DLL input clock
		 */
		config = readl_relaxed(host->ioaddr + msm_host_offset->core_dll_config_3);
		config |= RCLK_TOGGLE;
		writel_relaxed(config, host->ioaddr + msm_host_offset->core_dll_config_3);
		/* ensure above write as toggling same bit quickly */
		wmb();
		udelay(2);
		/*
		 * clear HC_REG_DLL_CONFIG_3[1] to select RCLK as
		 * DLL input clock
		 */
		config = readl_relaxed(host->ioaddr + msm_host_offset->core_dll_config_3);
		config &= ~RCLK_TOGGLE;
		writel_relaxed(config, host->ioaddr + msm_host_offset->core_dll_config_3);
	}
}

static void msm_hc_select_hs400(struct sdhci_host *host)
{
	struct sdhci_pltfm_host *pltfm_host = sdhci_priv(host);
	struct sdhci_msm_host *msm_host = sdhci_pltfm_priv(pltfm_host);
	struct mmc_ios ios = host->mmc->ios;
	u32 config, dll_lock;
	int rc;
	const struct sdhci_msm_offset *msm_offset =
					msm_host->offset;

	/* Select the divided clock (free running MCLK/2) */
	config = readl_relaxed(host->ioaddr + msm_offset->core_vendor_spec);
	config &= ~CORE_HC_MCLK_SEL_MASK;
	config |= CORE_HC_MCLK_SEL_HS400;

	writel_relaxed(config, host->ioaddr + msm_offset->core_vendor_spec);
	/*
	 * Select HS400 mode using the HC_SELECT_IN from VENDOR SPEC
	 * register
	 */
	if ((msm_host->tuning_done || ios.enhanced_strobe) &&
	    !msm_host->calibration_done) {
		config = readl_relaxed(host->ioaddr +
				msm_offset->core_vendor_spec);
		config |= CORE_HC_SELECT_IN_HS400;
		config |= CORE_HC_SELECT_IN_EN;
		writel_relaxed(config, host->ioaddr +
				msm_offset->core_vendor_spec);
	}
	if (!msm_host->clk_rate && !msm_host->use_cdclp533) {
		/*
		 * Poll on DLL_LOCK or DDR_DLL_LOCK bits in
		 * core_dll_status to be set. This should get set
		 * within 15 us at 200 MHz.
		 */
		rc = readl_relaxed_poll_timeout(host->ioaddr +
						msm_offset->core_dll_status,
						dll_lock,
						(dll_lock &
						(CORE_DLL_LOCK |
						CORE_DDR_DLL_LOCK)), 10,
						1000);
		if (rc == -ETIMEDOUT)
			pr_err("%s: Unable to get DLL_LOCK/DDR_DLL_LOCK, dll_status: 0x%08x\n",
			       mmc_hostname(host->mmc), dll_lock);
	}
	/*
	 * Make sure above writes impacting free running MCLK are completed
	 * before changing the clk_rate at GCC.
	 */
	wmb();
}

/*
 * sdhci_msm_hc_select_mode :- In general all timing modes are
 * controlled via UHS mode select in Host Control2 register.
 * eMMC specific HS200/HS400 doesn't have their respective modes
 * defined here, hence we use these values.
 *
 * HS200 - SDR104 (Since they both are equivalent in functionality)
 * HS400 - This involves multiple configurations
 *		Initially SDR104 - when tuning is required as HS200
 *		Then when switching to DDR @ 400MHz (HS400) we use
 *		the vendor specific HC_SELECT_IN to control the mode.
 *
 * In addition to controlling the modes we also need to select the
 * correct input clock for DLL depending on the mode.
 *
 * HS400 - divided clock (free running MCLK/2)
 * All other modes - default (free running MCLK)
 */
static void sdhci_msm_hc_select_mode(struct sdhci_host *host)
{
	struct mmc_ios ios = host->mmc->ios;

	if (ios.timing == MMC_TIMING_MMC_HS400 ||
	    host->flags & SDHCI_HS400_TUNING)
		msm_hc_select_hs400(host);
	else
		msm_hc_select_default(host);
}

static int sdhci_msm_cdclp533_calibration(struct sdhci_host *host)
{
	struct sdhci_pltfm_host *pltfm_host = sdhci_priv(host);
	struct sdhci_msm_host *msm_host = sdhci_pltfm_priv(pltfm_host);
	u32 config, calib_done;
	int ret;
	const struct sdhci_msm_offset *msm_offset =
					msm_host->offset;

	pr_debug("%s: %s: Enter\n", mmc_hostname(host->mmc), __func__);

	/*
	 * Retuning in HS400 (DDR mode) will fail, just reset the
	 * tuning block and restore the saved tuning phase.
	 */
	ret = msm_init_cm_dll(host, DLL_INIT_NORMAL);
	if (ret)
		goto out;

	/* Set the selected phase in delay line hw block */
	ret = msm_config_cm_dll_phase(host, msm_host->saved_tuning_phase);
	if (ret)
		goto out;

	config = readl_relaxed(host->ioaddr + msm_offset->core_dll_config);
	config |= CORE_CMD_DAT_TRACK_SEL;
	writel_relaxed(config, host->ioaddr + msm_offset->core_dll_config);

	config = readl_relaxed(host->ioaddr + msm_offset->core_ddr_200_cfg);
	config &= ~CORE_CDC_T4_DLY_SEL;
	writel_relaxed(config, host->ioaddr + msm_offset->core_ddr_200_cfg);

	config = readl_relaxed(host->ioaddr + CORE_CSR_CDC_GEN_CFG);
	config &= ~CORE_CDC_SWITCH_BYPASS_OFF;
	writel_relaxed(config, host->ioaddr + CORE_CSR_CDC_GEN_CFG);

	config = readl_relaxed(host->ioaddr + CORE_CSR_CDC_GEN_CFG);
	config |= CORE_CDC_SWITCH_RC_EN;
	writel_relaxed(config, host->ioaddr + CORE_CSR_CDC_GEN_CFG);

	config = readl_relaxed(host->ioaddr + msm_offset->core_ddr_200_cfg);
	config &= ~CORE_START_CDC_TRAFFIC;
	writel_relaxed(config, host->ioaddr + msm_offset->core_ddr_200_cfg);

	/* Perform CDC Register Initialization Sequence */

	writel_relaxed(0x11800EC, host->ioaddr + CORE_CSR_CDC_CTLR_CFG0);
	writel_relaxed(0x3011111, host->ioaddr + CORE_CSR_CDC_CTLR_CFG1);
	writel_relaxed(0x1201000, host->ioaddr + CORE_CSR_CDC_CAL_TIMER_CFG0);
	writel_relaxed(0x4, host->ioaddr + CORE_CSR_CDC_CAL_TIMER_CFG1);
	writel_relaxed(0xCB732020, host->ioaddr + CORE_CSR_CDC_REFCOUNT_CFG);
	writel_relaxed(0xB19, host->ioaddr + CORE_CSR_CDC_COARSE_CAL_CFG);
	writel_relaxed(0x4E2, host->ioaddr + CORE_CSR_CDC_DELAY_CFG);
	writel_relaxed(0x0, host->ioaddr + CORE_CDC_OFFSET_CFG);
	writel_relaxed(0x16334, host->ioaddr + CORE_CDC_SLAVE_DDA_CFG);

	/* CDC HW Calibration */

	config = readl_relaxed(host->ioaddr + CORE_CSR_CDC_CTLR_CFG0);
	config |= CORE_SW_TRIG_FULL_CALIB;
	writel_relaxed(config, host->ioaddr + CORE_CSR_CDC_CTLR_CFG0);

	config = readl_relaxed(host->ioaddr + CORE_CSR_CDC_CTLR_CFG0);
	config &= ~CORE_SW_TRIG_FULL_CALIB;
	writel_relaxed(config, host->ioaddr + CORE_CSR_CDC_CTLR_CFG0);

	config = readl_relaxed(host->ioaddr + CORE_CSR_CDC_CTLR_CFG0);
	config |= CORE_HW_AUTOCAL_ENA;
	writel_relaxed(config, host->ioaddr + CORE_CSR_CDC_CTLR_CFG0);

	config = readl_relaxed(host->ioaddr + CORE_CSR_CDC_CAL_TIMER_CFG0);
	config |= CORE_TIMER_ENA;
	writel_relaxed(config, host->ioaddr + CORE_CSR_CDC_CAL_TIMER_CFG0);

	ret = readl_relaxed_poll_timeout(host->ioaddr + CORE_CSR_CDC_STATUS0,
					 calib_done,
					 (calib_done & CORE_CALIBRATION_DONE),
					 1, 50);

	if (ret == -ETIMEDOUT) {
		pr_err("%s: %s: CDC calibration was not completed\n",
		       mmc_hostname(host->mmc), __func__);
		goto out;
	}

	ret = readl_relaxed(host->ioaddr + CORE_CSR_CDC_STATUS0)
			& CORE_CDC_ERROR_CODE_MASK;
	if (ret) {
		pr_err("%s: %s: CDC error code %d\n",
		       mmc_hostname(host->mmc), __func__, ret);
		ret = -EINVAL;
		goto out;
	}

	config = readl_relaxed(host->ioaddr + msm_offset->core_ddr_200_cfg);
	config |= CORE_START_CDC_TRAFFIC;
	writel_relaxed(config, host->ioaddr + msm_offset->core_ddr_200_cfg);
out:
	pr_debug("%s: %s: Exit, ret %d\n", mmc_hostname(host->mmc),
		 __func__, ret);
	return ret;
}

static int sdhci_msm_cm_dll_sdc4_calibration(struct sdhci_host *host)
{
	struct mmc_host *mmc = host->mmc;
	u32 dll_status, config, ddr_cfg_offset;
	int ret;
	struct sdhci_pltfm_host *pltfm_host = sdhci_priv(host);
	struct sdhci_msm_host *msm_host = sdhci_pltfm_priv(pltfm_host);
	const struct sdhci_msm_offset *msm_offset =
					sdhci_priv_msm_offset(host);

	pr_debug("%s: %s: Enter\n", mmc_hostname(host->mmc), __func__);

	/*
	 * Currently the core_ddr_config register defaults to desired
	 * configuration on reset. Currently reprogramming the power on
	 * reset (POR) value in case it might have been modified by
	 * bootloaders. In the future, if this changes, then the desired
	 * values will need to be programmed appropriately.
	 */
	if (msm_host->updated_ddr_cfg)
		ddr_cfg_offset = msm_offset->core_ddr_config;
	else
		ddr_cfg_offset = msm_offset->core_ddr_config_old;

	if (msm_host->dll_hsr && msm_host->dll_hsr->ddr_config)
		config = msm_host->dll_hsr->ddr_config;
	else
		config = DDR_CONFIG_POR_VAL;

	writel_relaxed(config, host->ioaddr + ddr_cfg_offset);

	if (mmc->ios.enhanced_strobe) {
		config = readl_relaxed(host->ioaddr +
				msm_offset->core_ddr_200_cfg);
		config |= CORE_CMDIN_RCLK_EN;
		writel_relaxed(config, host->ioaddr +
				msm_offset->core_ddr_200_cfg);
	}

	config = readl_relaxed(host->ioaddr + msm_offset->core_dll_config_2);
	config |= CORE_DDR_CAL_EN;
	writel_relaxed(config, host->ioaddr + msm_offset->core_dll_config_2);

	ret = readl_relaxed_poll_timeout(host->ioaddr +
					msm_offset->core_dll_status,
					dll_status,
					(dll_status & CORE_DDR_DLL_LOCK),
					10, 1000);

	if (ret == -ETIMEDOUT) {
		pr_err("%s: %s: CM_DLL_SDC4 calibration was not completed\n",
		       mmc_hostname(host->mmc), __func__);
		goto out;
	}

	/*
	 * Set CORE_PWRSAVE_DLL bit in CORE_VENDOR_SPEC3.
	 * When MCLK is gated OFF, it is not gated for less than 0.5us
	 * and MCLK must be switched on for at-least 1us before DATA
	 * starts coming. Controllers with 14lpp and later tech DLL cannot
	 * guarantee above requirement. So PWRSAVE_DLL should not be
	 * turned on for host controllers using this DLL.
	 */
	if (!msm_host->use_14lpp_dll_reset) {
		config = readl_relaxed(host->ioaddr +
				msm_offset->core_vendor_spec3);
		config |= CORE_PWRSAVE_DLL;
		writel_relaxed(config, host->ioaddr +
				msm_offset->core_vendor_spec3);
	}

	/*
	 * Drain writebuffer to ensure above DLL calibration
	 * and PWRSAVE DLL is enabled.
	 */
	wmb();
out:
	pr_debug("%s: %s: Exit, ret %d\n", mmc_hostname(host->mmc),
		 __func__, ret);
	return ret;
}

static int sdhci_msm_hs400_dll_calibration(struct sdhci_host *host)
{
	struct sdhci_pltfm_host *pltfm_host = sdhci_priv(host);
	struct sdhci_msm_host *msm_host = sdhci_pltfm_priv(pltfm_host);
	int ret;
	struct mmc_host *mmc = host->mmc;
	u32 config;
	const struct sdhci_msm_offset *msm_offset =
					msm_host->offset;

	pr_debug("%s: %s: Enter\n", mmc_hostname(host->mmc), __func__);

	/*
	 * Retuning in HS400 (DDR mode) will fail, just reset the
	 * tuning block and restore the saved tuning phase.
	 */
	ret = msm_init_cm_dll(host, DLL_INIT_NORMAL);
	if (ret)
		goto out;

	if (!mmc->ios.enhanced_strobe) {
		/* set the selected phase in delay line hw block */
		ret = msm_config_cm_dll_phase(host,
				      msm_host->saved_tuning_phase);
		if (ret)
			goto out;
		config = readl_relaxed(host->ioaddr +
				msm_offset->core_dll_config);
		config |= CORE_CMD_DAT_TRACK_SEL;
		writel_relaxed(config, host->ioaddr +
				msm_offset->core_dll_config);
	}

	if (msm_host->use_cdclp533)
		ret = sdhci_msm_cdclp533_calibration(host);
	else
		ret = sdhci_msm_cm_dll_sdc4_calibration(host);
out:
	pr_debug("%s: %s: Exit, ret %d\n", mmc_hostname(host->mmc),
		 __func__, ret);
	return ret;
}

static bool sdhci_msm_is_tuning_needed(struct sdhci_host *host)
{
	struct mmc_ios *ios = &host->mmc->ios;

	if (ios->timing == MMC_TIMING_UHS_SDR50 &&
			host->flags & SDHCI_SDR50_NEEDS_TUNING)
		return true;

	/*
	 * Tuning is required for SDR104, HS200 and HS400 cards and
	 * if clock frequency is greater than 100MHz in these modes.
	 */
	if (host->clock <= CORE_FREQ_100MHZ ||
	    !(ios->timing == MMC_TIMING_MMC_HS400 ||
	    ios->timing == MMC_TIMING_MMC_HS200 ||
	    ios->timing == MMC_TIMING_UHS_SDR104) ||
	    ios->enhanced_strobe)
		return false;

	return true;
}

static int sdhci_msm_restore_sdr_dll_config(struct sdhci_host *host)
{
	struct sdhci_pltfm_host *pltfm_host = sdhci_priv(host);
	struct sdhci_msm_host *msm_host = sdhci_pltfm_priv(pltfm_host);
	int ret;

	/*
	 * SDR DLL comes into picture only for timing modes which needs
	 * tuning.
	 */
	if (!sdhci_msm_is_tuning_needed(host))
		return 0;

	/* Reset the tuning block */
	ret = msm_init_cm_dll(host, DLL_INIT_NORMAL);
	if (ret)
		return ret;

	/* Restore the tuning block */
	ret = msm_config_cm_dll_phase(host, msm_host->saved_tuning_phase);

	return ret;
}

static void sdhci_msm_set_cdr(struct sdhci_host *host, bool enable)
{
	const struct sdhci_msm_offset *msm_offset = sdhci_priv_msm_offset(host);
	u32 config, oldconfig = readl_relaxed(host->ioaddr +
					      msm_offset->core_dll_config);

	config = oldconfig;
	if (enable) {
		config |= CORE_CDR_EN;
		config &= ~CORE_CDR_EXT_EN;
	} else {
		config &= ~CORE_CDR_EN;
		config |= CORE_CDR_EXT_EN;
	}

	if (config != oldconfig) {
		writel_relaxed(config, host->ioaddr +
			       msm_offset->core_dll_config);
	}
}

static int sdhci_msm_execute_tuning(struct mmc_host *mmc, u32 opcode)
{
	struct sdhci_host *host = mmc_priv(mmc);
	int tuning_seq_cnt = 10;
	u8 phase, tuned_phases[16], tuned_phase_cnt = 0;
	int rc = 0;
	u32 config;
	struct mmc_ios ios = host->mmc->ios;
	u32 core_vendor_spec;
	struct sdhci_pltfm_host *pltfm_host = sdhci_priv(host);
	struct sdhci_msm_host *msm_host = sdhci_pltfm_priv(pltfm_host);
	const struct sdhci_msm_offset *msm_offset =
					sdhci_priv_msm_offset(host);

	if (!sdhci_msm_is_tuning_needed(host)) {
		msm_host->use_cdr = false;
		sdhci_msm_set_cdr(host, false);
		return 0;
	}

	/* Clock-Data-Recovery used to dynamically adjust RX sampling point */
	msm_host->use_cdr = true;

	/*
	 * Clear tuning_done flag before tuning to ensure proper
	 * HS400 settings.
	 */
	msm_host->tuning_done = 0;

	if (ios.timing == MMC_TIMING_UHS_SDR50 &&
			host->flags & SDHCI_SDR50_NEEDS_TUNING) {
		/*
		 * Bit1 SDHCI_CTRL_UHS_SDR50 of the Host Control 2 register is
		 * already set by the sdhci_set_ios -> sdhci_msm_set_uhs_signaling().
		 * It is not necessary to set it again here.
		 */

		config = readl_relaxed(host->ioaddr + msm_offset->core_vendor_spec);
		config |= CORE_HC_SELECT_IN_EN;
		config &= ~CORE_HC_SELECT_IN_MASK;
		config |= CORE_HC_SELECT_IN_SDR50;
		writel_relaxed(config, host->ioaddr + msm_offset->core_vendor_spec);
	}

	/*
	 * For HS400 tuning in HS200 timing requires:
	 * - select MCLK/2 in VENDOR_SPEC
	 * - program MCLK to 400MHz (or nearest supported) in GCC
	 */
	if (host->flags & SDHCI_HS400_TUNING) {
		sdhci_msm_hc_select_mode(host);
		msm_set_clock_rate_for_bus_mode(host, ios.clock);
		host->flags &= ~SDHCI_HS400_TUNING;
	}

	core_vendor_spec = readl_relaxed(host->ioaddr +
			msm_offset->core_vendor_spec);

	/* Make sure that PWRSAVE bit is set to '0' during tuning */
	writel_relaxed((core_vendor_spec & ~CORE_CLK_PWRSAVE),
			host->ioaddr +
			msm_offset->core_vendor_spec);

retry:
	/* First of all reset the tuning block */
	rc = msm_init_cm_dll(host, DLL_INIT_NORMAL);
	if (rc)
		goto out;

	phase = 0;
	do {
		/* Set the phase in delay line hw block */
		rc = msm_config_cm_dll_phase(host, phase);
		if (rc)
			goto out;

		rc = mmc_send_tuning(mmc, opcode, NULL);
		if (!rc) {
			/* Tuning is successful at this tuning point */
			tuned_phases[tuned_phase_cnt++] = phase;
			dev_dbg(mmc_dev(mmc), "%s: Found good phase = %d\n",
				 mmc_hostname(mmc), phase);
		}
	} while (++phase < ARRAY_SIZE(tuned_phases));

	if (tuned_phase_cnt) {
		if (tuned_phase_cnt == ARRAY_SIZE(tuned_phases)) {
			/*
			 * All phases valid is _almost_ as bad as no phases
			 * valid.  Probably all phases are not really reliable
			 * but we didn't detect where the unreliable place is.
			 * That means we'll essentially be guessing and hoping
			 * we get a good phase.  Better to try a few times.
			 */
			dev_dbg(mmc_dev(mmc), "%s: All phases valid; try again\n",
				mmc_hostname(mmc));
			if (--tuning_seq_cnt) {
				tuned_phase_cnt = 0;
				goto retry;
			}
		}

		rc = msm_find_most_appropriate_phase(host, tuned_phases,
						     tuned_phase_cnt);
		if (rc < 0)
			goto out;
		else
			phase = rc;

		/*
		 * Finally set the selected phase in delay
		 * line hw block.
		 */
		rc = msm_config_cm_dll_phase(host, phase);
		if (rc)
			goto out;
		msm_host->saved_tuning_phase = phase;
		dev_dbg(mmc_dev(mmc), "%s: Setting the tuning phase to %d\n",
			 mmc_hostname(mmc), phase);
		sdhci_msm_log_str(msm_host, "Setting the tuning phase to %d\n",
				phase);
	} else {
		if (--tuning_seq_cnt)
			goto retry;
		/* Tuning failed */
		dev_dbg(mmc_dev(mmc), "%s: No tuning point found\n",
		       mmc_hostname(mmc));
		sdhci_msm_log_str(msm_host, "No tuning point found\n");
		rc = -EIO;
	}

	if (!rc)
		msm_host->tuning_done = true;
out:

	/* Set PWRSAVE bit to '1' after completion of tuning as needed */
	if (core_vendor_spec & CORE_CLK_PWRSAVE) {
		writel_relaxed((readl_relaxed(host->ioaddr +
			msm_offset->core_vendor_spec)
			| CORE_CLK_PWRSAVE), host->ioaddr +
			msm_offset->core_vendor_spec);
	}

	return rc;
}

/*
 * sdhci_msm_hs400 - Calibrate the DLL for HS400 bus speed mode operation.
 * This needs to be done for both tuning and enhanced_strobe mode.
 * DLL operation is only needed for clock > 100MHz. For clock <= 100MHz
 * fixed feedback clock is used.
 */
static void sdhci_msm_hs400(struct sdhci_host *host, struct mmc_ios *ios)
{
	struct sdhci_pltfm_host *pltfm_host = sdhci_priv(host);
	struct sdhci_msm_host *msm_host = sdhci_pltfm_priv(pltfm_host);
	int ret;

	if (host->clock > CORE_FREQ_100MHZ &&
	    (msm_host->tuning_done || ios->enhanced_strobe) &&
	    !msm_host->calibration_done) {
		ret = sdhci_msm_hs400_dll_calibration(host);
		if (!ret)
			msm_host->calibration_done = true;
		else
			pr_err("%s: Failed to calibrate DLL for hs400 mode (%d)\n",
			       mmc_hostname(host->mmc), ret);
	}
}

static void sdhci_msm_set_uhs_signaling(struct sdhci_host *host,
					unsigned int uhs)
{
	struct mmc_host *mmc = host->mmc;
	struct sdhci_pltfm_host *pltfm_host = sdhci_priv(host);
	struct sdhci_msm_host *msm_host = sdhci_pltfm_priv(pltfm_host);
	u16 ctrl_2;
	u32 config;
	const struct sdhci_msm_offset *msm_offset =
					msm_host->offset;

	ctrl_2 = sdhci_readw(host, SDHCI_HOST_CONTROL2);
	/* Select Bus Speed Mode for host */
	ctrl_2 &= ~SDHCI_CTRL_UHS_MASK;
	switch (uhs) {
	case MMC_TIMING_UHS_SDR12:
		ctrl_2 |= SDHCI_CTRL_UHS_SDR12;
		break;
	case MMC_TIMING_UHS_SDR25:
		ctrl_2 |= SDHCI_CTRL_UHS_SDR25;
		break;
	case MMC_TIMING_UHS_SDR50:
		ctrl_2 |= SDHCI_CTRL_UHS_SDR50;
		break;
	case MMC_TIMING_MMC_HS400:
	case MMC_TIMING_MMC_HS200:
	case MMC_TIMING_UHS_SDR104:
		ctrl_2 |= SDHCI_CTRL_UHS_SDR104;
		break;
	case MMC_TIMING_UHS_DDR50:
	case MMC_TIMING_MMC_DDR52:
		ctrl_2 |= SDHCI_CTRL_UHS_DDR50;
		break;
	}

	/*
	 * When clock frequency is less than 100MHz, the feedback clock must be
	 * provided and DLL must not be used so that tuning can be skipped. To
	 * provide feedback clock, the mode selection can be any value less
	 * than 3'b011 in bits [2:0] of HOST CONTROL2 register.
	 */
	if (host->clock <= CORE_FREQ_100MHZ) {
		if (uhs == MMC_TIMING_MMC_HS400 ||
		    uhs == MMC_TIMING_MMC_HS200 ||
		    uhs == MMC_TIMING_UHS_SDR104)
			ctrl_2 &= ~SDHCI_CTRL_UHS_MASK;
		/*
		 * DLL is not required for clock <= 100MHz
		 * Thus, make sure DLL it is disabled when not required
		 */
		config = readl_relaxed(host->ioaddr +
				msm_offset->core_dll_config);
		config |= CORE_DLL_RST;
		writel_relaxed(config, host->ioaddr +
				msm_offset->core_dll_config);

		config = readl_relaxed(host->ioaddr +
				msm_offset->core_dll_config);
		config |= CORE_DLL_PDN;
		writel_relaxed(config, host->ioaddr +
				msm_offset->core_dll_config);

		/*
		 * The DLL needs to be restored and CDCLP533 recalibrated
		 * when the clock frequency is set back to 400MHz.
		 */
		msm_host->calibration_done = false;
	}

	dev_dbg(mmc_dev(mmc), "%s: clock=%u uhs=%u ctrl_2=0x%x\n",
		mmc_hostname(host->mmc), host->clock, uhs, ctrl_2);
	sdhci_writew(host, ctrl_2, SDHCI_HOST_CONTROL2);

	if (mmc->ios.timing == MMC_TIMING_MMC_HS400)
		sdhci_msm_hs400(host, &mmc->ios);
}

/*
 * Ensure larger discard size by always setting max_busy_timeout to zero.
 * This will always return max_busy_timeout as zero to the sdhci layer.
 */

static unsigned int sdhci_msm_get_max_timeout_count(struct sdhci_host *host)
{
	return 0;
}

#define MAX_PROP_SIZE 32
static int sdhci_msm_dt_parse_vreg_info(struct device *dev,
		struct sdhci_msm_reg_data **vreg_data, const char *vreg_name)
{
	int len, ret = 0;
	const __be32 *prop;
	char prop_name[MAX_PROP_SIZE];
	struct sdhci_msm_reg_data *vreg;
	struct device_node *np = dev->of_node;
	struct sdhci_host *host = dev_get_drvdata(dev);
	struct sdhci_pltfm_host *pltfm_host = sdhci_priv(host);
	struct sdhci_msm_host *msm_host = sdhci_pltfm_priv(pltfm_host);

	snprintf(prop_name, MAX_PROP_SIZE, "%s-supply", vreg_name);
	if (!of_parse_phandle(np, prop_name, 0)) {
		dev_info(dev, "No vreg data found for %s\n", vreg_name);
		ret = -ENOENT;
		return ret;
	}

	vreg = devm_kzalloc(dev, sizeof(*vreg), GFP_KERNEL);
	if (!vreg) {
		ret = -ENOMEM;
		return ret;
	}

	vreg->msm_host = msm_host;
	vreg->name = vreg_name;

	snprintf(prop_name, MAX_PROP_SIZE,
			"qcom,%s-always-on", vreg_name);
	if (of_get_property(np, prop_name, NULL))
		vreg->is_always_on = true;

	snprintf(prop_name, MAX_PROP_SIZE,
			"qcom,%s-lpm-sup", vreg_name);
	if (of_get_property(np, prop_name, NULL))
		vreg->lpm_sup = true;

	snprintf(prop_name, MAX_PROP_SIZE,
			"qcom,%s-voltage-level", vreg_name);
	prop = of_get_property(np, prop_name, &len);
	if (!prop || (len != (2 * sizeof(__be32)))) {
		vreg->is_voltage_supplied = false;
		dev_warn(dev, "%s %s property\n",
			prop ? "invalid format" : "no", prop_name);
	} else {
		vreg->is_voltage_supplied = true;
		vreg->low_vol_level = be32_to_cpup(&prop[0]);
		vreg->high_vol_level = be32_to_cpup(&prop[1]);
	}

	snprintf(prop_name, MAX_PROP_SIZE,
			"qcom,%s-current-level", vreg_name);
	prop = of_get_property(np, prop_name, &len);
	if (!prop || (len != (2 * sizeof(__be32)))) {
		dev_warn(dev, "%s %s property\n",
			prop ? "invalid format" : "no", prop_name);
	} else {
		vreg->lpm_uA = be32_to_cpup(&prop[0]);
		vreg->hpm_uA = be32_to_cpup(&prop[1]);
	}

	*vreg_data = vreg;
	dev_dbg(dev, "%s: %s %s vol=[%d %d]uV, curr=[%d %d]uA\n",
		vreg->name, vreg->is_always_on ? "always_on," : "",
		vreg->lpm_sup ? "lpm_sup," : "", vreg->low_vol_level,
		vreg->high_vol_level, vreg->lpm_uA, vreg->hpm_uA);

	return ret;
}

static int sdhci_msm_set_pincfg(struct sdhci_msm_host *msm_host, bool level)
{
	struct platform_device *pdev = msm_host->pdev;
	int ret;

	if (level)
		ret = pinctrl_pm_select_default_state(&pdev->dev);
	else
		ret = pinctrl_pm_select_sleep_state(&pdev->dev);

	return ret;
}

static int sdhci_msm_dt_parse_hsr_info(struct device *dev,
		struct sdhci_msm_host *msm_host)

{
	u32 *dll_hsr_table = NULL;
	int dll_hsr_table_len, dll_hsr_reg_count;
	int ret = 0;

	if (sdhci_msm_dt_get_array(dev, "qcom,dll-hsr-list",
			&dll_hsr_table, &dll_hsr_table_len, 0))
		goto skip_hsr;

	dll_hsr_reg_count = sizeof(struct sdhci_msm_dll_hsr) / sizeof(u32);
	if (dll_hsr_table_len != dll_hsr_reg_count) {
		dev_err(dev, "Number of HSR entries are not matching\n");
		ret = -EINVAL;
	} else {
		msm_host->dll_hsr = (struct sdhci_msm_dll_hsr *)dll_hsr_table;
	}

skip_hsr:
	if (!msm_host->dll_hsr)
		dev_info(dev, "Failed to get dll hsr settings from dt\n");
	return ret;
}

static int sdhci_msm_parse_reset_data(struct device *dev,
			struct sdhci_msm_host *msm_host)
{
	int ret = 0;

	msm_host->core_reset = devm_reset_control_get(dev,
					"core_reset");
	if (IS_ERR(msm_host->core_reset)) {
		ret = PTR_ERR(msm_host->core_reset);
		dev_err(dev, "core_reset unavailable,err = %d\n",
				ret);
		msm_host->core_reset = NULL;
	}

	return ret;
}

/* Parse platform data */
static bool sdhci_msm_populate_pdata(struct device *dev,
						struct sdhci_msm_host *msm_host)
{
	struct device_node *np = dev->of_node;
	int ice_clk_table_len;
	u32 *ice_clk_table = NULL;

	msm_host->vreg_data = devm_kzalloc(dev, sizeof(struct
						    sdhci_msm_vreg_data),
					GFP_KERNEL);
	if (!msm_host->vreg_data) {
		dev_err(dev, "failed to allocate memory for vreg data\n");
		goto out;
	}

	if (sdhci_msm_dt_parse_vreg_info(dev, &msm_host->vreg_data->vdd_data,
					 "vdd")) {
		dev_err(dev, "failed parsing vdd data\n");
		goto out;
	}
	if (sdhci_msm_dt_parse_vreg_info(dev,
					 &msm_host->vreg_data->vdd_io_data,
					 "vdd-io")) {
		dev_err(dev, "failed parsing vdd-io data\n");
		goto out;
	}

	if (of_get_property(np, "qcom,core_3_0v_support", NULL))
		msm_host->fake_core_3_0v_support = true;

	msm_host->regs_restore.is_supported =
		of_property_read_bool(np, "qcom,restore-after-cx-collapse");

	msm_host->uses_level_shifter =
		of_property_read_bool(np, "qcom,uses_level_shifter");

	msm_host->dll_lock_bist_fail_wa =
		of_property_read_bool(np, "qcom,dll_lock_bist_fail_wa");

	if (sdhci_msm_dt_parse_hsr_info(dev, msm_host))
		goto out;

	if (!sdhci_msm_dt_get_array(dev, "qcom,ice-clk-rates",
			&ice_clk_table, &ice_clk_table_len, 0)) {
		if (ice_clk_table && ice_clk_table_len) {
			if (ice_clk_table_len != 2) {
				dev_err(dev, "Need max and min frequencies\n");
				goto out;
			}
			msm_host->sup_ice_clk_table = ice_clk_table;
			msm_host->sup_ice_clk_cnt = ice_clk_table_len;
			msm_host->ice_clk_max = msm_host->sup_ice_clk_table[0];
			msm_host->ice_clk_min = msm_host->sup_ice_clk_table[1];
			dev_dbg(dev, "ICE clock rates (Hz): max: %u min: %u\n",
				msm_host->ice_clk_max, msm_host->ice_clk_min);
		}
	}

	msm_host->vbias_skip_wa =
		of_property_read_bool(np, "qcom,vbias-skip-wa");

	sdhci_msm_parse_reset_data(dev, msm_host);

#if IS_ENABLED(CONFIG_MMC_SDHCI_MSM_SCALING)
	sdhci_msm_scale_parse_dt(dev, msm_host);
#endif

	return false;
out:
	return true;
}

static int sdhci_msm_set_vmmc(struct mmc_host *mmc)
{
	if (IS_ERR(mmc->supply.vmmc))
		return 0;

	return mmc_regulator_set_ocr(mmc, mmc->supply.vmmc, mmc->ios.vdd);
}

static int msm_toggle_vqmmc(struct sdhci_msm_host *msm_host,
			      struct mmc_host *mmc, bool level)
{
	int ret;
	struct mmc_ios ios;

	if (msm_host->vqmmc_enabled == level)
		return 0;

	if (level) {
		/* Set the IO voltage regulator to default voltage level */
		if (msm_host->caps_0 & CORE_3_0V_SUPPORT)
			ios.signal_voltage = MMC_SIGNAL_VOLTAGE_330;
		else if (msm_host->caps_0 & CORE_1_8V_SUPPORT)
			ios.signal_voltage = MMC_SIGNAL_VOLTAGE_180;

		if (msm_host->caps_0 & CORE_VOLT_SUPPORT) {
			ret = mmc_regulator_set_vqmmc(mmc, &ios);
			if (ret < 0) {
				dev_err(mmc_dev(mmc), "%s: vqmmc set volgate failed: %d\n",
					mmc_hostname(mmc), ret);
				goto out;
			}
		}
		ret = regulator_enable(mmc->supply.vqmmc);
	} else {
		ret = regulator_disable(mmc->supply.vqmmc);
	}

	if (ret)
		dev_err(mmc_dev(mmc), "%s: vqmm %sable failed: %d\n",
			mmc_hostname(mmc), level ? "en":"dis", ret);
	else
		msm_host->vqmmc_enabled = level;
out:
	return ret;
}

static int msm_config_vqmmc_mode(struct sdhci_msm_host *msm_host,
			      struct mmc_host *mmc, bool hpm)
{
	int load, ret;

	load = hpm ? MMC_VQMMC_MAX_LOAD_UA : 0;
	ret = regulator_set_load(mmc->supply.vqmmc, load);
	if (ret)
		dev_err(mmc_dev(mmc), "%s: vqmmc set load failed: %d\n",
			mmc_hostname(mmc), ret);
	return ret;
}

static int sdhci_msm_set_vqmmc(struct sdhci_msm_host *msm_host,
			      struct mmc_host *mmc, bool level)
{
	int ret;
	bool always_on;

	if (IS_ERR(mmc->supply.vqmmc) ||
			(mmc->ios.power_mode == MMC_POWER_UNDEFINED))
		return 0;
	/*
	 * For eMMC don't turn off Vqmmc, Instead just configure it in LPM
	 * and HPM modes by setting the corresponding load.
	 *
	 * Till eMMC is initialized (i.e. always_on == 0), just turn on/off
	 * Vqmmc. Vqmmc gets turned off only if init fails and mmc_power_off
	 * gets invoked. Once eMMC is initialized (i.e. always_on == 1),
	 * Vqmmc should remain ON, So just set the load instead of turning it
	 * off/on.
	 */
	always_on = !mmc_card_is_removable(mmc) &&
			mmc->card && mmc_card_mmc(mmc->card);

	if (always_on)
		ret = msm_config_vqmmc_mode(msm_host, mmc, level);
	else
		ret = msm_toggle_vqmmc(msm_host, mmc, level);

	return ret;
}

static inline void sdhci_msm_init_pwr_irq_wait(struct sdhci_msm_host *msm_host)
{
	init_waitqueue_head(&msm_host->pwr_irq_wait);
}

static inline void sdhci_msm_complete_pwr_irq_wait(
		struct sdhci_msm_host *msm_host)
{
	wake_up(&msm_host->pwr_irq_wait);
}

/*
 * sdhci_msm_check_power_status API should be called when registers writes
 * which can toggle sdhci IO bus ON/OFF or change IO lines HIGH/LOW happens.
 * To what state the register writes will change the IO lines should be passed
 * as the argument req_type. This API will check whether the IO line's state
 * is already the expected state and will wait for power irq only if
 * power irq is expected to be triggered based on the current IO line state
 * and expected IO line state.
 */
static void sdhci_msm_check_power_status(struct sdhci_host *host, u32 req_type)
{
	struct sdhci_pltfm_host *pltfm_host = sdhci_priv(host);
	struct sdhci_msm_host *msm_host = sdhci_pltfm_priv(pltfm_host);
	bool done = false;
	u32 val = SWITCHABLE_SIGNALING_VOLTAGE;
	const struct sdhci_msm_offset *msm_offset =
					msm_host->offset;
	struct mmc_host *mmc = host->mmc;

	pr_debug("%s: %s: request %d curr_pwr_state %x curr_io_level %x\n",
			mmc_hostname(host->mmc), __func__, req_type,
			msm_host->curr_pwr_state, msm_host->curr_io_level);

	sdhci_msm_log_str(msm_host, "request %d curr_pwr_state %x curr_io_level %x\n",
				req_type, msm_host->curr_pwr_state,
				msm_host->curr_io_level);
	/*
	 * The power interrupt will not be generated for signal voltage
	 * switches if SWITCHABLE_SIGNALING_VOLTAGE in MCI_GENERICS is not set.
	 * Since sdhci-msm-v5, this bit has been removed and SW must consider
	 * it as always set.
	 */
	if (!msm_host->mci_removed)
		val = msm_host_readl(msm_host, host,
				msm_offset->core_generics);
	if ((req_type & REQ_IO_HIGH || req_type & REQ_IO_LOW) &&
	    !(val & SWITCHABLE_SIGNALING_VOLTAGE)) {
		return;
	}

	/*
	 * The IRQ for request type IO High/LOW will be generated when -
	 * there is a state change in 1.8V enable bit (bit 3) of
	 * SDHCI_HOST_CONTROL2 register. The reset state of that bit is 0
	 * which indicates 3.3V IO voltage. So, when MMC core layer tries
	 * to set it to 3.3V before card detection happens, the
	 * IRQ doesn't get triggered as there is no state change in this bit.
	 * The driver already handles this case by changing the IO voltage
	 * level to high as part of controller power up sequence. Hence, check
	 * for host->pwr to handle a case where IO voltage high request is
	 * issued even before controller power up.
	 */
	if ((req_type & REQ_IO_HIGH) && !host->pwr) {
		pr_debug("%s: do not wait for power IRQ that never comes, req_type: %d\n",
				mmc_hostname(host->mmc), req_type);
		return;
	}

	if ((req_type & msm_host->curr_pwr_state) ||
			(req_type & msm_host->curr_io_level))
		done = true;
	/*
	 * This is needed here to handle cases where register writes will
	 * not change the current bus state or io level of the controller.
	 * In this case, no power irq will be triggerred and we should
	 * not wait.
	 */
	if (!done) {
		if (!wait_event_timeout(msm_host->pwr_irq_wait,
				msm_host->pwr_irq_flag,
				msecs_to_jiffies(MSM_PWR_IRQ_TIMEOUT_MS))) {
			dev_warn(&msm_host->pdev->dev,
				 "%s: pwr_irq for req: (%d) timed out\n",
				 mmc_hostname(host->mmc), req_type);
			sdhci_msm_dump_pwr_ctrl_regs(host);
		}

	}

	if (mmc->card && mmc->ops->get_cd && !mmc->ops->get_cd(mmc) &&
			(req_type & REQ_BUS_ON)) {
		host->pwr = 0;
		sdhci_writeb(host, 0, SDHCI_POWER_CONTROL);
	}

	pr_debug("%s: %s: request %d done\n", mmc_hostname(host->mmc),
			__func__, req_type);

	sdhci_msm_log_str(msm_host, "request %d done\n", req_type);
}

/*
 * sdhci_msm_enhanced_strobe_mask :-
 * Before running CMDQ transfers in HS400 Enhanced Strobe mode,
 * SW should write 3 to
 * HC_VENDOR_SPECIFIC_FUNC3.CMDEN_HS400_INPUT_MASK_CNT register.
 * The default reset value of this register is 2.
 */
static void sdhci_msm_enhanced_strobe_mask(struct mmc_host *mmc, bool set)
{
	struct sdhci_host *host = mmc_priv(mmc);
	struct sdhci_pltfm_host *pltfm_host = sdhci_priv(host);
	struct sdhci_msm_host *msm_host = sdhci_pltfm_priv(pltfm_host);
	const struct sdhci_msm_offset *msm_offset = msm_host->offset;
	u32 config;

	if (!mmc->ios.enhanced_strobe) {
		pr_debug("%s: host/card does not support hs400 enhanced strobe\n",
				mmc_hostname(host->mmc));
		return;
	}

	config = readl_relaxed(host->ioaddr + msm_offset->core_vendor_spec3);

	if (set)
		config |= CORE_CMDEN_HS400_INPUT_MASK_CNT;
	else
		config &= ~CORE_CMDEN_HS400_INPUT_MASK_CNT;

	writel_relaxed(config, host->ioaddr + msm_offset->core_vendor_spec3);
}

static void sdhci_msm_dump_pwr_ctrl_regs(struct sdhci_host *host)
{
	struct sdhci_pltfm_host *pltfm_host = sdhci_priv(host);
	struct sdhci_msm_host *msm_host = sdhci_pltfm_priv(pltfm_host);
	const struct sdhci_msm_offset *msm_offset =
					msm_host->offset;

	pr_err("%s: PWRCTL_STATUS: 0x%08x | PWRCTL_MASK: 0x%08x | PWRCTL_CTL: 0x%08x\n",
		mmc_hostname(host->mmc),
		msm_host_readl(msm_host, host, msm_offset->core_pwrctl_status),
		msm_host_readl(msm_host, host, msm_offset->core_pwrctl_mask),
		msm_host_readl(msm_host, host, msm_offset->core_pwrctl_ctl));
}

static int sdhci_msm_clear_pwrctl_status(struct sdhci_host *host, u32 value)
{
	struct sdhci_pltfm_host *pltfm_host = sdhci_priv(host);
	struct sdhci_msm_host *msm_host = sdhci_pltfm_priv(pltfm_host);
	const struct sdhci_msm_offset *msm_offset = msm_host->offset;
	int ret = 0, retry = 10;

	/*
	 * There is a rare HW scenario where the first clear pulse could be
	 * lost when actual reset and clear/read of status register is
	 * happening at a time. Hence, retry for at least 10 times to make
	 * sure status register is cleared. Otherwise, this will result in
	 * a spurious power IRQ resulting in system instability.
	 */
	do {
		if (retry == 0) {
			pr_err("%s: Timedout clearing (0x%x) pwrctl status register\n",
				mmc_hostname(host->mmc), value);
			sdhci_msm_dump_pwr_ctrl_regs(host);
			WARN_ON(1);
			ret = -EBUSY;
			break;
		}

		/*
		 * Clear the PWRCTL_STATUS interrupt bits by writing to the
		 * corresponding bits in the PWRCTL_CLEAR register.
		 */
		msm_host_writel(msm_host, value, host,
				msm_offset->core_pwrctl_clear);
		/*
		 * SDHC has core_mem and hc_mem device memory and these memory
		 * addresses do not fall within 1KB region. Hence, any update to
		 * core_mem address space would require an mb() to ensure this
		 * gets completed before its next update to registers within
		 * hc_mem.
		 */
		mb();
		retry--;
		udelay(10);
	} while (value & msm_host_readl(msm_host, host,
				msm_offset->core_pwrctl_status));

	return ret;
}

/* Regulator utility functions */
static int sdhci_msm_vreg_init_reg(struct device *dev,
					struct sdhci_msm_reg_data *vreg)
{
	int ret = 0;

	/* check if regulator is already initialized? */
	if (vreg->reg)
		goto out;

	/* Get the regulator handle */
	vreg->reg = devm_regulator_get(dev, vreg->name);
	if (IS_ERR(vreg->reg)) {
		ret = PTR_ERR(vreg->reg);
		pr_err("%s: devm_regulator_get(%s) failed. ret=%d\n",
			__func__, vreg->name, ret);
		goto out;
	}

	if (regulator_count_voltages(vreg->reg) > 0) {
		vreg->set_voltage_sup = true;
		/* sanity check */
		if ((vreg->is_voltage_supplied && !vreg->high_vol_level) ||
				!vreg->hpm_uA) {
			pr_err("%s: %s invalid constraints specified\n",
			       __func__, vreg->name);
			ret = -EINVAL;
		}
	}

out:
	return ret;
}

static int sdhci_msm_vreg_set_optimum_mode(struct sdhci_msm_reg_data
						  *vreg, int uA_load)
{
	int ret = 0;

	sdhci_msm_log_str(vreg->msm_host, "reg=%s uA_load=%d\n",
			vreg->name, uA_load);
	/*
	 * regulators that do not support regulator_set_voltage also
	 * do not support regulator_set_optimum_mode
	 */
	if (vreg->set_voltage_sup) {
		ret = regulator_set_load(vreg->reg, uA_load);
		if (ret < 0)
			pr_err("%s: regulator_set_load(reg=%s,uA_load=%d) failed. ret=%d\n",
			       __func__, vreg->name, uA_load, ret);
		else
			/*
			 * regulator_set_load() can return non zero
			 * value even for success case.
			 */
			ret = 0;
	}
	return ret;
}

static int sdhci_msm_vreg_set_voltage(struct sdhci_msm_reg_data *vreg,
					int min_uV, int max_uV)
{
	int ret = 0;

	sdhci_msm_log_str(vreg->msm_host, "reg=%s min_uV=%d max_uV=%d\n",
			vreg->name, min_uV, max_uV);

	if (vreg->set_voltage_sup && vreg->is_voltage_supplied) {
		ret = regulator_set_voltage(vreg->reg, min_uV, max_uV);
		if (ret) {
			pr_err("%s: regulator_set_voltage(%s)failed. min_uV=%d,max_uV=%d,ret=%d\n",
			       __func__, vreg->name, min_uV, max_uV, ret);
		}
	}

	return ret;
}

static int sdhci_msm_vreg_enable(struct sdhci_msm_reg_data *vreg)
{
	int ret = 0;

	/* Put regulator in HPM (high power mode) */
	ret = sdhci_msm_vreg_set_optimum_mode(vreg, vreg->hpm_uA);
	if (ret < 0)
		return ret;

	if (!vreg->is_enabled) {
		/* Set voltage level */
		ret = sdhci_msm_vreg_set_voltage(vreg, vreg->high_vol_level,
						vreg->high_vol_level);
		if (ret)
			return ret;
	}
	ret = regulator_enable(vreg->reg);
	if (ret) {
		pr_err("%s: regulator_enable(%s) failed. ret=%d\n",
				__func__, vreg->name, ret);
		return ret;
	}
	vreg->is_enabled = true;
	return ret;
}

static int sdhci_msm_vreg_disable(struct sdhci_msm_reg_data *vreg)
{
	int ret = 0;

	/* Never disable regulator marked as always_on */
	if (vreg->is_enabled && !vreg->is_always_on) {
		ret = regulator_disable(vreg->reg);
		if (ret) {
			pr_err("%s: regulator_disable(%s) failed. ret=%d\n",
				__func__, vreg->name, ret);
			goto out;
		}
		vreg->is_enabled = false;

		ret = sdhci_msm_vreg_set_optimum_mode(vreg, 0);
		if (ret < 0)
			goto out;

		/* Set min. voltage level to 0 */
		ret = sdhci_msm_vreg_set_voltage(vreg, 0, vreg->high_vol_level);
		if (ret)
			goto out;
	} else if (vreg->is_enabled && vreg->is_always_on) {
		if (vreg->lpm_sup) {
			/* Put always_on regulator in LPM (low power mode) */
			ret = sdhci_msm_vreg_set_optimum_mode(vreg,
							      vreg->lpm_uA);
			if (ret < 0)
				goto out;
		}
	}
out:
	return ret;
}

static int sdhci_msm_setup_vreg(struct sdhci_msm_host *msm_host,
			bool enable, bool is_init)
{
	int ret = 0, i;
	struct sdhci_msm_vreg_data *curr_slot;
	struct sdhci_msm_reg_data *vreg_table[2];
	struct mmc_host *mmc = msm_host->mmc;
	u32 val = 0;

	sdhci_msm_log_str(msm_host, "%s regulators\n",
			enable ? "Enabling" : "Disabling");

	curr_slot = msm_host->vreg_data;
	if (!curr_slot) {
		pr_debug("%s: vreg info unavailable,assuming the slot is powered by always on domain\n",
			 __func__);
		goto out;
	}

	vreg_table[0] = curr_slot->vdd_data;
	vreg_table[1] = curr_slot->vdd_io_data;

	/* When eMMC absent disable regulator marked as always_on */
	if (!enable && vreg_table[1]->is_always_on && !mmc->card)
		vreg_table[1]->is_always_on = false;

	/* Disable always_on regulator during reboot/shutdown */
	if (mmc->card &&
		mmc->card->ext_csd.power_off_notification == EXT_CSD_NO_POWER_NOTIFICATION
		&& mmc->caps & MMC_CAP_NONREMOVABLE)
		return ret;

	if (!enable && !(mmc->caps & MMC_CAP_NONREMOVABLE)) {

		/*
		 * Disable Receiver of the Pad to avoid crowbar currents
		 * when Pad power supplies are collapsed. Provide SW control
		 * on the core_ie of SDC2 Pads. SW write 1’b0
		 * into the bit 15 of register TLMM_NORTH_SPARE.
		 */

		val = msm_spare_read(TLMM_NORTH_SPARE);
		val &= ~TLMM_NORTH_SPARE_CORE_IE;
		msm_spare_write(TLMM_NORTH_SPARE, val);
	}

	for (i = 0; i < ARRAY_SIZE(vreg_table); i++) {
		if (vreg_table[i]) {
			if (enable)
				ret = sdhci_msm_vreg_enable(vreg_table[i]);
			else
				ret = sdhci_msm_vreg_disable(vreg_table[i]);
			if (ret)
				goto out;
		}
	}

	if (enable && !(mmc->caps & MMC_CAP_NONREMOVABLE)) {

		/*
		 * Disable Receiver of the Pad to avoid crowbar currents
		 * when Pad power supplies are collapsed. Provide SW control
		 * on the core_ie of SDC2 Pads. SW write 1’b1
		 * into the bit 15 of register TLMM_NORTH_SPARE.
		 */

		val = msm_spare_read(TLMM_NORTH_SPARE);
		val |= TLMM_NORTH_SPARE_CORE_IE;
		msm_spare_write(TLMM_NORTH_SPARE, val);
	}

out:
	return ret;
}

/* This init function should be called only once for each SDHC slot */
static int sdhci_msm_vreg_init(struct device *dev,
				struct sdhci_msm_host *msm_host,
				bool is_init)
{
	int ret = 0;
	struct sdhci_msm_vreg_data *curr_slot;
	struct sdhci_msm_reg_data *curr_vdd_reg, *curr_vdd_io_reg;
	struct mmc_host *mmc = msm_host->mmc;
	struct sdhci_host *host = mmc_priv(mmc);

	curr_slot = msm_host->vreg_data;
	if (!curr_slot)
		goto out;

	curr_vdd_reg = curr_slot->vdd_data;
	curr_vdd_io_reg = curr_slot->vdd_io_data;

	if (!is_init)
		/* Deregister all regulators from regulator framework */
		goto out;

	/*
	 * Get the regulator handle from voltage regulator framework
	 * and then try to set the voltage level for the regulator
	 */
	if (curr_vdd_reg) {
		ret = sdhci_msm_vreg_init_reg(dev, curr_vdd_reg);
		if (ret)
			goto out;
	}
	if (curr_vdd_io_reg) {
		ret = sdhci_msm_vreg_init_reg(dev, curr_vdd_io_reg);

		/* In eMMC case vdd-io might be a fixed 1.8V regulator */
		if (mmc->caps & MMC_CAP_NONREMOVABLE &&
			!regulator_is_supported_voltage(curr_vdd_io_reg->reg,
				2700000, 3600000))
			host->flags &= ~SDHCI_SIGNALING_330;
	}
out:
	if (ret)
		dev_err(dev, "vreg reset failed (%d)\n", ret);

	return ret;
}

static int sdhci_msm_set_vdd_io_vol(struct sdhci_msm_host *msm_host,
			enum vdd_io_level level,
			unsigned int voltage_level)
{
	int ret = 0;
	int set_level;
	struct sdhci_msm_reg_data *vdd_io_reg;

	if (!msm_host->vreg_data)
		return ret;

	vdd_io_reg = msm_host->vreg_data->vdd_io_data;
	if (vdd_io_reg && vdd_io_reg->is_enabled) {
		switch (level) {
		case VDD_IO_LOW:
			set_level = vdd_io_reg->low_vol_level;
			break;
		case VDD_IO_HIGH:
			set_level = vdd_io_reg->high_vol_level;
			break;
		case VDD_IO_SET_LEVEL:
			set_level = voltage_level;
			break;
		default:
			pr_err("%s: invalid argument level = %d\n",
					__func__, level);
			ret = -EINVAL;
			return ret;
		}
		ret = sdhci_msm_vreg_set_voltage(vdd_io_reg, set_level,
				set_level);
	}
	return ret;
}

static void sdhci_msm_vbias_bypass_wa(struct sdhci_host *host)
{
	struct sdhci_pltfm_host *pltfm_host = sdhci_priv(host);
	struct sdhci_msm_host *msm_host = sdhci_pltfm_priv(pltfm_host);
	const struct sdhci_msm_offset *msm_host_offset =
					msm_host->offset;
	struct mmc_host *mmc = host->mmc;
	u32 config;
	int card_detect = 0;

	if (mmc->ops->get_cd)
		card_detect = mmc->ops->get_cd(mmc);

	config = readl_relaxed(host->ioaddr +
			msm_host_offset->core_vendor_spec);

	/*
	 * Following cases are covered.
	 * 1. Card Probe
	 * 2. Card suspend
	 * 3. Card Resume
	 * 4. Card remove
	 */
	if ((mmc->card == NULL) && card_detect &&
		(mmc->ios.power_mode == MMC_POWER_UP))
		config &= ~CORE_IO_PAD_PWR_SWITCH;
	else if (mmc->card && card_detect &&
			(mmc->ios.power_mode == MMC_POWER_OFF))
		config |= CORE_IO_PAD_PWR_SWITCH;
	else if (mmc->card && card_detect &&
			(mmc->ios.power_mode == MMC_POWER_UP))
		config &= ~CORE_IO_PAD_PWR_SWITCH;
	else if (mmc->card == NULL && !card_detect &&
			(mmc->ios.power_mode == MMC_POWER_OFF))
		config |= CORE_IO_PAD_PWR_SWITCH;

	writel_relaxed(config, host->ioaddr +
				msm_host_offset->core_vendor_spec);
}

static void sdhci_msm_handle_pwr_irq(struct sdhci_host *host, int irq)
{
	struct sdhci_pltfm_host *pltfm_host = sdhci_priv(host);
	struct sdhci_msm_host *msm_host = sdhci_pltfm_priv(pltfm_host);
	struct mmc_host *mmc = host->mmc;
	u32 irq_status, irq_ack = 0;
	int retry = 10, ret = 0;
	u32 pwr_state = 0, io_level = 0;
	u32 config;
	const struct sdhci_msm_offset *msm_offset = msm_host->offset;

	irq_status = msm_host_readl(msm_host, host,
			msm_offset->core_pwrctl_status);
	irq_status &= INT_MASK;

	sdhci_msm_log_str(msm_host, "Received IRQ(%d), irq_status=0x%x\n",
			irq, irq_status);

	msm_host_writel(msm_host, irq_status, host,
			msm_offset->core_pwrctl_clear);

	/*
	 * There is a rare HW scenario where the first clear pulse could be
	 * lost when actual reset and clear/read of status register is
	 * happening at a time. Hence, retry for at least 10 times to make
	 * sure status register is cleared. Otherwise, this will result in
	 * a spurious power IRQ resulting in system instability.
	 */
	while (irq_status & msm_host_readl(msm_host, host,
				msm_offset->core_pwrctl_status)) {
		if (retry == 0) {
			pr_err("%s: Timedout clearing (0x%x) pwrctl status register\n",
					mmc_hostname(host->mmc), irq_status);
			sdhci_msm_dump_pwr_ctrl_regs(host);
			WARN_ON(1);
			break;
		}
		msm_host_writel(msm_host, irq_status, host,
			msm_offset->core_pwrctl_clear);
		retry--;
		udelay(10);
	}

	if (mmc->card && mmc->ops->get_cd && !mmc->ops->get_cd(mmc) &&
		irq_status & CORE_PWRCTL_BUS_ON) {
		irq_ack = CORE_PWRCTL_BUS_FAIL;
		msm_host_writel(msm_host, irq_ack, host,
				msm_offset->core_pwrctl_ctl);
		return;
	}
	/* Handle BUS ON/OFF*/
	if (irq_status & CORE_PWRCTL_BUS_ON) {
		ret = sdhci_msm_setup_vreg(msm_host, true, false);
		if (!ret)
			ret = sdhci_msm_set_vdd_io_vol(msm_host,
					VDD_IO_HIGH, 0);
		if (ret)
			irq_ack |= CORE_PWRCTL_BUS_FAIL;
		else
			irq_ack |= CORE_PWRCTL_BUS_SUCCESS;

		pwr_state = REQ_BUS_ON;
		io_level = REQ_IO_HIGH;
	}
	if (irq_status & CORE_PWRCTL_BUS_OFF) {
		if (!(host->mmc->caps & MMC_CAP_NONREMOVABLE) ||
		    msm_host->pltfm_init_done)
			ret = sdhci_msm_setup_vreg(msm_host,
					false, false);
		if (!ret)
			ret = sdhci_msm_set_vdd_io_vol(msm_host,
					VDD_IO_LOW, 0);
		if (ret)
			irq_ack |= CORE_PWRCTL_BUS_FAIL;
		else
			irq_ack |= CORE_PWRCTL_BUS_SUCCESS;

		pwr_state = REQ_BUS_OFF;
		io_level = REQ_IO_LOW;
	}

	if (pwr_state) {
		ret = sdhci_msm_set_vmmc(mmc);
		if (!ret)
			ret = sdhci_msm_set_vqmmc(msm_host, mmc,
					pwr_state & REQ_BUS_ON);
		if (!ret)
			ret = sdhci_msm_set_pincfg(msm_host,
					pwr_state & REQ_BUS_ON);
		if (!ret)
			irq_ack |= CORE_PWRCTL_BUS_SUCCESS;
		else
			irq_ack |= CORE_PWRCTL_BUS_FAIL;
	}

	/* Handle IO LOW/HIGH */
	if (irq_status & CORE_PWRCTL_IO_LOW) {
		io_level = REQ_IO_LOW;
		/* Switch voltage low */
		ret = sdhci_msm_set_vdd_io_vol(msm_host, VDD_IO_LOW, 0);
		if (ret)
			irq_ack |= CORE_PWRCTL_IO_FAIL;
		else
			irq_ack |= CORE_PWRCTL_IO_SUCCESS;
	}

	if (irq_status & CORE_PWRCTL_IO_HIGH) {
		io_level = REQ_IO_HIGH;
		/* Switch voltage high */
		ret = sdhci_msm_set_vdd_io_vol(msm_host, VDD_IO_HIGH, 0);
		if (ret)
			irq_ack |= CORE_PWRCTL_IO_FAIL;
		else
			irq_ack |= CORE_PWRCTL_IO_SUCCESS;
	}

	if (io_level && !IS_ERR(mmc->supply.vqmmc) && !pwr_state) {
		ret = mmc_regulator_set_vqmmc(mmc, &mmc->ios);
		if (ret < 0) {
			dev_err(mmc_dev(mmc), "%s: IO_level setting failed(%d). signal_voltage: %d, vdd: %d irq_status: 0x%08x\n",
					mmc_hostname(mmc), ret,
					mmc->ios.signal_voltage, mmc->ios.vdd,
					irq_status);
			irq_ack |= CORE_PWRCTL_IO_FAIL;
		}
	}

	/*
	 * The driver has to acknowledge the interrupt, switch voltages and
	 * report back if it succeded or not to this register. The voltage
	 * switches are handled by the sdhci core, so just report success.
	 */
	msm_host_writel(msm_host, irq_ack, host,
			msm_offset->core_pwrctl_ctl);

	/*
	 * If we don't have info regarding the voltage levels supported by
	 * regulators, don't change the IO PAD PWR SWITCH.
	 */
	if (msm_host->caps_0 & CORE_VOLT_SUPPORT) {
		u32 new_config;
		/*
		 * We should unset IO PAD PWR switch only if the register write
		 * can set IO lines high and the regulator also switches to 3 V.
		 * Else, we should keep the IO PAD PWR switch set.
		 * This is applicable to certain targets where eMMC vccq supply
		 * is only 1.8V. In such targets, even during REQ_IO_HIGH, the
		 * IO PAD PWR switch must be kept set to reflect actual
		 * regulator voltage. This way, during initialization of
		 * controllers with only 1.8V, we will set the IO PAD bit
		 * without waiting for a REQ_IO_LOW.
		 */
		config = readl_relaxed(host->ioaddr +
				msm_offset->core_vendor_spec);
		new_config = config;

		if ((io_level & REQ_IO_HIGH) &&
				(msm_host->caps_0 & CORE_3_0V_SUPPORT) &&
				!msm_host->fake_core_3_0v_support) {
			if (msm_host->vbias_skip_wa)
				sdhci_msm_vbias_bypass_wa(host);
			else
				new_config &= ~CORE_IO_PAD_PWR_SWITCH;
		} else if ((io_level & REQ_IO_LOW) ||
				(msm_host->caps_0 & CORE_1_8V_SUPPORT)) {
			new_config |= CORE_IO_PAD_PWR_SWITCH;
		}

		if (config ^ new_config)
			writel_relaxed(new_config, host->ioaddr +
					msm_offset->core_vendor_spec);
	}

	if (pwr_state)
		msm_host->curr_pwr_state = pwr_state;
	if (io_level)
		msm_host->curr_io_level = io_level;

	dev_dbg(mmc_dev(mmc), "%s: %s: Handled IRQ(%d), irq_status=0x%x, ack=0x%x\n",
		mmc_hostname(msm_host->mmc), __func__, irq, irq_status,
		irq_ack);

	sdhci_msm_log_str(msm_host, "Handled IRQ(%d), irq_status=0x%x, ack=0x%x\n",
			irq, irq_status, irq_ack);
}

static irqreturn_t sdhci_msm_pwr_irq(int irq, void *data)
{
	struct sdhci_host *host = (struct sdhci_host *)data;
	struct sdhci_pltfm_host *pltfm_host = sdhci_priv(host);
	struct sdhci_msm_host *msm_host = sdhci_pltfm_priv(pltfm_host);

	sdhci_msm_handle_pwr_irq(host, irq);
	msm_host->pwr_irq_flag = 1;
	sdhci_msm_complete_pwr_irq_wait(msm_host);

	return IRQ_HANDLED;
}

static unsigned int sdhci_msm_get_max_clock(struct sdhci_host *host)
{
	struct sdhci_pltfm_host *pltfm_host = sdhci_priv(host);
	struct sdhci_msm_host *msm_host = sdhci_pltfm_priv(pltfm_host);
	struct clk *core_clk = msm_host->bulk_clks[0].clk;

	return clk_round_rate(core_clk, ULONG_MAX);
}

static unsigned int sdhci_msm_get_min_clock(struct sdhci_host *host)
{
	return SDHCI_MSM_MIN_CLOCK;
}

/*
 * __sdhci_msm_set_clock - sdhci_msm clock control.
 *
 * Description:
 * MSM controller does not use internal divider and
 * instead directly control the GCC clock as per
 * HW recommendation.
 **/
static void __sdhci_msm_set_clock(struct sdhci_host *host, unsigned int clock)
{
	u16 clk;
	/*
	 * Keep actual_clock as zero -
	 * - since there is no divider used so no need of having actual_clock.
	 * - MSM controller uses SDCLK for data timeout calculation. If
	 *   actual_clock is zero, host->clock is taken for calculation.
	 */
	host->mmc->actual_clock = 0;

	sdhci_writew(host, 0, SDHCI_CLOCK_CONTROL);

	if (clock == 0)
		return;

	/*
	 * MSM controller do not use clock divider.
	 * Thus read SDHCI_CLOCK_CONTROL and only enable
	 * clock with no divider value programmed.
	 */
	clk = sdhci_readw(host, SDHCI_CLOCK_CONTROL);
	sdhci_enable_clk(host, clk);
}

/* sdhci_msm_set_clock - Called with (host->lock) spinlock held. */
static void sdhci_msm_set_clock(struct sdhci_host *host, unsigned int clock)
{
	struct sdhci_pltfm_host *pltfm_host = sdhci_priv(host);
	struct sdhci_msm_host *msm_host = sdhci_pltfm_priv(pltfm_host);

	if (!clock) {
		host->mmc->actual_clock = msm_host->clk_rate = 0;
		goto out;
	}

	sdhci_msm_hc_select_mode(host);

	msm_set_clock_rate_for_bus_mode(host, clock);
out:
	/* Vote on bus only with clock frequency or when changing clock
	 * frequency. No need to vote when setting clock frequency as 0
	 * because after setting clock at 0, we release host, which will
	 * eventually call host runtime suspend and unvoting would be
	 * taken care in runtime suspend call.
	 */
	if (!msm_host->skip_bus_bw_voting && clock)
		sdhci_msm_bus_voting(host, true);
	__sdhci_msm_set_clock(host, clock);
}

/*****************************************************************************\
 *                                                                           *
 * Inline Crypto Engine (ICE) support                                        *
 *                                                                           *
\*****************************************************************************/

#ifdef CONFIG_MMC_CRYPTO

#define AES_256_XTS_KEY_SIZE			64

/* QCOM ICE registers */

#define QCOM_ICE_REG_VERSION			0x0008

#define QCOM_ICE_REG_FUSE_SETTING		0x0010
#define QCOM_ICE_FUSE_SETTING_MASK		0x1
#define QCOM_ICE_FORCE_HW_KEY0_SETTING_MASK	0x2
#define QCOM_ICE_FORCE_HW_KEY1_SETTING_MASK	0x4

#define QCOM_ICE_REG_BIST_STATUS		0x0070
#define QCOM_ICE_BIST_STATUS_MASK		0xF0000000

#define QCOM_ICE_REG_ADVANCED_CONTROL		0x1000

#define sdhci_msm_ice_writel(host, val, reg)	\
	writel((val), (host)->ice_mem + (reg))
#define sdhci_msm_ice_readl(host, reg)	\
	readl((host)->ice_mem + (reg))

static bool sdhci_msm_ice_supported(struct sdhci_msm_host *msm_host)
{
	struct device *dev = mmc_dev(msm_host->mmc);
	u32 regval = sdhci_msm_ice_readl(msm_host, QCOM_ICE_REG_VERSION);
	int major = regval >> 24;
	int minor = (regval >> 16) & 0xFF;
	int step = regval & 0xFFFF;

	/* For now this driver only supports ICE version 3. */
	if (major != 3) {
		dev_warn(dev, "Unsupported ICE version: v%d.%d.%d\n",
			 major, minor, step);
		return false;
	}

	dev_info(dev, "Found QC Inline Crypto Engine (ICE) v%d.%d.%d\n",
		 major, minor, step);

	/* If fuses are blown, ICE might not work in the standard way. */
	regval = sdhci_msm_ice_readl(msm_host, QCOM_ICE_REG_FUSE_SETTING);
	if (regval & (QCOM_ICE_FUSE_SETTING_MASK |
		      QCOM_ICE_FORCE_HW_KEY0_SETTING_MASK |
		      QCOM_ICE_FORCE_HW_KEY1_SETTING_MASK)) {
		dev_warn(dev, "Fuses are blown; ICE is unusable!\n");
		return false;
	}
	return true;
}

static inline struct clk *sdhci_msm_ice_get_clk(struct device *dev)
{
	return devm_clk_get(dev, "ice");
}

static int sdhci_msm_ice_init(struct sdhci_msm_host *msm_host,
			      struct cqhci_host *cq_host)
{
	struct mmc_host *mmc = msm_host->mmc;
	struct device *dev = mmc_dev(mmc);
	struct resource *ice_base_res;
#if (IS_ENABLED(CONFIG_QTI_HW_KEY_MANAGER) || IS_ENABLED(CONFIG_QTI_HW_KEY_MANAGER_V1))
	struct resource *ice_hwkm_res;
#endif
	int err;

	if (!(cqhci_readl(cq_host, CQHCI_CAP) & CQHCI_CAP_CS))
		return 0;

	ice_base_res = platform_get_resource_byname(msm_host->pdev, IORESOURCE_MEM,
					   "cqhci_ice");
	if (!ice_base_res) {
		dev_warn(dev, "ICE registers not found\n");
		goto disable;
	}

	if (!qcom_scm_ice_available()) {
		dev_warn(dev, "ICE SCM interface not found\n");
		goto disable;
	}

	msm_host->ice_mem = devm_ioremap_resource(dev, ice_base_res);
	if (IS_ERR(msm_host->ice_mem)) {
		err = PTR_ERR(msm_host->ice_mem);
		dev_err(dev, "Failed to map ICE registers; err=%d\n", err);
		return err;
	}
	cq_host->ice_mmio = msm_host->ice_mem;

#if (IS_ENABLED(CONFIG_QTI_HW_KEY_MANAGER) || IS_ENABLED(CONFIG_QTI_HW_KEY_MANAGER_V1))
	ice_hwkm_res = platform_get_resource_byname(msm_host->pdev,
						    IORESOURCE_MEM,
						    "cqhci_ice_hwkm");
	if (!ice_hwkm_res) {
		dev_warn(dev, "ICE HWKM registers not found\n");
		goto disable;
	}
	msm_host->ice_hwkm_mem = devm_ioremap_resource(dev, ice_hwkm_res);
	if (IS_ERR(msm_host->ice_hwkm_mem)) {
		err = PTR_ERR(msm_host->ice_hwkm_mem);
		dev_err(dev, "Failed to map ICE HWKM registers; err=%d\n", err);
		return err;
	}
	cq_host->ice_hwkm_mmio = msm_host->ice_hwkm_mem;
#endif

	if (!sdhci_msm_ice_supported(msm_host))
		goto disable;

	mmc->caps2 |= MMC_CAP2_CRYPTO;
	return 0;

disable:
	dev_warn(dev, "Disabling inline encryption support\n");
	return 0;
}

static void sdhci_msm_ice_low_power_mode_enable(struct sdhci_msm_host *msm_host)
{
	u32 regval;

	regval = sdhci_msm_ice_readl(msm_host, QCOM_ICE_REG_ADVANCED_CONTROL);
	/*
	 * Enable low power mode sequence
	 * [0]-0, [1]-0, [2]-0, [3]-E, [4]-0, [5]-0, [6]-0, [7]-0
	 */
	regval |= 0x7000;
	sdhci_msm_ice_writel(msm_host, regval, QCOM_ICE_REG_ADVANCED_CONTROL);
}

static void sdhci_msm_ice_optimization_enable(struct sdhci_msm_host *msm_host)
{
	u32 regval;

	/* ICE Optimizations Enable Sequence */
	regval = sdhci_msm_ice_readl(msm_host, QCOM_ICE_REG_ADVANCED_CONTROL);
	regval |= 0xD807100;
	/* ICE HPG requires delay before writing */
	udelay(5);
	sdhci_msm_ice_writel(msm_host, regval, QCOM_ICE_REG_ADVANCED_CONTROL);
	udelay(5);
}

/*
 * Wait until the ICE BIST (built-in self-test) has completed.
 *
 * This may be necessary before ICE can be used.
 *
 * Note that we don't really care whether the BIST passed or failed; we really
 * just want to make sure that it isn't still running.  This is because (a) the
 * BIST is a FIPS compliance thing that never fails in practice, (b) ICE is
 * documented to reject crypto requests if the BIST fails, so we needn't do it
 * in software too, and (c) properly testing storage encryption requires testing
 * the full storage stack anyway, and not relying on hardware-level self-tests.
 */
static int sdhci_msm_ice_wait_bist_status(struct sdhci_msm_host *msm_host)
{
	u32 regval;
	int err;

	err = readl_poll_timeout(msm_host->ice_mem + QCOM_ICE_REG_BIST_STATUS,
				 regval, !(regval & QCOM_ICE_BIST_STATUS_MASK),
				 50, 5000);
	if (err)
		dev_err(mmc_dev(msm_host->mmc),
			"Timed out waiting for ICE self-test to complete\n");
	return err;
}

static void sdhci_msm_ice_enable(struct sdhci_msm_host *msm_host)
{
	if (!(msm_host->mmc->caps2 & MMC_CAP2_CRYPTO))
		return;
	sdhci_msm_ice_low_power_mode_enable(msm_host);
	sdhci_msm_ice_optimization_enable(msm_host);
	sdhci_msm_ice_wait_bist_status(msm_host);
}

static int __maybe_unused sdhci_msm_ice_resume(struct sdhci_msm_host *msm_host)
{
	if (!(msm_host->mmc->caps2 & MMC_CAP2_CRYPTO))
		return 0;
	return sdhci_msm_ice_wait_bist_status(msm_host);
}

/*
 * Program a key into a QC ICE keyslot, or evict a keyslot.  QC ICE requires
 * vendor-specific SCM calls for this; it doesn't support the standard way.
 */
static int sdhci_msm_program_key(struct cqhci_host *cq_host,
				 const union cqhci_crypto_cfg_entry *cfg,
				 int slot)
{
	struct device *dev = mmc_dev(cq_host->mmc);
	union cqhci_crypto_cap_entry cap;
	union {
		u8 bytes[AES_256_XTS_KEY_SIZE];
		u32 words[AES_256_XTS_KEY_SIZE / sizeof(u32)];
	} key;
	int i;
	int err;

	if (!(cfg->config_enable & CQHCI_CRYPTO_CONFIGURATION_ENABLE))
		return qcom_scm_ice_invalidate_key(slot);

	/* Only AES-256-XTS has been tested so far. */
	cap = cq_host->crypto_cap_array[cfg->crypto_cap_idx];
	if (cap.algorithm_id != CQHCI_CRYPTO_ALG_AES_XTS ||
	    cap.key_size != CQHCI_CRYPTO_KEY_SIZE_256) {
		dev_err_ratelimited(dev,
				    "Unhandled crypto capability; algorithm_id=%d, key_size=%d\n",
				    cap.algorithm_id, cap.key_size);
		return -EINVAL;
	}

	memcpy(key.bytes, cfg->crypto_key, AES_256_XTS_KEY_SIZE);

	/*
	 * The SCM call byte-swaps the 32-bit words of the key.  So we have to
	 * do the same, in order for the final key be correct.
	 */
	for (i = 0; i < ARRAY_SIZE(key.words); i++)
		__cpu_to_be32s(&key.words[i]);

	err = qcom_scm_ice_set_key(slot, key.bytes, AES_256_XTS_KEY_SIZE,
				   QCOM_SCM_ICE_CIPHER_AES_256_XTS,
				   cfg->data_unit_size);
	memzero_explicit(&key, sizeof(key));
	return err;
}

void sdhci_msm_ice_disable(struct sdhci_msm_host *msm_host)
{
	if (!(msm_host->mmc->caps2 & MMC_CAP2_CRYPTO))
		return;
#if IS_ENABLED(CONFIG_MMC_CRYPTO_QTI)
	crypto_qti_disable();
#endif
}
#else /* CONFIG_MMC_CRYPTO */
static inline struct clk *sdhci_msm_ice_get_clk(struct device *dev)
{
	return NULL;
}

static inline int sdhci_msm_ice_init(struct sdhci_msm_host *msm_host,
				     struct cqhci_host *cq_host)
{
	return 0;
}

static inline void sdhci_msm_ice_enable(struct sdhci_msm_host *msm_host)
{
}

static inline int __maybe_unused
sdhci_msm_ice_resume(struct sdhci_msm_host *msm_host)
{
	return 0;
}

void sdhci_msm_ice_disable(struct sdhci_msm_host *msm_host)
{
	return;
}
#endif /* !CONFIG_MMC_CRYPTO */

/*****************************************************************************\
 *                                                                           *
 * MSM Command Queue Engine (CQE)                                            *
 *                                                                           *
\*****************************************************************************/

static void sdhci_msm_log_irq(struct sdhci_host *host, u32 intmask)
{
	struct sdhci_pltfm_host *pltfm_host = sdhci_priv(host);
	struct sdhci_msm_host *msm_host = sdhci_pltfm_priv(pltfm_host);

	sdhci_msm_log_str(msm_host, "intmask: 0x%x\n", intmask);
}

static u32 sdhci_msm_cqe_irq(struct sdhci_host *host, u32 intmask)
{
	int cmd_error = 0;
	int data_error = 0;

	sdhci_msm_log_irq(host, intmask);

	if (!sdhci_cqe_irq(host, intmask, &cmd_error, &data_error))
		return intmask;

	cqhci_irq(host->mmc, intmask, cmd_error, data_error);
	return 0;
}

static void sdhci_msm_cqe_enable(struct mmc_host *mmc)
{
	struct sdhci_host *host = mmc_priv(mmc);
	struct sdhci_pltfm_host *pltfm_host = sdhci_priv(host);
	struct sdhci_msm_host *msm_host = sdhci_pltfm_priv(pltfm_host);

	sdhci_cqe_enable(mmc);
	sdhci_msm_ice_enable(msm_host);
}

static void sdhci_msm_cqe_disable(struct mmc_host *mmc, bool recovery)
{
	struct sdhci_host *host = mmc_priv(mmc);
	unsigned long flags;
	u32 ctrl;

	/*
	 * When CQE is halted, the legacy SDHCI path operates only
	 * on 16-byte descriptors in 64bit mode.
	 */
	if (host->flags & SDHCI_USE_64_BIT_DMA)
		host->desc_sz = 16;

	spin_lock_irqsave(&host->lock, flags);

	/*
	 * During CQE command transfers, command complete bit gets latched.
	 * So s/w should clear command complete interrupt status when CQE is
	 * either halted or disabled. Otherwise unexpected SDCHI legacy
	 * interrupt gets triggered when CQE is halted/disabled.
	 */
	ctrl = sdhci_readl(host, SDHCI_INT_ENABLE);
	ctrl |= SDHCI_INT_RESPONSE;
	sdhci_writel(host,  ctrl, SDHCI_INT_ENABLE);
	sdhci_writel(host, SDHCI_INT_RESPONSE, SDHCI_INT_STATUS);

	spin_unlock_irqrestore(&host->lock, flags);

	sdhci_cqe_disable(mmc, recovery);
}

static void sdhci_msm_set_timeout(struct sdhci_host *host, struct mmc_command *cmd)
{
	u32 count, start = 15;

	/*
	 * Qcom SoC hardware data timeout value was calculated
	 * using 4 * MCLK * 2^(count + 13). where MCLK = 1 / host->clock.
	 */

	host->timeout_clk = host->mmc->actual_clock ?
				host->mmc->actual_clock / 1000 :
				host->clock / 1000;
	host->timeout_clk /= 4;

	__sdhci_set_timeout(host, cmd);
	count = sdhci_readb(host, SDHCI_TIMEOUT_CONTROL);

	/*
	 * Update software timeout value if its value is less than hardware data
	 * timeout value.
	 */
	if (cmd && cmd->data && host->clock > 400000 &&
	    host->clock <= 50000000 &&
	    ((1 << (count + start)) > (10 * host->clock)))
		host->data_timeout = 22LL * NSEC_PER_SEC;
}

void sdhci_msm_cqe_sdhci_dumpregs(struct mmc_host *mmc)
{
	struct sdhci_host *host = mmc_priv(mmc);

	sdhci_dumpregs(host);
}

static const struct cqhci_host_ops sdhci_msm_cqhci_ops = {
	.enable		= sdhci_msm_cqe_enable,
	.disable	= sdhci_msm_cqe_disable,
	.enhanced_strobe_mask = sdhci_msm_enhanced_strobe_mask,
#ifdef CONFIG_MMC_CRYPTO
	.program_key	= sdhci_msm_program_key,
#endif
	.dumpregs	= sdhci_msm_cqe_sdhci_dumpregs,
};

static int sdhci_msm_cqe_add_host(struct sdhci_host *host,
				struct platform_device *pdev)
{
	struct sdhci_pltfm_host *pltfm_host = sdhci_priv(host);
	struct sdhci_msm_host *msm_host = sdhci_pltfm_priv(pltfm_host);
	struct cqhci_host *cq_host;
	bool dma64;
	u32 cqcfg;
	int ret;

	/*
	 * When CQE is halted, SDHC operates only on 16byte ADMA descriptors.
	 * So ensure ADMA table is allocated for 16byte descriptors.
	 */
	if (host->caps & SDHCI_CAN_64BIT)
		host->alloc_desc_sz = 16;

	ret = sdhci_setup_host(host);
	if (ret)
		return ret;

	cq_host = cqhci_pltfm_init(pdev);
	if (IS_ERR(cq_host)) {
		ret = PTR_ERR(cq_host);
		dev_err(&pdev->dev, "cqhci-pltfm init: failed: %d\n", ret);
		goto cleanup;
	}

	msm_host->mmc->caps2 |= MMC_CAP2_CQE | MMC_CAP2_CQE_DCMD;
#if IS_ENABLED(CONFIG_MMC_SDHCI_MSM_SCALING)
	msm_host->scale_caps |= MMC_CAP2_CLK_SCALE;
#endif
	cq_host->ops = &sdhci_msm_cqhci_ops;
	msm_host->cq_host = cq_host;
	cq_host->offset_changed = msm_host->cqhci_offset_changed;

	dma64 = host->flags & SDHCI_USE_64_BIT_DMA;

	ret = sdhci_msm_ice_init(msm_host, cq_host);
	if (ret)
		goto cleanup;

	ret = cqhci_init(cq_host, host->mmc, dma64);
	if (ret) {
		dev_err(&pdev->dev, "%s: CQE init: failed (%d)\n",
				mmc_hostname(host->mmc), ret);
		goto cleanup;
	}

	/* Disable cqe reset due to cqe enable signal */
	cqcfg = cqhci_readl(cq_host, CQHCI_VENDOR_CFG1);
	cqcfg |= CQHCI_VENDOR_DIS_RST_ON_CQ_EN;
	cqhci_writel(cq_host, cqcfg, CQHCI_VENDOR_CFG1);

	/*
	 * SDHC expects 12byte ADMA descriptors till CQE is enabled.
	 * So limit desc_sz to 12 so that the data commands that are sent
	 * during card initialization (before CQE gets enabled) would
	 * get executed without any issues.
	 */
	if (host->flags & SDHCI_USE_64_BIT_DMA)
		host->desc_sz = 12;

	ret = __sdhci_add_host(host);
	if (ret)
		goto cleanup;

	dev_info(&pdev->dev, "%s: CQE init: success\n",
			mmc_hostname(host->mmc));
	return ret;

cleanup:
	sdhci_cleanup_host(host);
	return ret;
}

static void sdhci_msm_registers_save(struct sdhci_host *host)
{
	struct sdhci_pltfm_host *pltfm_host = sdhci_priv(host);
	struct sdhci_msm_host *msm_host = sdhci_pltfm_priv(pltfm_host);
	const struct sdhci_msm_offset *msm_offset = msm_host->offset;
	struct cqhci_host *cq_host = host->mmc->cqe_private;

	if (!msm_host->regs_restore.is_supported &&
			!msm_host->reg_store)
		return;

	msm_host->regs_restore.vendor_func = readl_relaxed(host->ioaddr +
		msm_offset->core_vendor_spec);
	msm_host->regs_restore.vendor_pwrctl_mask =
		readl_relaxed(host->ioaddr +
		msm_offset->core_pwrctl_mask);
	msm_host->regs_restore.vendor_func2 =
		readl_relaxed(host->ioaddr +
		msm_offset->core_vendor_spec_func2);
	msm_host->regs_restore.vendor_func3 =
		readl_relaxed(host->ioaddr +
		msm_offset->core_vendor_spec3);
	msm_host->regs_restore.hc_2c_2e =
		sdhci_readl(host, SDHCI_CLOCK_CONTROL);
	msm_host->regs_restore.hc_3c_3e =
		sdhci_readl(host, SDHCI_AUTO_CMD_STATUS);
	msm_host->regs_restore.vendor_pwrctl_ctl =
		readl_relaxed(host->ioaddr +
		msm_offset->core_pwrctl_ctl);
	msm_host->regs_restore.hc_38_3a =
		sdhci_readl(host, SDHCI_SIGNAL_ENABLE);
	msm_host->regs_restore.hc_34_36 =
		sdhci_readl(host, SDHCI_INT_ENABLE);
	msm_host->regs_restore.hc_28_2a =
		sdhci_readl(host, SDHCI_HOST_CONTROL);
	msm_host->regs_restore.vendor_caps_0 =
		readl_relaxed(host->ioaddr +
		msm_offset->core_vendor_spec_capabilities0);
	msm_host->regs_restore.hc_caps_1 =
		sdhci_readl(host, SDHCI_CAPABILITIES_1);
	msm_host->regs_restore.testbus_config = readl_relaxed(host->ioaddr +
		msm_offset->core_testbus_config);
	msm_host->regs_restore.dll_config = readl_relaxed(host->ioaddr +
		msm_offset->core_dll_config);
	msm_host->regs_restore.dll_config2 = readl_relaxed(host->ioaddr +
		msm_offset->core_dll_config_2);
	msm_host->regs_restore.dll_config = readl_relaxed(host->ioaddr +
		msm_offset->core_dll_config);
	msm_host->regs_restore.dll_config3 = readl_relaxed(host->ioaddr +
		msm_offset->core_dll_config_3);
	msm_host->regs_restore.dll_usr_ctl = readl_relaxed(host->ioaddr +
		msm_offset->core_dll_usr_ctl);
	if (cq_host)
		msm_host->cqe_regs.cqe_vendor_cfg1 =
			cqhci_readl(cq_host, CQHCI_VENDOR_CFG1);

	msm_host->regs_restore.is_valid = true;

	pr_debug("%s: %s: registers saved. PWRCTL_MASK = 0x%x\n",
		mmc_hostname(host->mmc), __func__,
		readl_relaxed(host->ioaddr +
			msm_offset->core_pwrctl_mask));

	sdhci_msm_log_str(msm_host, "Registers saved\n");
}

static void sdhci_msm_registers_restore(struct sdhci_host *host)
{
	struct sdhci_pltfm_host *pltfm_host = sdhci_priv(host);
	struct sdhci_msm_host *msm_host = sdhci_pltfm_priv(pltfm_host);
	const struct sdhci_msm_offset *msm_offset = msm_host->offset;
	u32 irq_status;
	struct mmc_ios ios = host->mmc->ios;
	struct cqhci_host *cq_host = host->mmc->cqe_private;

	if ((!msm_host->regs_restore.is_supported ||
		!msm_host->regs_restore.is_valid) &&
		!msm_host->reg_store)
		return;

	writel_relaxed(0, host->ioaddr + msm_offset->core_pwrctl_mask);
	writel_relaxed(msm_host->regs_restore.vendor_func, host->ioaddr +
			msm_offset->core_vendor_spec);
	writel_relaxed(msm_host->regs_restore.vendor_func2,
			host->ioaddr +
			msm_offset->core_vendor_spec_func2);
	writel_relaxed(msm_host->regs_restore.vendor_func3,
			host->ioaddr +
			msm_offset->core_vendor_spec3);
	sdhci_writel(host, msm_host->regs_restore.hc_2c_2e,
			SDHCI_CLOCK_CONTROL);
	sdhci_writel(host, msm_host->regs_restore.hc_3c_3e,
			SDHCI_AUTO_CMD_STATUS);
	sdhci_writel(host, msm_host->regs_restore.hc_38_3a,
			SDHCI_SIGNAL_ENABLE);
	sdhci_writel(host, msm_host->regs_restore.hc_34_36,
			SDHCI_INT_ENABLE);
	sdhci_writel(host, msm_host->regs_restore.hc_28_2a,
			SDHCI_HOST_CONTROL);
	writel_relaxed(msm_host->regs_restore.vendor_caps_0,
			host->ioaddr +
			msm_offset->core_vendor_spec_capabilities0);
	sdhci_writel(host, msm_host->regs_restore.hc_caps_1,
			SDHCI_CAPABILITIES_1);
	writel_relaxed(msm_host->regs_restore.testbus_config, host->ioaddr +
			msm_offset->core_testbus_config);
	msm_host->regs_restore.is_valid = false;

	/*
	 * Clear the PWRCTL_STATUS register.
	 * There is a rare HW scenario where the first clear pulse could be
	 * lost when actual reset and clear/read of status register is
	 * happening at a time. Hence, retry for at least 10 times to make
	 * sure status register is cleared. Otherwise, this will result in
	 * a spurious power IRQ resulting in system instability.
	 */
	irq_status = msm_host_readl(msm_host, host,
			msm_offset->core_pwrctl_status);

	irq_status &= INT_MASK;
	sdhci_msm_clear_pwrctl_status(host, irq_status);

	writel_relaxed(msm_host->regs_restore.vendor_pwrctl_ctl,
			host->ioaddr + msm_offset->core_pwrctl_ctl);
	writel_relaxed(msm_host->regs_restore.vendor_pwrctl_mask,
			host->ioaddr + msm_offset->core_pwrctl_mask);

	if (cq_host)
		cqhci_writel(cq_host, msm_host->cqe_regs.cqe_vendor_cfg1 &
				~CMDQ_SEND_STATUS_TRIGGER, CQHCI_VENDOR_CFG1);

	if ((ios.timing == MMC_TIMING_UHS_SDR50 &&
		host->flags & SDHCI_SDR50_NEEDS_TUNING) ||
		(((ios.timing == MMC_TIMING_MMC_HS400) ||
			(ios.timing == MMC_TIMING_MMC_HS200) ||
			(ios.timing == MMC_TIMING_UHS_SDR104))
			&& (ios.clock > CORE_FREQ_100MHZ))) {
		writel_relaxed(msm_host->regs_restore.dll_config2,
			host->ioaddr + msm_offset->core_dll_config_2);
		writel_relaxed(msm_host->regs_restore.dll_config3,
			host->ioaddr + msm_offset->core_dll_config_3);
		writel_relaxed(msm_host->regs_restore.dll_usr_ctl,
			host->ioaddr + msm_offset->core_dll_usr_ctl);
		writel_relaxed(msm_host->regs_restore.dll_config &
			~(CORE_DLL_RST | CORE_DLL_PDN),
			host->ioaddr + msm_offset->core_dll_config);

		msm_init_cm_dll(host, DLL_INIT_FROM_CX_COLLAPSE_EXIT);
		msm_config_cm_dll_phase(host, msm_host->saved_tuning_phase);
	}

	pr_debug("%s: %s: registers restored. PWRCTL_MASK = 0x%x\n",
		mmc_hostname(host->mmc), __func__,
		readl_relaxed(host->ioaddr +
			msm_offset->core_pwrctl_mask));

	sdhci_msm_log_str(msm_host, "Registers restored\n");
}

/*
 * Platform specific register write functions. This is so that, if any
 * register write needs to be followed up by platform specific actions,
 * they can be added here. These functions can go to sleep when writes
 * to certain registers are done.
 * These functions are relying on sdhci_set_ios not using spinlock.
 */
static int __sdhci_msm_check_write(struct sdhci_host *host, u16 val, int reg)
{
	struct sdhci_pltfm_host *pltfm_host = sdhci_priv(host);
	struct sdhci_msm_host *msm_host = sdhci_pltfm_priv(pltfm_host);
	u32 req_type = 0;

	switch (reg) {
	case SDHCI_HOST_CONTROL2:
		req_type = (val & SDHCI_CTRL_VDD_180) ? REQ_IO_LOW :
			REQ_IO_HIGH;
		break;
	case SDHCI_SOFTWARE_RESET:
		if (host->pwr && (val & SDHCI_RESET_ALL))
			req_type = REQ_BUS_OFF;
		break;
	case SDHCI_POWER_CONTROL:
		req_type = !val ? REQ_BUS_OFF : REQ_BUS_ON;
		break;
	case SDHCI_TRANSFER_MODE:
		msm_host->transfer_mode = val;
		break;
	case SDHCI_COMMAND:
		/*
		 * If a command does not have CRC field in its response, as per
		 * design, host controller shall clear the CRC error flag for
		 * it, which takes 3 MCLK's, i.e. 7.5us in the case of 400KHz.
		 * The next command, which requires CRC check to its response,
		 * should be sent after the CRC error flag of previous command
		 * gets cleaned.
		 */
		if ((val & SDHCI_CMD_CRC) &&
		    (msm_host->last_cmd & SDHCI_CMD_FLAGS_MASK) &&
		    !(msm_host->last_cmd & SDHCI_CMD_CRC))
			udelay(8);
		msm_host->last_cmd = val;
		if (!msm_host->use_cdr)
			break;
		if ((msm_host->transfer_mode & SDHCI_TRNS_READ) &&
		    SDHCI_GET_CMD(val) != MMC_SEND_TUNING_BLOCK_HS200 &&
		    SDHCI_GET_CMD(val) != MMC_SEND_TUNING_BLOCK)
			sdhci_msm_set_cdr(host, true);
		else
			sdhci_msm_set_cdr(host, false);
		break;
	}

	if (req_type) {
		msm_host->pwr_irq_flag = 0;
		/*
		 * Since this register write may trigger a power irq, ensure
		 * all previous register writes are complete by this point.
		 */
		mb();
	}
	return req_type;
}

/* This function may sleep*/
static void sdhci_msm_writew(struct sdhci_host *host, u16 val, int reg)
{
	u32 req_type = 0;

	req_type = __sdhci_msm_check_write(host, val, reg);
	writew_relaxed(val, host->ioaddr + reg);

	if (req_type)
		sdhci_msm_check_power_status(host, req_type);
}

/* This function may sleep*/
static void sdhci_msm_writeb(struct sdhci_host *host, u8 val, int reg)
{
	u32 req_type = 0;

	req_type = __sdhci_msm_check_write(host, val, reg);

	writeb_relaxed(val, host->ioaddr + reg);

	if (req_type)
		sdhci_msm_check_power_status(host, req_type);
}

static void sdhci_msm_set_regulator_caps(struct sdhci_msm_host *msm_host)
{
	struct mmc_host *mmc = msm_host->mmc;
	struct regulator *supply = mmc->supply.vqmmc;
	u32 caps = 0, config;
	struct sdhci_host *host = mmc_priv(mmc);
	const struct sdhci_msm_offset *msm_offset = msm_host->offset;

	if (!IS_ERR(mmc->supply.vqmmc)) {
		if (regulator_is_supported_voltage(supply, 1700000, 1950000))
			caps |= CORE_1_8V_SUPPORT;
		if (regulator_is_supported_voltage(supply, 2700000, 3600000))
			caps |= CORE_3_0V_SUPPORT;

		if (!caps)
			pr_warn("%s: 1.8/3V not supported for vqmmc\n",
					mmc_hostname(mmc));
	}

	if (caps) {
		/*
		 * Set the PAD_PWR_SWITCH_EN bit so that the PAD_PWR_SWITCH
		 * bit can be used as required later on.
		 */
		u32 io_level = msm_host->curr_io_level;

		config = readl_relaxed(host->ioaddr +
				msm_offset->core_vendor_spec);
		config |= CORE_IO_PAD_PWR_SWITCH_EN;

		if ((io_level & REQ_IO_HIGH) && (caps &	CORE_3_0V_SUPPORT))
			config &= ~CORE_IO_PAD_PWR_SWITCH;
		else if ((io_level & REQ_IO_LOW) || (caps & CORE_1_8V_SUPPORT))
			config |= CORE_IO_PAD_PWR_SWITCH;

		writel_relaxed(config,
				host->ioaddr + msm_offset->core_vendor_spec);
	}
	msm_host->caps_0 |= caps;
	pr_debug("%s: supported caps: 0x%08x\n", mmc_hostname(mmc), caps);
}

static int sdhci_msm_dt_get_array(struct device *dev, const char *prop_name,
				 u32 **bw_vecs, int *len, u32 size)
{
	int ret = 0;
	struct device_node *np = dev->of_node;
	size_t sz;
	u32 *arr = NULL;

	if (!of_get_property(np, prop_name, len)) {
		ret = -EINVAL;
		goto out;
	}
	sz = *len = *len / sizeof(*arr);
	if (sz <= 0 || (size > 0 && (sz > size))) {
		dev_err(dev, "%s invalid size\n", prop_name);
		ret = -EINVAL;
		goto out;
	}

	arr = devm_kzalloc(dev, sz * sizeof(*arr), GFP_KERNEL);
	if (!arr) {
		ret = -ENOMEM;
		goto out;
	}

	ret = of_property_read_u32_array(np, prop_name, arr, sz);
	if (ret < 0) {
		dev_err(dev, "%s failed reading array %d\n", prop_name, ret);
		goto out;
	}
	*bw_vecs = arr;
out:
	if (ret)
		*len = 0;
	return ret;
}

/* Returns required bandwidth in Bytes per Sec */
static unsigned long sdhci_get_bw_required(struct sdhci_host *host,
					struct mmc_ios *ios)
{
	unsigned long bw;
	struct sdhci_pltfm_host *pltfm_host = sdhci_priv(host);
	struct sdhci_msm_host *msm_host = sdhci_pltfm_priv(pltfm_host);

	bw = msm_host->clk_rate;

	if (ios->bus_width == MMC_BUS_WIDTH_4)
		bw /= 2;
	else if (ios->bus_width == MMC_BUS_WIDTH_1)
		bw /= 8;

	return bw;
}

static int sdhci_msm_bus_get_vote_for_bw(struct sdhci_msm_host *host,
					   unsigned int bw)
{
	struct sdhci_msm_bus_vote_data *bvd = host->bus_vote_data;

	const unsigned int *table = bvd->bw_vecs;
	unsigned int size = bvd->bw_vecs_size;
	int i;

	for (i = 0; i < size; i++) {
		if (bw <= table[i])
			return i;
	}

	return i - 1;
}

/*
 * Caller of this function should ensure that msm bus client
 * handle is not null.
 */
static inline int sdhci_msm_bus_set_vote(struct sdhci_msm_host *msm_host,
					     int vote)
{
	struct sdhci_host *host =  platform_get_drvdata(msm_host->pdev);
	struct sdhci_msm_bus_vote_data *bvd = msm_host->bus_vote_data;
	struct msm_bus_path *usecase = bvd->usecase;
	struct msm_bus_vectors *vec = usecase[vote].vec;
	int ddr_rc = 0, cpu_rc = 0;

	if (vote == bvd->curr_vote)
		return 0;

	pr_debug("%s: vote:%d sdhc_ddr ab:%llu ib:%llu cpu_sdhc ab:%llu ib:%llu\n",
			mmc_hostname(host->mmc), vote, vec[0].ab,
			vec[0].ib, vec[1].ab, vec[1].ib);

	if (bvd->sdhc_ddr)
		ddr_rc = icc_set_bw(bvd->sdhc_ddr, vec[0].ab, vec[0].ib);

	if (bvd->cpu_sdhc)
		cpu_rc = icc_set_bw(bvd->cpu_sdhc, vec[1].ab, vec[1].ib);

	if (ddr_rc || cpu_rc) {
		pr_err("%s: icc_set() failed\n",
			mmc_hostname(host->mmc));
		goto out;
	}
	bvd->curr_vote = vote;
out:
	return cpu_rc;
}

/*
 * This function cancels any scheduled delayed work and sets the bus
 * vote based on bw (bandwidth) argument.
 */
static void sdhci_msm_bus_get_and_set_vote(struct sdhci_host *host,
						unsigned int bw)
{
	int vote;
	struct sdhci_pltfm_host *pltfm_host = sdhci_priv(host);
	struct sdhci_msm_host *msm_host = sdhci_pltfm_priv(pltfm_host);

	if (!msm_host->bus_vote_data ||
		(!msm_host->bus_vote_data->sdhc_ddr &&
		!msm_host->bus_vote_data->cpu_sdhc))
		return;
	vote = sdhci_msm_bus_get_vote_for_bw(msm_host, bw);
	sdhci_msm_bus_set_vote(msm_host, vote);
}

static struct sdhci_msm_bus_vote_data *sdhci_msm_get_bus_vote_data(struct device
				       *dev, struct sdhci_msm_host *host)

{
	struct platform_device *pdev = to_platform_device(dev);
	struct device_node *of_node = dev->of_node;
	struct sdhci_msm_bus_vote_data *bvd = NULL;
	struct msm_bus_path *usecase = NULL;
	int ret = 0, i = 0, j, num_paths, len;
	const u32 *vec_arr = NULL;

	if (!pdev) {
		dev_err(dev, "Null platform device!\n");
		return NULL;
	}

	bvd = devm_kzalloc(dev, sizeof(*bvd), GFP_KERNEL);
	if (!bvd)
		return bvd;

	ret = sdhci_msm_dt_get_array(dev, "qcom,bus-bw-vectors-bps",
				&bvd->bw_vecs, &bvd->bw_vecs_size, 0);
	if (ret) {
		if (ret == -EINVAL) {
			dev_dbg(dev, "No dt property of bus bw. voting defined!\n");
			dev_dbg(dev, "Skipping Bus BW voting now!!\n");
			host->skip_bus_bw_voting = true;
		}
		goto out;
	}

	ret = of_property_read_string(of_node, "qcom,msm-bus,name",
					&bvd->name);
	if (ret) {
		dev_err(dev, "Bus name missing err:(%d)\n", ret);
		goto out;
	}

	ret = of_property_read_u32(of_node, "qcom,msm-bus,num-cases",
		&bvd->num_usecase);
	if (ret) {
		dev_err(dev, "num-usecases not found err:(%d)\n", ret);
		goto out;
	}

	usecase = devm_kzalloc(dev, (sizeof(struct msm_bus_path) *
				   bvd->num_usecase), GFP_KERNEL);
	if (!usecase)
		goto out;

	ret = of_property_read_u32(of_node, "qcom,msm-bus,num-paths",
				   &num_paths);
	if (ret) {
		dev_err(dev, "num_paths not found err:(%d)\n", ret);
		goto out;
	}

	vec_arr = of_get_property(of_node, "qcom,msm-bus,vectors-KBps", &len);
	if (!vec_arr) {
		dev_err(dev, "Vector array not found\n");
		goto out;
	}

	for (i = 0; i < bvd->num_usecase; i++) {
		usecase[i].num_paths = num_paths;
		usecase[i].vec = devm_kcalloc(dev, num_paths,
					      sizeof(struct msm_bus_vectors),
					      GFP_KERNEL);
		if (!usecase[i].vec)
			goto out;
		for (j = 0; j < num_paths; j++) {
			int idx = ((i * num_paths) + j) * 2;

			usecase[i].vec[j].ab = (u64)
				be32_to_cpu(vec_arr[idx]);
			usecase[i].vec[j].ib = (u64)
				be32_to_cpu(vec_arr[idx + 1]);
		}
	}

	bvd->usecase = usecase;
	return bvd;
out:
	bvd = NULL;
	return bvd;
}

static int sdhci_msm_bus_register(struct sdhci_msm_host *host,
				struct platform_device *pdev)
{
	struct sdhci_msm_bus_vote_data *bsd;
	struct device *dev = &pdev->dev;
	int ret = 0;

	bsd = sdhci_msm_get_bus_vote_data(dev, host);
	if (!bsd) {
		dev_err(&pdev->dev, "Failed to get bus_scale data\n");
		return -EINVAL;
	}
	host->bus_vote_data = bsd;

	bsd->sdhc_ddr = of_icc_get(&pdev->dev, "sdhc-ddr");
	if (IS_ERR_OR_NULL(bsd->sdhc_ddr)) {
		dev_info(&pdev->dev, "(%ld): failed getting %s path\n",
			PTR_ERR(bsd->sdhc_ddr), "sdhc-ddr");
		bsd->sdhc_ddr = NULL;
	}

	bsd->cpu_sdhc = of_icc_get(&pdev->dev, "cpu-sdhc");
	if (IS_ERR_OR_NULL(bsd->cpu_sdhc)) {
		dev_info(&pdev->dev, "(%ld): failed getting %s path\n",
			PTR_ERR(bsd->cpu_sdhc), "cpu-sdhc");
		bsd->cpu_sdhc = NULL;
	}

	return ret;
}

static void sdhci_msm_bus_unregister(struct device *dev,
				struct sdhci_msm_host *host)
{
	struct sdhci_msm_bus_vote_data *bsd = host->bus_vote_data;

	if (bsd->sdhc_ddr)
		icc_put(bsd->sdhc_ddr);

	if (bsd->cpu_sdhc)
		icc_put(bsd->cpu_sdhc);
}

static void sdhci_msm_bus_voting(struct sdhci_host *host, bool enable)
{
	struct mmc_ios *ios = &host->mmc->ios;
	unsigned int bw;

	if (enable) {
		bw = sdhci_get_bw_required(host, ios);
		sdhci_msm_bus_get_and_set_vote(host, bw);
	} else
		sdhci_msm_bus_get_and_set_vote(host, 0);
}

static void sdhci_msm_reset(struct sdhci_host *host, u8 mask)
{
	struct sdhci_pltfm_host *pltfm_host = sdhci_priv(host);
	struct sdhci_msm_host *msm_host = sdhci_pltfm_priv(pltfm_host);

	if ((host->mmc->caps2 & MMC_CAP2_CQE) && (mask & SDHCI_RESET_ALL))
		cqhci_deactivate(host->mmc);

	if (msm_host->rst_n_disable && host->mmc && host->mmc->card &&
		host->mmc->card->ext_csd.rst_n_function != EXT_CSD_RST_N_ENABLED)
		host->mmc->card->ext_csd.rst_n_function = true;

	sdhci_reset(host, mask);
}

static int sdhci_msm_register_vreg(struct sdhci_msm_host *msm_host)
{
	int ret;

	ret = mmc_regulator_get_supply(msm_host->mmc);
	if (ret)
		return ret;

	sdhci_msm_set_regulator_caps(msm_host);

	return 0;
}

static int sdhci_msm_start_signal_voltage_switch(struct mmc_host *mmc,
				      struct mmc_ios *ios)
{
	struct sdhci_host *host = mmc_priv(mmc);
	u16 ctrl, status;

	/*
	 * Signal Voltage Switching is only applicable for Host Controllers
	 * v3.00 and above.
	 */
	if (host->version < SDHCI_SPEC_300)
		return 0;

	ctrl = sdhci_readw(host, SDHCI_HOST_CONTROL2);

	switch (ios->signal_voltage) {
	case MMC_SIGNAL_VOLTAGE_330:
		if (!(host->flags & SDHCI_SIGNALING_330))
			return -EINVAL;

		/* Set 1.8V Signal Enable in the Host Control2 register to 0 */
		ctrl &= ~SDHCI_CTRL_VDD_180;
		break;
	case MMC_SIGNAL_VOLTAGE_180:
		if (!(host->flags & SDHCI_SIGNALING_180))
			return -EINVAL;

		/* Enable 1.8V Signal Enable in the Host Control2 register */
		ctrl |= SDHCI_CTRL_VDD_180;
		break;

	default:
		return -EINVAL;
	}

	sdhci_writew(host, ctrl, SDHCI_HOST_CONTROL2);

	/* Wait for 5ms */
	usleep_range(5000, 5500);

	/* regulator output should be stable within 5 ms */
	status = ctrl & SDHCI_CTRL_VDD_180;
	ctrl = sdhci_readw(host, SDHCI_HOST_CONTROL2);
	if ((ctrl & SDHCI_CTRL_VDD_180) == status)
		return 0;

	dev_warn(mmc_dev(mmc), "%s: Regulator output did not became stable\n",
		mmc_hostname(mmc));

	return -EAGAIN;
}

static void sdhci_msm_init_card(struct mmc_host *host,
				struct mmc_card *card)
{
	int ret;

	if (mmc_card_sdio(card)) {
		ret = device_init_wakeup(&card->dev, true);
		if (ret)
			pr_err("%s: %s: failed to init wakeup: %d\n",
				mmc_hostname(card->host), __func__, ret);
	}
}

#define MAX_TEST_BUS 60
#define DRIVER_NAME "sdhci_msm"
#define SDHCI_MSM_DUMP(f, x...) \
	pr_err("%s: " DRIVER_NAME ": " f, mmc_hostname(host->mmc), ## x)
#define DRV_NAME "cqhci-host"

static void sdhci_msm_cqe_dump_debug_ram(struct sdhci_host *host)
{
	int i = 0;
	struct sdhci_pltfm_host *pltfm_host = sdhci_priv(host);
	struct sdhci_msm_host *msm_host = sdhci_pltfm_priv(pltfm_host);
	const struct sdhci_msm_offset *msm_offset = msm_host->offset;

	struct cqhci_host *cq_host;
	u32 version;
	u16 minor;
	int offset;

	if (msm_host->cq_host)
		cq_host = msm_host->cq_host;
	else
		return;

	version =  msm_host_readl(msm_host, host,
				 msm_offset->core_mci_version);
	minor = version & CORE_VERSION_TARGET_MASK;

	/* registers offset changed starting from 4.2.0 */
	offset = minor >= SDHCI_MSM_VER_420 ? 0 : 0x48;

	if (cq_host->offset_changed)
		offset += CQE_V5_VENDOR_CFG;
	pr_err("---- Debug RAM dump ----\n");
	pr_err(DRV_NAME ": Debug RAM wrap-around: 0x%08x | Debug RAM overlap: 0x%08x\n",
	       cqhci_readl(cq_host, CQ_CMD_DBG_RAM_WA + offset),
	       cqhci_readl(cq_host, CQ_CMD_DBG_RAM_OL + offset));

	while (i < 16) {
		pr_err(DRV_NAME ": Debug RAM dump [%d]: 0x%08x\n", i,
		       cqhci_readl(cq_host, CQ_CMD_DBG_RAM + offset + (4 * i)));
		i++;
	}
	pr_err("-------------------------\n");
}


static void sdhci_msm_dump_vendor_regs(struct sdhci_host *host)
{
	struct sdhci_pltfm_host *pltfm_host = sdhci_priv(host);
	struct sdhci_msm_host *msm_host = sdhci_pltfm_priv(pltfm_host);
	const struct sdhci_msm_offset *msm_offset = msm_host->offset;

	int tbsel, tbsel2;
	int i, index = 0;
	u32 test_bus_val = 0;
	u32 debug_reg[MAX_TEST_BUS] = {0};

	SDHCI_MSM_DUMP("----------- VENDOR REGISTER DUMP -----------\n");

	if (msm_host->cq_host)
		sdhci_msm_cqe_dump_debug_ram(host);

	SDHCI_MSM_DUMP(
			"Data cnt: 0x%08x | Fifo cnt: 0x%08x | Int sts: 0x%08x\n",
		readl_relaxed(host->ioaddr + msm_offset->core_mci_data_cnt),
		readl_relaxed(host->ioaddr + msm_offset->core_mci_fifo_cnt),
		readl_relaxed(host->ioaddr + msm_offset->core_mci_status));
	SDHCI_MSM_DUMP(
			"DLL sts: 0x%08x | DLL cfg:  0x%08x | DLL cfg2: 0x%08x\n",
		readl_relaxed(host->ioaddr + msm_offset->core_dll_status),
		readl_relaxed(host->ioaddr + msm_offset->core_dll_config),
		readl_relaxed(host->ioaddr + msm_offset->core_dll_config_2));
	SDHCI_MSM_DUMP(
			"DLL cfg3: 0x%08x | DLL usr ctl:  0x%08x | DDR cfg: 0x%08x\n",
		readl_relaxed(host->ioaddr + msm_offset->core_dll_config_3),
		readl_relaxed(host->ioaddr + msm_offset->core_dll_usr_ctl),
		readl_relaxed(host->ioaddr + msm_offset->core_ddr_config));
	SDHCI_MSM_DUMP(
			"SDCC ver: 0x%08x | Vndr adma err : addr0: 0x%08x addr1: 0x%08x\n",
		readl_relaxed(host->ioaddr + msm_offset->core_mci_version),
		readl_relaxed(host->ioaddr +
				msm_offset->core_vendor_spec_adma_err_addr0),
		readl_relaxed(host->ioaddr +
				msm_offset->core_vendor_spec_adma_err_addr1));
	SDHCI_MSM_DUMP(
			"Vndr func: 0x%08x | Vndr func2 : 0x%08x Vndr func3: 0x%08x\n",
		readl_relaxed(host->ioaddr + msm_offset->core_vendor_spec),
		readl_relaxed(host->ioaddr +
			msm_offset->core_vendor_spec_func2),
		readl_relaxed(host->ioaddr + msm_offset->core_vendor_spec3));
	sdhci_msm_dump_pwr_ctrl_regs(host);

	/*
	 * tbsel indicates [2:0] bits and tbsel2 indicates [7:4] bits
	 * of core_testbus_config register.
	 *
	 * To select test bus 0 to 7 use tbsel and to select any test bus
	 * above 7 use (tbsel2 | tbsel) to get the test bus number. For eg,
	 * to select test bus 14, write 0x1E to core_testbus_config register
	 * i.e., tbsel2[7:4] = 0001, tbsel[2:0] = 110.
	 */
	for (tbsel2 = 0; tbsel2 < 7; tbsel2++) {
		for (tbsel = 0; tbsel < 8; tbsel++) {
			if (index >= MAX_TEST_BUS)
				break;
			test_bus_val =
			(tbsel2 << msm_offset->core_testbus_sel2_bit) |
				tbsel | msm_offset->core_testbus_ena;
			writel_relaxed(test_bus_val, host->ioaddr +
				msm_offset->core_testbus_config);
			debug_reg[index++] = readl_relaxed(host->ioaddr +
					msm_offset->core_sdcc_debug_reg);
		}
	}
	for (i = 0; i < MAX_TEST_BUS; i = i + 4)
		SDHCI_MSM_DUMP(
				" Test bus[%d to %d]: 0x%08x 0x%08x 0x%08x 0x%08x\n",
				i, i + 3, debug_reg[i], debug_reg[i+1],
				debug_reg[i+2], debug_reg[i+3]);

	msm_host->dbg_en = false;
}

static const struct sdhci_msm_variant_ops mci_var_ops = {
	.msm_readl_relaxed = sdhci_msm_mci_variant_readl_relaxed,
	.msm_writel_relaxed = sdhci_msm_mci_variant_writel_relaxed,
};

static const struct sdhci_msm_variant_ops v5_var_ops = {
	.msm_readl_relaxed = sdhci_msm_v5_variant_readl_relaxed,
	.msm_writel_relaxed = sdhci_msm_v5_variant_writel_relaxed,
};

static const struct sdhci_msm_variant_info sdhci_msm_mci_var = {
	.var_ops = &mci_var_ops,
	.offset = &sdhci_msm_mci_offset,
};

static const struct sdhci_msm_variant_info sdhci_msm_v5_var = {
	.mci_removed = true,
	.var_ops = &v5_var_ops,
	.offset = &sdhci_msm_v5_offset,
};

static const struct sdhci_msm_variant_info sdm845_sdhci_var = {
	.mci_removed = true,
	.restore_dll_config = true,
	.var_ops = &v5_var_ops,
	.offset = &sdhci_msm_v5_offset,
};

static const struct of_device_id sdhci_msm_dt_match[] = {
	{.compatible = "qcom,sdhci-msm-v4", .data = &sdhci_msm_mci_var},
	{.compatible = "qcom,sdhci-msm-v5", .data = &sdhci_msm_v5_var},
	{.compatible = "qcom,sdm670-sdhci", .data = &sdm845_sdhci_var},
	{.compatible = "qcom,sdm845-sdhci", .data = &sdm845_sdhci_var},
	{},
};

MODULE_DEVICE_TABLE(of, sdhci_msm_dt_match);

static int sdhci_msm_gcc_reset(struct device *dev, struct sdhci_host *host)
{

	struct sdhci_pltfm_host *pltfm_host = sdhci_priv(host);
	struct sdhci_msm_host *msm_host = sdhci_pltfm_priv(pltfm_host);
	struct reset_control *reset = msm_host->core_reset;
	int ret = -EOPNOTSUPP;

	if (!reset)
		return dev_err_probe(dev, ret, "unable to acquire core_reset\n");

	ret = reset_control_assert(reset);
	if (ret)
		return dev_err_probe(dev, ret, "core_reset assert failed\n");

	/*
	 * The hardware requirement for delay between assert/deassert
	 * is at least 3-4 sleep clock (32.7KHz) cycles, which comes to
	 * ~125us (4/32768). To be on the safe side add 200us delay.
	 */
	usleep_range(200, 210);

	ret = reset_control_deassert(reset);
	if (ret)
		return dev_err_probe(dev, ret, "core_reset deassert failed\n");

	usleep_range(200, 210);

	return ret;
}

static void sdhci_msm_hw_reset(struct sdhci_host *host)
{
	struct sdhci_pltfm_host *pltfm_host = sdhci_priv(host);
	struct sdhci_msm_host *msm_host = sdhci_pltfm_priv(pltfm_host);
	struct platform_device *pdev = msm_host->pdev;
	int ret = -EOPNOTSUPP;

	if (!msm_host->core_reset) {
		dev_err(&pdev->dev, "%s: failed, err = %d\n", __func__,
				ret);
		return;
	}

	msm_host->reg_store = true;
	sdhci_msm_registers_save(host);
	if ((host->mmc->caps2 & MMC_CAP2_CQE) && !pm_suspend_via_firmware()) {
		host->mmc->cqe_ops->cqe_disable(host->mmc);
		host->mmc->cqe_enabled = false;
	}

	sdhci_msm_gcc_reset(&pdev->dev, host);
	sdhci_msm_registers_restore(host);
	msm_host->reg_store = false;

	sdhci_msm_log_str(msm_host, "HW reset done\n");
#if defined(CONFIG_SDC_QTI)
	if (host->mmc->card && !pm_suspend_via_firmware())
		mmc_power_cycle(host->mmc, host->mmc->card->ocr);
#endif
	return;
}

static const struct sdhci_ops sdhci_msm_ops = {
	.reset = sdhci_msm_reset,
	.set_clock = sdhci_msm_set_clock,
	.get_min_clock = sdhci_msm_get_min_clock,
	.get_max_clock = sdhci_msm_get_max_clock,
	.set_bus_width = sdhci_set_bus_width,
	.set_uhs_signaling = sdhci_msm_set_uhs_signaling,
	.get_max_timeout_count = sdhci_msm_get_max_timeout_count,
	.write_w = sdhci_msm_writew,
	.write_b = sdhci_msm_writeb,
	.irq	= sdhci_msm_cqe_irq,
	.dump_vendor_regs = sdhci_msm_dump_vendor_regs,
	.set_power = sdhci_set_power_noreg,
	.hw_reset = sdhci_msm_hw_reset,
	.set_timeout = sdhci_msm_set_timeout,
};

#if IS_ENABLED(CONFIG_MMC_SDHCI_MSM_SCALING)
void sdhci_msm_disable_scaling(struct mmc_host *mhost)
{
	struct sdhci_host *shost = mmc_priv(mhost);
	struct sdhci_pltfm_host *pltfm_host = sdhci_priv(shost);
	struct sdhci_msm_host *host = sdhci_pltfm_priv(pltfm_host);

	sdhci_msm_mmc_suspend_clk_scaling(mhost);
	host->scaling_suspended = 1;
}
#endif

static const struct sdhci_pltfm_data sdhci_msm_pdata = {
	.quirks = SDHCI_QUIRK_BROKEN_CARD_DETECTION |
		  SDHCI_QUIRK_SINGLE_POWER_WRITE |
		  SDHCI_QUIRK_CAP_CLOCK_BASE_BROKEN |
		  SDHCI_QUIRK_MULTIBLOCK_READ_ACMD12 |
		  SDHCI_QUIRK_NO_ENDATTR_IN_NOPDESC |
		  SDHCI_QUIRK_DATA_TIMEOUT_USES_SDCLK,

	.quirks2 = SDHCI_QUIRK2_PRESET_VALUE_BROKEN,
	.ops = &sdhci_msm_ops,
};

static void sdhci_set_default_hw_caps(struct sdhci_msm_host *msm_host,
		struct sdhci_host *host)
{
	u32 version, caps = 0;
	u16 minor;
	u8 major;
	const struct sdhci_msm_offset *msm_offset =
					sdhci_priv_msm_offset(host);

	version =  msm_host_readl(msm_host, host,
				 msm_offset->core_mci_version);

	major = (version & CORE_VERSION_MAJOR_MASK) >>
			CORE_VERSION_MAJOR_SHIFT;
	minor = version & CORE_VERSION_TARGET_MASK;

	caps = readl_relaxed(host->ioaddr + SDHCI_CAPABILITIES);

	/*
	 * SDCC 5 controller with major version 1, minor version 0x34 and later
	 * with HS 400 mode support will use CM DLL instead of CDC LP 533 DLL.
	 */
	if ((major == 1) && (minor < 0x34))
		msm_host->use_cdclp533 = true;


	if (major == 1 && minor >= 0x42)
		msm_host->use_14lpp_dll_reset = true;

	/* Fake 3.0V support for SDIO devices which requires such voltage */
	if (msm_host->fake_core_3_0v_support) {
		caps |= CORE_3_0V_SUPPORT;
			writel_relaxed((readl_relaxed(host->ioaddr +
			SDHCI_CAPABILITIES) | caps), host->ioaddr +
			msm_offset->core_vendor_spec_capabilities0);
	}

	writel_relaxed(caps, host->ioaddr +
		msm_offset->core_vendor_spec_capabilities0);

	/* keep track of the value in SDHCI_CAPABILITIES */
	msm_host->caps_0 = caps;

	/* 7FF projects with 7nm DLL */
	if ((major == 1) && ((minor == 0x6e) || (minor == 0x71) ||
				(minor == 0x72)))
		msm_host->use_7nm_dll = true;
}

static inline void sdhci_msm_get_of_property(struct platform_device *pdev,
		struct sdhci_host *host)
{
	struct device_node *node = pdev->dev.of_node;
	struct sdhci_pltfm_host *pltfm_host = sdhci_priv(host);
	struct sdhci_msm_host *msm_host = sdhci_pltfm_priv(pltfm_host);

	if (of_property_read_u32(node, "qcom,ddr-config",
				&msm_host->ddr_config))
		msm_host->ddr_config = DDR_CONFIG_POR_VAL;

	of_property_read_u32(node, "qcom,dll-config", &msm_host->dll_config);

	if (of_device_is_compatible(node, "qcom,msm8916-sdhci"))
		host->quirks2 |= SDHCI_QUIRK2_BROKEN_64_BIT_DMA;
}

static void sdhci_msm_clkgate_bus_delayed_work(struct work_struct *work)
{
	struct sdhci_msm_host *msm_host = container_of(work,
			struct sdhci_msm_host, clk_gating_work.work);
	struct sdhci_host *host = mmc_priv(msm_host->mmc);

	sdhci_msm_registers_save(host);
	dev_pm_opp_set_rate(&msm_host->pdev->dev, 0);
	clk_bulk_disable_unprepare(ARRAY_SIZE(msm_host->bulk_clks),
					msm_host->bulk_clks);
	sdhci_msm_log_str(msm_host, "Clocks gated\n");
	sdhci_msm_bus_voting(host, false);
}

/* Find cpu group qos from a given cpu */
static struct qos_cpu_group *cpu_to_group(struct sdhci_msm_qos_req *r, int cpu)
{
	int i;
	struct qos_cpu_group *g = r->qcg;

	if (cpu < 0 || cpu > num_possible_cpus())
		return NULL;

	for (i = 0; i < r->num_groups; i++, g++) {
		if (cpumask_test_cpu(cpu, &g->mask))
			return &r->qcg[i];
	}

	return NULL;
}

/*
 * Function to put qos vote. This takes qos cpu group of
 * host and type of vote as input
 */
static int sdhci_msm_update_qos_constraints(struct qos_cpu_group *qcg,
							enum constraint type)
{
	unsigned int vote;
	int cpu, err;
	struct dev_pm_qos_request *qos_req = qcg->qos_req;

	if (type == QOS_MAX)
		vote = S32_MAX;
	else
		vote = qcg->votes[type];

	if (qcg->curr_vote == vote)
		return 0;

	sdhci_msm_log_str(qcg->host, "mask: 0x%08x type: %d vote: %u\n",
			qcg->mask, type, vote);

	for_each_cpu(cpu, &qcg->mask) {
		err = dev_pm_qos_update_request(qos_req, vote);
		if (err < 0)
			return err;
		++qos_req;
	}

	if (type == QOS_MAX)
		qcg->voted = false;
	else
		qcg->voted = true;

	qcg->curr_vote = vote;

	return 0;
}

/* Unregister pm qos requests */
static int remove_group_qos(struct qos_cpu_group *qcg)
{
	int err, cpu;
	struct dev_pm_qos_request *qos_req = qcg->qos_req;

	for_each_cpu(cpu, &qcg->mask) {
		if (!dev_pm_qos_request_active(qos_req)) {
			++qos_req;
			continue;
		}
		err = dev_pm_qos_remove_request(qos_req);
		if (err < 0)
			return err;
		qos_req++;
	}

	return 0;
}

/* Register pm qos request */
static int add_group_qos(struct qos_cpu_group *qcg, enum constraint type)
{
	int cpu, err;
	struct dev_pm_qos_request *qos_req = qcg->qos_req;

	for_each_cpu(cpu, &qcg->mask) {
		memset(qos_req, 0,
				sizeof(struct dev_pm_qos_request));
		err = dev_pm_qos_add_request(get_cpu_device(cpu),
				qos_req,
				DEV_PM_QOS_RESUME_LATENCY,
				type);
		if (err < 0)
			return err;
		qos_req++;
	}
	return 0;
}

/* Function to remove pm qos vote */
static void sdhci_msm_unvote_qos_all(struct sdhci_msm_host *msm_host)
{
	struct sdhci_msm_qos_req *qos_req = msm_host->sdhci_qos;
	struct qos_cpu_group *qcg;
	int i, err;

	if (!qos_req)
		return;
	qcg = qos_req->qcg;
	for (i = 0; ((i < qos_req->num_groups) && qcg->initialized); i++,
								qcg++) {
		err = sdhci_msm_update_qos_constraints(qcg, QOS_MAX);
		if (err)
			dev_err(&msm_host->pdev->dev,
				"Failed (%d) removing qos vote(%d)\n", err, i);
	}
}

/* Function to vote pmqos from sdcc. */
static void sdhci_msm_vote_pmqos(struct mmc_host *mmc, int cpu)
{
	struct sdhci_host *host = mmc_priv(mmc);
	struct sdhci_pltfm_host *pltfm_host = sdhci_priv(host);
	struct sdhci_msm_host *msm_host = sdhci_pltfm_priv(pltfm_host);
	struct qos_cpu_group *qcg;

	qcg = cpu_to_group(msm_host->sdhci_qos, cpu);
	if (!qcg) {
		dev_dbg(&msm_host->pdev->dev, "QoS group is undefined\n");
		return;
	}

	if (qcg->voted)
		return;

	if (sdhci_msm_update_qos_constraints(qcg, QOS_PERF))
		dev_err(&qcg->host->pdev->dev, "%s: update qos - failed\n",
				__func__);
	dev_dbg(&msm_host->pdev->dev, "Voted pmqos - cpu: %d\n", cpu);
}

static unsigned int sdhci_msm_get_sup_clk_rate(struct sdhci_host *host,
						u32 req_clk)
{
	struct sdhci_pltfm_host *pltfm_host = sdhci_priv(host);
	struct sdhci_msm_host *msm_host = sdhci_pltfm_priv(pltfm_host);
	struct clk *core_clk = msm_host->bulk_clks[0].clk;
	unsigned int sup_clk = -1;

	if (req_clk < sdhci_msm_get_min_clock(host)) {
		sup_clk = sdhci_msm_get_min_clock(host);
		return sup_clk;
	}

	sup_clk = clk_round_rate(core_clk, clk_get_rate(core_clk));

	if (host->clock != msm_host->clk_rate)
		sup_clk = sup_clk / 2;

	return sup_clk;
}

/**
 * sdhci_msm_irq_affinity_notify - Callback for affinity changes
 * @notify: context as to what irq was changed
 * @mask: the new affinity mask
 *
 * This is a callback function used by the irq_set_affinity_notifier function
 * so that we may register to receive changes to the irq affinity masks.
 */
static void
sdhci_msm_irq_affinity_notify(struct irq_affinity_notify *notify,
		const cpumask_t *mask)
{
	struct sdhci_msm_host *msm_host =
		container_of(notify, struct sdhci_msm_host, affinity_notify);
	struct platform_device *pdev = msm_host->pdev;
	struct sdhci_msm_qos_req *qos_req = msm_host->sdhci_qos;
	struct qos_cpu_group *qcg;
	int i, err;

	if (!qos_req)
		return;
	/*
	 * If device is in suspend mode, just update the active mask,
	 * vote would be taken care when device resumes.
	 */
	msm_host->sdhci_qos->active_mask = cpumask_first(mask);
	if (pm_runtime_status_suspended(&pdev->dev))
		return;

	/* Cancel previous scheduled work and unvote votes */
	qcg = qos_req->qcg;
	for (i = 0; i < qos_req->num_groups; i++, qcg++) {
		err = sdhci_msm_update_qos_constraints(qcg, QOS_MAX);
		if (err)
			pr_err("%s: Failed (%d) removing qos vote of grp(%d)\n",
					mmc_hostname(msm_host->mmc), err, i);
	}

	sdhci_msm_vote_pmqos(msm_host->mmc,
			msm_host->sdhci_qos->active_mask);
}

/**
 * sdhci_msm_irq_affinity_release - Callback for affinity notifier release
 * @ref: internal core kernel usage
 *
 * This is a callback function used by the irq_set_affinity_notifier function
 * to inform the current notification subscriber that they will no longer
 * receive notifications.
 */
static void
inline sdhci_msm_irq_affinity_release(struct kref __always_unused *ref)
{ }

/* Function for settig up qos based on parsed dt entries */
static int sdhci_msm_setup_qos(struct sdhci_msm_host *msm_host)
{
	struct platform_device *pdev = msm_host->pdev;
	struct sdhci_msm_qos_req *qr = msm_host->sdhci_qos;
	struct qos_cpu_group *qcg = qr->qcg;
	struct mmc_host *mmc = msm_host->mmc;
	struct sdhci_host *host = mmc_priv(mmc);
	int i, err;

	if (!msm_host->sdhci_qos)
		return 0;

	/* Affine irq to first set of mask */
	WARN_ON(irq_set_affinity_hint(host->irq, &qcg->mask));

	/* Setup notifier for case of affinity change/migration */
	msm_host->affinity_notify.notify = sdhci_msm_irq_affinity_notify;
	msm_host->affinity_notify.release = sdhci_msm_irq_affinity_release;
	irq_set_affinity_notifier(host->irq, &msm_host->affinity_notify);

	for (i = 0; i < qr->num_groups; i++, qcg++) {
		qcg->qos_req = kcalloc(cpumask_weight(&qcg->mask),
				sizeof(struct dev_pm_qos_request),
				GFP_KERNEL);
		if (!qcg->qos_req) {
			dev_err(&pdev->dev, "Memory allocation failed\n");
			if (!i)
				return -ENOMEM;
			goto free_mem;
		}
		err = add_group_qos(qcg, S32_MAX);
		if (err < 0) {
			dev_err(&pdev->dev, "Fail (%d) add qos-req: grp-%d\n",
					err, i);
			if (!i) {
				kfree(qcg->qos_req);
				return err;
			}
			goto free_mem;
		}
		qcg->initialized = true;
		dev_dbg(&pdev->dev, "%s: qcg: 0x%08x | mask: 0x%08x\n",
				 __func__, qcg, qcg->mask);
	}

	/* Vote pmqos during setup for first set of mask*/
	sdhci_msm_update_qos_constraints(qr->qcg, QOS_PERF);
	qr->active_mask = cpumask_first(&qr->qcg->mask);
	return 0;

free_mem:
	while (i--) {
		kfree(qcg->qos_req);
		qcg--;
	}

	return err;
}

/*
 * QoS init function. It parses dt entries and intializes data
 * structures.
 */
static void sdhci_msm_qos_init(struct sdhci_msm_host *msm_host)
{
	struct platform_device *pdev = msm_host->pdev;
	struct device_node *np = pdev->dev.of_node;
	struct device_node *group_node;
	struct sdhci_msm_qos_req *qr;
	struct qos_cpu_group *qcg;

	cpumask_t silver_mask;
	cpumask_t gold_mask;
	cpumask_t gold_prime_mask;
	int cid_cpu[MAX_NUM_CLUSTERS] = {-1, -1, -1};
	int cid = -1;
	int prev_cid = -1;
	int cpu;
	int i, err;

	qr = kzalloc(sizeof(*qr), GFP_KERNEL);
	if (!qr)
		return;

	msm_host->sdhci_qos = qr;

	/* find numbers of qos child node present */
	qr->num_groups = of_get_available_child_count(np);
	dev_dbg(&pdev->dev, "num-groups: %d\n", qr->num_groups);
	if (!qr->num_groups) {
		dev_err(&pdev->dev, "QoS groups undefined\n");
		kfree(qr);
		msm_host->sdhci_qos = NULL;
		return;
	}
	qcg = kzalloc(sizeof(*qcg) * qr->num_groups, GFP_KERNEL);
	if (!qcg) {
		msm_host->sdhci_qos = NULL;
		kfree(qr);
		return;
	}

	/*
	 * Due to Logical contiguous CPU numbering, one to one mapping
	 * between physical and logical cpu is no more applicable.
	 * Hence we don't need to pass the qos mask from the device tree
	 * and instead need to populate the mask dynamically
	 * using available kernel API.
	 */

	for_each_cpu(cpu, cpu_possible_mask) {
		cid = topology_physical_package_id(cpu);
		if (cid != prev_cid) {
			cid_cpu[cid] = cpu;
			prev_cid = cid;
		}
	}

	if (cid_cpu[SILVER_CORE] != -1)
		silver_mask.bits[0] =
			topology_core_cpumask(cid_cpu[SILVER_CORE])->bits[0];

	if (cid_cpu[GOLD_CORE] != -1)
		gold_mask.bits[0] =
			topology_core_cpumask(cid_cpu[GOLD_CORE])->bits[0];

	if (cid_cpu[GOLD_PRIME_CORE] != -1)
		gold_prime_mask.bits[0] =
			topology_core_cpumask(cid_cpu[GOLD_PRIME_CORE])->bits[0];

	/*
	 * Assign qos cpu group/cluster to host qos request and
	 * read child entries of qos node
	 */
	qr->qcg = qcg;

	for_each_available_child_of_node(np, group_node) {
		if (of_property_read_bool(group_node, "perf"))
			qcg->mask.bits[0] = gold_mask.bits[0] |
						gold_prime_mask.bits[0];
		else
			qcg->mask.bits[0] = silver_mask.bits[0];

		err = of_property_count_u32_elems(group_node, "vote");
		if (err <= 0) {
			dev_err(&pdev->dev, "1 vote is needed, bailing out\n");
			goto out_vote_err;
		}
		qcg->votes = kmalloc(sizeof(*qcg->votes) * err, GFP_KERNEL);
		if (!qcg->votes)
			goto out_vote_err;
		for (i = 0; i < err; i++) {
			if (of_property_read_u32_index(group_node, "vote", i,
						&qcg->votes[i]))
				goto out_vote_err;
		}
		qcg->host = msm_host;
		++qcg;
	}
	err = sdhci_msm_setup_qos(msm_host);
	if (!err)
		return;
	dev_err(&pdev->dev, "Failed to setup PM QoS.\n");

out_vote_err:
	for (i = 0, qcg = qr->qcg; i < qr->num_groups; i++, qcg++)
		kfree(qcg->votes);
	kfree(qr->qcg);
	kfree(qr);
	msm_host->sdhci_qos = NULL;
}

static ssize_t dbg_state_store(struct device *dev,
			struct device_attribute *attr,
			const char *buf, size_t count)
{
	struct sdhci_host *host = dev_get_drvdata(dev);
	struct sdhci_pltfm_host *pltfm_host = sdhci_priv(host);
	struct sdhci_msm_host *msm_host = sdhci_pltfm_priv(pltfm_host);
	bool v;

	if (!capable(CAP_SYS_ADMIN))
		return -EACCES;

	if (kstrtobool(buf, &v))
		return -EINVAL;

	msm_host->dbg_en = v;

	return count;
}

static ssize_t dbg_state_show(struct device *dev,
			struct device_attribute *attr, char *buf)
{
	struct sdhci_host *host = dev_get_drvdata(dev);
	struct sdhci_pltfm_host *pltfm_host = sdhci_priv(host);
	struct sdhci_msm_host *msm_host = sdhci_pltfm_priv(pltfm_host);

#if defined(CONFIG_SDHCI_MSM_DBG)
	msm_host->dbg_en = true;
#endif

	return scnprintf(buf, PAGE_SIZE, "%d\n", msm_host->dbg_en);
}

static DEVICE_ATTR_RW(dbg_state);

static struct attribute *sdhci_msm_sysfs_attrs[] = {
	&dev_attr_dbg_state.attr,
	NULL
};

static const struct attribute_group sdhci_msm_sysfs_group = {
	.name = "qcom",
	.attrs = sdhci_msm_sysfs_attrs,
};

static int sdhci_msm_init_sysfs(struct device *dev)
{
	int ret;

	ret = sysfs_create_group(&dev->kobj, &sdhci_msm_sysfs_group);
	if (ret)
		dev_err(dev, "%s: Failed to create qcom sysfs group (err = %d)\n",
				 __func__, ret);

	return ret;
}

static ssize_t show_sdhci_msm_clk_gating(struct device *dev,
		struct device_attribute *attr, char *buf)
{
	struct sdhci_host *host = dev_get_drvdata(dev);
	struct sdhci_pltfm_host *pltfm_host = sdhci_priv(host);
	struct sdhci_msm_host *msm_host = sdhci_pltfm_priv(pltfm_host);

	return scnprintf(buf, PAGE_SIZE, "%u\n", msm_host->clk_gating_delay);
}

static ssize_t store_sdhci_msm_clk_gating(struct device *dev,
		struct device_attribute *attr, const char *buf, size_t count)
{
	struct sdhci_host *host = dev_get_drvdata(dev);
	struct sdhci_pltfm_host *pltfm_host = sdhci_priv(host);
	struct sdhci_msm_host *msm_host = sdhci_pltfm_priv(pltfm_host);
	uint32_t value;

	if (!kstrtou32(buf, 0, &value)) {
		msm_host->clk_gating_delay = value;
		dev_info(dev, "set clk scaling work delay (%u)\n", value);
	}

	return count;
}

static ssize_t show_sdhci_msm_pm_qos(struct device *dev,
		struct device_attribute *attr, char *buf)
{
	struct sdhci_host *host = dev_get_drvdata(dev);
	struct sdhci_pltfm_host *pltfm_host = sdhci_priv(host);
	struct sdhci_msm_host *msm_host = sdhci_pltfm_priv(pltfm_host);

	return scnprintf(buf, PAGE_SIZE, "%u\n", msm_host->pm_qos_delay);
}

static ssize_t store_sdhci_msm_pm_qos(struct device *dev,
		struct device_attribute *attr, const char *buf, size_t count)
{
	struct sdhci_host *host = dev_get_drvdata(dev);
	struct sdhci_pltfm_host *pltfm_host = sdhci_priv(host);
	struct sdhci_msm_host *msm_host = sdhci_pltfm_priv(pltfm_host);
	uint32_t value;

	if (!kstrtou32(buf, 0, &value)) {
		msm_host->pm_qos_delay = value;
		dev_info(dev, "set pm qos work delay (%u)\n", value);
	}

	return count;
}

static void sdhci_msm_init_sysfs_gating_qos(struct device *dev)
{
	struct sdhci_host *host = dev_get_drvdata(dev);
	struct sdhci_pltfm_host *pltfm_host = sdhci_priv(host);
	struct sdhci_msm_host *msm_host = sdhci_pltfm_priv(pltfm_host);
	int ret;

	msm_host->clk_gating.show = show_sdhci_msm_clk_gating;
	msm_host->clk_gating.store = store_sdhci_msm_clk_gating;
	sysfs_attr_init(&msm_host->clk_gating.attr);
	msm_host->clk_gating.attr.name = "clk_gating";
	msm_host->clk_gating.attr.mode = 0644;
	ret = device_create_file(dev, &msm_host->clk_gating);
	if (ret) {
		pr_err("%s: %s: failed creating clk gating attr: %d\n",
				mmc_hostname(host->mmc), __func__, ret);
	}

	msm_host->pm_qos.show = show_sdhci_msm_pm_qos;
	msm_host->pm_qos.store = store_sdhci_msm_pm_qos;
	sysfs_attr_init(&msm_host->pm_qos.attr);
	msm_host->pm_qos.attr.name = "pm_qos";
	msm_host->pm_qos.attr.mode = 0644;
	ret = device_create_file(dev, &msm_host->pm_qos);
	if (ret) {
		pr_err("%s: %s: failed creating pm qos attr: %d\n",
				mmc_hostname(host->mmc), __func__, ret);
	}
}

static void sdhci_msm_setup_pm(struct platform_device *pdev,
			struct sdhci_msm_host *msm_host)
{
	pm_runtime_get_noresume(&pdev->dev);
	pm_runtime_set_active(&pdev->dev);
	pm_runtime_enable(&pdev->dev);
	if (!(msm_host->mmc->caps & MMC_CAP_SYNC_RUNTIME_PM)) {
		pm_runtime_set_autosuspend_delay(&pdev->dev,
					 MSM_MMC_AUTOSUSPEND_DELAY_MS);
		pm_runtime_use_autosuspend(&pdev->dev);
	}
}

static int sdhci_msm_setup_ice_clk(struct sdhci_msm_host *msm_host,
						struct platform_device *pdev)
{
	int ret = 0;
	struct clk *clk;

	msm_host->bulk_clks[2].clk = NULL;

	/* Setup SDC ICE clock */
	clk = devm_clk_get(&pdev->dev, "ice_core");
	if (!IS_ERR(clk)) {
		msm_host->bulk_clks[2].clk = clk;

		/* Set maximum clock rate for ice clk */
		ret = clk_set_rate(clk, msm_host->ice_clk_max);
		if (ret) {
			dev_err(&pdev->dev, "ICE_CLK rate set failed (%d) for %u\n",
				ret, msm_host->ice_clk_max);
			return ret;
		}

		msm_host->ice_clk_rate = msm_host->ice_clk_max;
	}

	return ret;
}

static void sdhci_msm_set_caps(struct sdhci_msm_host *msm_host)
{
	msm_host->mmc->caps |= MMC_CAP_AGGRESSIVE_PM;
	msm_host->mmc->caps |= MMC_CAP_WAIT_WHILE_BUSY | MMC_CAP_NEED_RSP_BUSY;
}
/* RUMI W/A for SD card */
static void sdhci_msm_set_rumi_bus_mode(struct sdhci_host *host)
{
	struct sdhci_pltfm_host *pltfm_host = sdhci_priv(host);
	struct sdhci_msm_host *msm_host = sdhci_pltfm_priv(pltfm_host);
	const struct sdhci_msm_offset *msm_offset = msm_host->offset;
	u32 config = readl_relaxed(host->ioaddr +
			msm_offset->core_vendor_spec_capabilities1);

	if (!(host->mmc->caps & MMC_CAP_NONREMOVABLE)) {
		config &= ~(VS_CAPABILITIES_SDR_104_SUPPORT |
				VS_CAPABILITIES_DDR_50_SUPPORT |
				VS_CAPABILITIES_SDR_50_SUPPORT);
		writel_relaxed(config, host->ioaddr +
				msm_offset->core_vendor_spec_capabilities1);
	}
}

static u32 is_bootdevice_sdhci = SDHCI_BOOT_DEVICE;

static int sdhci_qcom_read_boot_config(struct platform_device *pdev)
{
	u32 *buf;
	size_t len;
	struct nvmem_cell *cell;

	cell = nvmem_cell_get(&pdev->dev, "boot_conf");
	if (IS_ERR(cell)) {
		dev_warn(&pdev->dev, "nvmem cell get failed\n");
		return 0;
	}

	buf = nvmem_cell_read(cell, &len);
	if (IS_ERR(buf)) {
		dev_warn(&pdev->dev, "nvmem cell read failed\n");
		nvmem_cell_put(cell);
		return 0;
	}

	is_bootdevice_sdhci = (*buf) >> 1 & 0x1f;
	dev_info(&pdev->dev, "boot_config val = %x is_bootdevice_sdhci = %x\n",
			*buf, is_bootdevice_sdhci);
	kfree(buf);
	nvmem_cell_put(cell);

	return is_bootdevice_sdhci;
}

static void sdhci_msm_set_sdio_pm_flag(void *unused, struct mmc_host *host)
{
	host->pm_flags &= ~MMC_PM_WAKE_SDIO_IRQ;
}
static int mmc_sleep_busy_cb(void *cb_data, bool *busy)
{
	struct mmc_host *host = cb_data;
	*busy = host->ops->card_busy(host);
	return 0;
}
static int mmc_sleepawake(struct mmc_host *host)
{
	struct mmc_command cmd = {};
	struct mmc_card *card = host->card;
	unsigned int timeout_ms = DIV_ROUND_UP(card->ext_csd.sa_timeout, 10000);
	bool use_r1b_resp;
	int err;

	/* Re-tuning can't be done once the card is deselected */
	mmc_retune_hold(host);

	cmd.opcode = MMC_SLEEP_AWAKE;
	cmd.arg = card->rca << 16;
	use_r1b_resp = mmc_prepare_busy_cmd(host, &cmd, timeout_ms);

	err = mmc_wait_for_cmd(host, &cmd, 0);
	if (err)
		goto out_release;

	/*
	 * If the host does not wait while the card signals busy, then we can
	 * try to poll, but only if the host supports HW polling, as the
	 * SEND_STATUS cmd is not allowed. If we can't poll, then we simply need
	 * to wait the sleep/awake timeout.
	 */
	if (host->caps & MMC_CAP_WAIT_WHILE_BUSY && use_r1b_resp) {
		err = mmc_select_card(card);
		goto out_release;
	}

	if (!host->ops->card_busy) {
		mmc_delay(timeout_ms);
		goto out_release;
	}

	err = __mmc_poll_for_busy(card, timeout_ms, &mmc_sleep_busy_cb, host);

out_release:
	mmc_retune_release(host);
	return err;
}

static int mmc_test_awake_ext_csd(struct mmc_host *mmc)
{
	int err;
	u8 *ext_csd;
	struct mmc_card *card = mmc->card;
	struct sdhci_host *host = mmc_priv(mmc);
	struct sdhci_pltfm_host *pltfm_host = sdhci_priv(host);
	struct sdhci_msm_host *msm_host = sdhci_pltfm_priv(pltfm_host);

	err = mmc_get_ext_csd(card, &ext_csd);
	if (err) {
		pr_err("%s: %s: mmc_get_ext_csd failed (%d)\n",
			mmc_hostname(mmc), __func__, err);
		return err;
	}

	/* only compare read/write fields that the sw changes */
	pr_debug("%s: %s: type(cached:current) cmdq(%d:%d) cache_ctrl(%d:%d) bus_width (%d:%d) timing(%d:%d)\n",
		mmc_hostname(mmc), __func__,
		msm_host->raw_ext_csd_cmdq,
		ext_csd[EXT_CSD_CMDQ_MODE_EN],
		msm_host->raw_ext_csd_cache_ctrl,
		ext_csd[EXT_CSD_CACHE_CTRL],
		msm_host->raw_ext_csd_bus_width,
		ext_csd[EXT_CSD_BUS_WIDTH],
		msm_host->raw_ext_csd_hs_timing,
		ext_csd[EXT_CSD_HS_TIMING]);

	err = !((msm_host->raw_ext_csd_cmdq ==
			ext_csd[EXT_CSD_CMDQ_MODE_EN]) &&
		(msm_host->raw_ext_csd_cache_ctrl ==
			ext_csd[EXT_CSD_CACHE_CTRL]) &&
		(msm_host->raw_ext_csd_bus_width ==
			ext_csd[EXT_CSD_BUS_WIDTH]) &&
		(msm_host->raw_ext_csd_hs_timing ==
			ext_csd[EXT_CSD_HS_TIMING]));

	kfree(ext_csd);

	return err;
}
static int mmc_cache_card_ext_csd(struct mmc_host *mmc)
{
	int err;
	u8 *ext_csd;
	struct mmc_card *card = mmc->card;
	struct sdhci_host *host = mmc_priv(mmc);
	struct sdhci_pltfm_host *pltfm_host = sdhci_priv(host);
	struct sdhci_msm_host *msm_host = sdhci_pltfm_priv(pltfm_host);

	err = mmc_get_ext_csd(card, &ext_csd);
	if (err || !ext_csd) {
		pr_err("%s: %s: mmc_get_ext_csd failed (%d)\n",
			mmc_hostname(mmc), __func__, err);
		return err;
	}

	/* only cache read/write fields that the sw changes */
	msm_host->raw_ext_csd_cmdq = ext_csd[EXT_CSD_CMDQ_MODE_EN];
	msm_host->raw_ext_csd_cache_ctrl = ext_csd[EXT_CSD_CACHE_CTRL];
	msm_host->raw_ext_csd_bus_width = ext_csd[EXT_CSD_BUS_WIDTH];
	msm_host->raw_ext_csd_hs_timing = ext_csd[EXT_CSD_HS_TIMING];

	kfree(ext_csd);

	return 0;
}

static int mmc_partial_init(struct mmc_host *mmc)
{
	int err = 0;
	struct mmc_card *card = mmc->card;
	struct sdhci_host *host = mmc_priv(mmc);
	struct sdhci_pltfm_host *pltfm_host = sdhci_priv(host);
	struct sdhci_msm_host *msm_host = sdhci_pltfm_priv(pltfm_host);

	mmc_set_bus_width(mmc, msm_host->cached_ios.bus_width);
	mmc_set_timing(mmc, msm_host->cached_ios.timing);
	if (msm_host->cached_ios.enhanced_strobe) {
		mmc->ios.enhanced_strobe = true;
		if (mmc->ops->hs400_enhanced_strobe)
			mmc->ops->hs400_enhanced_strobe(mmc, &mmc->ios);
	}
	mmc_set_clock(mmc, msm_host->cached_ios.clock);
	mmc_set_bus_mode(mmc, msm_host->cached_ios.bus_mode);

	if (!mmc_card_hs400es(card) &&
			(mmc_card_hs200(card) || mmc_card_hs400(card))) {
		err = mmc_execute_tuning(card);
		if (err) {
			pr_err("%s: tuning execution failed: %d\n",
				mmc_hostname(mmc), err);
			goto out;
		}
	}

	/*
	 * The ext_csd is read to make sure the card did not went through
	 * Power-failure during sleep period.
	 * A subset of the W/E_P, W/C_P register will be tested. In case
	 * these registers values are different from the values that were
	 * cached during suspend, we will conclude that a Power-failure occurred
	 * and will do full initialization sequence.
	 */
	err = mmc_test_awake_ext_csd(mmc);
	if (err) {
		pr_debug("%s: %s: fail on ext_csd read (%d)\n",
			mmc_hostname(mmc), __func__, err);
	}

#if IS_ENABLED(CONFIG_MMC_SDHCI_MSM_SCALING)
	sdhci_msm_cqe_scaling_resume(host->mmc);
#endif
out:
	return err;
}

static void mmc_cache_card(void *unused, struct mmc_host *mmc)
{

	struct sdhci_host *host = mmc_priv(mmc);
	struct sdhci_pltfm_host *pltfm_host = sdhci_priv(host);
	struct sdhci_msm_host *msm_host = sdhci_pltfm_priv(pltfm_host);

	memcpy(&msm_host->cached_ios, &mmc->ios, sizeof(msm_host->cached_ios));
	mmc_cache_card_ext_csd(mmc);

#if IS_ENABLED(CONFIG_MMC_SDHCI_MSM_SCALING)
	sdhci_msm_disable_scaling(mmc);
#endif
}

static int mmc_can_sleep(struct mmc_card *card)
{
	return card->ext_csd.rev >= 3;
}

static void partial_init(void *unused, struct mmc_host *host, bool *partial_init)
{
	int err;
	bool deepsleep = pm_suspend_via_firmware();

	if (deepsleep) {
		host->ops->hw_reset(host);
		*partial_init = false;
		pr_debug("%s: %s: deepsleep %d\n", mmc_hostname(host),
		 __func__, deepsleep);
		return;
	}

	if (mmc_can_sleep(host->card)) {
		err = mmc_sleepawake(host);
		if (!err)
			err = mmc_partial_init(host);
		if (!err)
			*partial_init = true;
		else
			*partial_init = false;
	}

}

static int sdhci_msm_probe(struct platform_device *pdev)
{
	struct sdhci_host *host;
	struct sdhci_pltfm_host *pltfm_host;
	struct sdhci_msm_host *msm_host;
	struct clk *clk;
	int ret;
	u16 host_version, core_minor;
	u32 core_version, config;
	u8 core_major;
	const struct sdhci_msm_offset *msm_offset;
	const struct sdhci_msm_variant_info *var_info;
	struct device *dev = &pdev->dev;
	struct device_node *node = dev->of_node;

	if (of_property_read_bool(node, "non-removable") && sdhci_qcom_read_boot_config(pdev)) {
		dev_err(dev, "SDHCI is not boot dev.\n");
		return 0;
	}

	host = sdhci_pltfm_init(pdev, &sdhci_msm_pdata, sizeof(*msm_host));
	if (IS_ERR(host))
		return PTR_ERR(host);

	host->sdma_boundary = 0;
	pltfm_host = sdhci_priv(host);
	msm_host = sdhci_pltfm_priv(pltfm_host);
	msm_host->mmc = host->mmc;
	msm_host->pdev = pdev;

	sdhci_msm_init_sysfs(dev);
#if defined(CONFIG_SDHCI_MSM_DBG)
	msm_host->dbg_en = true;
#endif

	msm_host->sdhci_msm_ipc_log_ctx = ipc_log_context_create(SDHCI_MSM_MAX_LOG_SZ,
							dev_name(&host->mmc->class_dev), 0);
	if (!msm_host->sdhci_msm_ipc_log_ctx)
		dev_warn(dev, "IPC Log init - failed\n");

	/**
	 * System resume triggers a card detect interrupt even when there's no
	 * card inserted. Core layer acquires the registered wakeup source for
	 * 5s thus preventing system suspend for 5s at least.
	 * Disable this wakesource until this is sorted out.
	 */
	if ((host->mmc->ws) && !(host->mmc->caps & MMC_CAP_NONREMOVABLE)) {
		wakeup_source_unregister(host->mmc->ws);
		host->mmc->ws = NULL;
	}

	ret = mmc_of_parse(host->mmc);
	if (ret)
		goto pltfm_free;

	if (pdev->dev.of_node) {
		ret = of_alias_get_id(pdev->dev.of_node, "mmc");
		if (ret < 0)
			dev_err(&pdev->dev, "get slot index failed %d\n", ret);
		else if (ret <= 1)
			sdhci_slot[ret] = msm_host;
	}

	/*
	 * Based on the compatible string, load the required msm host info from
	 * the data associated with the version info.
	 */
	var_info = of_device_get_match_data(&pdev->dev);

	if (!var_info) {
		dev_err(&pdev->dev, "Compatible string not found\n");
		goto pltfm_free;
	}

	msm_host->mci_removed = var_info->mci_removed;
	msm_host->restore_dll_config = var_info->restore_dll_config;
	msm_host->var_ops = var_info->var_ops;
	msm_host->offset = var_info->offset;

	msm_offset = msm_host->offset;

	sdhci_get_of_property(pdev);
	sdhci_msm_get_of_property(pdev, host);

	msm_host->saved_tuning_phase = INVALID_TUNING_PHASE;

	ret = sdhci_msm_populate_pdata(dev, msm_host);
	if (ret) {
		dev_err(&pdev->dev, "DT parsing error\n");
		goto pltfm_free;
	}

	sdhci_msm_gcc_reset(&pdev->dev, host);
	msm_host->regs_restore.is_supported =
		of_property_read_bool(dev->of_node,
			"qcom,restore-after-cx-collapse");

	/* Setup SDCC bus voter clock. */
	msm_host->bus_clk = devm_clk_get(&pdev->dev, "bus");
	if (!IS_ERR(msm_host->bus_clk)) {
		/* Vote for max. clk rate for max. performance */
		ret = clk_set_rate(msm_host->bus_clk, INT_MAX);
		if (ret)
			goto pltfm_free;
		ret = clk_prepare_enable(msm_host->bus_clk);
		if (ret)
			goto pltfm_free;
	}

	/* Setup main peripheral bus clock */
	clk = devm_clk_get(&pdev->dev, "iface");
	if (IS_ERR(clk)) {
		ret = PTR_ERR(clk);
		dev_err(&pdev->dev, "Peripheral clk setup failed (%d)\n", ret);
		goto bus_clk_disable;
	}
	msm_host->bulk_clks[1].clk = clk;

	/* Setup SDC MMC clock */
	clk = devm_clk_get(&pdev->dev, "core");
	if (IS_ERR(clk)) {
		ret = PTR_ERR(clk);
		dev_err(&pdev->dev, "SDC MMC clk setup failed (%d)\n", ret);
		goto bus_clk_disable;
	}
	msm_host->bulk_clks[0].clk = clk;

	 /* Check for optional interconnect paths */
	ret = dev_pm_opp_of_find_icc_paths(&pdev->dev, NULL);
	if (ret)
		goto bus_clk_disable;

	msm_host->opp_table = dev_pm_opp_set_clkname(&pdev->dev, "core");
	if (IS_ERR(msm_host->opp_table)) {
		ret = PTR_ERR(msm_host->opp_table);
		goto bus_clk_disable;
	}

	/* OPP table is optional */
	ret = dev_pm_opp_of_add_table(&pdev->dev);
	if (!ret) {
		msm_host->has_opp_table = true;
	} else if (ret != -ENODEV) {
		dev_err(&pdev->dev, "Invalid OPP table in Device tree\n");
		goto opp_cleanup;
	}

	/* Vote for maximum clock rate for maximum performance */
	ret = dev_pm_opp_set_rate(&pdev->dev, INT_MAX);
	if (ret)
		dev_warn(&pdev->dev, "core clock boost failed\n");

	ret = sdhci_msm_setup_ice_clk(msm_host, pdev);
	if (ret)
		goto bus_clk_disable;

	clk = devm_clk_get(&pdev->dev, "cal");
	if (IS_ERR(clk))
		clk = NULL;
	msm_host->bulk_clks[3].clk = clk;

	clk = devm_clk_get(&pdev->dev, "sleep");
	if (IS_ERR(clk))
		clk = NULL;
	msm_host->bulk_clks[4].clk = clk;

	ret = clk_bulk_prepare_enable(ARRAY_SIZE(msm_host->bulk_clks),
				      msm_host->bulk_clks);
	if (ret)
		goto opp_cleanup;
	ret = qcom_clk_set_flags(msm_host->bulk_clks[0].clk,
			CLKFLAG_NORETAIN_MEM);
	if (ret)
		dev_err(&pdev->dev, "Failed to set core clk NORETAIN_MEM: %d\n",
				ret);
	ret = qcom_clk_set_flags(msm_host->bulk_clks[2].clk,
			CLKFLAG_RETAIN_MEM);
	if (ret)
		dev_err(&pdev->dev, "Failed to set ice clk RETAIN_MEM: %d\n",
				ret);
	/*
	 * xo clock is needed for FLL feature of cm_dll.
	 * In case if xo clock is not mentioned in DT, warn and proceed.
	 */
	msm_host->xo_clk = devm_clk_get(&pdev->dev, "xo");
	if (IS_ERR(msm_host->xo_clk)) {
		ret = PTR_ERR(msm_host->xo_clk);
		dev_warn(&pdev->dev, "TCXO clk not present (%d)\n", ret);
	}

	INIT_DELAYED_WORK(&msm_host->clk_gating_work,
			sdhci_msm_clkgate_bus_delayed_work);

	ret = sdhci_msm_bus_register(msm_host, pdev);
	if (ret && !msm_host->skip_bus_bw_voting) {
		dev_err(&pdev->dev, "Bus registration failed (%d)\n", ret);
		goto clk_disable;
	}

	if (!msm_host->skip_bus_bw_voting)
		sdhci_msm_bus_voting(host, true);

	/* Setup regulators */
	ret = sdhci_msm_vreg_init(&pdev->dev, msm_host, true);
	if (ret) {
		dev_err(&pdev->dev, "Regulator setup failed (%d)\n", ret);
		goto bus_unregister;
	}

	if (!msm_host->mci_removed) {
		msm_host->core_mem = devm_platform_ioremap_resource(pdev, 1);
		if (IS_ERR(msm_host->core_mem)) {
			ret = PTR_ERR(msm_host->core_mem);
			goto vreg_deinit;
		}
	}

	/* Reset the vendor spec register to power on reset state */
	writel_relaxed(CORE_VENDOR_SPEC_POR_VAL,
			host->ioaddr + msm_offset->core_vendor_spec);

	/* Ensure SDHCI FIFO is enabled by disabling alternative FIFO */
	config = readl_relaxed(host->ioaddr + msm_offset->core_vendor_spec3);
	config &= ~CORE_FIFO_ALT_EN;
	writel_relaxed(config, host->ioaddr + msm_offset->core_vendor_spec3);

	if (!msm_host->mci_removed) {
		/* Set HC_MODE_EN bit in HC_MODE register */
		msm_host_writel(msm_host, HC_MODE_EN, host,
				msm_offset->core_hc_mode);
		config = msm_host_readl(msm_host, host,
				msm_offset->core_hc_mode);
		config |= FF_CLK_SW_RST_DIS;
		msm_host_writel(msm_host, config, host,
				msm_offset->core_hc_mode);
	}

	if (of_property_read_bool(node, "is_rumi"))
		sdhci_msm_set_rumi_bus_mode(host);

	host_version = readw_relaxed((host->ioaddr + SDHCI_HOST_VERSION));
	dev_dbg(&pdev->dev, "Host Version: 0x%x Vendor Version 0x%x\n",
		host_version, ((host_version & SDHCI_VENDOR_VER_MASK) >>
			       SDHCI_VENDOR_VER_SHIFT));

	core_version = msm_host_readl(msm_host, host,
			msm_offset->core_mci_version);
	core_major = (core_version & CORE_VERSION_MAJOR_MASK) >>
		      CORE_VERSION_MAJOR_SHIFT;
	core_minor = core_version & CORE_VERSION_MINOR_MASK;
	dev_dbg(&pdev->dev, "MCI Version: 0x%08x, major: 0x%04x, minor: 0x%02x\n",
		core_version, core_major, core_minor);

	sdhci_set_default_hw_caps(msm_host, host);

	/*
	 * Support for some capabilities is not advertised by newer
	 * controller versions and must be explicitly enabled.
	 */
	if (core_major >= 1 && core_minor != 0x11 && core_minor != 0x12) {
		config = readl_relaxed(host->ioaddr + SDHCI_CAPABILITIES);
		config |= SDHCI_CAN_VDD_300 | SDHCI_CAN_DO_8BIT;
		writel_relaxed(config, host->ioaddr +
				msm_offset->core_vendor_spec_capabilities0);
	}

	if (core_major == 1 && core_minor >= 0x49)
		msm_host->updated_ddr_cfg = true;

	/* For SDHC v5.0.0 onwards, ICE 3.0 specific registers are added
	 * in CQ register space, due to which few CQ registers are
	 * shifted. Set cqhci_offset_changed boolean to use updated address.
	 */
	if (core_major == 1 && core_minor >= 0x6B)
		msm_host->cqhci_offset_changed = true;

	if (core_major == 1 && core_minor >= 0x71)
		msm_host->uses_tassadar_dll = true;

	ret = sdhci_msm_register_vreg(msm_host);
	if (ret)
		goto clk_disable;

	/*
	 * Power on reset state may trigger power irq if previous status of
	 * PWRCTL was either BUS_ON or IO_HIGH_V. So before enabling pwr irq
	 * interrupt in GIC, any pending power irq interrupt should be
	 * acknowledged. Otherwise power irq interrupt handler would be
	 * fired prematurely.
	 */
	sdhci_msm_handle_pwr_irq(host, 0);

	/*
	 * Ensure that above writes are propogated before interrupt enablement
	 * in GIC.
	 */
	mb();

	/* Setup IRQ for handling power/voltage tasks with PMIC */
	msm_host->pwr_irq = platform_get_irq_byname(pdev, "pwr_irq");
	if (msm_host->pwr_irq < 0) {
		ret = msm_host->pwr_irq;
		goto vreg_deinit;
	}

	sdhci_msm_init_pwr_irq_wait(msm_host);
	/* Enable pwr irq interrupts */
	msm_host_writel(msm_host, INT_MASK, host,
		msm_offset->core_pwrctl_mask);

	ret = devm_request_threaded_irq(&pdev->dev, msm_host->pwr_irq, NULL,
					sdhci_msm_pwr_irq, IRQF_ONESHOT,
					dev_name(&pdev->dev), host);
	if (ret) {
		dev_err(&pdev->dev, "Request IRQ failed (%d)\n", ret);
		goto vreg_deinit;
	}

	sdhci_msm_set_caps(msm_host);

	/* Enable force hw reset during cqe recovery */
	msm_host->mmc->cqe_recovery_reset_always = true;

	sdhci_msm_setup_pm(pdev, msm_host);

	host->mmc_host_ops.start_signal_voltage_switch =
		sdhci_msm_start_signal_voltage_switch;
	host->mmc_host_ops.execute_tuning = sdhci_msm_execute_tuning;
	host->mmc_host_ops.init_card = sdhci_msm_init_card;

	msm_host->workq = create_workqueue("sdhci_msm_generic_swq");
	if (!msm_host->workq)
		dev_err(&pdev->dev, "Generic swq creation failed\n");

	msm_host->clk_gating_delay = MSM_CLK_GATING_DELAY_MS;
	msm_host->pm_qos_delay = MSM_MMC_AUTOSUSPEND_DELAY_MS;
	/* Initialize pmqos */
	sdhci_msm_qos_init(msm_host);
	/* Initialize sysfs entries */
	sdhci_msm_init_sysfs_gating_qos(dev);

	if (of_property_read_bool(node, "supports-cqe"))
		ret = sdhci_msm_cqe_add_host(host, pdev);
	else
		ret = sdhci_add_host(host);
	if (ret)
		goto pm_runtime_disable;

	if (of_property_read_bool(node, "mmc-rst-n-disable"))
		msm_host->rst_n_disable = true;
	else
		msm_host->rst_n_disable = false;

	/* For SDHC v5.0.0 onwards, ICE 3.0 specific registers are added
	 * in CQ register space, due to which few CQ registers are
	 * shifted. Set cqhci_offset_changed boolean to use updated address.
	 */
	if (core_major == 1 && core_minor >= 0x6B)
		msm_host->cqhci_offset_changed = true;

	/*
	 * Set platfm_init_done only after sdhci_add_host().
	 * So that we don't turn off vqmmc while we reset sdhc as
	 * part of sdhci_add_host().
	 */
	msm_host->pltfm_init_done = true;

	pm_runtime_mark_last_busy(&pdev->dev);
	pm_runtime_put_autosuspend(&pdev->dev);

	if (msm_host->mmc->card && mmc_card_sdio(msm_host->mmc->card))
		register_trace_android_vh_mmc_sdio_pm_flag_set(sdhci_msm_set_sdio_pm_flag, NULL);

	if (host->mmc->caps & MMC_CAP_NONREMOVABLE) {
		register_trace_android_rvh_mmc_cache_card_properties(mmc_cache_card, NULL);
		register_trace_android_rvh_partial_init(partial_init, NULL);
	}
	return 0;

pm_runtime_disable:
	pm_runtime_disable(&pdev->dev);
	pm_runtime_set_suspended(&pdev->dev);
	pm_runtime_put_noidle(&pdev->dev);
vreg_deinit:
	sdhci_msm_vreg_init(&pdev->dev, msm_host, false);
bus_unregister:
	if (!msm_host->skip_bus_bw_voting) {
		sdhci_msm_bus_get_and_set_vote(host, 0);
		sdhci_msm_bus_unregister(&pdev->dev, msm_host);
	}
clk_disable:
	clk_bulk_disable_unprepare(ARRAY_SIZE(msm_host->bulk_clks),
				   msm_host->bulk_clks);
opp_cleanup:
	if (msm_host->has_opp_table)
		dev_pm_opp_of_remove_table(&pdev->dev);
	dev_pm_opp_put_clkname(msm_host->opp_table);
bus_clk_disable:
	if (!IS_ERR(msm_host->bus_clk))
		clk_disable_unprepare(msm_host->bus_clk);
pltfm_free:
	sdhci_pltfm_free(pdev);
	return ret;
}

static int sdhci_msm_remove(struct platform_device *pdev)
{
	struct sdhci_host *host;
	struct sdhci_pltfm_host *pltfm_host;
	struct sdhci_msm_host *msm_host;
	struct sdhci_msm_qos_req *r;
	struct qos_cpu_group *qcg;
	struct device_node *np = pdev->dev.of_node;
	int i;
	int dead;

	if (of_property_read_bool(np, "non-removable") && is_bootdevice_sdhci) {
		dev_err(&pdev->dev, "SDHCI is not boot dev.\n");
		return 0;
	}

	host = platform_get_drvdata(pdev);
	pltfm_host = sdhci_priv(host);
	msm_host = sdhci_pltfm_priv(pltfm_host);
	r = msm_host->sdhci_qos;

	dead = (readl_relaxed(host->ioaddr + SDHCI_INT_STATUS) ==
		    0xffffffff);

	sdhci_remove_host(host, dead);

	sdhci_msm_vreg_init(&pdev->dev, msm_host, false);

	if (msm_host->has_opp_table)
		dev_pm_opp_of_remove_table(&pdev->dev);
	dev_pm_opp_put_clkname(msm_host->opp_table);
	pm_runtime_get_sync(&pdev->dev);

	/* Add delay to complete resume where qos vote is scheduled */
	if (!r)
		goto skip_removing_qos;
	qcg = r->qcg;
	msleep(50);
	for (i = 0; i < r->num_groups; i++, qcg++) {
		sdhci_msm_update_qos_constraints(qcg, QOS_MAX);
		remove_group_qos(qcg);
	}
	destroy_workqueue(msm_host->workq);

skip_removing_qos:
	pm_runtime_disable(&pdev->dev);
	pm_runtime_put_noidle(&pdev->dev);

	clk_bulk_disable_unprepare(ARRAY_SIZE(msm_host->bulk_clks),
				   msm_host->bulk_clks);
	if (!IS_ERR(msm_host->bus_clk))
		clk_disable_unprepare(msm_host->bus_clk);
	if (!msm_host->skip_bus_bw_voting) {
		sdhci_msm_bus_get_and_set_vote(host, 0);
		sdhci_msm_bus_unregister(&pdev->dev, msm_host);
	}
	sdhci_pltfm_free(pdev);
	return 0;
}

static __maybe_unused int sdhci_msm_runtime_suspend(struct device *dev)
{
	struct sdhci_host *host = dev_get_drvdata(dev);
	struct sdhci_pltfm_host *pltfm_host = sdhci_priv(host);
	struct sdhci_msm_host *msm_host = sdhci_pltfm_priv(pltfm_host);
<<<<<<< HEAD
	struct sdhci_msm_qos_req *qos_req = msm_host->sdhci_qos;
=======
	unsigned long flags;

	spin_lock_irqsave(&host->lock, flags);
	host->runtime_suspended = true;
	spin_unlock_irqrestore(&host->lock, flags);
>>>>>>> a3a0d152

	sdhci_msm_log_str(msm_host, "Enter\n");
	if (!qos_req)
		goto skip_qos;
	sdhci_msm_unvote_qos_all(msm_host);

skip_qos:
	queue_delayed_work(msm_host->workq,
			&msm_host->clk_gating_work,
			msecs_to_jiffies(msm_host->clk_gating_delay));
	return 0;
}

static __maybe_unused int sdhci_msm_runtime_resume(struct device *dev)
{
	struct sdhci_host *host = dev_get_drvdata(dev);
	struct sdhci_pltfm_host *pltfm_host = sdhci_priv(host);
	struct sdhci_msm_host *msm_host = sdhci_pltfm_priv(pltfm_host);
<<<<<<< HEAD
	struct sdhci_msm_qos_req *qos_req = msm_host->sdhci_qos;
=======
	unsigned long flags;
>>>>>>> a3a0d152
	int ret;

	sdhci_msm_log_str(msm_host, "Enter\n");
	ret = cancel_delayed_work_sync(&msm_host->clk_gating_work);
	if (!ret) {
		sdhci_msm_bus_voting(host, true);
		dev_pm_opp_set_rate(dev, msm_host->clk_rate);
		ret = clk_bulk_prepare_enable(ARRAY_SIZE(msm_host->bulk_clks),
					       msm_host->bulk_clks);
		if (ret) {
			dev_err(dev, "Failed to enable clocks %d\n", ret);
			sdhci_msm_bus_voting(host, false);
			return ret;
		}

		sdhci_msm_registers_restore(host);
		sdhci_msm_toggle_fifo_write_clk(host);
		/*
		 * Whenever core-clock is gated dynamically, it's needed to
		 * restore the SDR DLL settings when the clock is ungated.
		 */
		if (msm_host->restore_dll_config && msm_host->clk_rate)
			sdhci_msm_restore_sdr_dll_config(host);
	}

	if (!qos_req)
		return 0;

	sdhci_msm_vote_pmqos(msm_host->mmc,
			msm_host->sdhci_qos->active_mask);

	ret = sdhci_msm_ice_resume(msm_host);
	if (ret)
		return ret;

	spin_lock_irqsave(&host->lock, flags);
	host->runtime_suspended = false;
	spin_unlock_irqrestore(&host->lock, flags);

	return ret;
}

static int sdhci_msm_suspend_late(struct device *dev)
{
	struct sdhci_host *host = dev_get_drvdata(dev);
	struct sdhci_pltfm_host *pltfm_host = sdhci_priv(host);
	struct sdhci_msm_host *msm_host = sdhci_pltfm_priv(pltfm_host);

	sdhci_msm_log_str(msm_host, "Enter\n");
	if (flush_delayed_work(&msm_host->clk_gating_work))
		dev_dbg(dev, "%s Waited for clk_gating_work to finish\n",
			 __func__);
	return 0;
}

static int sdhci_msm_wrapper_suspend_late(struct device *dev)
{
	struct device_node *np = dev->of_node;

	if (of_property_read_bool(np, "non-removable") && is_bootdevice_sdhci) {
		dev_info(dev, "SDHCI is not boot dev.\n");
		return 0;
	}

	return sdhci_msm_suspend_late(dev);
}

static const struct dev_pm_ops sdhci_msm_pm_ops = {
	SET_SYSTEM_SLEEP_PM_OPS(pm_runtime_force_suspend,
				pm_runtime_force_resume)
	SET_LATE_SYSTEM_SLEEP_PM_OPS(sdhci_msm_wrapper_suspend_late, NULL)
	SET_RUNTIME_PM_OPS(sdhci_msm_runtime_suspend,
			   sdhci_msm_runtime_resume,
			   NULL)
};

static struct platform_driver sdhci_msm_driver = {
	.probe = sdhci_msm_probe,
	.remove = sdhci_msm_remove,
	.driver = {
		   .name = "sdhci_msm",
		   .probe_type = PROBE_PREFER_ASYNCHRONOUS,
		   .of_match_table = sdhci_msm_dt_match,
		   .pm = &sdhci_msm_pm_ops,
	},
};

module_platform_driver(sdhci_msm_driver);

MODULE_DESCRIPTION("Qualcomm Secure Digital Host Controller Interface driver");
MODULE_LICENSE("GPL v2");<|MERGE_RESOLUTION|>--- conflicted
+++ resolved
@@ -5455,15 +5455,12 @@
 	struct sdhci_host *host = dev_get_drvdata(dev);
 	struct sdhci_pltfm_host *pltfm_host = sdhci_priv(host);
 	struct sdhci_msm_host *msm_host = sdhci_pltfm_priv(pltfm_host);
-<<<<<<< HEAD
 	struct sdhci_msm_qos_req *qos_req = msm_host->sdhci_qos;
-=======
 	unsigned long flags;
 
 	spin_lock_irqsave(&host->lock, flags);
 	host->runtime_suspended = true;
 	spin_unlock_irqrestore(&host->lock, flags);
->>>>>>> a3a0d152
 
 	sdhci_msm_log_str(msm_host, "Enter\n");
 	if (!qos_req)
@@ -5482,11 +5479,8 @@
 	struct sdhci_host *host = dev_get_drvdata(dev);
 	struct sdhci_pltfm_host *pltfm_host = sdhci_priv(host);
 	struct sdhci_msm_host *msm_host = sdhci_pltfm_priv(pltfm_host);
-<<<<<<< HEAD
 	struct sdhci_msm_qos_req *qos_req = msm_host->sdhci_qos;
-=======
 	unsigned long flags;
->>>>>>> a3a0d152
 	int ret;
 
 	sdhci_msm_log_str(msm_host, "Enter\n");
