--- conflicted
+++ resolved
@@ -2499,7 +2499,6 @@
 		pwr_state = REQ_BUS_OFF;
 		io_level = REQ_IO_LOW;
 	}
-<<<<<<< HEAD
 
 	if (pwr_state) {
 		ret = sdhci_msm_set_vmmc(mmc);
@@ -4242,1734 +4241,10 @@
 				qos_req,
 				DEV_PM_QOS_RESUME_LATENCY,
 				type);
-=======
-
-	if (pwr_state) {
-		ret = sdhci_msm_set_vmmc(mmc);
-		if (!ret)
-			ret = sdhci_msm_set_vqmmc(msm_host, mmc,
-					pwr_state & REQ_BUS_ON);
-		if (!ret)
-			ret = sdhci_msm_set_pincfg(msm_host,
-					pwr_state & REQ_BUS_ON);
-		if (!ret)
-			irq_ack |= CORE_PWRCTL_BUS_SUCCESS;
-		else
-			irq_ack |= CORE_PWRCTL_BUS_FAIL;
-	}
-
-	/* Handle IO LOW/HIGH */
-	if (irq_status & CORE_PWRCTL_IO_LOW) {
-		io_level = REQ_IO_LOW;
-		/* Switch voltage low */
-		ret = sdhci_msm_set_vdd_io_vol(msm_host, VDD_IO_LOW, 0);
-		if (ret)
-			irq_ack |= CORE_PWRCTL_IO_FAIL;
-		else
-			irq_ack |= CORE_PWRCTL_IO_SUCCESS;
-	}
-
-	if (irq_status & CORE_PWRCTL_IO_HIGH) {
-		io_level = REQ_IO_HIGH;
-		/* Switch voltage high */
-		ret = sdhci_msm_set_vdd_io_vol(msm_host, VDD_IO_HIGH, 0);
-		if (ret)
-			irq_ack |= CORE_PWRCTL_IO_FAIL;
-		else
-			irq_ack |= CORE_PWRCTL_IO_SUCCESS;
-	}
-
-	if (io_level && !IS_ERR(mmc->supply.vqmmc) && !pwr_state) {
-		ret = mmc_regulator_set_vqmmc(mmc, &mmc->ios);
-		if (ret < 0) {
-			dev_err(mmc_dev(mmc), "%s: IO_level setting failed(%d). signal_voltage: %d, vdd: %d irq_status: 0x%08x\n",
-					mmc_hostname(mmc), ret,
-					mmc->ios.signal_voltage, mmc->ios.vdd,
-					irq_status);
-			irq_ack |= CORE_PWRCTL_IO_FAIL;
-		}
-	}
-
-	/*
-	 * The driver has to acknowledge the interrupt, switch voltages and
-	 * report back if it succeded or not to this register. The voltage
-	 * switches are handled by the sdhci core, so just report success.
-	 */
-	msm_host_writel(msm_host, irq_ack, host,
-			msm_offset->core_pwrctl_ctl);
-
-	/*
-	 * If we don't have info regarding the voltage levels supported by
-	 * regulators, don't change the IO PAD PWR SWITCH.
-	 */
-	if (msm_host->caps_0 & CORE_VOLT_SUPPORT) {
-		u32 new_config;
-		/*
-		 * We should unset IO PAD PWR switch only if the register write
-		 * can set IO lines high and the regulator also switches to 3 V.
-		 * Else, we should keep the IO PAD PWR switch set.
-		 * This is applicable to certain targets where eMMC vccq supply
-		 * is only 1.8V. In such targets, even during REQ_IO_HIGH, the
-		 * IO PAD PWR switch must be kept set to reflect actual
-		 * regulator voltage. This way, during initialization of
-		 * controllers with only 1.8V, we will set the IO PAD bit
-		 * without waiting for a REQ_IO_LOW.
-		 */
-		config = readl_relaxed(host->ioaddr +
-				msm_offset->core_vendor_spec);
-		new_config = config;
-
-		if ((io_level & REQ_IO_HIGH) &&
-				(msm_host->caps_0 & CORE_3_0V_SUPPORT) &&
-				!msm_host->fake_core_3_0v_support) {
-			if (msm_host->vbias_skip_wa)
-				sdhci_msm_vbias_bypass_wa(host);
-			else
-				new_config &= ~CORE_IO_PAD_PWR_SWITCH;
-		} else if ((io_level & REQ_IO_LOW) ||
-				(msm_host->caps_0 & CORE_1_8V_SUPPORT)) {
-			new_config |= CORE_IO_PAD_PWR_SWITCH;
-		}
-
-		if (config ^ new_config)
-			writel_relaxed(new_config, host->ioaddr +
-					msm_offset->core_vendor_spec);
-	}
-
-	if (pwr_state)
-		msm_host->curr_pwr_state = pwr_state;
-	if (io_level)
-		msm_host->curr_io_level = io_level;
-
-	dev_dbg(mmc_dev(mmc), "%s: %s: Handled IRQ(%d), irq_status=0x%x, ack=0x%x\n",
-		mmc_hostname(msm_host->mmc), __func__, irq, irq_status,
-		irq_ack);
-
-	sdhci_msm_log_str(msm_host, "Handled IRQ(%d), irq_status=0x%x, ack=0x%x\n",
-			irq, irq_status, irq_ack);
-}
-
-static irqreturn_t sdhci_msm_pwr_irq(int irq, void *data)
-{
-	struct sdhci_host *host = (struct sdhci_host *)data;
-	struct sdhci_pltfm_host *pltfm_host = sdhci_priv(host);
-	struct sdhci_msm_host *msm_host = sdhci_pltfm_priv(pltfm_host);
-
-	sdhci_msm_handle_pwr_irq(host, irq);
-	msm_host->pwr_irq_flag = 1;
-	sdhci_msm_complete_pwr_irq_wait(msm_host);
-
-	return IRQ_HANDLED;
-}
-
-static unsigned int sdhci_msm_get_max_clock(struct sdhci_host *host)
-{
-	struct sdhci_pltfm_host *pltfm_host = sdhci_priv(host);
-	struct sdhci_msm_host *msm_host = sdhci_pltfm_priv(pltfm_host);
-	struct clk *core_clk = msm_host->bulk_clks[0].clk;
-
-	return clk_round_rate(core_clk, ULONG_MAX);
-}
-
-static unsigned int sdhci_msm_get_min_clock(struct sdhci_host *host)
-{
-	return SDHCI_MSM_MIN_CLOCK;
-}
-
-/*
- * __sdhci_msm_set_clock - sdhci_msm clock control.
- *
- * Description:
- * MSM controller does not use internal divider and
- * instead directly control the GCC clock as per
- * HW recommendation.
- **/
-static void __sdhci_msm_set_clock(struct sdhci_host *host, unsigned int clock)
-{
-	u16 clk;
-	/*
-	 * Keep actual_clock as zero -
-	 * - since there is no divider used so no need of having actual_clock.
-	 * - MSM controller uses SDCLK for data timeout calculation. If
-	 *   actual_clock is zero, host->clock is taken for calculation.
-	 */
-	host->mmc->actual_clock = 0;
-
-	sdhci_writew(host, 0, SDHCI_CLOCK_CONTROL);
-
-	if (clock == 0)
-		return;
-
-	/*
-	 * MSM controller do not use clock divider.
-	 * Thus read SDHCI_CLOCK_CONTROL and only enable
-	 * clock with no divider value programmed.
-	 */
-	clk = sdhci_readw(host, SDHCI_CLOCK_CONTROL);
-	sdhci_enable_clk(host, clk);
-}
-
-/* sdhci_msm_set_clock - Called with (host->lock) spinlock held. */
-static void sdhci_msm_set_clock(struct sdhci_host *host, unsigned int clock)
-{
-	struct sdhci_pltfm_host *pltfm_host = sdhci_priv(host);
-	struct sdhci_msm_host *msm_host = sdhci_pltfm_priv(pltfm_host);
-
-	if (!clock) {
-		host->mmc->actual_clock = msm_host->clk_rate = 0;
-		goto out;
-	}
-
-	sdhci_msm_hc_select_mode(host);
-
-	msm_set_clock_rate_for_bus_mode(host, clock);
-out:
-	/* Vote on bus only with clock frequency or when changing clock
-	 * frequency. No need to vote when setting clock frequency as 0
-	 * because after setting clock at 0, we release host, which will
-	 * eventually call host runtime suspend and unvoting would be
-	 * taken care in runtime suspend call.
-	 */
-	if (!msm_host->skip_bus_bw_voting && clock)
-		sdhci_msm_bus_voting(host, true);
-	__sdhci_msm_set_clock(host, clock);
-}
-
-/*****************************************************************************\
- *                                                                           *
- * Inline Crypto Engine (ICE) support                                        *
- *                                                                           *
-\*****************************************************************************/
-
-#ifdef CONFIG_MMC_CRYPTO
-
-#define AES_256_XTS_KEY_SIZE			64
-
-/* QCOM ICE registers */
-
-#define QCOM_ICE_REG_VERSION			0x0008
-
-#define QCOM_ICE_REG_FUSE_SETTING		0x0010
-#define QCOM_ICE_FUSE_SETTING_MASK		0x1
-#define QCOM_ICE_FORCE_HW_KEY0_SETTING_MASK	0x2
-#define QCOM_ICE_FORCE_HW_KEY1_SETTING_MASK	0x4
-
-#define QCOM_ICE_REG_BIST_STATUS		0x0070
-#define QCOM_ICE_BIST_STATUS_MASK		0xF0000000
-
-#define QCOM_ICE_REG_ADVANCED_CONTROL		0x1000
-
-#define sdhci_msm_ice_writel(host, val, reg)	\
-	writel((val), (host)->ice_mem + (reg))
-#define sdhci_msm_ice_readl(host, reg)	\
-	readl((host)->ice_mem + (reg))
-
-static bool sdhci_msm_ice_supported(struct sdhci_msm_host *msm_host)
-{
-	struct device *dev = mmc_dev(msm_host->mmc);
-	u32 regval = sdhci_msm_ice_readl(msm_host, QCOM_ICE_REG_VERSION);
-	int major = regval >> 24;
-	int minor = (regval >> 16) & 0xFF;
-	int step = regval & 0xFFFF;
-
-	/* For now this driver only supports ICE version 3. */
-	if (major != 3) {
-		dev_warn(dev, "Unsupported ICE version: v%d.%d.%d\n",
-			 major, minor, step);
-		return false;
-	}
-
-	dev_info(dev, "Found QC Inline Crypto Engine (ICE) v%d.%d.%d\n",
-		 major, minor, step);
-
-	/* If fuses are blown, ICE might not work in the standard way. */
-	regval = sdhci_msm_ice_readl(msm_host, QCOM_ICE_REG_FUSE_SETTING);
-	if (regval & (QCOM_ICE_FUSE_SETTING_MASK |
-		      QCOM_ICE_FORCE_HW_KEY0_SETTING_MASK |
-		      QCOM_ICE_FORCE_HW_KEY1_SETTING_MASK)) {
-		dev_warn(dev, "Fuses are blown; ICE is unusable!\n");
-		return false;
-	}
-	return true;
-}
-
-static inline struct clk *sdhci_msm_ice_get_clk(struct device *dev)
-{
-	return devm_clk_get(dev, "ice");
-}
-
-static int sdhci_msm_ice_init(struct sdhci_msm_host *msm_host,
-			      struct cqhci_host *cq_host)
-{
-	struct mmc_host *mmc = msm_host->mmc;
-	struct device *dev = mmc_dev(mmc);
-	struct resource *ice_base_res;
-#if (IS_ENABLED(CONFIG_QTI_HW_KEY_MANAGER) || IS_ENABLED(CONFIG_QTI_HW_KEY_MANAGER_V1))
-	struct resource *ice_hwkm_res;
-#endif
-	int err;
-
-	if (!(cqhci_readl(cq_host, CQHCI_CAP) & CQHCI_CAP_CS))
-		return 0;
-
-	ice_base_res = platform_get_resource_byname(msm_host->pdev, IORESOURCE_MEM,
-					   "cqhci_ice");
-	if (!ice_base_res) {
-		dev_warn(dev, "ICE registers not found\n");
-		goto disable;
-	}
-
-	if (!qcom_scm_ice_available()) {
-		dev_warn(dev, "ICE SCM interface not found\n");
-		goto disable;
-	}
-
-	msm_host->ice_mem = devm_ioremap_resource(dev, ice_base_res);
-	if (IS_ERR(msm_host->ice_mem)) {
-		err = PTR_ERR(msm_host->ice_mem);
-		dev_err(dev, "Failed to map ICE registers; err=%d\n", err);
-		return err;
-	}
-	cq_host->ice_mmio = msm_host->ice_mem;
-
-#if (IS_ENABLED(CONFIG_QTI_HW_KEY_MANAGER) || IS_ENABLED(CONFIG_QTI_HW_KEY_MANAGER_V1))
-	ice_hwkm_res = platform_get_resource_byname(msm_host->pdev,
-						    IORESOURCE_MEM,
-						    "cqhci_ice_hwkm");
-	if (!ice_hwkm_res) {
-		dev_warn(dev, "ICE HWKM registers not found\n");
-		goto disable;
-	}
-	msm_host->ice_hwkm_mem = devm_ioremap_resource(dev, ice_hwkm_res);
-	if (IS_ERR(msm_host->ice_hwkm_mem)) {
-		err = PTR_ERR(msm_host->ice_hwkm_mem);
-		dev_err(dev, "Failed to map ICE HWKM registers; err=%d\n", err);
-		return err;
-	}
-	cq_host->ice_hwkm_mmio = msm_host->ice_hwkm_mem;
-#endif
-
-	if (!sdhci_msm_ice_supported(msm_host))
-		goto disable;
-
-	mmc->caps2 |= MMC_CAP2_CRYPTO;
-	return 0;
-
-disable:
-	dev_warn(dev, "Disabling inline encryption support\n");
-	return 0;
-}
-
-static void sdhci_msm_ice_low_power_mode_enable(struct sdhci_msm_host *msm_host)
-{
-	u32 regval;
-
-	regval = sdhci_msm_ice_readl(msm_host, QCOM_ICE_REG_ADVANCED_CONTROL);
-	/*
-	 * Enable low power mode sequence
-	 * [0]-0, [1]-0, [2]-0, [3]-E, [4]-0, [5]-0, [6]-0, [7]-0
-	 */
-	regval |= 0x7000;
-	sdhci_msm_ice_writel(msm_host, regval, QCOM_ICE_REG_ADVANCED_CONTROL);
-}
-
-static void sdhci_msm_ice_optimization_enable(struct sdhci_msm_host *msm_host)
-{
-	u32 regval;
-
-	/* ICE Optimizations Enable Sequence */
-	regval = sdhci_msm_ice_readl(msm_host, QCOM_ICE_REG_ADVANCED_CONTROL);
-	regval |= 0xD807100;
-	/* ICE HPG requires delay before writing */
-	udelay(5);
-	sdhci_msm_ice_writel(msm_host, regval, QCOM_ICE_REG_ADVANCED_CONTROL);
-	udelay(5);
-}
-
-/*
- * Wait until the ICE BIST (built-in self-test) has completed.
- *
- * This may be necessary before ICE can be used.
- *
- * Note that we don't really care whether the BIST passed or failed; we really
- * just want to make sure that it isn't still running.  This is because (a) the
- * BIST is a FIPS compliance thing that never fails in practice, (b) ICE is
- * documented to reject crypto requests if the BIST fails, so we needn't do it
- * in software too, and (c) properly testing storage encryption requires testing
- * the full storage stack anyway, and not relying on hardware-level self-tests.
- */
-static int sdhci_msm_ice_wait_bist_status(struct sdhci_msm_host *msm_host)
-{
-	u32 regval;
-	int err;
-
-	err = readl_poll_timeout(msm_host->ice_mem + QCOM_ICE_REG_BIST_STATUS,
-				 regval, !(regval & QCOM_ICE_BIST_STATUS_MASK),
-				 50, 5000);
-	if (err)
-		dev_err(mmc_dev(msm_host->mmc),
-			"Timed out waiting for ICE self-test to complete\n");
-	return err;
-}
-
-static void sdhci_msm_ice_enable(struct sdhci_msm_host *msm_host)
-{
-	if (!(msm_host->mmc->caps2 & MMC_CAP2_CRYPTO))
-		return;
-	sdhci_msm_ice_low_power_mode_enable(msm_host);
-	sdhci_msm_ice_optimization_enable(msm_host);
-	sdhci_msm_ice_wait_bist_status(msm_host);
-}
-
-static int __maybe_unused sdhci_msm_ice_resume(struct sdhci_msm_host *msm_host)
-{
-	if (!(msm_host->mmc->caps2 & MMC_CAP2_CRYPTO))
-		return 0;
-	return sdhci_msm_ice_wait_bist_status(msm_host);
-}
-
-/*
- * Program a key into a QC ICE keyslot, or evict a keyslot.  QC ICE requires
- * vendor-specific SCM calls for this; it doesn't support the standard way.
- */
-static int sdhci_msm_program_key(struct cqhci_host *cq_host,
-				 const union cqhci_crypto_cfg_entry *cfg,
-				 int slot)
-{
-	struct device *dev = mmc_dev(cq_host->mmc);
-	union cqhci_crypto_cap_entry cap;
-	union {
-		u8 bytes[AES_256_XTS_KEY_SIZE];
-		u32 words[AES_256_XTS_KEY_SIZE / sizeof(u32)];
-	} key;
-	int i;
-	int err;
-
-	if (!(cfg->config_enable & CQHCI_CRYPTO_CONFIGURATION_ENABLE))
-		return qcom_scm_ice_invalidate_key(slot);
-
-	/* Only AES-256-XTS has been tested so far. */
-	cap = cq_host->crypto_cap_array[cfg->crypto_cap_idx];
-	if (cap.algorithm_id != CQHCI_CRYPTO_ALG_AES_XTS ||
-	    cap.key_size != CQHCI_CRYPTO_KEY_SIZE_256) {
-		dev_err_ratelimited(dev,
-				    "Unhandled crypto capability; algorithm_id=%d, key_size=%d\n",
-				    cap.algorithm_id, cap.key_size);
-		return -EINVAL;
-	}
-
-	memcpy(key.bytes, cfg->crypto_key, AES_256_XTS_KEY_SIZE);
-
-	/*
-	 * The SCM call byte-swaps the 32-bit words of the key.  So we have to
-	 * do the same, in order for the final key be correct.
-	 */
-	for (i = 0; i < ARRAY_SIZE(key.words); i++)
-		__cpu_to_be32s(&key.words[i]);
-
-	err = qcom_scm_ice_set_key(slot, key.bytes, AES_256_XTS_KEY_SIZE,
-				   QCOM_SCM_ICE_CIPHER_AES_256_XTS,
-				   cfg->data_unit_size);
-	memzero_explicit(&key, sizeof(key));
-	return err;
-}
-
-void sdhci_msm_ice_disable(struct sdhci_msm_host *msm_host)
-{
-	if (!(msm_host->mmc->caps2 & MMC_CAP2_CRYPTO))
-		return;
-#if IS_ENABLED(CONFIG_MMC_CRYPTO_QTI)
-	crypto_qti_disable();
-#endif
-}
-#else /* CONFIG_MMC_CRYPTO */
-static inline struct clk *sdhci_msm_ice_get_clk(struct device *dev)
-{
-	return NULL;
-}
-
-static inline int sdhci_msm_ice_init(struct sdhci_msm_host *msm_host,
-				     struct cqhci_host *cq_host)
-{
-	return 0;
-}
-
-static inline void sdhci_msm_ice_enable(struct sdhci_msm_host *msm_host)
-{
-}
-
-static inline int __maybe_unused
-sdhci_msm_ice_resume(struct sdhci_msm_host *msm_host)
-{
-	return 0;
-}
-
-void sdhci_msm_ice_disable(struct sdhci_msm_host *msm_host)
-{
-	return;
-}
-#endif /* !CONFIG_MMC_CRYPTO */
-
-/*****************************************************************************\
- *                                                                           *
- * MSM Command Queue Engine (CQE)                                            *
- *                                                                           *
-\*****************************************************************************/
-
-static void sdhci_msm_log_irq(struct sdhci_host *host, u32 intmask)
-{
-	struct sdhci_pltfm_host *pltfm_host = sdhci_priv(host);
-	struct sdhci_msm_host *msm_host = sdhci_pltfm_priv(pltfm_host);
-
-	sdhci_msm_log_str(msm_host, "intmask: 0x%x\n", intmask);
-}
-
-static u32 sdhci_msm_cqe_irq(struct sdhci_host *host, u32 intmask)
-{
-	int cmd_error = 0;
-	int data_error = 0;
-
-	sdhci_msm_log_irq(host, intmask);
-
-	if (!sdhci_cqe_irq(host, intmask, &cmd_error, &data_error))
-		return intmask;
-
-	cqhci_irq(host->mmc, intmask, cmd_error, data_error);
-	return 0;
-}
-
-static void sdhci_msm_cqe_enable(struct mmc_host *mmc)
-{
-	struct sdhci_host *host = mmc_priv(mmc);
-	struct sdhci_pltfm_host *pltfm_host = sdhci_priv(host);
-	struct sdhci_msm_host *msm_host = sdhci_pltfm_priv(pltfm_host);
-
-	sdhci_cqe_enable(mmc);
-	sdhci_msm_ice_enable(msm_host);
-}
-
-static void sdhci_msm_cqe_disable(struct mmc_host *mmc, bool recovery)
-{
-	struct sdhci_host *host = mmc_priv(mmc);
-	unsigned long flags;
-	u32 ctrl;
-
-	/*
-	 * When CQE is halted, the legacy SDHCI path operates only
-	 * on 16-byte descriptors in 64bit mode.
-	 */
-	if (host->flags & SDHCI_USE_64_BIT_DMA)
-		host->desc_sz = 16;
-
-	spin_lock_irqsave(&host->lock, flags);
-
-	/*
-	 * During CQE command transfers, command complete bit gets latched.
-	 * So s/w should clear command complete interrupt status when CQE is
-	 * either halted or disabled. Otherwise unexpected SDCHI legacy
-	 * interrupt gets triggered when CQE is halted/disabled.
-	 */
-	ctrl = sdhci_readl(host, SDHCI_INT_ENABLE);
-	ctrl |= SDHCI_INT_RESPONSE;
-	sdhci_writel(host,  ctrl, SDHCI_INT_ENABLE);
-	sdhci_writel(host, SDHCI_INT_RESPONSE, SDHCI_INT_STATUS);
-
-	spin_unlock_irqrestore(&host->lock, flags);
-
-	sdhci_cqe_disable(mmc, recovery);
-}
-
-static void sdhci_msm_set_timeout(struct sdhci_host *host, struct mmc_command *cmd)
-{
-	u32 count, start = 15;
-
-	/*
-	 * Qcom SoC hardware data timeout value was calculated
-	 * using 4 * MCLK * 2^(count + 13). where MCLK = 1 / host->clock.
-	 */
-
-	host->timeout_clk = host->mmc->actual_clock ?
-				host->mmc->actual_clock / 1000 :
-				host->clock / 1000;
-	host->timeout_clk /= 4;
-
-	__sdhci_set_timeout(host, cmd);
-	count = sdhci_readb(host, SDHCI_TIMEOUT_CONTROL);
-
-	/*
-	 * Update software timeout value if its value is less than hardware data
-	 * timeout value.
-	 */
-	if (cmd && cmd->data && host->clock > 400000 &&
-	    host->clock <= 50000000 &&
-	    ((1 << (count + start)) > (10 * host->clock)))
-		host->data_timeout = 22LL * NSEC_PER_SEC;
-}
-
-void sdhci_msm_cqe_sdhci_dumpregs(struct mmc_host *mmc)
-{
-	struct sdhci_host *host = mmc_priv(mmc);
-
-	sdhci_dumpregs(host);
-}
-
-static const struct cqhci_host_ops sdhci_msm_cqhci_ops = {
-	.enable		= sdhci_msm_cqe_enable,
-	.disable	= sdhci_msm_cqe_disable,
-	.enhanced_strobe_mask = sdhci_msm_enhanced_strobe_mask,
-#ifdef CONFIG_MMC_CRYPTO
-	.program_key	= sdhci_msm_program_key,
-#endif
-	.dumpregs	= sdhci_msm_cqe_sdhci_dumpregs,
-};
-
-static int sdhci_msm_cqe_add_host(struct sdhci_host *host,
-				struct platform_device *pdev)
-{
-	struct sdhci_pltfm_host *pltfm_host = sdhci_priv(host);
-	struct sdhci_msm_host *msm_host = sdhci_pltfm_priv(pltfm_host);
-	struct cqhci_host *cq_host;
-	bool dma64;
-	u32 cqcfg;
-	int ret;
-
-	/*
-	 * When CQE is halted, SDHC operates only on 16byte ADMA descriptors.
-	 * So ensure ADMA table is allocated for 16byte descriptors.
-	 */
-	if (host->caps & SDHCI_CAN_64BIT)
-		host->alloc_desc_sz = 16;
-
-	ret = sdhci_setup_host(host);
-	if (ret)
-		return ret;
-
-	cq_host = cqhci_pltfm_init(pdev);
-	if (IS_ERR(cq_host)) {
-		ret = PTR_ERR(cq_host);
-		dev_err(&pdev->dev, "cqhci-pltfm init: failed: %d\n", ret);
-		goto cleanup;
-	}
-
-	msm_host->mmc->caps2 |= MMC_CAP2_CQE | MMC_CAP2_CQE_DCMD;
-#if IS_ENABLED(CONFIG_MMC_SDHCI_MSM_SCALING)
-	msm_host->scale_caps |= MMC_CAP2_CLK_SCALE;
-#endif
-	cq_host->ops = &sdhci_msm_cqhci_ops;
-	msm_host->cq_host = cq_host;
-	cq_host->offset_changed = msm_host->cqhci_offset_changed;
-
-	dma64 = host->flags & SDHCI_USE_64_BIT_DMA;
-
-	ret = sdhci_msm_ice_init(msm_host, cq_host);
-	if (ret)
-		goto cleanup;
-
-	ret = cqhci_init(cq_host, host->mmc, dma64);
-	if (ret) {
-		dev_err(&pdev->dev, "%s: CQE init: failed (%d)\n",
-				mmc_hostname(host->mmc), ret);
-		goto cleanup;
-	}
-
-	/* Disable cqe reset due to cqe enable signal */
-	cqcfg = cqhci_readl(cq_host, CQHCI_VENDOR_CFG1);
-	cqcfg |= CQHCI_VENDOR_DIS_RST_ON_CQ_EN;
-	cqhci_writel(cq_host, cqcfg, CQHCI_VENDOR_CFG1);
-
-	/*
-	 * SDHC expects 12byte ADMA descriptors till CQE is enabled.
-	 * So limit desc_sz to 12 so that the data commands that are sent
-	 * during card initialization (before CQE gets enabled) would
-	 * get executed without any issues.
-	 */
-	if (host->flags & SDHCI_USE_64_BIT_DMA)
-		host->desc_sz = 12;
-
-	ret = __sdhci_add_host(host);
-	if (ret)
-		goto cleanup;
-
-	dev_info(&pdev->dev, "%s: CQE init: success\n",
-			mmc_hostname(host->mmc));
-	return ret;
-
-cleanup:
-	sdhci_cleanup_host(host);
-	return ret;
-}
-
-static void sdhci_msm_registers_save(struct sdhci_host *host)
-{
-	struct sdhci_pltfm_host *pltfm_host = sdhci_priv(host);
-	struct sdhci_msm_host *msm_host = sdhci_pltfm_priv(pltfm_host);
-	const struct sdhci_msm_offset *msm_offset = msm_host->offset;
-	struct cqhci_host *cq_host = host->mmc->cqe_private;
-
-	if (!msm_host->regs_restore.is_supported &&
-			!msm_host->reg_store)
-		return;
-
-	msm_host->regs_restore.vendor_func = readl_relaxed(host->ioaddr +
-		msm_offset->core_vendor_spec);
-	msm_host->regs_restore.vendor_pwrctl_mask =
-		readl_relaxed(host->ioaddr +
-		msm_offset->core_pwrctl_mask);
-	msm_host->regs_restore.vendor_func2 =
-		readl_relaxed(host->ioaddr +
-		msm_offset->core_vendor_spec_func2);
-	msm_host->regs_restore.vendor_func3 =
-		readl_relaxed(host->ioaddr +
-		msm_offset->core_vendor_spec3);
-	msm_host->regs_restore.hc_2c_2e =
-		sdhci_readl(host, SDHCI_CLOCK_CONTROL);
-	msm_host->regs_restore.hc_3c_3e =
-		sdhci_readl(host, SDHCI_AUTO_CMD_STATUS);
-	msm_host->regs_restore.vendor_pwrctl_ctl =
-		readl_relaxed(host->ioaddr +
-		msm_offset->core_pwrctl_ctl);
-	msm_host->regs_restore.hc_38_3a =
-		sdhci_readl(host, SDHCI_SIGNAL_ENABLE);
-	msm_host->regs_restore.hc_34_36 =
-		sdhci_readl(host, SDHCI_INT_ENABLE);
-	msm_host->regs_restore.hc_28_2a =
-		sdhci_readl(host, SDHCI_HOST_CONTROL);
-	msm_host->regs_restore.vendor_caps_0 =
-		readl_relaxed(host->ioaddr +
-		msm_offset->core_vendor_spec_capabilities0);
-	msm_host->regs_restore.hc_caps_1 =
-		sdhci_readl(host, SDHCI_CAPABILITIES_1);
-	msm_host->regs_restore.testbus_config = readl_relaxed(host->ioaddr +
-		msm_offset->core_testbus_config);
-	msm_host->regs_restore.dll_config = readl_relaxed(host->ioaddr +
-		msm_offset->core_dll_config);
-	msm_host->regs_restore.dll_config2 = readl_relaxed(host->ioaddr +
-		msm_offset->core_dll_config_2);
-	msm_host->regs_restore.dll_config = readl_relaxed(host->ioaddr +
-		msm_offset->core_dll_config);
-	msm_host->regs_restore.dll_config3 = readl_relaxed(host->ioaddr +
-		msm_offset->core_dll_config_3);
-	msm_host->regs_restore.dll_usr_ctl = readl_relaxed(host->ioaddr +
-		msm_offset->core_dll_usr_ctl);
-	if (cq_host)
-		msm_host->cqe_regs.cqe_vendor_cfg1 =
-			cqhci_readl(cq_host, CQHCI_VENDOR_CFG1);
-
-	msm_host->regs_restore.is_valid = true;
-
-	pr_debug("%s: %s: registers saved. PWRCTL_MASK = 0x%x\n",
-		mmc_hostname(host->mmc), __func__,
-		readl_relaxed(host->ioaddr +
-			msm_offset->core_pwrctl_mask));
-
-	sdhci_msm_log_str(msm_host, "Registers saved\n");
-}
-
-static void sdhci_msm_registers_restore(struct sdhci_host *host)
-{
-	struct sdhci_pltfm_host *pltfm_host = sdhci_priv(host);
-	struct sdhci_msm_host *msm_host = sdhci_pltfm_priv(pltfm_host);
-	const struct sdhci_msm_offset *msm_offset = msm_host->offset;
-	u32 irq_status;
-	struct mmc_ios ios = host->mmc->ios;
-	struct cqhci_host *cq_host = host->mmc->cqe_private;
-
-	if ((!msm_host->regs_restore.is_supported ||
-		!msm_host->regs_restore.is_valid) &&
-		!msm_host->reg_store)
-		return;
-
-	writel_relaxed(0, host->ioaddr + msm_offset->core_pwrctl_mask);
-	writel_relaxed(msm_host->regs_restore.vendor_func, host->ioaddr +
-			msm_offset->core_vendor_spec);
-	writel_relaxed(msm_host->regs_restore.vendor_func2,
-			host->ioaddr +
-			msm_offset->core_vendor_spec_func2);
-	writel_relaxed(msm_host->regs_restore.vendor_func3,
-			host->ioaddr +
-			msm_offset->core_vendor_spec3);
-	sdhci_writel(host, msm_host->regs_restore.hc_2c_2e,
-			SDHCI_CLOCK_CONTROL);
-	sdhci_writel(host, msm_host->regs_restore.hc_3c_3e,
-			SDHCI_AUTO_CMD_STATUS);
-	sdhci_writel(host, msm_host->regs_restore.hc_38_3a,
-			SDHCI_SIGNAL_ENABLE);
-	sdhci_writel(host, msm_host->regs_restore.hc_34_36,
-			SDHCI_INT_ENABLE);
-	sdhci_writel(host, msm_host->regs_restore.hc_28_2a,
-			SDHCI_HOST_CONTROL);
-	writel_relaxed(msm_host->regs_restore.vendor_caps_0,
-			host->ioaddr +
-			msm_offset->core_vendor_spec_capabilities0);
-	sdhci_writel(host, msm_host->regs_restore.hc_caps_1,
-			SDHCI_CAPABILITIES_1);
-	writel_relaxed(msm_host->regs_restore.testbus_config, host->ioaddr +
-			msm_offset->core_testbus_config);
-	msm_host->regs_restore.is_valid = false;
-
-	/*
-	 * Clear the PWRCTL_STATUS register.
-	 * There is a rare HW scenario where the first clear pulse could be
-	 * lost when actual reset and clear/read of status register is
-	 * happening at a time. Hence, retry for at least 10 times to make
-	 * sure status register is cleared. Otherwise, this will result in
-	 * a spurious power IRQ resulting in system instability.
-	 */
-	irq_status = msm_host_readl(msm_host, host,
-			msm_offset->core_pwrctl_status);
-
-	irq_status &= INT_MASK;
-	sdhci_msm_clear_pwrctl_status(host, irq_status);
-
-	writel_relaxed(msm_host->regs_restore.vendor_pwrctl_ctl,
-			host->ioaddr + msm_offset->core_pwrctl_ctl);
-	writel_relaxed(msm_host->regs_restore.vendor_pwrctl_mask,
-			host->ioaddr + msm_offset->core_pwrctl_mask);
-
-	if (cq_host)
-		cqhci_writel(cq_host, msm_host->cqe_regs.cqe_vendor_cfg1 &
-				~CMDQ_SEND_STATUS_TRIGGER, CQHCI_VENDOR_CFG1);
-
-	if ((ios.timing == MMC_TIMING_UHS_SDR50 &&
-		host->flags & SDHCI_SDR50_NEEDS_TUNING) ||
-		(((ios.timing == MMC_TIMING_MMC_HS400) ||
-			(ios.timing == MMC_TIMING_MMC_HS200) ||
-			(ios.timing == MMC_TIMING_UHS_SDR104))
-			&& (ios.clock > CORE_FREQ_100MHZ))) {
-		writel_relaxed(msm_host->regs_restore.dll_config2,
-			host->ioaddr + msm_offset->core_dll_config_2);
-		writel_relaxed(msm_host->regs_restore.dll_config3,
-			host->ioaddr + msm_offset->core_dll_config_3);
-		writel_relaxed(msm_host->regs_restore.dll_usr_ctl,
-			host->ioaddr + msm_offset->core_dll_usr_ctl);
-		writel_relaxed(msm_host->regs_restore.dll_config &
-			~(CORE_DLL_RST | CORE_DLL_PDN),
-			host->ioaddr + msm_offset->core_dll_config);
-
-		msm_init_cm_dll(host, DLL_INIT_FROM_CX_COLLAPSE_EXIT);
-		msm_config_cm_dll_phase(host, msm_host->saved_tuning_phase);
-	}
-
-	pr_debug("%s: %s: registers restored. PWRCTL_MASK = 0x%x\n",
-		mmc_hostname(host->mmc), __func__,
-		readl_relaxed(host->ioaddr +
-			msm_offset->core_pwrctl_mask));
-
-	sdhci_msm_log_str(msm_host, "Registers restored\n");
-}
-
-/*
- * Platform specific register write functions. This is so that, if any
- * register write needs to be followed up by platform specific actions,
- * they can be added here. These functions can go to sleep when writes
- * to certain registers are done.
- * These functions are relying on sdhci_set_ios not using spinlock.
- */
-static int __sdhci_msm_check_write(struct sdhci_host *host, u16 val, int reg)
-{
-	struct sdhci_pltfm_host *pltfm_host = sdhci_priv(host);
-	struct sdhci_msm_host *msm_host = sdhci_pltfm_priv(pltfm_host);
-	u32 req_type = 0;
-
-	switch (reg) {
-	case SDHCI_HOST_CONTROL2:
-		req_type = (val & SDHCI_CTRL_VDD_180) ? REQ_IO_LOW :
-			REQ_IO_HIGH;
-		break;
-	case SDHCI_SOFTWARE_RESET:
-		if (host->pwr && (val & SDHCI_RESET_ALL))
-			req_type = REQ_BUS_OFF;
-		break;
-	case SDHCI_POWER_CONTROL:
-		req_type = !val ? REQ_BUS_OFF : REQ_BUS_ON;
-		break;
-	case SDHCI_TRANSFER_MODE:
-		msm_host->transfer_mode = val;
-		break;
-	case SDHCI_COMMAND:
-		/*
-		 * If a command does not have CRC field in its response, as per
-		 * design, host controller shall clear the CRC error flag for
-		 * it, which takes 3 MCLK's, i.e. 7.5us in the case of 400KHz.
-		 * The next command, which requires CRC check to its response,
-		 * should be sent after the CRC error flag of previous command
-		 * gets cleaned.
-		 */
-		if ((val & SDHCI_CMD_CRC) &&
-		    (msm_host->last_cmd & SDHCI_CMD_FLAGS_MASK) &&
-		    !(msm_host->last_cmd & SDHCI_CMD_CRC))
-			udelay(8);
-		msm_host->last_cmd = val;
-		if (!msm_host->use_cdr)
-			break;
-		if ((msm_host->transfer_mode & SDHCI_TRNS_READ) &&
-		    SDHCI_GET_CMD(val) != MMC_SEND_TUNING_BLOCK_HS200 &&
-		    SDHCI_GET_CMD(val) != MMC_SEND_TUNING_BLOCK)
-			sdhci_msm_set_cdr(host, true);
-		else
-			sdhci_msm_set_cdr(host, false);
-		break;
-	}
-
-	if (req_type) {
-		msm_host->pwr_irq_flag = 0;
-		/*
-		 * Since this register write may trigger a power irq, ensure
-		 * all previous register writes are complete by this point.
-		 */
-		mb();
-	}
-	return req_type;
-}
-
-/* This function may sleep*/
-static void sdhci_msm_writew(struct sdhci_host *host, u16 val, int reg)
-{
-	u32 req_type = 0;
-
-	req_type = __sdhci_msm_check_write(host, val, reg);
-	writew_relaxed(val, host->ioaddr + reg);
-
-	if (req_type)
-		sdhci_msm_check_power_status(host, req_type);
-}
-
-/* This function may sleep*/
-static void sdhci_msm_writeb(struct sdhci_host *host, u8 val, int reg)
-{
-	u32 req_type = 0;
-
-	req_type = __sdhci_msm_check_write(host, val, reg);
-
-	writeb_relaxed(val, host->ioaddr + reg);
-
-	if (req_type)
-		sdhci_msm_check_power_status(host, req_type);
-}
-
-static void sdhci_msm_set_regulator_caps(struct sdhci_msm_host *msm_host)
-{
-	struct mmc_host *mmc = msm_host->mmc;
-	struct regulator *supply = mmc->supply.vqmmc;
-	u32 caps = 0, config;
-	struct sdhci_host *host = mmc_priv(mmc);
-	const struct sdhci_msm_offset *msm_offset = msm_host->offset;
-
-	if (!IS_ERR(mmc->supply.vqmmc)) {
-		if (regulator_is_supported_voltage(supply, 1700000, 1950000))
-			caps |= CORE_1_8V_SUPPORT;
-		if (regulator_is_supported_voltage(supply, 2700000, 3600000))
-			caps |= CORE_3_0V_SUPPORT;
-
-		if (!caps)
-			pr_warn("%s: 1.8/3V not supported for vqmmc\n",
-					mmc_hostname(mmc));
-	}
-
-	if (caps) {
-		/*
-		 * Set the PAD_PWR_SWITCH_EN bit so that the PAD_PWR_SWITCH
-		 * bit can be used as required later on.
-		 */
-		u32 io_level = msm_host->curr_io_level;
-
-		config = readl_relaxed(host->ioaddr +
-				msm_offset->core_vendor_spec);
-		config |= CORE_IO_PAD_PWR_SWITCH_EN;
-
-		if ((io_level & REQ_IO_HIGH) && (caps &	CORE_3_0V_SUPPORT))
-			config &= ~CORE_IO_PAD_PWR_SWITCH;
-		else if ((io_level & REQ_IO_LOW) || (caps & CORE_1_8V_SUPPORT))
-			config |= CORE_IO_PAD_PWR_SWITCH;
-
-		writel_relaxed(config,
-				host->ioaddr + msm_offset->core_vendor_spec);
-	}
-	msm_host->caps_0 |= caps;
-	pr_debug("%s: supported caps: 0x%08x\n", mmc_hostname(mmc), caps);
-}
-
-static int sdhci_msm_dt_get_array(struct device *dev, const char *prop_name,
-				 u32 **bw_vecs, int *len, u32 size)
-{
-	int ret = 0;
-	struct device_node *np = dev->of_node;
-	size_t sz;
-	u32 *arr = NULL;
-
-	if (!of_get_property(np, prop_name, len)) {
-		ret = -EINVAL;
-		goto out;
-	}
-	sz = *len = *len / sizeof(*arr);
-	if (sz <= 0 || (size > 0 && (sz > size))) {
-		dev_err(dev, "%s invalid size\n", prop_name);
-		ret = -EINVAL;
-		goto out;
-	}
-
-	arr = devm_kzalloc(dev, sz * sizeof(*arr), GFP_KERNEL);
-	if (!arr) {
-		ret = -ENOMEM;
-		goto out;
-	}
-
-	ret = of_property_read_u32_array(np, prop_name, arr, sz);
-	if (ret < 0) {
-		dev_err(dev, "%s failed reading array %d\n", prop_name, ret);
-		goto out;
-	}
-	*bw_vecs = arr;
-out:
-	if (ret)
-		*len = 0;
-	return ret;
-}
-
-/* Returns required bandwidth in Bytes per Sec */
-static unsigned long sdhci_get_bw_required(struct sdhci_host *host,
-					struct mmc_ios *ios)
-{
-	unsigned long bw;
-	struct sdhci_pltfm_host *pltfm_host = sdhci_priv(host);
-	struct sdhci_msm_host *msm_host = sdhci_pltfm_priv(pltfm_host);
-
-	bw = msm_host->clk_rate;
-
-	if (ios->bus_width == MMC_BUS_WIDTH_4)
-		bw /= 2;
-	else if (ios->bus_width == MMC_BUS_WIDTH_1)
-		bw /= 8;
-
-	return bw;
-}
-
-static int sdhci_msm_bus_get_vote_for_bw(struct sdhci_msm_host *host,
-					   unsigned int bw)
-{
-	struct sdhci_msm_bus_vote_data *bvd = host->bus_vote_data;
-
-	const unsigned int *table = bvd->bw_vecs;
-	unsigned int size = bvd->bw_vecs_size;
-	int i;
-
-	for (i = 0; i < size; i++) {
-		if (bw <= table[i])
-			return i;
-	}
-
-	return i - 1;
-}
-
-/*
- * Caller of this function should ensure that msm bus client
- * handle is not null.
- */
-static inline int sdhci_msm_bus_set_vote(struct sdhci_msm_host *msm_host,
-					     int vote)
-{
-	struct sdhci_host *host =  platform_get_drvdata(msm_host->pdev);
-	struct sdhci_msm_bus_vote_data *bvd = msm_host->bus_vote_data;
-	struct msm_bus_path *usecase = bvd->usecase;
-	struct msm_bus_vectors *vec = usecase[vote].vec;
-	int ddr_rc = 0, cpu_rc = 0;
-
-	if (vote == bvd->curr_vote)
-		return 0;
-
-	pr_debug("%s: vote:%d sdhc_ddr ab:%llu ib:%llu cpu_sdhc ab:%llu ib:%llu\n",
-			mmc_hostname(host->mmc), vote, vec[0].ab,
-			vec[0].ib, vec[1].ab, vec[1].ib);
-
-	if (bvd->sdhc_ddr)
-		ddr_rc = icc_set_bw(bvd->sdhc_ddr, vec[0].ab, vec[0].ib);
-
-	if (bvd->cpu_sdhc)
-		cpu_rc = icc_set_bw(bvd->cpu_sdhc, vec[1].ab, vec[1].ib);
-
-	if (ddr_rc || cpu_rc) {
-		pr_err("%s: icc_set() failed\n",
-			mmc_hostname(host->mmc));
-		goto out;
-	}
-	bvd->curr_vote = vote;
-out:
-	return cpu_rc;
-}
-
-/*
- * This function cancels any scheduled delayed work and sets the bus
- * vote based on bw (bandwidth) argument.
- */
-static void sdhci_msm_bus_get_and_set_vote(struct sdhci_host *host,
-						unsigned int bw)
-{
-	int vote;
-	struct sdhci_pltfm_host *pltfm_host = sdhci_priv(host);
-	struct sdhci_msm_host *msm_host = sdhci_pltfm_priv(pltfm_host);
-
-	if (!msm_host->bus_vote_data ||
-		(!msm_host->bus_vote_data->sdhc_ddr &&
-		!msm_host->bus_vote_data->cpu_sdhc))
-		return;
-	vote = sdhci_msm_bus_get_vote_for_bw(msm_host, bw);
-	sdhci_msm_bus_set_vote(msm_host, vote);
-}
-
-static struct sdhci_msm_bus_vote_data *sdhci_msm_get_bus_vote_data(struct device
-				       *dev, struct sdhci_msm_host *host)
-
-{
-	struct platform_device *pdev = to_platform_device(dev);
-	struct device_node *of_node = dev->of_node;
-	struct sdhci_msm_bus_vote_data *bvd = NULL;
-	struct msm_bus_path *usecase = NULL;
-	int ret = 0, i = 0, j, num_paths, len;
-	const u32 *vec_arr = NULL;
-
-	if (!pdev) {
-		dev_err(dev, "Null platform device!\n");
-		return NULL;
-	}
-
-	bvd = devm_kzalloc(dev, sizeof(*bvd), GFP_KERNEL);
-	if (!bvd)
-		return bvd;
-
-	ret = sdhci_msm_dt_get_array(dev, "qcom,bus-bw-vectors-bps",
-				&bvd->bw_vecs, &bvd->bw_vecs_size, 0);
-	if (ret) {
-		if (ret == -EINVAL) {
-			dev_dbg(dev, "No dt property of bus bw. voting defined!\n");
-			dev_dbg(dev, "Skipping Bus BW voting now!!\n");
-			host->skip_bus_bw_voting = true;
-		}
-		goto out;
-	}
-
-	ret = of_property_read_string(of_node, "qcom,msm-bus,name",
-					&bvd->name);
-	if (ret) {
-		dev_err(dev, "Bus name missing err:(%d)\n", ret);
-		goto out;
-	}
-
-	ret = of_property_read_u32(of_node, "qcom,msm-bus,num-cases",
-		&bvd->num_usecase);
-	if (ret) {
-		dev_err(dev, "num-usecases not found err:(%d)\n", ret);
-		goto out;
-	}
-
-	usecase = devm_kzalloc(dev, (sizeof(struct msm_bus_path) *
-				   bvd->num_usecase), GFP_KERNEL);
-	if (!usecase)
-		goto out;
-
-	ret = of_property_read_u32(of_node, "qcom,msm-bus,num-paths",
-				   &num_paths);
-	if (ret) {
-		dev_err(dev, "num_paths not found err:(%d)\n", ret);
-		goto out;
-	}
-
-	vec_arr = of_get_property(of_node, "qcom,msm-bus,vectors-KBps", &len);
-	if (!vec_arr) {
-		dev_err(dev, "Vector array not found\n");
-		goto out;
-	}
-
-	for (i = 0; i < bvd->num_usecase; i++) {
-		usecase[i].num_paths = num_paths;
-		usecase[i].vec = devm_kcalloc(dev, num_paths,
-					      sizeof(struct msm_bus_vectors),
-					      GFP_KERNEL);
-		if (!usecase[i].vec)
-			goto out;
-		for (j = 0; j < num_paths; j++) {
-			int idx = ((i * num_paths) + j) * 2;
-
-			usecase[i].vec[j].ab = (u64)
-				be32_to_cpu(vec_arr[idx]);
-			usecase[i].vec[j].ib = (u64)
-				be32_to_cpu(vec_arr[idx + 1]);
-		}
-	}
-
-	bvd->usecase = usecase;
-	return bvd;
-out:
-	bvd = NULL;
-	return bvd;
-}
-
-static int sdhci_msm_bus_register(struct sdhci_msm_host *host,
-				struct platform_device *pdev)
-{
-	struct sdhci_msm_bus_vote_data *bsd;
-	struct device *dev = &pdev->dev;
-	int ret = 0;
-
-	bsd = sdhci_msm_get_bus_vote_data(dev, host);
-	if (!bsd) {
-		dev_err(&pdev->dev, "Failed to get bus_scale data\n");
-		return -EINVAL;
-	}
-	host->bus_vote_data = bsd;
-
-	bsd->sdhc_ddr = of_icc_get(&pdev->dev, "sdhc-ddr");
-	if (IS_ERR_OR_NULL(bsd->sdhc_ddr)) {
-		dev_info(&pdev->dev, "(%ld): failed getting %s path\n",
-			PTR_ERR(bsd->sdhc_ddr), "sdhc-ddr");
-		bsd->sdhc_ddr = NULL;
-	}
-
-	bsd->cpu_sdhc = of_icc_get(&pdev->dev, "cpu-sdhc");
-	if (IS_ERR_OR_NULL(bsd->cpu_sdhc)) {
-		dev_info(&pdev->dev, "(%ld): failed getting %s path\n",
-			PTR_ERR(bsd->cpu_sdhc), "cpu-sdhc");
-		bsd->cpu_sdhc = NULL;
-	}
-
-	return ret;
-}
-
-static void sdhci_msm_bus_unregister(struct device *dev,
-				struct sdhci_msm_host *host)
-{
-	struct sdhci_msm_bus_vote_data *bsd = host->bus_vote_data;
-
-	if (bsd->sdhc_ddr)
-		icc_put(bsd->sdhc_ddr);
-
-	if (bsd->cpu_sdhc)
-		icc_put(bsd->cpu_sdhc);
-}
-
-static void sdhci_msm_bus_voting(struct sdhci_host *host, bool enable)
-{
-	struct mmc_ios *ios = &host->mmc->ios;
-	unsigned int bw;
-
-	if (enable) {
-		bw = sdhci_get_bw_required(host, ios);
-		sdhci_msm_bus_get_and_set_vote(host, bw);
-	} else
-		sdhci_msm_bus_get_and_set_vote(host, 0);
-}
-
-static void sdhci_msm_reset(struct sdhci_host *host, u8 mask)
-{
-	struct sdhci_pltfm_host *pltfm_host = sdhci_priv(host);
-	struct sdhci_msm_host *msm_host = sdhci_pltfm_priv(pltfm_host);
-
-	if ((host->mmc->caps2 & MMC_CAP2_CQE) && (mask & SDHCI_RESET_ALL))
-		cqhci_deactivate(host->mmc);
-
-	if (msm_host->rst_n_disable && host->mmc && host->mmc->card &&
-		host->mmc->card->ext_csd.rst_n_function != EXT_CSD_RST_N_ENABLED)
-		host->mmc->card->ext_csd.rst_n_function = true;
-
-	sdhci_reset(host, mask);
-}
-
-static int sdhci_msm_register_vreg(struct sdhci_msm_host *msm_host)
-{
-	int ret;
-
-	ret = mmc_regulator_get_supply(msm_host->mmc);
-	if (ret)
-		return ret;
-
-	sdhci_msm_set_regulator_caps(msm_host);
-
-	return 0;
-}
-
-static int sdhci_msm_start_signal_voltage_switch(struct mmc_host *mmc,
-				      struct mmc_ios *ios)
-{
-	struct sdhci_host *host = mmc_priv(mmc);
-	u16 ctrl, status;
-
-	/*
-	 * Signal Voltage Switching is only applicable for Host Controllers
-	 * v3.00 and above.
-	 */
-	if (host->version < SDHCI_SPEC_300)
-		return 0;
-
-	ctrl = sdhci_readw(host, SDHCI_HOST_CONTROL2);
-
-	switch (ios->signal_voltage) {
-	case MMC_SIGNAL_VOLTAGE_330:
-		if (!(host->flags & SDHCI_SIGNALING_330))
-			return -EINVAL;
-
-		/* Set 1.8V Signal Enable in the Host Control2 register to 0 */
-		ctrl &= ~SDHCI_CTRL_VDD_180;
-		break;
-	case MMC_SIGNAL_VOLTAGE_180:
-		if (!(host->flags & SDHCI_SIGNALING_180))
-			return -EINVAL;
-
-		/* Enable 1.8V Signal Enable in the Host Control2 register */
-		ctrl |= SDHCI_CTRL_VDD_180;
-		break;
-
-	default:
-		return -EINVAL;
-	}
-
-	sdhci_writew(host, ctrl, SDHCI_HOST_CONTROL2);
-
-	/* Wait for 5ms */
-	usleep_range(5000, 5500);
-
-	/* regulator output should be stable within 5 ms */
-	status = ctrl & SDHCI_CTRL_VDD_180;
-	ctrl = sdhci_readw(host, SDHCI_HOST_CONTROL2);
-	if ((ctrl & SDHCI_CTRL_VDD_180) == status)
-		return 0;
-
-	dev_warn(mmc_dev(mmc), "%s: Regulator output did not became stable\n",
-		mmc_hostname(mmc));
-
-	return -EAGAIN;
-}
-
-static void sdhci_msm_init_card(struct mmc_host *host,
-				struct mmc_card *card)
-{
-	int ret;
-
-	if (mmc_card_sdio(card)) {
-		ret = device_init_wakeup(&card->dev, true);
-		if (ret)
-			pr_err("%s: %s: failed to init wakeup: %d\n",
-				mmc_hostname(card->host), __func__, ret);
-	}
-}
-
-#define MAX_TEST_BUS 60
-#define DRIVER_NAME "sdhci_msm"
-#define SDHCI_MSM_DUMP(f, x...) \
-	pr_err("%s: " DRIVER_NAME ": " f, mmc_hostname(host->mmc), ## x)
-#define DRV_NAME "cqhci-host"
-
-static void sdhci_msm_cqe_dump_debug_ram(struct sdhci_host *host)
-{
-	int i = 0;
-	struct sdhci_pltfm_host *pltfm_host = sdhci_priv(host);
-	struct sdhci_msm_host *msm_host = sdhci_pltfm_priv(pltfm_host);
-	const struct sdhci_msm_offset *msm_offset = msm_host->offset;
-
-	struct cqhci_host *cq_host;
-	u32 version;
-	u16 minor;
-	int offset;
-
-	if (msm_host->cq_host)
-		cq_host = msm_host->cq_host;
-	else
-		return;
-
-	version =  msm_host_readl(msm_host, host,
-				 msm_offset->core_mci_version);
-	minor = version & CORE_VERSION_TARGET_MASK;
-
-	/* registers offset changed starting from 4.2.0 */
-	offset = minor >= SDHCI_MSM_VER_420 ? 0 : 0x48;
-
-	if (cq_host->offset_changed)
-		offset += CQE_V5_VENDOR_CFG;
-	pr_err("---- Debug RAM dump ----\n");
-	pr_err(DRV_NAME ": Debug RAM wrap-around: 0x%08x | Debug RAM overlap: 0x%08x\n",
-	       cqhci_readl(cq_host, CQ_CMD_DBG_RAM_WA + offset),
-	       cqhci_readl(cq_host, CQ_CMD_DBG_RAM_OL + offset));
-
-	while (i < 16) {
-		pr_err(DRV_NAME ": Debug RAM dump [%d]: 0x%08x\n", i,
-		       cqhci_readl(cq_host, CQ_CMD_DBG_RAM + offset + (4 * i)));
-		i++;
-	}
-	pr_err("-------------------------\n");
-}
-
-
-static void sdhci_msm_dump_vendor_regs(struct sdhci_host *host)
-{
-	struct sdhci_pltfm_host *pltfm_host = sdhci_priv(host);
-	struct sdhci_msm_host *msm_host = sdhci_pltfm_priv(pltfm_host);
-	const struct sdhci_msm_offset *msm_offset = msm_host->offset;
-
-	int tbsel, tbsel2;
-	int i, index = 0;
-	u32 test_bus_val = 0;
-	u32 debug_reg[MAX_TEST_BUS] = {0};
-
-	SDHCI_MSM_DUMP("----------- VENDOR REGISTER DUMP -----------\n");
-
-	if (msm_host->cq_host)
-		sdhci_msm_cqe_dump_debug_ram(host);
-
-	SDHCI_MSM_DUMP(
-			"Data cnt: 0x%08x | Fifo cnt: 0x%08x | Int sts: 0x%08x\n",
-		readl_relaxed(host->ioaddr + msm_offset->core_mci_data_cnt),
-		readl_relaxed(host->ioaddr + msm_offset->core_mci_fifo_cnt),
-		readl_relaxed(host->ioaddr + msm_offset->core_mci_status));
-	SDHCI_MSM_DUMP(
-			"DLL sts: 0x%08x | DLL cfg:  0x%08x | DLL cfg2: 0x%08x\n",
-		readl_relaxed(host->ioaddr + msm_offset->core_dll_status),
-		readl_relaxed(host->ioaddr + msm_offset->core_dll_config),
-		readl_relaxed(host->ioaddr + msm_offset->core_dll_config_2));
-	SDHCI_MSM_DUMP(
-			"DLL cfg3: 0x%08x | DLL usr ctl:  0x%08x | DDR cfg: 0x%08x\n",
-		readl_relaxed(host->ioaddr + msm_offset->core_dll_config_3),
-		readl_relaxed(host->ioaddr + msm_offset->core_dll_usr_ctl),
-		readl_relaxed(host->ioaddr + msm_offset->core_ddr_config));
-	SDHCI_MSM_DUMP(
-			"SDCC ver: 0x%08x | Vndr adma err : addr0: 0x%08x addr1: 0x%08x\n",
-		readl_relaxed(host->ioaddr + msm_offset->core_mci_version),
-		readl_relaxed(host->ioaddr +
-				msm_offset->core_vendor_spec_adma_err_addr0),
-		readl_relaxed(host->ioaddr +
-				msm_offset->core_vendor_spec_adma_err_addr1));
-	SDHCI_MSM_DUMP(
-			"Vndr func: 0x%08x | Vndr func2 : 0x%08x Vndr func3: 0x%08x\n",
-		readl_relaxed(host->ioaddr + msm_offset->core_vendor_spec),
-		readl_relaxed(host->ioaddr +
-			msm_offset->core_vendor_spec_func2),
-		readl_relaxed(host->ioaddr + msm_offset->core_vendor_spec3));
-	sdhci_msm_dump_pwr_ctrl_regs(host);
-
-	/*
-	 * tbsel indicates [2:0] bits and tbsel2 indicates [7:4] bits
-	 * of core_testbus_config register.
-	 *
-	 * To select test bus 0 to 7 use tbsel and to select any test bus
-	 * above 7 use (tbsel2 | tbsel) to get the test bus number. For eg,
-	 * to select test bus 14, write 0x1E to core_testbus_config register
-	 * i.e., tbsel2[7:4] = 0001, tbsel[2:0] = 110.
-	 */
-	for (tbsel2 = 0; tbsel2 < 7; tbsel2++) {
-		for (tbsel = 0; tbsel < 8; tbsel++) {
-			if (index >= MAX_TEST_BUS)
-				break;
-			test_bus_val =
-			(tbsel2 << msm_offset->core_testbus_sel2_bit) |
-				tbsel | msm_offset->core_testbus_ena;
-			writel_relaxed(test_bus_val, host->ioaddr +
-				msm_offset->core_testbus_config);
-			debug_reg[index++] = readl_relaxed(host->ioaddr +
-					msm_offset->core_sdcc_debug_reg);
-		}
-	}
-	for (i = 0; i < MAX_TEST_BUS; i = i + 4)
-		SDHCI_MSM_DUMP(
-				" Test bus[%d to %d]: 0x%08x 0x%08x 0x%08x 0x%08x\n",
-				i, i + 3, debug_reg[i], debug_reg[i+1],
-				debug_reg[i+2], debug_reg[i+3]);
-
-	msm_host->dbg_en = false;
-}
-
-static const struct sdhci_msm_variant_ops mci_var_ops = {
-	.msm_readl_relaxed = sdhci_msm_mci_variant_readl_relaxed,
-	.msm_writel_relaxed = sdhci_msm_mci_variant_writel_relaxed,
-};
-
-static const struct sdhci_msm_variant_ops v5_var_ops = {
-	.msm_readl_relaxed = sdhci_msm_v5_variant_readl_relaxed,
-	.msm_writel_relaxed = sdhci_msm_v5_variant_writel_relaxed,
-};
-
-static const struct sdhci_msm_variant_info sdhci_msm_mci_var = {
-	.var_ops = &mci_var_ops,
-	.offset = &sdhci_msm_mci_offset,
-};
-
-static const struct sdhci_msm_variant_info sdhci_msm_v5_var = {
-	.mci_removed = true,
-	.var_ops = &v5_var_ops,
-	.offset = &sdhci_msm_v5_offset,
-};
-
-static const struct sdhci_msm_variant_info sdm845_sdhci_var = {
-	.mci_removed = true,
-	.restore_dll_config = true,
-	.var_ops = &v5_var_ops,
-	.offset = &sdhci_msm_v5_offset,
-};
-
-static const struct of_device_id sdhci_msm_dt_match[] = {
-	{.compatible = "qcom,sdhci-msm-v4", .data = &sdhci_msm_mci_var},
-	{.compatible = "qcom,sdhci-msm-v5", .data = &sdhci_msm_v5_var},
-	{.compatible = "qcom,sdm670-sdhci", .data = &sdm845_sdhci_var},
-	{.compatible = "qcom,sdm845-sdhci", .data = &sdm845_sdhci_var},
-	{},
-};
-
-MODULE_DEVICE_TABLE(of, sdhci_msm_dt_match);
-
-static int sdhci_msm_gcc_reset(struct device *dev, struct sdhci_host *host)
-{
-
-	struct sdhci_pltfm_host *pltfm_host = sdhci_priv(host);
-	struct sdhci_msm_host *msm_host = sdhci_pltfm_priv(pltfm_host);
-	struct reset_control *reset = msm_host->core_reset;
-	int ret = -EOPNOTSUPP;
-
-	if (!reset)
-		return dev_err_probe(dev, ret, "unable to acquire core_reset\n");
-
-	ret = reset_control_assert(reset);
-	if (ret)
-		return dev_err_probe(dev, ret, "core_reset assert failed\n");
-
-	/*
-	 * The hardware requirement for delay between assert/deassert
-	 * is at least 3-4 sleep clock (32.7KHz) cycles, which comes to
-	 * ~125us (4/32768). To be on the safe side add 200us delay.
-	 */
-	usleep_range(200, 210);
-
-	ret = reset_control_deassert(reset);
-	if (ret)
-		return dev_err_probe(dev, ret, "core_reset deassert failed\n");
-
-	usleep_range(200, 210);
-
-	return ret;
-}
-
-static void sdhci_msm_hw_reset(struct sdhci_host *host)
-{
-	struct sdhci_pltfm_host *pltfm_host = sdhci_priv(host);
-	struct sdhci_msm_host *msm_host = sdhci_pltfm_priv(pltfm_host);
-	struct platform_device *pdev = msm_host->pdev;
-	int ret = -EOPNOTSUPP;
-
-	if (!msm_host->core_reset) {
-		dev_err(&pdev->dev, "%s: failed, err = %d\n", __func__,
-				ret);
-		return;
-	}
-
-	msm_host->reg_store = true;
-	sdhci_msm_registers_save(host);
-	if ((host->mmc->caps2 & MMC_CAP2_CQE) && !pm_suspend_via_firmware()) {
-		host->mmc->cqe_ops->cqe_disable(host->mmc);
-		host->mmc->cqe_enabled = false;
-	}
-
-	sdhci_msm_gcc_reset(&pdev->dev, host);
-	sdhci_msm_registers_restore(host);
-	msm_host->reg_store = false;
-
-	sdhci_msm_log_str(msm_host, "HW reset done\n");
-#if defined(CONFIG_SDC_QTI)
-	if (host->mmc->card && !pm_suspend_via_firmware())
-		mmc_power_cycle(host->mmc, host->mmc->card->ocr);
-#endif
-	return;
-}
-
-static const struct sdhci_ops sdhci_msm_ops = {
-	.reset = sdhci_msm_reset,
-	.set_clock = sdhci_msm_set_clock,
-	.get_min_clock = sdhci_msm_get_min_clock,
-	.get_max_clock = sdhci_msm_get_max_clock,
-	.set_bus_width = sdhci_set_bus_width,
-	.set_uhs_signaling = sdhci_msm_set_uhs_signaling,
-	.get_max_timeout_count = sdhci_msm_get_max_timeout_count,
-	.write_w = sdhci_msm_writew,
-	.write_b = sdhci_msm_writeb,
-	.irq	= sdhci_msm_cqe_irq,
-	.dump_vendor_regs = sdhci_msm_dump_vendor_regs,
-	.set_power = sdhci_set_power_noreg,
-	.hw_reset = sdhci_msm_hw_reset,
-	.set_timeout = sdhci_msm_set_timeout,
-};
-
-#if IS_ENABLED(CONFIG_MMC_SDHCI_MSM_SCALING)
-void sdhci_msm_disable_scaling(struct mmc_host *mhost)
-{
-	struct sdhci_host *shost = mmc_priv(mhost);
-	struct sdhci_pltfm_host *pltfm_host = sdhci_priv(shost);
-	struct sdhci_msm_host *host = sdhci_pltfm_priv(pltfm_host);
-
-	sdhci_msm_mmc_suspend_clk_scaling(mhost);
-	host->scaling_suspended = 1;
-}
-#endif
-
-static const struct sdhci_pltfm_data sdhci_msm_pdata = {
-	.quirks = SDHCI_QUIRK_BROKEN_CARD_DETECTION |
-		  SDHCI_QUIRK_SINGLE_POWER_WRITE |
-		  SDHCI_QUIRK_CAP_CLOCK_BASE_BROKEN |
-		  SDHCI_QUIRK_MULTIBLOCK_READ_ACMD12 |
-		  SDHCI_QUIRK_NO_ENDATTR_IN_NOPDESC |
-		  SDHCI_QUIRK_DATA_TIMEOUT_USES_SDCLK,
-
-	.quirks2 = SDHCI_QUIRK2_PRESET_VALUE_BROKEN,
-	.ops = &sdhci_msm_ops,
-};
-
-static void sdhci_set_default_hw_caps(struct sdhci_msm_host *msm_host,
-		struct sdhci_host *host)
-{
-	u32 version, caps = 0;
-	u16 minor;
-	u8 major;
-	const struct sdhci_msm_offset *msm_offset =
-					sdhci_priv_msm_offset(host);
-
-	version =  msm_host_readl(msm_host, host,
-				 msm_offset->core_mci_version);
-
-	major = (version & CORE_VERSION_MAJOR_MASK) >>
-			CORE_VERSION_MAJOR_SHIFT;
-	minor = version & CORE_VERSION_TARGET_MASK;
-
-	caps = readl_relaxed(host->ioaddr + SDHCI_CAPABILITIES);
-
-	/*
-	 * SDCC 5 controller with major version 1, minor version 0x34 and later
-	 * with HS 400 mode support will use CM DLL instead of CDC LP 533 DLL.
-	 */
-	if ((major == 1) && (minor < 0x34))
-		msm_host->use_cdclp533 = true;
-
-
-	if (major == 1 && minor >= 0x42)
-		msm_host->use_14lpp_dll_reset = true;
-
-	/* Fake 3.0V support for SDIO devices which requires such voltage */
-	if (msm_host->fake_core_3_0v_support) {
-		caps |= CORE_3_0V_SUPPORT;
-			writel_relaxed((readl_relaxed(host->ioaddr +
-			SDHCI_CAPABILITIES) | caps), host->ioaddr +
-			msm_offset->core_vendor_spec_capabilities0);
-	}
-
-	writel_relaxed(caps, host->ioaddr +
-		msm_offset->core_vendor_spec_capabilities0);
-
-	/* keep track of the value in SDHCI_CAPABILITIES */
-	msm_host->caps_0 = caps;
-
-	/* 7FF projects with 7nm DLL */
-	if ((major == 1) && ((minor == 0x6e) || (minor == 0x71) ||
-				(minor == 0x72)))
-		msm_host->use_7nm_dll = true;
-}
-
-static inline void sdhci_msm_get_of_property(struct platform_device *pdev,
-		struct sdhci_host *host)
-{
-	struct device_node *node = pdev->dev.of_node;
-	struct sdhci_pltfm_host *pltfm_host = sdhci_priv(host);
-	struct sdhci_msm_host *msm_host = sdhci_pltfm_priv(pltfm_host);
-
-	if (of_property_read_u32(node, "qcom,ddr-config",
-				&msm_host->ddr_config))
-		msm_host->ddr_config = DDR_CONFIG_POR_VAL;
-
-	of_property_read_u32(node, "qcom,dll-config", &msm_host->dll_config);
-
-	if (of_device_is_compatible(node, "qcom,msm8916-sdhci"))
-		host->quirks2 |= SDHCI_QUIRK2_BROKEN_64_BIT_DMA;
-}
-
-static void sdhci_msm_clkgate_bus_delayed_work(struct work_struct *work)
-{
-	struct sdhci_msm_host *msm_host = container_of(work,
-			struct sdhci_msm_host, clk_gating_work.work);
-	struct sdhci_host *host = mmc_priv(msm_host->mmc);
-
-	sdhci_msm_registers_save(host);
-	dev_pm_opp_set_rate(&msm_host->pdev->dev, 0);
-	clk_bulk_disable_unprepare(ARRAY_SIZE(msm_host->bulk_clks),
-					msm_host->bulk_clks);
-	sdhci_msm_log_str(msm_host, "Clocks gated\n");
-	sdhci_msm_bus_voting(host, false);
-}
-
-/* Find cpu group qos from a given cpu */
-static struct qos_cpu_group *cpu_to_group(struct sdhci_msm_qos_req *r, int cpu)
-{
-	int i;
-	struct qos_cpu_group *g = r->qcg;
-
-	if (cpu < 0 || cpu > num_possible_cpus())
-		return NULL;
-
-	for (i = 0; i < r->num_groups; i++, g++) {
-		if (cpumask_test_cpu(cpu, &g->mask))
-			return &r->qcg[i];
-	}
-
-	return NULL;
-}
-
-/*
- * Function to put qos vote. This takes qos cpu group of
- * host and type of vote as input
- */
-static int sdhci_msm_update_qos_constraints(struct qos_cpu_group *qcg,
-							enum constraint type)
-{
-	unsigned int vote;
-	int cpu, err;
-	struct dev_pm_qos_request *qos_req = qcg->qos_req;
-
-	if (type == QOS_MAX)
-		vote = S32_MAX;
-	else
-		vote = qcg->votes[type];
-
-	if (qcg->curr_vote == vote)
-		return 0;
-
-	sdhci_msm_log_str(qcg->host, "mask: 0x%08x type: %d vote: %u\n",
-			qcg->mask, type, vote);
-
-	for_each_cpu(cpu, &qcg->mask) {
-		err = dev_pm_qos_update_request(qos_req, vote);
-		if (err < 0)
-			return err;
-		++qos_req;
-	}
-
-	if (type == QOS_MAX)
-		qcg->voted = false;
-	else
-		qcg->voted = true;
-
-	qcg->curr_vote = vote;
-
-	return 0;
-}
-
-/* Unregister pm qos requests */
-static int remove_group_qos(struct qos_cpu_group *qcg)
-{
-	int err, cpu;
-	struct dev_pm_qos_request *qos_req = qcg->qos_req;
-
-	for_each_cpu(cpu, &qcg->mask) {
-		if (!dev_pm_qos_request_active(qos_req)) {
-			++qos_req;
-			continue;
-		}
-		err = dev_pm_qos_remove_request(qos_req);
->>>>>>> 2576223e
 		if (err < 0)
 			return err;
 		qos_req++;
 	}
-<<<<<<< HEAD
 	return 0;
 }
 
@@ -6249,85 +4524,6 @@
 		}
 		qcg->host = msm_host;
 		++qcg;
-=======
-
-	return 0;
-}
-
-/* Register pm qos request */
-static int add_group_qos(struct qos_cpu_group *qcg, enum constraint type)
-{
-	int cpu, err;
-	struct dev_pm_qos_request *qos_req = qcg->qos_req;
-
-	for_each_cpu(cpu, &qcg->mask) {
-		memset(qos_req, 0,
-				sizeof(struct dev_pm_qos_request));
-		err = dev_pm_qos_add_request(get_cpu_device(cpu),
-				qos_req,
-				DEV_PM_QOS_RESUME_LATENCY,
-				type);
-		if (err < 0)
-			return err;
-		qos_req++;
-	}
-	return 0;
-}
-
-/* Function to remove pm qos vote */
-static void sdhci_msm_unvote_qos_all(struct sdhci_msm_host *msm_host)
-{
-	struct sdhci_msm_qos_req *qos_req = msm_host->sdhci_qos;
-	struct qos_cpu_group *qcg;
-	int i, err;
-
-	if (!qos_req)
-		return;
-	qcg = qos_req->qcg;
-	for (i = 0; ((i < qos_req->num_groups) && qcg->initialized); i++,
-								qcg++) {
-		err = sdhci_msm_update_qos_constraints(qcg, QOS_MAX);
-		if (err)
-			dev_err(&msm_host->pdev->dev,
-				"Failed (%d) removing qos vote(%d)\n", err, i);
-	}
-}
-
-/* Function to vote pmqos from sdcc. */
-static void sdhci_msm_vote_pmqos(struct mmc_host *mmc, int cpu)
-{
-	struct sdhci_host *host = mmc_priv(mmc);
-	struct sdhci_pltfm_host *pltfm_host = sdhci_priv(host);
-	struct sdhci_msm_host *msm_host = sdhci_pltfm_priv(pltfm_host);
-	struct qos_cpu_group *qcg;
-
-	qcg = cpu_to_group(msm_host->sdhci_qos, cpu);
-	if (!qcg) {
-		dev_dbg(&msm_host->pdev->dev, "QoS group is undefined\n");
-		return;
-	}
-
-	if (qcg->voted)
-		return;
-
-	if (sdhci_msm_update_qos_constraints(qcg, QOS_PERF))
-		dev_err(&qcg->host->pdev->dev, "%s: update qos - failed\n",
-				__func__);
-	dev_dbg(&msm_host->pdev->dev, "Voted pmqos - cpu: %d\n", cpu);
-}
-
-static unsigned int sdhci_msm_get_sup_clk_rate(struct sdhci_host *host,
-						u32 req_clk)
-{
-	struct sdhci_pltfm_host *pltfm_host = sdhci_priv(host);
-	struct sdhci_msm_host *msm_host = sdhci_pltfm_priv(pltfm_host);
-	struct clk *core_clk = msm_host->bulk_clks[0].clk;
-	unsigned int sup_clk = -1;
-
-	if (req_clk < sdhci_msm_get_min_clock(host)) {
-		sup_clk = sdhci_msm_get_min_clock(host);
-		return sup_clk;
->>>>>>> 2576223e
 	}
 	err = sdhci_msm_setup_qos(msm_host);
 	if (!err)
@@ -6369,7 +4565,6 @@
 	struct sdhci_pltfm_host *pltfm_host = sdhci_priv(host);
 	struct sdhci_msm_host *msm_host = sdhci_pltfm_priv(pltfm_host);
 
-<<<<<<< HEAD
 #if defined(CONFIG_SDHCI_MSM_DBG)
 	msm_host->dbg_en = true;
 #endif
@@ -6448,244 +4643,8 @@
 	if (!kstrtou32(buf, 0, &value)) {
 		msm_host->pm_qos_delay = value;
 		dev_info(dev, "set pm qos work delay (%u)\n", value);
-=======
-	sup_clk = clk_round_rate(core_clk, clk_get_rate(core_clk));
-
-	if (host->clock != msm_host->clk_rate)
-		sup_clk = sup_clk / 2;
-
-	return sup_clk;
-}
-
-/**
- * sdhci_msm_irq_affinity_notify - Callback for affinity changes
- * @notify: context as to what irq was changed
- * @mask: the new affinity mask
- *
- * This is a callback function used by the irq_set_affinity_notifier function
- * so that we may register to receive changes to the irq affinity masks.
- */
-static void
-sdhci_msm_irq_affinity_notify(struct irq_affinity_notify *notify,
-		const cpumask_t *mask)
-{
-	struct sdhci_msm_host *msm_host =
-		container_of(notify, struct sdhci_msm_host, affinity_notify);
-	struct platform_device *pdev = msm_host->pdev;
-	struct sdhci_msm_qos_req *qos_req = msm_host->sdhci_qos;
-	struct qos_cpu_group *qcg;
-	int i, err;
-
-	if (!qos_req)
-		return;
-	/*
-	 * If device is in suspend mode, just update the active mask,
-	 * vote would be taken care when device resumes.
-	 */
-	msm_host->sdhci_qos->active_mask = cpumask_first(mask);
-	if (pm_runtime_status_suspended(&pdev->dev))
-		return;
-
-	/* Cancel previous scheduled work and unvote votes */
-	qcg = qos_req->qcg;
-	for (i = 0; i < qos_req->num_groups; i++, qcg++) {
-		err = sdhci_msm_update_qos_constraints(qcg, QOS_MAX);
-		if (err)
-			pr_err("%s: Failed (%d) removing qos vote of grp(%d)\n",
-					mmc_hostname(msm_host->mmc), err, i);
-	}
-
-	sdhci_msm_vote_pmqos(msm_host->mmc,
-			msm_host->sdhci_qos->active_mask);
-}
-
-/**
- * sdhci_msm_irq_affinity_release - Callback for affinity notifier release
- * @ref: internal core kernel usage
- *
- * This is a callback function used by the irq_set_affinity_notifier function
- * to inform the current notification subscriber that they will no longer
- * receive notifications.
- */
-static void
-inline sdhci_msm_irq_affinity_release(struct kref __always_unused *ref)
-{ }
-
-/* Function for settig up qos based on parsed dt entries */
-static int sdhci_msm_setup_qos(struct sdhci_msm_host *msm_host)
-{
-	struct platform_device *pdev = msm_host->pdev;
-	struct sdhci_msm_qos_req *qr = msm_host->sdhci_qos;
-	struct qos_cpu_group *qcg = qr->qcg;
-	struct mmc_host *mmc = msm_host->mmc;
-	struct sdhci_host *host = mmc_priv(mmc);
-	int i, err;
-
-	if (!msm_host->sdhci_qos)
-		return 0;
-
-	/* Affine irq to first set of mask */
-	WARN_ON(irq_set_affinity_hint(host->irq, &qcg->mask));
-
-	/* Setup notifier for case of affinity change/migration */
-	msm_host->affinity_notify.notify = sdhci_msm_irq_affinity_notify;
-	msm_host->affinity_notify.release = sdhci_msm_irq_affinity_release;
-	irq_set_affinity_notifier(host->irq, &msm_host->affinity_notify);
-
-	for (i = 0; i < qr->num_groups; i++, qcg++) {
-		qcg->qos_req = kcalloc(cpumask_weight(&qcg->mask),
-				sizeof(struct dev_pm_qos_request),
-				GFP_KERNEL);
-		if (!qcg->qos_req) {
-			dev_err(&pdev->dev, "Memory allocation failed\n");
-			if (!i)
-				return -ENOMEM;
-			goto free_mem;
-		}
-		err = add_group_qos(qcg, S32_MAX);
-		if (err < 0) {
-			dev_err(&pdev->dev, "Fail (%d) add qos-req: grp-%d\n",
-					err, i);
-			if (!i) {
-				kfree(qcg->qos_req);
-				return err;
-			}
-			goto free_mem;
-		}
-		qcg->initialized = true;
-		dev_dbg(&pdev->dev, "%s: qcg: 0x%08x | mask: 0x%08x\n",
-				 __func__, qcg, qcg->mask);
-	}
-
-	/* Vote pmqos during setup for first set of mask*/
-	sdhci_msm_update_qos_constraints(qr->qcg, QOS_PERF);
-	qr->active_mask = cpumask_first(&qr->qcg->mask);
-	return 0;
-
-free_mem:
-	while (i--) {
-		kfree(qcg->qos_req);
-		qcg--;
-	}
-
-	return err;
-}
-
-/*
- * QoS init function. It parses dt entries and intializes data
- * structures.
- */
-static void sdhci_msm_qos_init(struct sdhci_msm_host *msm_host)
-{
-	struct platform_device *pdev = msm_host->pdev;
-	struct device_node *np = pdev->dev.of_node;
-	struct device_node *group_node;
-	struct sdhci_msm_qos_req *qr;
-	struct qos_cpu_group *qcg;
-
-	cpumask_t silver_mask;
-	cpumask_t gold_mask;
-	cpumask_t gold_prime_mask;
-	int cid_cpu[MAX_NUM_CLUSTERS] = {-1, -1, -1};
-	int cid = -1;
-	int prev_cid = -1;
-	int cpu;
-	int i, err;
-
-	qr = kzalloc(sizeof(*qr), GFP_KERNEL);
-	if (!qr)
-		return;
-
-	msm_host->sdhci_qos = qr;
-
-	/* find numbers of qos child node present */
-	qr->num_groups = of_get_available_child_count(np);
-	dev_dbg(&pdev->dev, "num-groups: %d\n", qr->num_groups);
-	if (!qr->num_groups) {
-		dev_err(&pdev->dev, "QoS groups undefined\n");
-		kfree(qr);
-		msm_host->sdhci_qos = NULL;
-		return;
-	}
-	qcg = kzalloc(sizeof(*qcg) * qr->num_groups, GFP_KERNEL);
-	if (!qcg) {
-		msm_host->sdhci_qos = NULL;
-		kfree(qr);
-		return;
-	}
-
-	/*
-	 * Due to Logical contiguous CPU numbering, one to one mapping
-	 * between physical and logical cpu is no more applicable.
-	 * Hence we don't need to pass the qos mask from the device tree
-	 * and instead need to populate the mask dynamically
-	 * using available kernel API.
-	 */
-
-	for_each_cpu(cpu, cpu_possible_mask) {
-		cid = topology_physical_package_id(cpu);
-		if (cid != prev_cid) {
-			cid_cpu[cid] = cpu;
-			prev_cid = cid;
-		}
-	}
-
-	if (cid_cpu[SILVER_CORE] != -1)
-		silver_mask.bits[0] =
-			topology_core_cpumask(cid_cpu[SILVER_CORE])->bits[0];
-
-	if (cid_cpu[GOLD_CORE] != -1)
-		gold_mask.bits[0] =
-			topology_core_cpumask(cid_cpu[GOLD_CORE])->bits[0];
-
-	if (cid_cpu[GOLD_PRIME_CORE] != -1)
-		gold_prime_mask.bits[0] =
-			topology_core_cpumask(cid_cpu[GOLD_PRIME_CORE])->bits[0];
-
-	/*
-	 * Assign qos cpu group/cluster to host qos request and
-	 * read child entries of qos node
-	 */
-	qr->qcg = qcg;
-
-	for_each_available_child_of_node(np, group_node) {
-		if (of_property_read_bool(group_node, "perf"))
-			qcg->mask.bits[0] = gold_mask.bits[0] |
-						gold_prime_mask.bits[0];
-		else
-			qcg->mask.bits[0] = silver_mask.bits[0];
-
-		err = of_property_count_u32_elems(group_node, "vote");
-		if (err <= 0) {
-			dev_err(&pdev->dev, "1 vote is needed, bailing out\n");
-			goto out_vote_err;
-		}
-		qcg->votes = kmalloc(sizeof(*qcg->votes) * err, GFP_KERNEL);
-		if (!qcg->votes)
-			goto out_vote_err;
-		for (i = 0; i < err; i++) {
-			if (of_property_read_u32_index(group_node, "vote", i,
-						&qcg->votes[i]))
-				goto out_vote_err;
-		}
-		qcg->host = msm_host;
-		++qcg;
->>>>>>> 2576223e
-	}
-	err = sdhci_msm_setup_qos(msm_host);
-	if (!err)
-		return;
-	dev_err(&pdev->dev, "Failed to setup PM QoS.\n");
-
-out_vote_err:
-	for (i = 0, qcg = qr->qcg; i < qr->num_groups; i++, qcg++)
-		kfree(qcg->votes);
-	kfree(qr->qcg);
-	kfree(qr);
-	msm_host->sdhci_qos = NULL;
-}
-
-<<<<<<< HEAD
+	}
+
 	return count;
 }
 
@@ -6734,60 +4693,10 @@
 
 static int sdhci_msm_setup_ice_clk(struct sdhci_msm_host *msm_host,
 						struct platform_device *pdev)
-=======
-static ssize_t dbg_state_store(struct device *dev,
-			struct device_attribute *attr,
-			const char *buf, size_t count)
-{
-	struct sdhci_host *host = dev_get_drvdata(dev);
-	struct sdhci_pltfm_host *pltfm_host = sdhci_priv(host);
-	struct sdhci_msm_host *msm_host = sdhci_pltfm_priv(pltfm_host);
-	bool v;
-
-	if (!capable(CAP_SYS_ADMIN))
-		return -EACCES;
-
-	if (kstrtobool(buf, &v))
-		return -EINVAL;
-
-	msm_host->dbg_en = v;
-
-	return count;
-}
-
-static ssize_t dbg_state_show(struct device *dev,
-			struct device_attribute *attr, char *buf)
-{
-	struct sdhci_host *host = dev_get_drvdata(dev);
-	struct sdhci_pltfm_host *pltfm_host = sdhci_priv(host);
-	struct sdhci_msm_host *msm_host = sdhci_pltfm_priv(pltfm_host);
-
-#if defined(CONFIG_SDHCI_MSM_DBG)
-	msm_host->dbg_en = true;
-#endif
-
-	return scnprintf(buf, PAGE_SIZE, "%d\n", msm_host->dbg_en);
-}
-
-static DEVICE_ATTR_RW(dbg_state);
-
-static struct attribute *sdhci_msm_sysfs_attrs[] = {
-	&dev_attr_dbg_state.attr,
-	NULL
-};
-
-static const struct attribute_group sdhci_msm_sysfs_group = {
-	.name = "qcom",
-	.attrs = sdhci_msm_sysfs_attrs,
-};
-
-static int sdhci_msm_init_sysfs(struct device *dev)
->>>>>>> 2576223e
 {
 	int ret = 0;
 	struct clk *clk;
 
-<<<<<<< HEAD
 	msm_host->bulk_clks[2].clk = NULL;
 
 	/* Setup SDC ICE clock */
@@ -6871,159 +4780,6 @@
 	struct mmc_host *host = cb_data;
 	*busy = host->ops->card_busy(host);
 	return 0;
-=======
-	ret = sysfs_create_group(&dev->kobj, &sdhci_msm_sysfs_group);
-	if (ret)
-		dev_err(dev, "%s: Failed to create qcom sysfs group (err = %d)\n",
-				 __func__, ret);
-
-	return ret;
-}
-
-static ssize_t show_sdhci_msm_clk_gating(struct device *dev,
-		struct device_attribute *attr, char *buf)
-{
-	struct sdhci_host *host = dev_get_drvdata(dev);
-	struct sdhci_pltfm_host *pltfm_host = sdhci_priv(host);
-	struct sdhci_msm_host *msm_host = sdhci_pltfm_priv(pltfm_host);
-
-	return scnprintf(buf, PAGE_SIZE, "%u\n", msm_host->clk_gating_delay);
-}
-
-static ssize_t store_sdhci_msm_clk_gating(struct device *dev,
-		struct device_attribute *attr, const char *buf, size_t count)
-{
-	struct sdhci_host *host = dev_get_drvdata(dev);
-	struct sdhci_pltfm_host *pltfm_host = sdhci_priv(host);
-	struct sdhci_msm_host *msm_host = sdhci_pltfm_priv(pltfm_host);
-	uint32_t value;
-
-	if (!kstrtou32(buf, 0, &value)) {
-		msm_host->clk_gating_delay = value;
-		dev_info(dev, "set clk scaling work delay (%u)\n", value);
-	}
-
-	return count;
-}
-
-static ssize_t show_sdhci_msm_pm_qos(struct device *dev,
-		struct device_attribute *attr, char *buf)
-{
-	struct sdhci_host *host = dev_get_drvdata(dev);
-	struct sdhci_pltfm_host *pltfm_host = sdhci_priv(host);
-	struct sdhci_msm_host *msm_host = sdhci_pltfm_priv(pltfm_host);
-
-	return scnprintf(buf, PAGE_SIZE, "%u\n", msm_host->pm_qos_delay);
-}
-
-static ssize_t store_sdhci_msm_pm_qos(struct device *dev,
-		struct device_attribute *attr, const char *buf, size_t count)
-{
-	struct sdhci_host *host = dev_get_drvdata(dev);
-	struct sdhci_pltfm_host *pltfm_host = sdhci_priv(host);
-	struct sdhci_msm_host *msm_host = sdhci_pltfm_priv(pltfm_host);
-	uint32_t value;
-
-	if (!kstrtou32(buf, 0, &value)) {
-		msm_host->pm_qos_delay = value;
-		dev_info(dev, "set pm qos work delay (%u)\n", value);
-	}
-
-	return count;
-}
-
-static void sdhci_msm_init_sysfs_gating_qos(struct device *dev)
-{
-	struct sdhci_host *host = dev_get_drvdata(dev);
-	struct sdhci_pltfm_host *pltfm_host = sdhci_priv(host);
-	struct sdhci_msm_host *msm_host = sdhci_pltfm_priv(pltfm_host);
-	int ret;
-
-	msm_host->clk_gating.show = show_sdhci_msm_clk_gating;
-	msm_host->clk_gating.store = store_sdhci_msm_clk_gating;
-	sysfs_attr_init(&msm_host->clk_gating.attr);
-	msm_host->clk_gating.attr.name = "clk_gating";
-	msm_host->clk_gating.attr.mode = 0644;
-	ret = device_create_file(dev, &msm_host->clk_gating);
-	if (ret) {
-		pr_err("%s: %s: failed creating clk gating attr: %d\n",
-				mmc_hostname(host->mmc), __func__, ret);
-	}
-
-	msm_host->pm_qos.show = show_sdhci_msm_pm_qos;
-	msm_host->pm_qos.store = store_sdhci_msm_pm_qos;
-	sysfs_attr_init(&msm_host->pm_qos.attr);
-	msm_host->pm_qos.attr.name = "pm_qos";
-	msm_host->pm_qos.attr.mode = 0644;
-	ret = device_create_file(dev, &msm_host->pm_qos);
-	if (ret) {
-		pr_err("%s: %s: failed creating pm qos attr: %d\n",
-				mmc_hostname(host->mmc), __func__, ret);
-	}
-}
-
-static void sdhci_msm_setup_pm(struct platform_device *pdev,
-			struct sdhci_msm_host *msm_host)
-{
-	pm_runtime_get_noresume(&pdev->dev);
-	pm_runtime_set_active(&pdev->dev);
-	pm_runtime_enable(&pdev->dev);
-	if (!(msm_host->mmc->caps & MMC_CAP_SYNC_RUNTIME_PM)) {
-		pm_runtime_set_autosuspend_delay(&pdev->dev,
-					 MSM_MMC_AUTOSUSPEND_DELAY_MS);
-		pm_runtime_use_autosuspend(&pdev->dev);
-	}
-}
-
-static int sdhci_msm_setup_ice_clk(struct sdhci_msm_host *msm_host,
-						struct platform_device *pdev)
-{
-	int ret = 0;
-	struct clk *clk;
-
-	msm_host->bulk_clks[2].clk = NULL;
-
-	/* Setup SDC ICE clock */
-	clk = devm_clk_get(&pdev->dev, "ice_core");
-	if (!IS_ERR(clk)) {
-		msm_host->bulk_clks[2].clk = clk;
-
-		/* Set maximum clock rate for ice clk */
-		ret = clk_set_rate(clk, msm_host->ice_clk_max);
-		if (ret) {
-			dev_err(&pdev->dev, "ICE_CLK rate set failed (%d) for %u\n",
-				ret, msm_host->ice_clk_max);
-			return ret;
-		}
-
-		msm_host->ice_clk_rate = msm_host->ice_clk_max;
-	}
-
-	return ret;
-}
-
-static void sdhci_msm_set_caps(struct sdhci_msm_host *msm_host)
-{
-	msm_host->mmc->caps |= MMC_CAP_AGGRESSIVE_PM;
-	msm_host->mmc->caps |= MMC_CAP_WAIT_WHILE_BUSY | MMC_CAP_NEED_RSP_BUSY;
-}
-/* RUMI W/A for SD card */
-static void sdhci_msm_set_rumi_bus_mode(struct sdhci_host *host)
-{
-	struct sdhci_pltfm_host *pltfm_host = sdhci_priv(host);
-	struct sdhci_msm_host *msm_host = sdhci_pltfm_priv(pltfm_host);
-	const struct sdhci_msm_offset *msm_offset = msm_host->offset;
-	u32 config = readl_relaxed(host->ioaddr +
-			msm_offset->core_vendor_spec_capabilities1);
-
-	if (!(host->mmc->caps & MMC_CAP_NONREMOVABLE)) {
-		config &= ~(VS_CAPABILITIES_SDR_104_SUPPORT |
-				VS_CAPABILITIES_DDR_50_SUPPORT |
-				VS_CAPABILITIES_SDR_50_SUPPORT);
-		writel_relaxed(config, host->ioaddr +
-				msm_offset->core_vendor_spec_capabilities1);
-	}
->>>>>>> 2576223e
 }
 static int mmc_sleepawake(struct mmc_host *host)
 {
@@ -7033,7 +4789,6 @@
 	bool use_r1b_resp;
 	int err;
 
-<<<<<<< HEAD
 	/* Re-tuning can't be done once the card is deselected */
 	mmc_retune_hold(host);
 
@@ -7110,91 +4865,6 @@
 	return err;
 }
 static int mmc_cache_card_ext_csd(struct mmc_host *mmc)
-=======
-static u32 is_bootdevice_sdhci = SDHCI_BOOT_DEVICE;
-
-static int sdhci_qcom_read_boot_config(struct platform_device *pdev)
-{
-	u32 *buf;
-	size_t len;
-	struct nvmem_cell *cell;
-
-	cell = nvmem_cell_get(&pdev->dev, "boot_conf");
-	if (IS_ERR(cell)) {
-		dev_warn(&pdev->dev, "nvmem cell get failed\n");
-		return 0;
-	}
-
-	buf = nvmem_cell_read(cell, &len);
-	if (IS_ERR(buf)) {
-		dev_warn(&pdev->dev, "nvmem cell read failed\n");
-		nvmem_cell_put(cell);
-		return 0;
-	}
-
-	is_bootdevice_sdhci = (*buf) >> 1 & 0x1f;
-	dev_info(&pdev->dev, "boot_config val = %x is_bootdevice_sdhci = %x\n",
-			*buf, is_bootdevice_sdhci);
-	kfree(buf);
-	nvmem_cell_put(cell);
-
-	return is_bootdevice_sdhci;
-}
-
-static void sdhci_msm_set_sdio_pm_flag(void *unused, struct mmc_host *host)
-{
-	host->pm_flags &= ~MMC_PM_WAKE_SDIO_IRQ;
-}
-static int mmc_sleep_busy_cb(void *cb_data, bool *busy)
-{
-	struct mmc_host *host = cb_data;
-	*busy = host->ops->card_busy(host);
-	return 0;
-}
-static int mmc_sleepawake(struct mmc_host *host)
-{
-	struct mmc_command cmd = {};
-	struct mmc_card *card = host->card;
-	unsigned int timeout_ms = DIV_ROUND_UP(card->ext_csd.sa_timeout, 10000);
-	bool use_r1b_resp;
-	int err;
-
-	/* Re-tuning can't be done once the card is deselected */
-	mmc_retune_hold(host);
-
-	cmd.opcode = MMC_SLEEP_AWAKE;
-	cmd.arg = card->rca << 16;
-	use_r1b_resp = mmc_prepare_busy_cmd(host, &cmd, timeout_ms);
-
-	err = mmc_wait_for_cmd(host, &cmd, 0);
-	if (err)
-		goto out_release;
-
-	/*
-	 * If the host does not wait while the card signals busy, then we can
-	 * try to poll, but only if the host supports HW polling, as the
-	 * SEND_STATUS cmd is not allowed. If we can't poll, then we simply need
-	 * to wait the sleep/awake timeout.
-	 */
-	if (host->caps & MMC_CAP_WAIT_WHILE_BUSY && use_r1b_resp) {
-		err = mmc_select_card(card);
-		goto out_release;
-	}
-
-	if (!host->ops->card_busy) {
-		mmc_delay(timeout_ms);
-		goto out_release;
-	}
-
-	err = __mmc_poll_for_busy(card, timeout_ms, &mmc_sleep_busy_cb, host);
-
-out_release:
-	mmc_retune_release(host);
-	return err;
-}
-
-static int mmc_test_awake_ext_csd(struct mmc_host *mmc)
->>>>>>> 2576223e
 {
 	int err;
 	u8 *ext_csd;
@@ -7204,17 +4874,12 @@
 	struct sdhci_msm_host *msm_host = sdhci_pltfm_priv(pltfm_host);
 
 	err = mmc_get_ext_csd(card, &ext_csd);
-<<<<<<< HEAD
 	if (err || !ext_csd) {
-=======
-	if (err) {
->>>>>>> 2576223e
 		pr_err("%s: %s: mmc_get_ext_csd failed (%d)\n",
 			mmc_hostname(mmc), __func__, err);
 		return err;
 	}
 
-<<<<<<< HEAD
 	/* only cache read/write fields that the sw changes */
 	msm_host->raw_ext_csd_cmdq = ext_csd[EXT_CSD_CMDQ_MODE_EN];
 	msm_host->raw_ext_csd_cache_ctrl = ext_csd[EXT_CSD_CACHE_CTRL];
@@ -7229,72 +4894,11 @@
 static int mmc_partial_init(struct mmc_host *mmc)
 {
 	int err = 0;
-=======
-	/* only compare read/write fields that the sw changes */
-	pr_debug("%s: %s: type(cached:current) cmdq(%d:%d) cache_ctrl(%d:%d) bus_width (%d:%d) timing(%d:%d)\n",
-		mmc_hostname(mmc), __func__,
-		msm_host->raw_ext_csd_cmdq,
-		ext_csd[EXT_CSD_CMDQ_MODE_EN],
-		msm_host->raw_ext_csd_cache_ctrl,
-		ext_csd[EXT_CSD_CACHE_CTRL],
-		msm_host->raw_ext_csd_bus_width,
-		ext_csd[EXT_CSD_BUS_WIDTH],
-		msm_host->raw_ext_csd_hs_timing,
-		ext_csd[EXT_CSD_HS_TIMING]);
-
-	err = !((msm_host->raw_ext_csd_cmdq ==
-			ext_csd[EXT_CSD_CMDQ_MODE_EN]) &&
-		(msm_host->raw_ext_csd_cache_ctrl ==
-			ext_csd[EXT_CSD_CACHE_CTRL]) &&
-		(msm_host->raw_ext_csd_bus_width ==
-			ext_csd[EXT_CSD_BUS_WIDTH]) &&
-		(msm_host->raw_ext_csd_hs_timing ==
-			ext_csd[EXT_CSD_HS_TIMING]));
-
-	kfree(ext_csd);
-
-	return err;
-}
-static int mmc_cache_card_ext_csd(struct mmc_host *mmc)
-{
-	int err;
-	u8 *ext_csd;
->>>>>>> 2576223e
 	struct mmc_card *card = mmc->card;
 	struct sdhci_host *host = mmc_priv(mmc);
 	struct sdhci_pltfm_host *pltfm_host = sdhci_priv(host);
 	struct sdhci_msm_host *msm_host = sdhci_pltfm_priv(pltfm_host);
-<<<<<<< HEAD
-
-=======
-
-	err = mmc_get_ext_csd(card, &ext_csd);
-	if (err || !ext_csd) {
-		pr_err("%s: %s: mmc_get_ext_csd failed (%d)\n",
-			mmc_hostname(mmc), __func__, err);
-		return err;
-	}
-
-	/* only cache read/write fields that the sw changes */
-	msm_host->raw_ext_csd_cmdq = ext_csd[EXT_CSD_CMDQ_MODE_EN];
-	msm_host->raw_ext_csd_cache_ctrl = ext_csd[EXT_CSD_CACHE_CTRL];
-	msm_host->raw_ext_csd_bus_width = ext_csd[EXT_CSD_BUS_WIDTH];
-	msm_host->raw_ext_csd_hs_timing = ext_csd[EXT_CSD_HS_TIMING];
-
-	kfree(ext_csd);
-
-	return 0;
-}
-
-static int mmc_partial_init(struct mmc_host *mmc)
-{
-	int err = 0;
-	struct mmc_card *card = mmc->card;
-	struct sdhci_host *host = mmc_priv(mmc);
-	struct sdhci_pltfm_host *pltfm_host = sdhci_priv(host);
-	struct sdhci_msm_host *msm_host = sdhci_pltfm_priv(pltfm_host);
-
->>>>>>> 2576223e
+
 	mmc_set_bus_width(mmc, msm_host->cached_ios.bus_width);
 	mmc_set_timing(mmc, msm_host->cached_ios.timing);
 	if (msm_host->cached_ios.enhanced_strobe) {
@@ -7852,26 +5456,17 @@
 	struct sdhci_pltfm_host *pltfm_host = sdhci_priv(host);
 	struct sdhci_msm_host *msm_host = sdhci_pltfm_priv(pltfm_host);
 	struct sdhci_msm_qos_req *qos_req = msm_host->sdhci_qos;
-<<<<<<< HEAD
+	unsigned long flags;
+
+	spin_lock_irqsave(&host->lock, flags);
+	host->runtime_suspended = true;
+	spin_unlock_irqrestore(&host->lock, flags);
 
 	sdhci_msm_log_str(msm_host, "Enter\n");
 	if (!qos_req)
 		goto skip_qos;
 	sdhci_msm_unvote_qos_all(msm_host);
 
-=======
-	unsigned long flags;
-
-	spin_lock_irqsave(&host->lock, flags);
-	host->runtime_suspended = true;
-	spin_unlock_irqrestore(&host->lock, flags);
-
-	sdhci_msm_log_str(msm_host, "Enter\n");
-	if (!qos_req)
-		goto skip_qos;
-	sdhci_msm_unvote_qos_all(msm_host);
-
->>>>>>> 2576223e
 skip_qos:
 	queue_delayed_work(msm_host->workq,
 			&msm_host->clk_gating_work,
@@ -7885,10 +5480,7 @@
 	struct sdhci_pltfm_host *pltfm_host = sdhci_priv(host);
 	struct sdhci_msm_host *msm_host = sdhci_pltfm_priv(pltfm_host);
 	struct sdhci_msm_qos_req *qos_req = msm_host->sdhci_qos;
-<<<<<<< HEAD
-=======
 	unsigned long flags;
->>>>>>> 2576223e
 	int ret;
 
 	sdhci_msm_log_str(msm_host, "Enter\n");
@@ -7919,8 +5511,6 @@
 
 	sdhci_msm_vote_pmqos(msm_host->mmc,
 			msm_host->sdhci_qos->active_mask);
-<<<<<<< HEAD
-=======
 
 	ret = sdhci_msm_ice_resume(msm_host);
 	if (ret)
@@ -7931,32 +5521,6 @@
 	spin_unlock_irqrestore(&host->lock, flags);
 
 	return ret;
-}
-
-static int sdhci_msm_suspend_late(struct device *dev)
-{
-	struct sdhci_host *host = dev_get_drvdata(dev);
-	struct sdhci_pltfm_host *pltfm_host = sdhci_priv(host);
-	struct sdhci_msm_host *msm_host = sdhci_pltfm_priv(pltfm_host);
-
-	sdhci_msm_log_str(msm_host, "Enter\n");
-	if (flush_delayed_work(&msm_host->clk_gating_work))
-		dev_dbg(dev, "%s Waited for clk_gating_work to finish\n",
-			 __func__);
-	return 0;
-}
-
-static int sdhci_msm_wrapper_suspend_late(struct device *dev)
-{
-	struct device_node *np = dev->of_node;
-
-	if (of_property_read_bool(np, "non-removable") && is_bootdevice_sdhci) {
-		dev_info(dev, "SDHCI is not boot dev.\n");
-		return 0;
-	}
->>>>>>> 2576223e
-
-	return sdhci_msm_suspend_late(dev);
 }
 
 static int sdhci_msm_suspend_late(struct device *dev)
