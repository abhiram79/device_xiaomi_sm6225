// SPDX-License-Identifier: GPL-2.0-only
/*
 * drivers/mmc/host/sdhci-msm.c - Qualcomm SDHCI Platform driver
 *
 * Copyright (c) 2013-2021, The Linux Foundation. All rights reserved.
 * Copyright (c) 2021-2023 Qualcomm Innovation Center, Inc. All rights reserved.
 */

#include <linux/module.h>
#include <linux/of_device.h>
#include <linux/delay.h>
#include <linux/mmc/mmc.h>
#include <linux/pm_runtime.h>
#include <linux/pm_opp.h>
#include <linux/slab.h>
#include <linux/interconnect.h>
#include <linux/iopoll.h>
#include <linux/qcom_scm.h>
#include <linux/regulator/consumer.h>
#include <linux/interconnect.h>
#include <linux/pinctrl/consumer.h>
#include <linux/pm_qos.h>
#include <linux/cpu.h>
#include <linux/cpumask.h>
#include <linux/interrupt.h>
#include <linux/of.h>
#include <linux/reset.h>
#include <linux/clk/qcom.h>
#include <linux/nvmem-consumer.h>
#include <linux/ipc_logging.h>
#include <linux/pinctrl/qcom-pinctrl.h>

#include <trace/hooks/mmc.h>

#include "sdhci-pltfm.h"
#include "cqhci.h"
#include "../core/core.h"
#include <linux/qtee_shmbridge.h>
#include <linux/crypto-qti-common.h>

#define CORE_MCI_VERSION		0x50
#define CORE_VERSION_MAJOR_SHIFT	28
#define CORE_VERSION_MAJOR_MASK		(0xf << CORE_VERSION_MAJOR_SHIFT)
#define CORE_VERSION_MINOR_MASK		0xff
#define CORE_VERSION_TARGET_MASK        0x000000FF
#define SDHCI_MSM_VER_420               0x49

#define CORE_MCI_GENERICS		0x70
#define SWITCHABLE_SIGNALING_VOLTAGE	BIT(29)

#define HC_MODE_EN		0x1
#define CORE_POWER		0x0
#define CORE_SW_RST		BIT(7)
#define FF_CLK_SW_RST_DIS	BIT(13)

#define CORE_PWRCTL_BUS_OFF	BIT(0)
#define CORE_PWRCTL_BUS_ON	BIT(1)
#define CORE_PWRCTL_IO_LOW	BIT(2)
#define CORE_PWRCTL_IO_HIGH	BIT(3)
#define CORE_PWRCTL_BUS_SUCCESS BIT(0)
#define CORE_PWRCTL_BUS_FAIL    BIT(1)
#define CORE_PWRCTL_IO_SUCCESS	BIT(2)
#define CORE_PWRCTL_IO_FAIL     BIT(3)
#define REQ_BUS_OFF		BIT(0)
#define REQ_BUS_ON		BIT(1)
#define REQ_IO_LOW		BIT(2)
#define REQ_IO_HIGH		BIT(3)
#define INT_MASK		0xf
#define MAX_PHASES		16
#define CORE_DLL_LOCK		BIT(7)
#define CORE_DDR_DLL_LOCK	BIT(11)
#define CORE_DLL_EN		BIT(16)
#define CORE_CDR_EN		BIT(17)
#define CORE_CK_OUT_EN		BIT(18)
#define CORE_CDR_EXT_EN		BIT(19)
#define CORE_DLL_PDN		BIT(29)
#define CORE_DLL_RST		BIT(30)
#define CORE_CMD_DAT_TRACK_SEL	BIT(0)

#define CORE_DDR_CAL_EN		BIT(0)
#define CORE_FLL_CYCLE_CNT	BIT(18)
#define CORE_LOW_FREQ_MODE	BIT(19)
#define CORE_DLL_CLOCK_DISABLE	BIT(21)

#define DLL_USR_CTL_POR_VAL	0x10800
#define ENABLE_DLL_LOCK_STATUS	BIT(26)
#define FINE_TUNE_MODE_EN	BIT(27)
#define BIAS_OK_SIGNAL		BIT(29)

#define DLL_CONFIG_3_LOW_FREQ_VAL	0x08
#define DLL_CONFIG_3_HIGH_FREQ_VAL	0x10

#define CORE_VENDOR_SPEC_POR_VAL 0xa9c
#define CORE_CLK_PWRSAVE	BIT(1)
#define CORE_VNDR_SPEC_ADMA_ERR_SIZE_EN	BIT(7)
#define CORE_HC_MCLK_SEL_DFLT	(2 << 8)
#define CORE_HC_MCLK_SEL_HS400	(3 << 8)
#define CORE_HC_MCLK_SEL_MASK	(3 << 8)
#define CORE_IO_PAD_PWR_SWITCH_EN	BIT(15)
#define CORE_IO_PAD_PWR_SWITCH	BIT(16)
#define CORE_HC_SELECT_IN_EN	BIT(18)
#define CORE_HC_SELECT_IN_HS400	(6 << 19)
#define CORE_HC_SELECT_IN_MASK	(7 << 19)
#define CORE_HC_SELECT_IN_SDR50	(4 << 19)

#define CORE_8_BIT_SUPPORT	BIT(18)
#define CORE_3_0V_SUPPORT	BIT(25)
#define CORE_1_8V_SUPPORT	BIT(26)
#define CORE_VOLT_SUPPORT	(CORE_3_0V_SUPPORT | CORE_1_8V_SUPPORT)

#define CORE_SYS_BUS_SUPPORT_64_BIT     BIT(28)

#define CORE_CSR_CDC_CTLR_CFG0		0x130
#define CORE_SW_TRIG_FULL_CALIB		BIT(16)
#define CORE_HW_AUTOCAL_ENA		BIT(17)

#define CORE_CSR_CDC_CTLR_CFG1		0x134
#define CORE_CSR_CDC_CAL_TIMER_CFG0	0x138
#define CORE_TIMER_ENA			BIT(16)

#define CORE_CSR_CDC_CAL_TIMER_CFG1	0x13C
#define CORE_CSR_CDC_REFCOUNT_CFG	0x140
#define CORE_CSR_CDC_COARSE_CAL_CFG	0x144
#define CORE_CDC_OFFSET_CFG		0x14C
#define CORE_CSR_CDC_DELAY_CFG		0x150
#define CORE_CDC_SLAVE_DDA_CFG		0x160
#define CORE_CSR_CDC_STATUS0		0x164
#define CORE_CALIBRATION_DONE		BIT(0)

#define CORE_CDC_ERROR_CODE_MASK	0x7000000

#define CQ_CMD_DBG_RAM                  0x110
#define CQ_CMD_DBG_RAM_WA               0x150
#define CQ_CMD_DBG_RAM_OL               0x154

#define CORE_CSR_CDC_GEN_CFG		0x178
#define CORE_CDC_SWITCH_BYPASS_OFF	BIT(0)
#define CORE_CDC_SWITCH_RC_EN		BIT(1)

#define CORE_CDC_T4_DLY_SEL		BIT(0)
#define CORE_CMDIN_RCLK_EN		BIT(1)
#define CORE_START_CDC_TRAFFIC		BIT(6)

#define CORE_PWRSAVE_DLL	BIT(3)
#define CORE_FIFO_ALT_EN	BIT(10)
#define CORE_CMDEN_HS400_INPUT_MASK_CNT BIT(13)
#define DDR_CONFIG_POR_VAL		0x80040873
#define DLL_USR_CTL_POR_VAL		0x10800
#define ENABLE_DLL_LOCK_STATUS		BIT(26)
#define FINE_TUNE_MODE_EN		BIT(27)
#define BIAS_OK_SIGNAL			BIT(29)
#define DLL_CONFIG_3_POR_VAL		0x10

#define DLL_CONFIG_POR_VAL		0x6007642C

#define INVALID_TUNING_PHASE	-1
#define SDHCI_MSM_MIN_CLOCK	400000
#define CORE_FREQ_100MHZ	(100 * 1000 * 1000)
#define TCXO_FREQ		19200000

#define ROUND(x, y)		((x) / (y) + \
				((x) % (y) * 10 / (y) >= 5 ? 1 : 0))

#define CDR_SELEXT_SHIFT	20
#define CDR_SELEXT_MASK		(0xf << CDR_SELEXT_SHIFT)
#define CMUX_SHIFT_PHASE_SHIFT	24
#define CMUX_SHIFT_PHASE_MASK	(7 << CMUX_SHIFT_PHASE_SHIFT)

#define MSM_MMC_AUTOSUSPEND_DELAY_MS	10
#define MSM_CLK_GATING_DELAY_MS		200 /* msec */

/* Timeout value to avoid infinite waiting for pwr_irq */
#define MSM_PWR_IRQ_TIMEOUT_MS 5000

/* Max load for eMMC Vdd-io supply */
#define MMC_VQMMC_MAX_LOAD_UA	325000

/*
 * Due to level shifter insertion, HS mode frequency is reduced to 37.5MHz
 * but clk's driver supply 37MHz only and uses ceil ops. So vote for
 * 37MHz to avoid picking next ceil value.
 */
#define LEVEL_SHIFTER_HIGH_SPEED_FREQ	37000000

/* Max number of log pages */
#define SDHCI_MSM_MAX_LOG_SZ	10
#define sdhci_msm_log_str(host, fmt, ...)	\
	do {	\
		if (host->sdhci_msm_ipc_log_ctx && host->dbg_en)	\
			ipc_log_string(host->sdhci_msm_ipc_log_ctx,	\
					"%s: " fmt, __func__, ##__VA_ARGS__);\
	} while (0)

#define VS_CAPABILITIES_SDR_50_SUPPORT BIT(0)
#define VS_CAPABILITIES_SDR_104_SUPPORT BIT(1)
#define VS_CAPABILITIES_DDR_50_SUPPORT BIT(2)

#define msm_host_readl(msm_host, host, offset) \
	msm_host->var_ops->msm_readl_relaxed(host, offset)

#define msm_host_writel(msm_host, val, host, offset) \
	msm_host->var_ops->msm_writel_relaxed(val, host, offset)

/* CQHCI vendor specific registers */
#define CQHCI_VENDOR_CFG1	0xA00
#define CQHCI_VENDOR_DIS_RST_ON_CQ_EN	(0x3 << 13)
#define RCLK_TOGGLE BIT(1)

/* enum for writing to TLMM_NORTH_SPARE register as defined by pinctrl API */
#define TLMM_NORTH_SPARE	2
#define TLMM_NORTH_SPARE_CORE_IE	BIT(15)

#define SDHCI_CMD_FLAGS_MASK	0xff
#define	SDHCI_BOOT_DEVICE	0x0

struct sdhci_msm_offset {
	u32 core_hc_mode;
	u32 core_mci_data_cnt;
	u32 core_mci_status;
	u32 core_mci_fifo_cnt;
	u32 core_mci_version;
	u32 core_generics;
	u32 core_testbus_config;
	u32 core_testbus_sel2_bit;
	u32 core_testbus_ena;
	u32 core_testbus_sel2;
	u32 core_pwrctl_status;
	u32 core_pwrctl_mask;
	u32 core_pwrctl_clear;
	u32 core_pwrctl_ctl;
	u32 core_sdcc_debug_reg;
	u32 core_dll_config;
	u32 core_dll_status;
	u32 core_vendor_spec;
	u32 core_vendor_spec_adma_err_addr0;
	u32 core_vendor_spec_adma_err_addr1;
	u32 core_vendor_spec_func2;
	u32 core_vendor_spec_capabilities0;
	u32 core_vendor_spec_capabilities1;
	u32 core_ddr_200_cfg;
	u32 core_vendor_spec3;
	u32 core_dll_config_2;
	u32 core_dll_config_3;
	u32 core_ddr_config_old; /* Applicable to sdcc minor ver < 0x49 */
	u32 core_ddr_config;
	u32 core_dll_usr_ctl; /* Present on SDCC5.1 onwards */
};

static const struct sdhci_msm_offset sdhci_msm_v5_offset = {
	.core_mci_data_cnt = 0x35c,
	.core_mci_status = 0x324,
	.core_mci_fifo_cnt = 0x308,
	.core_mci_version = 0x318,
	.core_generics = 0x320,
	.core_testbus_config = 0x32c,
	.core_testbus_sel2_bit = 3,
	.core_testbus_ena = (1 << 31),
	.core_testbus_sel2 = (1 << 3),
	.core_pwrctl_status = 0x240,
	.core_pwrctl_mask = 0x244,
	.core_pwrctl_clear = 0x248,
	.core_pwrctl_ctl = 0x24c,
	.core_sdcc_debug_reg = 0x358,
	.core_dll_config = 0x200,
	.core_dll_status = 0x208,
	.core_vendor_spec = 0x20c,
	.core_vendor_spec_adma_err_addr0 = 0x214,
	.core_vendor_spec_adma_err_addr1 = 0x218,
	.core_vendor_spec_func2 = 0x210,
	.core_vendor_spec_capabilities0 = 0x21c,
	.core_vendor_spec_capabilities1 = 0x220,
	.core_ddr_200_cfg = 0x224,
	.core_vendor_spec3 = 0x250,
	.core_dll_config_2 = 0x254,
	.core_dll_config_3 = 0x258,
	.core_ddr_config = 0x25c,
	.core_dll_usr_ctl = 0x388,
};

static const struct sdhci_msm_offset sdhci_msm_mci_offset = {
	.core_hc_mode = 0x78,
	.core_mci_data_cnt = 0x30,
	.core_mci_status = 0x34,
	.core_mci_fifo_cnt = 0x44,
	.core_mci_version = 0x050,
	.core_generics = 0x70,
	.core_testbus_config = 0x0cc,
	.core_testbus_sel2_bit = 4,
	.core_testbus_ena = (1 << 3),
	.core_testbus_sel2 = (1 << 4),
	.core_pwrctl_status = 0xdc,
	.core_pwrctl_mask = 0xe0,
	.core_pwrctl_clear = 0xe4,
	.core_pwrctl_ctl = 0xe8,
	.core_sdcc_debug_reg = 0x124,
	.core_dll_config = 0x100,
	.core_dll_status = 0x108,
	.core_vendor_spec = 0x10c,
	.core_vendor_spec_adma_err_addr0 = 0x114,
	.core_vendor_spec_adma_err_addr1 = 0x118,
	.core_vendor_spec_func2 = 0x110,
	.core_vendor_spec_capabilities0 = 0x11c,
	.core_ddr_200_cfg = 0x184,
	.core_vendor_spec3 = 0x1b0,
	.core_dll_config_2 = 0x1b4,
	.core_dll_config_3 = 0x1b8,
	.core_ddr_config_old = 0x1b8,
	.core_ddr_config = 0x1bc,
};

struct sdhci_msm_variant_ops {
	u32 (*msm_readl_relaxed)(struct sdhci_host *host, u32 offset);
	void (*msm_writel_relaxed)(u32 val, struct sdhci_host *host,
			u32 offset);
};

/*
 * From V5, register spaces have changed. Wrap this info in a structure
 * and choose the data_structure based on version info mentioned in DT.
 */
struct sdhci_msm_variant_info {
	bool mci_removed;
	bool restore_dll_config;
	const struct sdhci_msm_variant_ops *var_ops;
	const struct sdhci_msm_offset *offset;
};

struct msm_bus_vectors {
	u64 ab;
	u64 ib;
};

struct msm_bus_path {
	unsigned int num_paths;
	struct msm_bus_vectors *vec;
};

struct sdhci_msm_bus_vote_data {
	const char *name;
	unsigned int num_usecase;
	struct msm_bus_path *usecase;

	unsigned int *bw_vecs;
	unsigned int bw_vecs_size;

	struct icc_path *sdhc_ddr;
	struct icc_path *cpu_sdhc;

	u32 curr_vote;
};

/*
 * DLL registers which needs be programmed with HSR settings.
 * Add any new register only at the end and don't change the
 * sequence.
 */
struct sdhci_msm_dll_hsr {
	u32 dll_config;
	u32 dll_config_2;
	u32 dll_config_3;
	u32 dll_usr_ctl;
	u32 ddr_config;
};

struct cqe_regs_restore {
	u32 cqe_vendor_cfg1;
};

struct sdhci_msm_regs_restore {
	bool is_supported;
	bool is_valid;
	u32 vendor_pwrctl_mask;
	u32 vendor_pwrctl_ctl;
	u32 vendor_caps_0;
	u32 vendor_func;
	u32 vendor_func2;
	u32 vendor_func3;
	u32 hc_2c_2e;
	u32 hc_28_2a;
	u32 hc_34_36;
	u32 hc_38_3a;
	u32 hc_3c_3e;
	u32 hc_caps_1;
	u32 testbus_config;
	u32 dll_config;
	u32 dll_config2;
	u32 dll_config3;
	u32 dll_usr_ctl;
};

enum vdd_io_level {
	/* set vdd_io_data->low_vol_level */
	VDD_IO_LOW,
	/* set vdd_io_data->high_vol_level */
	VDD_IO_HIGH,
	/*
	 * set whatever there in voltage_level (third argument) of
	 * sdhci_msm_set_vdd_io_vol() function.
	 */
	VDD_IO_SET_LEVEL,
};

enum dll_init_context {
	DLL_INIT_NORMAL = 0,
	DLL_INIT_FROM_CX_COLLAPSE_EXIT,
};

/* This structure keeps information per regulator */
struct sdhci_msm_reg_data {
	struct sdhci_msm_host *msm_host;
	/* voltage regulator handle */
	struct regulator *reg;
	/* regulator name */
	const char *name;
	/* voltage level to be set */
	u32 low_vol_level;
	u32 high_vol_level;
	/* Load values for low power and high power mode */
	u32 lpm_uA;
	u32 hpm_uA;

	/* is this regulator enabled? */
	bool is_enabled;
	/* is this regulator needs to be always on? */
	bool is_always_on;
	/* is low power mode setting required for this regulator? */
	bool lpm_sup;
	bool set_voltage_sup;
};

/*
 * This structure keeps information for all the
 * regulators required for a SDCC slot.
 */
struct sdhci_msm_vreg_data {
	/* keeps VDD/VCC regulator info */
	struct sdhci_msm_reg_data *vdd_data;
	 /* keeps VDD IO regulator info */
	struct sdhci_msm_reg_data *vdd_io_data;
};

/* Per cpu cluster qos group */
struct qos_cpu_group {
	cpumask_t mask;	/* CPU mask of cluster */
	unsigned int *votes;	/* Different votes for cluster */
	struct dev_pm_qos_request *qos_req;	/* Pointer to host qos request*/
	bool voted;
	struct sdhci_msm_host *host;
	bool initialized;
	bool curr_vote;
};

/* Per host qos request structure */
struct sdhci_msm_qos_req {
	struct qos_cpu_group *qcg;	/* CPU group per host */
	unsigned int num_groups;	/* Number of groups */
	unsigned int active_mask;	/* Active affine irq mask */
};

enum constraint {
	QOS_PERF,
	QOS_POWER,
	QOS_MAX,
};

struct sdhci_msm_host {
	struct platform_device *pdev;
	void __iomem *core_mem;	/* MSM SDCC mapped address */
#ifdef CONFIG_MMC_CRYPTO
	void __iomem *ice_mem;	/* MSM ICE mapped address (if available) */
#endif
#if (IS_ENABLED(CONFIG_QTI_HW_KEY_MANAGER) || IS_ENABLED(CONFIG_QTI_HW_KEY_MANAGER_V1))
	void __iomem *ice_hwkm_mem;
#endif
	int pwr_irq;		/* power irq */
	struct clk *bus_clk;	/* SDHC bus voter clock */
	struct clk *xo_clk;	/* TCXO clk needed for FLL feature of cm_dll*/
	/* core, iface, ice, cal, sleep clocks */
	struct clk_bulk_data bulk_clks[5];
	unsigned long clk_rate;
	struct sdhci_msm_vreg_data *vreg_data;
	struct mmc_host *mmc;
	struct opp_table *opp_table;
	bool has_opp_table;
	struct cqhci_host *cq_host;
	bool use_14lpp_dll_reset;
	bool tuning_done;
	bool calibration_done;
	u8 saved_tuning_phase;
	bool use_cdclp533;
	u32 curr_pwr_state;
	u32 curr_io_level;
	wait_queue_head_t pwr_irq_wait;
	bool pwr_irq_flag;
	u32 caps_0;
	bool mci_removed;
	bool restore_dll_config;
	const struct sdhci_msm_variant_ops *var_ops;
	const struct sdhci_msm_offset *offset;
	bool use_cdr;
	u32 transfer_mode;
	bool updated_ddr_cfg;
	bool skip_bus_bw_voting;
	struct sdhci_msm_bus_vote_data *bus_vote_data;
	struct delayed_work bus_vote_work;
	struct delayed_work clk_gating_work;
	struct workqueue_struct *workq;	/* QoS work queue */
	struct sdhci_msm_qos_req *sdhci_qos;
	struct irq_affinity_notify affinity_notify;
	struct device_attribute clk_gating;
	struct device_attribute pm_qos;
	u32 clk_gating_delay;
	u32 pm_qos_delay;
	bool cqhci_offset_changed;
	bool reg_store;
	bool vbias_skip_wa;
	struct reset_control *core_reset;
	bool pltfm_init_done;
	bool fake_core_3_0v_support;
	bool use_7nm_dll;
	struct sdhci_msm_dll_hsr *dll_hsr;
	struct sdhci_msm_regs_restore regs_restore;
	struct cqe_regs_restore cqe_regs;
	u32 *sup_ice_clk_table;
	unsigned char sup_ice_clk_cnt;
	u32 ice_clk_max;
	u32 ice_clk_min;
	u32 ice_clk_rate;
	bool uses_tassadar_dll;
	bool uses_level_shifter;
	bool dll_lock_bist_fail_wa;
	u32 dll_config;
	u32 ddr_config;
	u16 last_cmd;
	bool vqmmc_enabled;
	void *sdhci_msm_ipc_log_ctx;
	bool dbg_en;
};

static struct sdhci_msm_host *sdhci_slot[2];

static int sdhci_msm_update_qos_constraints(struct qos_cpu_group *qcg,
					enum constraint type);
static void sdhci_msm_bus_voting(struct sdhci_host *host, bool enable);

static int sdhci_msm_dt_get_array(struct device *dev, const char *prop_name,
				u32 **bw_vecs, int *len, u32 size);

static unsigned int sdhci_msm_get_sup_clk_rate(struct sdhci_host *host,
				u32 req_clk);
static void sdhci_msm_dump_pwr_ctrl_regs(struct sdhci_host *host);
static void sdhci_msm_vbias_bypass_wa(struct sdhci_host *host);

static const struct sdhci_msm_offset *sdhci_priv_msm_offset(struct sdhci_host *host)
{
	struct sdhci_pltfm_host *pltfm_host = sdhci_priv(host);
	struct sdhci_msm_host *msm_host = sdhci_pltfm_priv(pltfm_host);

	return msm_host->offset;
}

/*
 * APIs to read/write to vendor specific registers which were there in the
 * core_mem region before MCI was removed.
 */
static u32 sdhci_msm_mci_variant_readl_relaxed(struct sdhci_host *host,
		u32 offset)
{
	struct sdhci_pltfm_host *pltfm_host = sdhci_priv(host);
	struct sdhci_msm_host *msm_host = sdhci_pltfm_priv(pltfm_host);

	return readl_relaxed(msm_host->core_mem + offset);
}

static u32 sdhci_msm_v5_variant_readl_relaxed(struct sdhci_host *host,
		u32 offset)
{
	return readl_relaxed(host->ioaddr + offset);
}

static void sdhci_msm_mci_variant_writel_relaxed(u32 val,
		struct sdhci_host *host, u32 offset)
{
	struct sdhci_pltfm_host *pltfm_host = sdhci_priv(host);
	struct sdhci_msm_host *msm_host = sdhci_pltfm_priv(pltfm_host);

	writel_relaxed(val, msm_host->core_mem + offset);
}

static void sdhci_msm_v5_variant_writel_relaxed(u32 val,
		struct sdhci_host *host, u32 offset)
{
	writel_relaxed(val, host->ioaddr + offset);
}

static unsigned int msm_get_clock_mult_for_bus_mode(struct sdhci_host *host)
{
	struct mmc_ios ios = host->mmc->ios;
	/*
	 * The SDHC requires internal clock frequency to be double the
	 * actual clock that will be set for DDR mode. The controller
	 * uses the faster clock(100/400MHz) for some of its parts and
	 * send the actual required clock (50/200MHz) to the card.
	 */
	if (ios.timing == MMC_TIMING_UHS_DDR50 ||
	    ios.timing == MMC_TIMING_MMC_DDR52 ||
	    ios.timing == MMC_TIMING_MMC_HS400 ||
	    host->flags & SDHCI_HS400_TUNING)
		return 2;
	return 1;
}

static void msm_set_clock_rate_for_bus_mode(struct sdhci_host *host,
					    unsigned int clock)
{
	struct sdhci_pltfm_host *pltfm_host = sdhci_priv(host);
	struct sdhci_msm_host *msm_host = sdhci_pltfm_priv(pltfm_host);
	struct mmc_ios curr_ios = host->mmc->ios;
	struct clk *core_clk = msm_host->bulk_clks[0].clk;
	unsigned long achieved_rate;
	unsigned int desired_rate;
	unsigned int mult;
	int rc;

	mult = msm_get_clock_mult_for_bus_mode(host);
	desired_rate = clock * mult;

	if (curr_ios.timing == MMC_TIMING_SD_HS &&
			msm_host->uses_level_shifter)
		desired_rate = LEVEL_SHIFTER_HIGH_SPEED_FREQ;

	rc = dev_pm_opp_set_rate(mmc_dev(host->mmc), desired_rate);
	if (rc) {
		pr_err("%s: Failed to set clock at rate %u at timing %d\n",
		       mmc_hostname(host->mmc), desired_rate,
		       curr_ios.timing);
		return;
	}

	/*
         * Qualcomm Technologies, Inc. clock drivers by default round
         * clock _up_ if they can't make the requested rate.  This is not
         * good for SD.  Yell if we encounter it.
         */
        achieved_rate = clk_get_rate(core_clk);
        if (achieved_rate > desired_rate)
                pr_debug("%s: Card appears overclocked; req %u Hz, actual %lu Hz\n",
                        mmc_hostname(host->mmc), desired_rate, achieved_rate);
        host->mmc->actual_clock = achieved_rate / mult;
	msm_host->clk_rate = desired_rate;

	pr_debug("%s: Setting clock at rate %lu at timing %d\n",
		 mmc_hostname(host->mmc), achieved_rate,
		 curr_ios.timing);
	sdhci_msm_log_str(msm_host, "Setting clock at rate %lu at timing %d\n",
			clk_get_rate(core_clk), curr_ios.timing);
}

/* Platform specific tuning */
static inline int msm_dll_poll_ck_out_en(struct sdhci_host *host, u8 poll)
{
	u32 wait_cnt = 50;
	u8 ck_out_en;
	struct mmc_host *mmc = host->mmc;
	const struct sdhci_msm_offset *msm_offset =
					sdhci_priv_msm_offset(host);

	/* Poll for CK_OUT_EN bit.  max. poll time = 50us */
	ck_out_en = !!(readl_relaxed(host->ioaddr +
			msm_offset->core_dll_config) & CORE_CK_OUT_EN);

	while (ck_out_en != poll) {
		if (--wait_cnt == 0) {
			dev_err(mmc_dev(mmc), "%s: CK_OUT_EN bit is not %d\n",
			       mmc_hostname(mmc), poll);
			return -ETIMEDOUT;
		}
		udelay(1);

		ck_out_en = !!(readl_relaxed(host->ioaddr +
			msm_offset->core_dll_config) & CORE_CK_OUT_EN);
	}

	return 0;
}

static int msm_config_cm_dll_phase(struct sdhci_host *host, u8 phase)
{
	int rc;
	static const u8 grey_coded_phase_table[] = {
		0x0, 0x1, 0x3, 0x2, 0x6, 0x7, 0x5, 0x4,
		0xc, 0xd, 0xf, 0xe, 0xa, 0xb, 0x9, 0x8
	};
	unsigned long flags;
	u32 config;
	struct mmc_host *mmc = host->mmc;
	const struct sdhci_msm_offset *msm_offset =
					sdhci_priv_msm_offset(host);

	if (phase > 0xf)
		return -EINVAL;

	spin_lock_irqsave(&host->lock, flags);

	config = readl_relaxed(host->ioaddr + msm_offset->core_dll_config);
	config &= ~(CORE_CDR_EN | CORE_CK_OUT_EN);
	config |= (CORE_CDR_EXT_EN | CORE_DLL_EN);
	writel_relaxed(config, host->ioaddr + msm_offset->core_dll_config);

	/* Wait until CK_OUT_EN bit of DLL_CONFIG register becomes '0' */
	rc = msm_dll_poll_ck_out_en(host, 0);
	if (rc)
		goto err_out;

	/*
	 * Write the selected DLL clock output phase (0 ... 15)
	 * to CDR_SELEXT bit field of DLL_CONFIG register.
	 */
	config = readl_relaxed(host->ioaddr + msm_offset->core_dll_config);
	config &= ~CDR_SELEXT_MASK;
	config |= grey_coded_phase_table[phase] << CDR_SELEXT_SHIFT;
	writel_relaxed(config, host->ioaddr + msm_offset->core_dll_config);

	config = readl_relaxed(host->ioaddr + msm_offset->core_dll_config);
	config |= CORE_CK_OUT_EN;
	writel_relaxed(config, host->ioaddr + msm_offset->core_dll_config);

	/* Wait until CK_OUT_EN bit of DLL_CONFIG register becomes '1' */
	rc = msm_dll_poll_ck_out_en(host, 1);
	if (rc)
		goto err_out;

	config = readl_relaxed(host->ioaddr + msm_offset->core_dll_config);
	config |= CORE_CDR_EN;
	config &= ~CORE_CDR_EXT_EN;
	writel_relaxed(config, host->ioaddr + msm_offset->core_dll_config);
	goto out;

err_out:
	dev_err(mmc_dev(mmc), "%s: Failed to set DLL phase: %d\n",
	       mmc_hostname(mmc), phase);
out:
	spin_unlock_irqrestore(&host->lock, flags);
	return rc;
}

/*
 * Find out the greatest range of consecuitive selected
 * DLL clock output phases that can be used as sampling
 * setting for SD3.0 UHS-I card read operation (in SDR104
 * timing mode) or for eMMC4.5 card read operation (in
 * HS400/HS200 timing mode).
 * Select the 3/4 of the range and configure the DLL with the
 * selected DLL clock output phase.
 */

static int msm_find_most_appropriate_phase(struct sdhci_host *host,
					   u8 *phase_table, u8 total_phases)
{
	int ret;
	u8 ranges[MAX_PHASES][MAX_PHASES] = { {0}, {0} };
	u8 phases_per_row[MAX_PHASES] = { 0 };
	int row_index = 0, col_index = 0, selected_row_index = 0, curr_max = 0;
	int i, cnt, phase_0_raw_index = 0, phase_15_raw_index = 0;
	bool phase_0_found = false, phase_15_found = false;
	struct mmc_host *mmc = host->mmc;

	if (!total_phases || (total_phases > MAX_PHASES)) {
		dev_err(mmc_dev(mmc), "%s: Invalid argument: total_phases=%d\n",
		       mmc_hostname(mmc), total_phases);
		return -EINVAL;
	}

	for (cnt = 0; cnt < total_phases; cnt++) {
		ranges[row_index][col_index] = phase_table[cnt];
		phases_per_row[row_index] += 1;
		col_index++;

		if ((cnt + 1) == total_phases) {
			continue;
		/* check if next phase in phase_table is consecutive or not */
		} else if ((phase_table[cnt] + 1) != phase_table[cnt + 1]) {
			row_index++;
			col_index = 0;
		}
	}

	if (row_index >= MAX_PHASES)
		return -EINVAL;

	/* Check if phase-0 is present in first valid window? */
	if (!ranges[0][0]) {
		phase_0_found = true;
		phase_0_raw_index = 0;
		/* Check if cycle exist between 2 valid windows */
		for (cnt = 1; cnt <= row_index; cnt++) {
			if (phases_per_row[cnt]) {
				for (i = 0; i < phases_per_row[cnt]; i++) {
					if (ranges[cnt][i] == 15) {
						phase_15_found = true;
						phase_15_raw_index = cnt;
						break;
					}
				}
			}
		}
	}

	/* If 2 valid windows form cycle then merge them as single window */
	if (phase_0_found && phase_15_found) {
		/* number of phases in raw where phase 0 is present */
		u8 phases_0 = phases_per_row[phase_0_raw_index];
		/* number of phases in raw where phase 15 is present */
		u8 phases_15 = phases_per_row[phase_15_raw_index];

		if (phases_0 + phases_15 >= MAX_PHASES)
			/*
			 * If there are more than 1 phase windows then total
			 * number of phases in both the windows should not be
			 * more than or equal to MAX_PHASES.
			 */
			return -EINVAL;

		/* Merge 2 cyclic windows */
		i = phases_15;
		for (cnt = 0; cnt < phases_0; cnt++) {
			ranges[phase_15_raw_index][i] =
			    ranges[phase_0_raw_index][cnt];
			if (++i >= MAX_PHASES)
				break;
		}

		phases_per_row[phase_0_raw_index] = 0;
		phases_per_row[phase_15_raw_index] = phases_15 + phases_0;
	}

	for (cnt = 0; cnt <= row_index; cnt++) {
		if (phases_per_row[cnt] > curr_max) {
			curr_max = phases_per_row[cnt];
			selected_row_index = cnt;
		}
	}

	i = (curr_max * 3) / 4;
	if (i)
		i--;

	ret = ranges[selected_row_index][i];

	if (ret >= MAX_PHASES) {
		ret = -EINVAL;
		dev_err(mmc_dev(mmc), "%s: Invalid phase selected=%d\n",
		       mmc_hostname(mmc), ret);
	}

	return ret;
}

static inline void msm_cm_dll_set_freq(struct sdhci_host *host)
{
	u32 mclk_freq = 0, config;
	const struct sdhci_msm_offset *msm_offset =
					sdhci_priv_msm_offset(host);

	/* Program the MCLK value to MCLK_FREQ bit field */
	if (host->clock <= 112000000)
		mclk_freq = 0;
	else if (host->clock <= 125000000)
		mclk_freq = 1;
	else if (host->clock <= 137000000)
		mclk_freq = 2;
	else if (host->clock <= 150000000)
		mclk_freq = 3;
	else if (host->clock <= 162000000)
		mclk_freq = 4;
	else if (host->clock <= 175000000)
		mclk_freq = 5;
	else if (host->clock <= 187000000)
		mclk_freq = 6;
	else if (host->clock <= 208000000)
		mclk_freq = 7;

	config = readl_relaxed(host->ioaddr + msm_offset->core_dll_config);
	config &= ~CMUX_SHIFT_PHASE_MASK;
	config |= mclk_freq << CMUX_SHIFT_PHASE_SHIFT;
	writel_relaxed(config, host->ioaddr + msm_offset->core_dll_config);
}

/* Initialize the DLL (Programmable Delay Line) */
static int msm_init_cm_dll(struct sdhci_host *host,
				enum dll_init_context init_context)
{
	struct mmc_host *mmc = host->mmc;
	struct sdhci_pltfm_host *pltfm_host = sdhci_priv(host);
	struct sdhci_msm_host *msm_host = sdhci_pltfm_priv(pltfm_host);
	struct mmc_ios curr_ios = mmc->ios;
	int wait_cnt = 50;
	int rc = 0;
	unsigned long flags, dll_clock = 0;
	u32 ddr_cfg_offset, core_vendor_spec;
	const struct sdhci_msm_offset *msm_offset =
					msm_host->offset;

	dll_clock = sdhci_msm_get_sup_clk_rate(host, host->clock);
	spin_lock_irqsave(&host->lock, flags);

	core_vendor_spec = readl_relaxed(host->ioaddr +
			msm_offset->core_vendor_spec);

	/*
	 * Step 1 - Always disable PWRSAVE during the DLL power
	 * up regardless of its current setting.
	 */

	writel_relaxed((core_vendor_spec & ~CORE_CLK_PWRSAVE),
			host->ioaddr +
			msm_offset->core_vendor_spec);

	if (msm_host->use_14lpp_dll_reset) {
		/* Step 2 - Disable CK_OUT */
		writel_relaxed((readl_relaxed(host->ioaddr +
			msm_offset->core_dll_config)
			& ~CORE_CK_OUT_EN), host->ioaddr +
			msm_offset->core_dll_config);

		/* Step 3 - Disable the DLL clock */
		writel_relaxed((readl_relaxed(host->ioaddr +
			msm_offset->core_dll_config_2)
			| CORE_DLL_CLOCK_DISABLE), host->ioaddr +
			msm_offset->core_dll_config_2);
	}

	/*
	 * Step 4 - Write 1 to DLL_RST bit of DLL_CONFIG register
	 * and Write 1 to DLL_PDN bit of DLL_CONFIG register.
	 */
	writel_relaxed((readl_relaxed(host->ioaddr +
		msm_offset->core_dll_config) | CORE_DLL_RST),
		host->ioaddr + msm_offset->core_dll_config);

	writel_relaxed((readl_relaxed(host->ioaddr +
		msm_offset->core_dll_config) | CORE_DLL_PDN),
		host->ioaddr + msm_offset->core_dll_config);

	/*
	 * Step 5 and Step 6 - Configure Tassadar DLL and USER_CTRL
	 * (Only applicable for 7FF projects).
	 */
	if (msm_host->use_7nm_dll) {
		if (msm_host->dll_hsr) {
			writel_relaxed(msm_host->dll_hsr->dll_config_3,
					host->ioaddr +
					msm_offset->core_dll_config_3);
			writel_relaxed(msm_host->dll_hsr->dll_usr_ctl,
					host->ioaddr +
					msm_offset->core_dll_usr_ctl);
		} else {
			writel_relaxed(DLL_CONFIG_3_POR_VAL, host->ioaddr +
				msm_offset->core_dll_config_3);
			writel_relaxed(DLL_USR_CTL_POR_VAL | FINE_TUNE_MODE_EN |
					ENABLE_DLL_LOCK_STATUS | BIAS_OK_SIGNAL,
					host->ioaddr +
					msm_offset->core_dll_usr_ctl);
		}
	}

	/*
	 * Step 8 - Set DDR_CONFIG since step 7 is setting TEST_CTRL
	 * that can be skipped.
	 */
	if (msm_host->updated_ddr_cfg)
		ddr_cfg_offset = msm_offset->core_ddr_config;
	else
		ddr_cfg_offset = msm_offset->core_ddr_config_old;

	if (msm_host->dll_hsr && msm_host->dll_hsr->ddr_config)
		writel_relaxed(msm_host->dll_hsr->ddr_config, host->ioaddr +
			ddr_cfg_offset);
	else
		writel_relaxed(DDR_CONFIG_POR_VAL, host->ioaddr +
			ddr_cfg_offset);

	/* Step 9 - Set DLL_CONFIG_2 */
	if (msm_host->use_14lpp_dll_reset) {
		u32 mclk_freq = 0;
		int cycle_cnt = 0;
		/*
		 * Only configure the mclk_freq in normal DLL init
		 * context. If the DLL init is coming from
		 * CX Collapse Exit context, the host->clock may be zero.
		 * The DLL_CONFIG_2 register has already been restored to
		 * proper value prior to getting here.
		 */
		if (init_context == DLL_INIT_NORMAL) {
			cycle_cnt = readl_relaxed(host->ioaddr +
					msm_offset->core_dll_config_2)
					& CORE_FLL_CYCLE_CNT ? 8 : 4;

			mclk_freq = ROUND(dll_clock * cycle_cnt, TCXO_FREQ);
			if (dll_clock < 100000000)
				pr_err("%s: %s: Non standard clk freq =%u\n",
				mmc_hostname(mmc), __func__, dll_clock);
			writel_relaxed(((readl_relaxed(host->ioaddr +
				msm_offset->core_dll_config_2)
				& ~(0xFF << 10)) | (mclk_freq << 10)),
				host->ioaddr + msm_offset->core_dll_config_2);
		}

		if (msm_host->dll_lock_bist_fail_wa &&
			(curr_ios.timing == MMC_TIMING_UHS_SDR104 ||
				!mmc_card_is_removable(mmc))) {
			writel_relaxed((readl_relaxed(host->ioaddr +
				msm_offset->core_dll_config_2)
				| CORE_LOW_FREQ_MODE), host->ioaddr +
				msm_offset->core_dll_config_2);
		}
		/* wait for 5us before enabling DLL clock */
		udelay(5);
	}

	/* Config DLL_CONFIG with HSR values */
	if (msm_host->dll_hsr && msm_host->dll_hsr->dll_config)
		writel_relaxed(msm_host->dll_hsr->dll_config |
			CORE_DLL_RST | CORE_DLL_PDN, host->ioaddr +
			msm_offset->core_dll_config);
	else
		writel_relaxed(DLL_CONFIG_POR_VAL, host->ioaddr +
			msm_offset->core_dll_config);

	/*
	 * Configure DLL user control register to enable DLL status.
	 * This setting is applicable to SDCC v5.1 onwards only.
	 */
	if (msm_host->uses_tassadar_dll) {
		u32 config;
		config = DLL_USR_CTL_POR_VAL | FINE_TUNE_MODE_EN |
			ENABLE_DLL_LOCK_STATUS | BIAS_OK_SIGNAL;
		writel_relaxed(config, host->ioaddr +
				msm_offset->core_dll_usr_ctl);

		config = readl_relaxed(host->ioaddr +
				msm_offset->core_dll_config_3);
		config &= ~0xFF;
		if (msm_host->clk_rate < 150000000)
			config |= DLL_CONFIG_3_LOW_FREQ_VAL;
		else
			config |= DLL_CONFIG_3_HIGH_FREQ_VAL;
		writel_relaxed(config, host->ioaddr +
			msm_offset->core_dll_config_3);
	}

	/* Step 11 - Wait for 52us */
	spin_unlock_irqrestore(&host->lock, flags);
	usleep_range(55, 60);
	spin_lock_irqsave(&host->lock, flags);

	/*
	 * Step12 - Write 0 to DLL_RST bit of DLL_CONFIG register
	 * and Write 0 to DLL_PDN bit of DLL_CONFIG register.
	 */
	writel_relaxed((readl_relaxed(host->ioaddr +
		msm_offset->core_dll_config) & ~CORE_DLL_RST),
		host->ioaddr + msm_offset->core_dll_config);

	writel_relaxed((readl_relaxed(host->ioaddr +
		msm_offset->core_dll_config) & ~CORE_DLL_PDN),
		host->ioaddr + msm_offset->core_dll_config);

	/* Step 13 - Write 1 to DLL_RST bit of DLL_CONFIG register */
	writel_relaxed((readl_relaxed(host->ioaddr +
		msm_offset->core_dll_config) | CORE_DLL_RST),
		host->ioaddr + msm_offset->core_dll_config);

	/* Step 14 - Write 0 to DLL_RST bit of DLL_CONFIG register */
	writel_relaxed((readl_relaxed(host->ioaddr +
		msm_offset->core_dll_config) & ~CORE_DLL_RST),
		host->ioaddr + msm_offset->core_dll_config);

	/* Step 15 - Set CORE_DLL_CLOCK_DISABLE to 0 */
	if (msm_host->use_14lpp_dll_reset) {
		writel_relaxed((readl_relaxed(host->ioaddr +
				msm_offset->core_dll_config_2)
				& ~CORE_DLL_CLOCK_DISABLE), host->ioaddr +
				msm_offset->core_dll_config_2);
	}

	/*
	 * Step 16 - Wait for 8000 input clock. Here we calculate the
	 * delay from fixed clock freq 192MHz, which turns out 42us.
	 */
	spin_unlock_irqrestore(&host->lock, flags);
	usleep_range(45, 50);
	spin_lock_irqsave(&host->lock, flags);

	/* Step 17 - Set CK_OUT_EN bit to 1. */
	writel_relaxed((readl_relaxed(host->ioaddr +
			msm_offset->core_dll_config)
			| CORE_CK_OUT_EN), host->ioaddr +
			msm_offset->core_dll_config);

	/*
	 * Step 18 - Wait until DLL_LOCK bit of DLL_STATUS register
	 * becomes '1'.
	 */
	while (!(readl_relaxed(host->ioaddr + msm_offset->core_dll_status) &
		 CORE_DLL_LOCK)) {
		/* max. wait for 50us sec for LOCK bit to be set */
		if (--wait_cnt == 0) {
			dev_err(mmc_dev(mmc), "%s: DLL failed to LOCK\n",
			       mmc_hostname(mmc));
			rc = -ETIMEDOUT;
			goto out;
		}
		/* wait for 1us before polling again */
		udelay(1);
	}

out:
	if (core_vendor_spec & CORE_CLK_PWRSAVE) {
		/* Step 19 - Reenable PWRSAVE as needed */
		writel_relaxed((readl_relaxed(host->ioaddr +
			msm_offset->core_vendor_spec)
			| CORE_CLK_PWRSAVE), host->ioaddr +
			msm_offset->core_vendor_spec);
	}

	spin_unlock_irqrestore(&host->lock, flags);
	return rc;
}

static void msm_hc_select_default(struct sdhci_host *host)
{
	struct sdhci_pltfm_host *pltfm_host = sdhci_priv(host);
	struct sdhci_msm_host *msm_host = sdhci_pltfm_priv(pltfm_host);
	u32 config;
	const struct sdhci_msm_offset *msm_offset =
					msm_host->offset;

	if (!msm_host->use_cdclp533) {
		config = readl_relaxed(host->ioaddr +
				msm_offset->core_vendor_spec3);
		config &= ~CORE_PWRSAVE_DLL;
		writel_relaxed(config, host->ioaddr +
				msm_offset->core_vendor_spec3);
	}

	config = readl_relaxed(host->ioaddr + msm_offset->core_vendor_spec);
	config &= ~CORE_HC_MCLK_SEL_MASK;
	config |= CORE_HC_MCLK_SEL_DFLT;
	writel_relaxed(config, host->ioaddr + msm_offset->core_vendor_spec);

	/*
	 * Disable HC_SELECT_IN to be able to use the UHS mode select
	 * configuration from Host Control2 register for all other
	 * modes.
	 * Write 0 to HC_SELECT_IN and HC_SELECT_IN_EN field
	 * in VENDOR_SPEC_FUNC
	 */
	config = readl_relaxed(host->ioaddr + msm_offset->core_vendor_spec);
	config &= ~CORE_HC_SELECT_IN_EN;
	config &= ~CORE_HC_SELECT_IN_MASK;
	writel_relaxed(config, host->ioaddr + msm_offset->core_vendor_spec);

	/*
	 * Make sure above writes impacting free running MCLK are completed
	 * before changing the clk_rate at GCC.
	 */
	wmb();
}

/*
 * After MCLK ugating, toggle the FIFO write clock to get
 * the FIFO pointers and flags to valid state.
 */
static void sdhci_msm_toggle_fifo_write_clk(struct sdhci_host *host)
{
	struct sdhci_pltfm_host *pltfm_host = sdhci_priv(host);
	struct sdhci_msm_host *msm_host = sdhci_pltfm_priv(pltfm_host);
	const struct sdhci_msm_offset *msm_host_offset = msm_host->offset;
	struct mmc_ios ios = host->mmc->ios;
	u32 config;

	if ((msm_host->tuning_done || ios.enhanced_strobe) &&
			(host->mmc->ios.timing == MMC_TIMING_MMC_HS400)) {
		/*
		 * set HC_REG_DLL_CONFIG_3[1] to select MCLK as
		 * DLL input clock
		 */
		config = readl_relaxed(host->ioaddr + msm_host_offset->core_dll_config_3);
		config |= RCLK_TOGGLE;
		writel_relaxed(config, host->ioaddr + msm_host_offset->core_dll_config_3);
		/* ensure above write as toggling same bit quickly */
		wmb();
		udelay(2);
		/*
		 * clear HC_REG_DLL_CONFIG_3[1] to select RCLK as
		 * DLL input clock
		 */
		config = readl_relaxed(host->ioaddr + msm_host_offset->core_dll_config_3);
		config &= ~RCLK_TOGGLE;
		writel_relaxed(config, host->ioaddr + msm_host_offset->core_dll_config_3);
	}
}

static void msm_hc_select_hs400(struct sdhci_host *host)
{
	struct sdhci_pltfm_host *pltfm_host = sdhci_priv(host);
	struct sdhci_msm_host *msm_host = sdhci_pltfm_priv(pltfm_host);
	struct mmc_ios ios = host->mmc->ios;
	u32 config, dll_lock;
	int rc;
	const struct sdhci_msm_offset *msm_offset =
					msm_host->offset;

	/* Select the divided clock (free running MCLK/2) */
	config = readl_relaxed(host->ioaddr + msm_offset->core_vendor_spec);
	config &= ~CORE_HC_MCLK_SEL_MASK;
	config |= CORE_HC_MCLK_SEL_HS400;

	writel_relaxed(config, host->ioaddr + msm_offset->core_vendor_spec);
	/*
	 * Select HS400 mode using the HC_SELECT_IN from VENDOR SPEC
	 * register
	 */
	if ((msm_host->tuning_done || ios.enhanced_strobe) &&
	    !msm_host->calibration_done) {
		config = readl_relaxed(host->ioaddr +
				msm_offset->core_vendor_spec);
		config |= CORE_HC_SELECT_IN_HS400;
		config |= CORE_HC_SELECT_IN_EN;
		writel_relaxed(config, host->ioaddr +
				msm_offset->core_vendor_spec);
	}
	if (!msm_host->clk_rate && !msm_host->use_cdclp533) {
		/*
		 * Poll on DLL_LOCK or DDR_DLL_LOCK bits in
		 * core_dll_status to be set. This should get set
		 * within 15 us at 200 MHz.
		 */
		rc = readl_relaxed_poll_timeout(host->ioaddr +
						msm_offset->core_dll_status,
						dll_lock,
						(dll_lock &
						(CORE_DLL_LOCK |
						CORE_DDR_DLL_LOCK)), 10,
						1000);
		if (rc == -ETIMEDOUT)
			pr_err("%s: Unable to get DLL_LOCK/DDR_DLL_LOCK, dll_status: 0x%08x\n",
			       mmc_hostname(host->mmc), dll_lock);
	}
	/*
	 * Make sure above writes impacting free running MCLK are completed
	 * before changing the clk_rate at GCC.
	 */
	wmb();
}

/*
 * sdhci_msm_hc_select_mode :- In general all timing modes are
 * controlled via UHS mode select in Host Control2 register.
 * eMMC specific HS200/HS400 doesn't have their respective modes
 * defined here, hence we use these values.
 *
 * HS200 - SDR104 (Since they both are equivalent in functionality)
 * HS400 - This involves multiple configurations
 *		Initially SDR104 - when tuning is required as HS200
 *		Then when switching to DDR @ 400MHz (HS400) we use
 *		the vendor specific HC_SELECT_IN to control the mode.
 *
 * In addition to controlling the modes we also need to select the
 * correct input clock for DLL depending on the mode.
 *
 * HS400 - divided clock (free running MCLK/2)
 * All other modes - default (free running MCLK)
 */
static void sdhci_msm_hc_select_mode(struct sdhci_host *host)
{
	struct mmc_ios ios = host->mmc->ios;

	if (ios.timing == MMC_TIMING_MMC_HS400 ||
	    host->flags & SDHCI_HS400_TUNING)
		msm_hc_select_hs400(host);
	else
		msm_hc_select_default(host);
}

static int sdhci_msm_cdclp533_calibration(struct sdhci_host *host)
{
	struct sdhci_pltfm_host *pltfm_host = sdhci_priv(host);
	struct sdhci_msm_host *msm_host = sdhci_pltfm_priv(pltfm_host);
	u32 config, calib_done;
	int ret;
	const struct sdhci_msm_offset *msm_offset =
					msm_host->offset;

	pr_debug("%s: %s: Enter\n", mmc_hostname(host->mmc), __func__);

	/*
	 * Retuning in HS400 (DDR mode) will fail, just reset the
	 * tuning block and restore the saved tuning phase.
	 */
	ret = msm_init_cm_dll(host, DLL_INIT_NORMAL);
	if (ret)
		goto out;

	/* Set the selected phase in delay line hw block */
	ret = msm_config_cm_dll_phase(host, msm_host->saved_tuning_phase);
	if (ret)
		goto out;

	config = readl_relaxed(host->ioaddr + msm_offset->core_dll_config);
	config |= CORE_CMD_DAT_TRACK_SEL;
	writel_relaxed(config, host->ioaddr + msm_offset->core_dll_config);

	config = readl_relaxed(host->ioaddr + msm_offset->core_ddr_200_cfg);
	config &= ~CORE_CDC_T4_DLY_SEL;
	writel_relaxed(config, host->ioaddr + msm_offset->core_ddr_200_cfg);

	config = readl_relaxed(host->ioaddr + CORE_CSR_CDC_GEN_CFG);
	config &= ~CORE_CDC_SWITCH_BYPASS_OFF;
	writel_relaxed(config, host->ioaddr + CORE_CSR_CDC_GEN_CFG);

	config = readl_relaxed(host->ioaddr + CORE_CSR_CDC_GEN_CFG);
	config |= CORE_CDC_SWITCH_RC_EN;
	writel_relaxed(config, host->ioaddr + CORE_CSR_CDC_GEN_CFG);

	config = readl_relaxed(host->ioaddr + msm_offset->core_ddr_200_cfg);
	config &= ~CORE_START_CDC_TRAFFIC;
	writel_relaxed(config, host->ioaddr + msm_offset->core_ddr_200_cfg);

	/* Perform CDC Register Initialization Sequence */

	writel_relaxed(0x11800EC, host->ioaddr + CORE_CSR_CDC_CTLR_CFG0);
	writel_relaxed(0x3011111, host->ioaddr + CORE_CSR_CDC_CTLR_CFG1);
	writel_relaxed(0x1201000, host->ioaddr + CORE_CSR_CDC_CAL_TIMER_CFG0);
	writel_relaxed(0x4, host->ioaddr + CORE_CSR_CDC_CAL_TIMER_CFG1);
	writel_relaxed(0xCB732020, host->ioaddr + CORE_CSR_CDC_REFCOUNT_CFG);
	writel_relaxed(0xB19, host->ioaddr + CORE_CSR_CDC_COARSE_CAL_CFG);
	writel_relaxed(0x4E2, host->ioaddr + CORE_CSR_CDC_DELAY_CFG);
	writel_relaxed(0x0, host->ioaddr + CORE_CDC_OFFSET_CFG);
	writel_relaxed(0x16334, host->ioaddr + CORE_CDC_SLAVE_DDA_CFG);

	/* CDC HW Calibration */

	config = readl_relaxed(host->ioaddr + CORE_CSR_CDC_CTLR_CFG0);
	config |= CORE_SW_TRIG_FULL_CALIB;
	writel_relaxed(config, host->ioaddr + CORE_CSR_CDC_CTLR_CFG0);

	config = readl_relaxed(host->ioaddr + CORE_CSR_CDC_CTLR_CFG0);
	config &= ~CORE_SW_TRIG_FULL_CALIB;
	writel_relaxed(config, host->ioaddr + CORE_CSR_CDC_CTLR_CFG0);

	config = readl_relaxed(host->ioaddr + CORE_CSR_CDC_CTLR_CFG0);
	config |= CORE_HW_AUTOCAL_ENA;
	writel_relaxed(config, host->ioaddr + CORE_CSR_CDC_CTLR_CFG0);

	config = readl_relaxed(host->ioaddr + CORE_CSR_CDC_CAL_TIMER_CFG0);
	config |= CORE_TIMER_ENA;
	writel_relaxed(config, host->ioaddr + CORE_CSR_CDC_CAL_TIMER_CFG0);

	ret = readl_relaxed_poll_timeout(host->ioaddr + CORE_CSR_CDC_STATUS0,
					 calib_done,
					 (calib_done & CORE_CALIBRATION_DONE),
					 1, 50);

	if (ret == -ETIMEDOUT) {
		pr_err("%s: %s: CDC calibration was not completed\n",
		       mmc_hostname(host->mmc), __func__);
		goto out;
	}

	ret = readl_relaxed(host->ioaddr + CORE_CSR_CDC_STATUS0)
			& CORE_CDC_ERROR_CODE_MASK;
	if (ret) {
		pr_err("%s: %s: CDC error code %d\n",
		       mmc_hostname(host->mmc), __func__, ret);
		ret = -EINVAL;
		goto out;
	}

	config = readl_relaxed(host->ioaddr + msm_offset->core_ddr_200_cfg);
	config |= CORE_START_CDC_TRAFFIC;
	writel_relaxed(config, host->ioaddr + msm_offset->core_ddr_200_cfg);
out:
	pr_debug("%s: %s: Exit, ret %d\n", mmc_hostname(host->mmc),
		 __func__, ret);
	return ret;
}

static int sdhci_msm_cm_dll_sdc4_calibration(struct sdhci_host *host)
{
	struct mmc_host *mmc = host->mmc;
	u32 dll_status, config, ddr_cfg_offset;
	int ret;
	struct sdhci_pltfm_host *pltfm_host = sdhci_priv(host);
	struct sdhci_msm_host *msm_host = sdhci_pltfm_priv(pltfm_host);
	const struct sdhci_msm_offset *msm_offset =
					sdhci_priv_msm_offset(host);

	pr_debug("%s: %s: Enter\n", mmc_hostname(host->mmc), __func__);

	/*
	 * Currently the core_ddr_config register defaults to desired
	 * configuration on reset. Currently reprogramming the power on
	 * reset (POR) value in case it might have been modified by
	 * bootloaders. In the future, if this changes, then the desired
	 * values will need to be programmed appropriately.
	 */
	if (msm_host->updated_ddr_cfg)
		ddr_cfg_offset = msm_offset->core_ddr_config;
	else
		ddr_cfg_offset = msm_offset->core_ddr_config_old;

	if (msm_host->dll_hsr && msm_host->dll_hsr->ddr_config)
		config = msm_host->dll_hsr->ddr_config;
	else
		config = DDR_CONFIG_POR_VAL;

	writel_relaxed(config, host->ioaddr + ddr_cfg_offset);

	if (mmc->ios.enhanced_strobe) {
		config = readl_relaxed(host->ioaddr +
				msm_offset->core_ddr_200_cfg);
		config |= CORE_CMDIN_RCLK_EN;
		writel_relaxed(config, host->ioaddr +
				msm_offset->core_ddr_200_cfg);
	}

	config = readl_relaxed(host->ioaddr + msm_offset->core_dll_config_2);
	config |= CORE_DDR_CAL_EN;
	writel_relaxed(config, host->ioaddr + msm_offset->core_dll_config_2);

	ret = readl_relaxed_poll_timeout(host->ioaddr +
					msm_offset->core_dll_status,
					dll_status,
					(dll_status & CORE_DDR_DLL_LOCK),
					10, 1000);

	if (ret == -ETIMEDOUT) {
		pr_err("%s: %s: CM_DLL_SDC4 calibration was not completed\n",
		       mmc_hostname(host->mmc), __func__);
		goto out;
	}

	/*
	 * Set CORE_PWRSAVE_DLL bit in CORE_VENDOR_SPEC3.
	 * When MCLK is gated OFF, it is not gated for less than 0.5us
	 * and MCLK must be switched on for at-least 1us before DATA
	 * starts coming. Controllers with 14lpp and later tech DLL cannot
	 * guarantee above requirement. So PWRSAVE_DLL should not be
	 * turned on for host controllers using this DLL.
	 */
	if (!msm_host->use_14lpp_dll_reset) {
		config = readl_relaxed(host->ioaddr +
				msm_offset->core_vendor_spec3);
		config |= CORE_PWRSAVE_DLL;
		writel_relaxed(config, host->ioaddr +
				msm_offset->core_vendor_spec3);
	}

	/*
	 * Drain writebuffer to ensure above DLL calibration
	 * and PWRSAVE DLL is enabled.
	 */
	wmb();
out:
	pr_debug("%s: %s: Exit, ret %d\n", mmc_hostname(host->mmc),
		 __func__, ret);
	return ret;
}

static int sdhci_msm_hs400_dll_calibration(struct sdhci_host *host)
{
	struct sdhci_pltfm_host *pltfm_host = sdhci_priv(host);
	struct sdhci_msm_host *msm_host = sdhci_pltfm_priv(pltfm_host);
	int ret;
	struct mmc_host *mmc = host->mmc;
	u32 config;
	const struct sdhci_msm_offset *msm_offset =
					msm_host->offset;

	pr_debug("%s: %s: Enter\n", mmc_hostname(host->mmc), __func__);

	/*
	 * Retuning in HS400 (DDR mode) will fail, just reset the
	 * tuning block and restore the saved tuning phase.
	 */
	ret = msm_init_cm_dll(host, DLL_INIT_NORMAL);
	if (ret)
		goto out;

	if (!mmc->ios.enhanced_strobe) {
		/* set the selected phase in delay line hw block */
		ret = msm_config_cm_dll_phase(host,
				      msm_host->saved_tuning_phase);
		if (ret)
			goto out;
		config = readl_relaxed(host->ioaddr +
				msm_offset->core_dll_config);
		config |= CORE_CMD_DAT_TRACK_SEL;
		writel_relaxed(config, host->ioaddr +
				msm_offset->core_dll_config);
	}

	if (msm_host->use_cdclp533)
		ret = sdhci_msm_cdclp533_calibration(host);
	else
		ret = sdhci_msm_cm_dll_sdc4_calibration(host);
out:
	pr_debug("%s: %s: Exit, ret %d\n", mmc_hostname(host->mmc),
		 __func__, ret);
	return ret;
}

static bool sdhci_msm_is_tuning_needed(struct sdhci_host *host)
{
	struct mmc_ios *ios = &host->mmc->ios;

	if (ios->timing == MMC_TIMING_UHS_SDR50 &&
			host->flags & SDHCI_SDR50_NEEDS_TUNING)
		return true;

	/*
	 * Tuning is required for SDR104, HS200 and HS400 cards and
	 * if clock frequency is greater than 100MHz in these modes.
	 */
	if (host->clock <= CORE_FREQ_100MHZ ||
	    !(ios->timing == MMC_TIMING_MMC_HS400 ||
	    ios->timing == MMC_TIMING_MMC_HS200 ||
	    ios->timing == MMC_TIMING_UHS_SDR104) ||
	    ios->enhanced_strobe)
		return false;

	return true;
}

static int sdhci_msm_restore_sdr_dll_config(struct sdhci_host *host)
{
	struct sdhci_pltfm_host *pltfm_host = sdhci_priv(host);
	struct sdhci_msm_host *msm_host = sdhci_pltfm_priv(pltfm_host);
	int ret;

	/*
	 * SDR DLL comes into picture only for timing modes which needs
	 * tuning.
	 */
	if (!sdhci_msm_is_tuning_needed(host))
		return 0;

	/* Reset the tuning block */
	ret = msm_init_cm_dll(host, DLL_INIT_NORMAL);
	if (ret)
		return ret;

	/* Restore the tuning block */
	ret = msm_config_cm_dll_phase(host, msm_host->saved_tuning_phase);

	return ret;
}

static void sdhci_msm_set_cdr(struct sdhci_host *host, bool enable)
{
	const struct sdhci_msm_offset *msm_offset = sdhci_priv_msm_offset(host);
	u32 config, oldconfig = readl_relaxed(host->ioaddr +
					      msm_offset->core_dll_config);

	config = oldconfig;
	if (enable) {
		config |= CORE_CDR_EN;
		config &= ~CORE_CDR_EXT_EN;
	} else {
		config &= ~CORE_CDR_EN;
		config |= CORE_CDR_EXT_EN;
	}

	if (config != oldconfig) {
		writel_relaxed(config, host->ioaddr +
			       msm_offset->core_dll_config);
	}
}

static int sdhci_msm_execute_tuning(struct mmc_host *mmc, u32 opcode)
{
	struct sdhci_host *host = mmc_priv(mmc);
	int tuning_seq_cnt = 10;
	u8 phase, tuned_phases[16], tuned_phase_cnt = 0;
	int rc = 0;
	u32 config;
	struct mmc_ios ios = host->mmc->ios;
	u32 core_vendor_spec;
	struct sdhci_pltfm_host *pltfm_host = sdhci_priv(host);
	struct sdhci_msm_host *msm_host = sdhci_pltfm_priv(pltfm_host);
	const struct sdhci_msm_offset *msm_offset =
					sdhci_priv_msm_offset(host);

	if (!sdhci_msm_is_tuning_needed(host)) {
		msm_host->use_cdr = false;
		sdhci_msm_set_cdr(host, false);
		return 0;
	}

	/* Clock-Data-Recovery used to dynamically adjust RX sampling point */
	msm_host->use_cdr = true;

	/*
	 * Clear tuning_done flag before tuning to ensure proper
	 * HS400 settings.
	 */
	msm_host->tuning_done = 0;

	if (ios.timing == MMC_TIMING_UHS_SDR50 &&
			host->flags & SDHCI_SDR50_NEEDS_TUNING) {
		/*
		 * Bit1 SDHCI_CTRL_UHS_SDR50 of the Host Control 2 register is
		 * already set by the sdhci_set_ios -> sdhci_msm_set_uhs_signaling().
		 * It is not necessary to set it again here.
		 */

		config = readl_relaxed(host->ioaddr + msm_offset->core_vendor_spec);
		config |= CORE_HC_SELECT_IN_EN;
		config &= ~CORE_HC_SELECT_IN_MASK;
		config |= CORE_HC_SELECT_IN_SDR50;
		writel_relaxed(config, host->ioaddr + msm_offset->core_vendor_spec);
	}

	/*
	 * For HS400 tuning in HS200 timing requires:
	 * - select MCLK/2 in VENDOR_SPEC
	 * - program MCLK to 400MHz (or nearest supported) in GCC
	 */
	if (host->flags & SDHCI_HS400_TUNING) {
		sdhci_msm_hc_select_mode(host);
		msm_set_clock_rate_for_bus_mode(host, ios.clock);
		host->flags &= ~SDHCI_HS400_TUNING;
	}

	core_vendor_spec = readl_relaxed(host->ioaddr +
			msm_offset->core_vendor_spec);

	/* Make sure that PWRSAVE bit is set to '0' during tuning */
	writel_relaxed((core_vendor_spec & ~CORE_CLK_PWRSAVE),
			host->ioaddr +
			msm_offset->core_vendor_spec);

retry:
	/* First of all reset the tuning block */
	rc = msm_init_cm_dll(host, DLL_INIT_NORMAL);
	if (rc)
		goto out;

	phase = 0;
	do {
		/* Set the phase in delay line hw block */
		rc = msm_config_cm_dll_phase(host, phase);
		if (rc)
			goto out;

		rc = mmc_send_tuning(mmc, opcode, NULL);
		if (!rc) {
			/* Tuning is successful at this tuning point */
			tuned_phases[tuned_phase_cnt++] = phase;
			dev_dbg(mmc_dev(mmc), "%s: Found good phase = %d\n",
				 mmc_hostname(mmc), phase);
		}
	} while (++phase < ARRAY_SIZE(tuned_phases));

	if (tuned_phase_cnt) {
		if (tuned_phase_cnt == ARRAY_SIZE(tuned_phases)) {
			/*
			 * All phases valid is _almost_ as bad as no phases
			 * valid.  Probably all phases are not really reliable
			 * but we didn't detect where the unreliable place is.
			 * That means we'll essentially be guessing and hoping
			 * we get a good phase.  Better to try a few times.
			 */
			dev_dbg(mmc_dev(mmc), "%s: All phases valid; try again\n",
				mmc_hostname(mmc));
			if (--tuning_seq_cnt) {
				tuned_phase_cnt = 0;
				goto retry;
			}
		}

		rc = msm_find_most_appropriate_phase(host, tuned_phases,
						     tuned_phase_cnt);
		if (rc < 0)
			goto out;
		else
			phase = rc;

		/*
		 * Finally set the selected phase in delay
		 * line hw block.
		 */
		rc = msm_config_cm_dll_phase(host, phase);
		if (rc)
			goto out;
		msm_host->saved_tuning_phase = phase;
		dev_dbg(mmc_dev(mmc), "%s: Setting the tuning phase to %d\n",
			 mmc_hostname(mmc), phase);
		sdhci_msm_log_str(msm_host, "Setting the tuning phase to %d\n",
				phase);
	} else {
		if (--tuning_seq_cnt)
			goto retry;
		/* Tuning failed */
		dev_dbg(mmc_dev(mmc), "%s: No tuning point found\n",
		       mmc_hostname(mmc));
		sdhci_msm_log_str(msm_host, "No tuning point found\n");
		rc = -EIO;
	}

	if (!rc)
		msm_host->tuning_done = true;
out:

	/* Set PWRSAVE bit to '1' after completion of tuning as needed */
	if (core_vendor_spec & CORE_CLK_PWRSAVE) {
		writel_relaxed((readl_relaxed(host->ioaddr +
			msm_offset->core_vendor_spec)
			| CORE_CLK_PWRSAVE), host->ioaddr +
			msm_offset->core_vendor_spec);
	}

	return rc;
}

/*
 * sdhci_msm_hs400 - Calibrate the DLL for HS400 bus speed mode operation.
 * This needs to be done for both tuning and enhanced_strobe mode.
 * DLL operation is only needed for clock > 100MHz. For clock <= 100MHz
 * fixed feedback clock is used.
 */
static void sdhci_msm_hs400(struct sdhci_host *host, struct mmc_ios *ios)
{
	struct sdhci_pltfm_host *pltfm_host = sdhci_priv(host);
	struct sdhci_msm_host *msm_host = sdhci_pltfm_priv(pltfm_host);
	int ret;

	if (host->clock > CORE_FREQ_100MHZ &&
	    (msm_host->tuning_done || ios->enhanced_strobe) &&
	    !msm_host->calibration_done) {
		ret = sdhci_msm_hs400_dll_calibration(host);
		if (!ret)
			msm_host->calibration_done = true;
		else
			pr_err("%s: Failed to calibrate DLL for hs400 mode (%d)\n",
			       mmc_hostname(host->mmc), ret);
	}
}

static void sdhci_msm_set_uhs_signaling(struct sdhci_host *host,
					unsigned int uhs)
{
	struct mmc_host *mmc = host->mmc;
	struct sdhci_pltfm_host *pltfm_host = sdhci_priv(host);
	struct sdhci_msm_host *msm_host = sdhci_pltfm_priv(pltfm_host);
	u16 ctrl_2;
	u32 config;
	const struct sdhci_msm_offset *msm_offset =
					msm_host->offset;

	ctrl_2 = sdhci_readw(host, SDHCI_HOST_CONTROL2);
	/* Select Bus Speed Mode for host */
	ctrl_2 &= ~SDHCI_CTRL_UHS_MASK;
	switch (uhs) {
	case MMC_TIMING_UHS_SDR12:
		ctrl_2 |= SDHCI_CTRL_UHS_SDR12;
		break;
	case MMC_TIMING_UHS_SDR25:
		ctrl_2 |= SDHCI_CTRL_UHS_SDR25;
		break;
	case MMC_TIMING_UHS_SDR50:
		ctrl_2 |= SDHCI_CTRL_UHS_SDR50;
		break;
	case MMC_TIMING_MMC_HS400:
	case MMC_TIMING_MMC_HS200:
	case MMC_TIMING_UHS_SDR104:
		ctrl_2 |= SDHCI_CTRL_UHS_SDR104;
		break;
	case MMC_TIMING_UHS_DDR50:
	case MMC_TIMING_MMC_DDR52:
		ctrl_2 |= SDHCI_CTRL_UHS_DDR50;
		break;
	}

	/*
	 * When clock frequency is less than 100MHz, the feedback clock must be
	 * provided and DLL must not be used so that tuning can be skipped. To
	 * provide feedback clock, the mode selection can be any value less
	 * than 3'b011 in bits [2:0] of HOST CONTROL2 register.
	 */
	if (host->clock <= CORE_FREQ_100MHZ) {
		if (uhs == MMC_TIMING_MMC_HS400 ||
		    uhs == MMC_TIMING_MMC_HS200 ||
		    uhs == MMC_TIMING_UHS_SDR104)
			ctrl_2 &= ~SDHCI_CTRL_UHS_MASK;
		/*
		 * DLL is not required for clock <= 100MHz
		 * Thus, make sure DLL it is disabled when not required
		 */
		config = readl_relaxed(host->ioaddr +
				msm_offset->core_dll_config);
		config |= CORE_DLL_RST;
		writel_relaxed(config, host->ioaddr +
				msm_offset->core_dll_config);

		config = readl_relaxed(host->ioaddr +
				msm_offset->core_dll_config);
		config |= CORE_DLL_PDN;
		writel_relaxed(config, host->ioaddr +
				msm_offset->core_dll_config);

		/*
		 * The DLL needs to be restored and CDCLP533 recalibrated
		 * when the clock frequency is set back to 400MHz.
		 */
		msm_host->calibration_done = false;
	}

	dev_dbg(mmc_dev(mmc), "%s: clock=%u uhs=%u ctrl_2=0x%x\n",
		mmc_hostname(host->mmc), host->clock, uhs, ctrl_2);
	sdhci_writew(host, ctrl_2, SDHCI_HOST_CONTROL2);

	if (mmc->ios.timing == MMC_TIMING_MMC_HS400)
		sdhci_msm_hs400(host, &mmc->ios);
}

/*
 * Ensure larger discard size by always setting max_busy_timeout to zero.
 * This will always return max_busy_timeout as zero to the sdhci layer.
 */

static unsigned int sdhci_msm_get_max_timeout_count(struct sdhci_host *host)
{
	return 0;
}

#define MAX_PROP_SIZE 32
static int sdhci_msm_dt_parse_vreg_info(struct device *dev,
		struct sdhci_msm_reg_data **vreg_data, const char *vreg_name)
{
	int len, ret = 0;
	const __be32 *prop;
	char prop_name[MAX_PROP_SIZE];
	struct sdhci_msm_reg_data *vreg;
	struct device_node *np = dev->of_node;
	struct sdhci_host *host = dev_get_drvdata(dev);
	struct sdhci_pltfm_host *pltfm_host = sdhci_priv(host);
	struct sdhci_msm_host *msm_host = sdhci_pltfm_priv(pltfm_host);

	snprintf(prop_name, MAX_PROP_SIZE, "%s-supply", vreg_name);
	if (!of_parse_phandle(np, prop_name, 0)) {
		dev_info(dev, "No vreg data found for %s\n", vreg_name);
		ret = -ENOENT;
		return ret;
	}

	vreg = devm_kzalloc(dev, sizeof(*vreg), GFP_KERNEL);
	if (!vreg) {
		ret = -ENOMEM;
		return ret;
	}

	vreg->msm_host = msm_host;
	vreg->name = vreg_name;

	snprintf(prop_name, MAX_PROP_SIZE,
			"qcom,%s-always-on", vreg_name);
	if (of_get_property(np, prop_name, NULL))
		vreg->is_always_on = true;

	snprintf(prop_name, MAX_PROP_SIZE,
			"qcom,%s-lpm-sup", vreg_name);
	if (of_get_property(np, prop_name, NULL))
		vreg->lpm_sup = true;

	snprintf(prop_name, MAX_PROP_SIZE,
			"qcom,%s-voltage-level", vreg_name);
	prop = of_get_property(np, prop_name, &len);
	if (!prop || (len != (2 * sizeof(__be32)))) {
		dev_warn(dev, "%s %s property\n",
			prop ? "invalid format" : "no", prop_name);
	} else {
		vreg->low_vol_level = be32_to_cpup(&prop[0]);
		vreg->high_vol_level = be32_to_cpup(&prop[1]);
	}

	snprintf(prop_name, MAX_PROP_SIZE,
			"qcom,%s-current-level", vreg_name);
	prop = of_get_property(np, prop_name, &len);
	if (!prop || (len != (2 * sizeof(__be32)))) {
		dev_warn(dev, "%s %s property\n",
			prop ? "invalid format" : "no", prop_name);
	} else {
		vreg->lpm_uA = be32_to_cpup(&prop[0]);
		vreg->hpm_uA = be32_to_cpup(&prop[1]);
	}

	*vreg_data = vreg;
	dev_dbg(dev, "%s: %s %s vol=[%d %d]uV, curr=[%d %d]uA\n",
		vreg->name, vreg->is_always_on ? "always_on," : "",
		vreg->lpm_sup ? "lpm_sup," : "", vreg->low_vol_level,
		vreg->high_vol_level, vreg->lpm_uA, vreg->hpm_uA);

	return ret;
}

static int sdhci_msm_set_pincfg(struct sdhci_msm_host *msm_host, bool level)
{
	struct platform_device *pdev = msm_host->pdev;
	int ret;

	if (level)
		ret = pinctrl_pm_select_default_state(&pdev->dev);
	else
		ret = pinctrl_pm_select_sleep_state(&pdev->dev);

	return ret;
}

static int sdhci_msm_dt_parse_hsr_info(struct device *dev,
		struct sdhci_msm_host *msm_host)

{
	u32 *dll_hsr_table = NULL;
	int dll_hsr_table_len, dll_hsr_reg_count;
	int ret = 0;

	if (sdhci_msm_dt_get_array(dev, "qcom,dll-hsr-list",
			&dll_hsr_table, &dll_hsr_table_len, 0))
		goto skip_hsr;

	dll_hsr_reg_count = sizeof(struct sdhci_msm_dll_hsr) / sizeof(u32);
	if (dll_hsr_table_len != dll_hsr_reg_count) {
		dev_err(dev, "Number of HSR entries are not matching\n");
		ret = -EINVAL;
	} else {
		msm_host->dll_hsr = (struct sdhci_msm_dll_hsr *)dll_hsr_table;
	}

skip_hsr:
	if (!msm_host->dll_hsr)
		dev_info(dev, "Failed to get dll hsr settings from dt\n");
	return ret;
}

static int sdhci_msm_parse_reset_data(struct device *dev,
			struct sdhci_msm_host *msm_host)
{
	int ret = 0;

	msm_host->core_reset = devm_reset_control_get(dev,
					"core_reset");
	if (IS_ERR(msm_host->core_reset)) {
		ret = PTR_ERR(msm_host->core_reset);
		dev_err(dev, "core_reset unavailable,err = %d\n",
				ret);
		msm_host->core_reset = NULL;
	}

	return ret;
}

/* Parse platform data */
static bool sdhci_msm_populate_pdata(struct device *dev,
						struct sdhci_msm_host *msm_host)
{
	struct device_node *np = dev->of_node;
	int ice_clk_table_len;
	u32 *ice_clk_table = NULL;

	msm_host->vreg_data = devm_kzalloc(dev, sizeof(struct
						    sdhci_msm_vreg_data),
					GFP_KERNEL);
	if (!msm_host->vreg_data) {
		dev_err(dev, "failed to allocate memory for vreg data\n");
		goto out;
	}

	if (sdhci_msm_dt_parse_vreg_info(dev, &msm_host->vreg_data->vdd_data,
					 "vdd")) {
		dev_err(dev, "failed parsing vdd data\n");
		goto out;
	}
	if (sdhci_msm_dt_parse_vreg_info(dev,
					 &msm_host->vreg_data->vdd_io_data,
					 "vdd-io")) {
		dev_err(dev, "failed parsing vdd-io data\n");
		goto out;
	}

	if (of_get_property(np, "qcom,core_3_0v_support", NULL))
		msm_host->fake_core_3_0v_support = true;

	msm_host->regs_restore.is_supported =
		of_property_read_bool(np, "qcom,restore-after-cx-collapse");

	msm_host->uses_level_shifter =
		of_property_read_bool(np, "qcom,uses_level_shifter");

	msm_host->dll_lock_bist_fail_wa =
		of_property_read_bool(np, "qcom,dll_lock_bist_fail_wa");

	if (sdhci_msm_dt_parse_hsr_info(dev, msm_host))
		goto out;

	if (!sdhci_msm_dt_get_array(dev, "qcom,ice-clk-rates",
			&ice_clk_table, &ice_clk_table_len, 0)) {
		if (ice_clk_table && ice_clk_table_len) {
			if (ice_clk_table_len != 2) {
				dev_err(dev, "Need max and min frequencies\n");
				goto out;
			}
			msm_host->sup_ice_clk_table = ice_clk_table;
			msm_host->sup_ice_clk_cnt = ice_clk_table_len;
			msm_host->ice_clk_max = msm_host->sup_ice_clk_table[0];
			msm_host->ice_clk_min = msm_host->sup_ice_clk_table[1];
			dev_dbg(dev, "ICE clock rates (Hz): max: %u min: %u\n",
				msm_host->ice_clk_max, msm_host->ice_clk_min);
		}
	}

	msm_host->vbias_skip_wa =
		of_property_read_bool(np, "qcom,vbias-skip-wa");

	sdhci_msm_parse_reset_data(dev, msm_host);

	return false;
out:
	return true;
}

static int sdhci_msm_set_vmmc(struct mmc_host *mmc)
{
	if (IS_ERR(mmc->supply.vmmc))
		return 0;

	return mmc_regulator_set_ocr(mmc, mmc->supply.vmmc, mmc->ios.vdd);
}

static int msm_toggle_vqmmc(struct sdhci_msm_host *msm_host,
			      struct mmc_host *mmc, bool level)
{
	int ret;
	struct mmc_ios ios;

	if (msm_host->vqmmc_enabled == level)
		return 0;

	if (level) {
		/* Set the IO voltage regulator to default voltage level */
		if (msm_host->caps_0 & CORE_3_0V_SUPPORT)
			ios.signal_voltage = MMC_SIGNAL_VOLTAGE_330;
		else if (msm_host->caps_0 & CORE_1_8V_SUPPORT)
			ios.signal_voltage = MMC_SIGNAL_VOLTAGE_180;

		if (msm_host->caps_0 & CORE_VOLT_SUPPORT) {
			ret = mmc_regulator_set_vqmmc(mmc, &ios);
			if (ret < 0) {
				dev_err(mmc_dev(mmc), "%s: vqmmc set volgate failed: %d\n",
					mmc_hostname(mmc), ret);
				goto out;
			}
		}
		ret = regulator_enable(mmc->supply.vqmmc);
	} else {
		ret = regulator_disable(mmc->supply.vqmmc);
	}

	if (ret)
		dev_err(mmc_dev(mmc), "%s: vqmm %sable failed: %d\n",
			mmc_hostname(mmc), level ? "en":"dis", ret);
	else
		msm_host->vqmmc_enabled = level;
out:
	return ret;
}

static int msm_config_vqmmc_mode(struct sdhci_msm_host *msm_host,
			      struct mmc_host *mmc, bool hpm)
{
	int load, ret;

	load = hpm ? MMC_VQMMC_MAX_LOAD_UA : 0;
	ret = regulator_set_load(mmc->supply.vqmmc, load);
	if (ret)
		dev_err(mmc_dev(mmc), "%s: vqmmc set load failed: %d\n",
			mmc_hostname(mmc), ret);
	return ret;
}

static int sdhci_msm_set_vqmmc(struct sdhci_msm_host *msm_host,
			      struct mmc_host *mmc, bool level)
{
	int ret;
	bool always_on;

	if (IS_ERR(mmc->supply.vqmmc) ||
			(mmc->ios.power_mode == MMC_POWER_UNDEFINED))
		return 0;
	/*
	 * For eMMC don't turn off Vqmmc, Instead just configure it in LPM
	 * and HPM modes by setting the corresponding load.
	 *
	 * Till eMMC is initialized (i.e. always_on == 0), just turn on/off
	 * Vqmmc. Vqmmc gets turned off only if init fails and mmc_power_off
	 * gets invoked. Once eMMC is initialized (i.e. always_on == 1),
	 * Vqmmc should remain ON, So just set the load instead of turning it
	 * off/on.
	 */
	always_on = !mmc_card_is_removable(mmc) &&
			mmc->card && mmc_card_mmc(mmc->card);

	if (always_on)
		ret = msm_config_vqmmc_mode(msm_host, mmc, level);
	else
		ret = msm_toggle_vqmmc(msm_host, mmc, level);

	return ret;
}

static inline void sdhci_msm_init_pwr_irq_wait(struct sdhci_msm_host *msm_host)
{
	init_waitqueue_head(&msm_host->pwr_irq_wait);
}

static inline void sdhci_msm_complete_pwr_irq_wait(
		struct sdhci_msm_host *msm_host)
{
	wake_up(&msm_host->pwr_irq_wait);
}

/*
 * sdhci_msm_check_power_status API should be called when registers writes
 * which can toggle sdhci IO bus ON/OFF or change IO lines HIGH/LOW happens.
 * To what state the register writes will change the IO lines should be passed
 * as the argument req_type. This API will check whether the IO line's state
 * is already the expected state and will wait for power irq only if
 * power irq is expected to be triggered based on the current IO line state
 * and expected IO line state.
 */
static void sdhci_msm_check_power_status(struct sdhci_host *host, u32 req_type)
{
	struct sdhci_pltfm_host *pltfm_host = sdhci_priv(host);
	struct sdhci_msm_host *msm_host = sdhci_pltfm_priv(pltfm_host);
	bool done = false;
	u32 val = SWITCHABLE_SIGNALING_VOLTAGE;
	const struct sdhci_msm_offset *msm_offset =
					msm_host->offset;
	struct mmc_host *mmc = host->mmc;

	pr_debug("%s: %s: request %d curr_pwr_state %x curr_io_level %x\n",
			mmc_hostname(host->mmc), __func__, req_type,
			msm_host->curr_pwr_state, msm_host->curr_io_level);

	sdhci_msm_log_str(msm_host, "request %d curr_pwr_state %x curr_io_level %x\n",
				req_type, msm_host->curr_pwr_state,
				msm_host->curr_io_level);
	/*
	 * The power interrupt will not be generated for signal voltage
	 * switches if SWITCHABLE_SIGNALING_VOLTAGE in MCI_GENERICS is not set.
	 * Since sdhci-msm-v5, this bit has been removed and SW must consider
	 * it as always set.
	 */
	if (!msm_host->mci_removed)
		val = msm_host_readl(msm_host, host,
				msm_offset->core_generics);
	if ((req_type & REQ_IO_HIGH || req_type & REQ_IO_LOW) &&
	    !(val & SWITCHABLE_SIGNALING_VOLTAGE)) {
		return;
	}

	/*
	 * The IRQ for request type IO High/LOW will be generated when -
	 * there is a state change in 1.8V enable bit (bit 3) of
	 * SDHCI_HOST_CONTROL2 register. The reset state of that bit is 0
	 * which indicates 3.3V IO voltage. So, when MMC core layer tries
	 * to set it to 3.3V before card detection happens, the
	 * IRQ doesn't get triggered as there is no state change in this bit.
	 * The driver already handles this case by changing the IO voltage
	 * level to high as part of controller power up sequence. Hence, check
	 * for host->pwr to handle a case where IO voltage high request is
	 * issued even before controller power up.
	 */
	if ((req_type & REQ_IO_HIGH) && !host->pwr) {
		pr_debug("%s: do not wait for power IRQ that never comes, req_type: %d\n",
				mmc_hostname(host->mmc), req_type);
		return;
	}

	if ((req_type & msm_host->curr_pwr_state) ||
			(req_type & msm_host->curr_io_level))
		done = true;
	/*
	 * This is needed here to handle cases where register writes will
	 * not change the current bus state or io level of the controller.
	 * In this case, no power irq will be triggerred and we should
	 * not wait.
	 */
	if (!done) {
		if (!wait_event_timeout(msm_host->pwr_irq_wait,
				msm_host->pwr_irq_flag,
				msecs_to_jiffies(MSM_PWR_IRQ_TIMEOUT_MS))) {
			dev_warn(&msm_host->pdev->dev,
				 "%s: pwr_irq for req: (%d) timed out\n",
				 mmc_hostname(host->mmc), req_type);
			sdhci_msm_dump_pwr_ctrl_regs(host);
		}

	}

	if (mmc->card && mmc->ops->get_cd && !mmc->ops->get_cd(mmc) &&
			(req_type & REQ_BUS_ON)) {
		host->pwr = 0;
		sdhci_writeb(host, 0, SDHCI_POWER_CONTROL);
	}

	pr_debug("%s: %s: request %d done\n", mmc_hostname(host->mmc),
			__func__, req_type);

	sdhci_msm_log_str(msm_host, "request %d done\n", req_type);
}

/*
 * sdhci_msm_enhanced_strobe_mask :-
 * Before running CMDQ transfers in HS400 Enhanced Strobe mode,
 * SW should write 3 to
 * HC_VENDOR_SPECIFIC_FUNC3.CMDEN_HS400_INPUT_MASK_CNT register.
 * The default reset value of this register is 2.
 */
static void sdhci_msm_enhanced_strobe_mask(struct mmc_host *mmc, bool set)
{
	struct sdhci_host *host = mmc_priv(mmc);
	struct sdhci_pltfm_host *pltfm_host = sdhci_priv(host);
	struct sdhci_msm_host *msm_host = sdhci_pltfm_priv(pltfm_host);
	const struct sdhci_msm_offset *msm_offset = msm_host->offset;
	u32 config;

	if (!mmc->ios.enhanced_strobe) {
		pr_debug("%s: host/card does not support hs400 enhanced strobe\n",
				mmc_hostname(host->mmc));
		return;
	}

	config = readl_relaxed(host->ioaddr + msm_offset->core_vendor_spec3);

	if (set)
		config |= CORE_CMDEN_HS400_INPUT_MASK_CNT;
	else
		config &= ~CORE_CMDEN_HS400_INPUT_MASK_CNT;

	writel_relaxed(config, host->ioaddr + msm_offset->core_vendor_spec3);
}

static void sdhci_msm_dump_pwr_ctrl_regs(struct sdhci_host *host)
{
	struct sdhci_pltfm_host *pltfm_host = sdhci_priv(host);
	struct sdhci_msm_host *msm_host = sdhci_pltfm_priv(pltfm_host);
	const struct sdhci_msm_offset *msm_offset =
					msm_host->offset;

	pr_err("%s: PWRCTL_STATUS: 0x%08x | PWRCTL_MASK: 0x%08x | PWRCTL_CTL: 0x%08x\n",
		mmc_hostname(host->mmc),
		msm_host_readl(msm_host, host, msm_offset->core_pwrctl_status),
		msm_host_readl(msm_host, host, msm_offset->core_pwrctl_mask),
		msm_host_readl(msm_host, host, msm_offset->core_pwrctl_ctl));
}

static int sdhci_msm_clear_pwrctl_status(struct sdhci_host *host, u32 value)
{
	struct sdhci_pltfm_host *pltfm_host = sdhci_priv(host);
	struct sdhci_msm_host *msm_host = sdhci_pltfm_priv(pltfm_host);
	const struct sdhci_msm_offset *msm_offset = msm_host->offset;
	int ret = 0, retry = 10;

	/*
	 * There is a rare HW scenario where the first clear pulse could be
	 * lost when actual reset and clear/read of status register is
	 * happening at a time. Hence, retry for at least 10 times to make
	 * sure status register is cleared. Otherwise, this will result in
	 * a spurious power IRQ resulting in system instability.
	 */
	do {
		if (retry == 0) {
			pr_err("%s: Timedout clearing (0x%x) pwrctl status register\n",
				mmc_hostname(host->mmc), value);
			sdhci_msm_dump_pwr_ctrl_regs(host);
			WARN_ON(1);
			ret = -EBUSY;
			break;
		}

		/*
		 * Clear the PWRCTL_STATUS interrupt bits by writing to the
		 * corresponding bits in the PWRCTL_CLEAR register.
		 */
		msm_host_writel(msm_host, value, host,
				msm_offset->core_pwrctl_clear);
		/*
		 * SDHC has core_mem and hc_mem device memory and these memory
		 * addresses do not fall within 1KB region. Hence, any update to
		 * core_mem address space would require an mb() to ensure this
		 * gets completed before its next update to registers within
		 * hc_mem.
		 */
		mb();
		retry--;
		udelay(10);
	} while (value & msm_host_readl(msm_host, host,
				msm_offset->core_pwrctl_status));

	return ret;
}

/* Regulator utility functions */
static int sdhci_msm_vreg_init_reg(struct device *dev,
					struct sdhci_msm_reg_data *vreg)
{
	int ret = 0;

	/* check if regulator is already initialized? */
	if (vreg->reg)
		goto out;

	/* Get the regulator handle */
	vreg->reg = devm_regulator_get(dev, vreg->name);
	if (IS_ERR(vreg->reg)) {
		ret = PTR_ERR(vreg->reg);
		pr_err("%s: devm_regulator_get(%s) failed. ret=%d\n",
			__func__, vreg->name, ret);
		goto out;
	}

	if (regulator_count_voltages(vreg->reg) > 0) {
		vreg->set_voltage_sup = true;
		/* sanity check */
		if (!vreg->high_vol_level || !vreg->hpm_uA) {
			pr_err("%s: %s invalid constraints specified\n",
			       __func__, vreg->name);
			ret = -EINVAL;
		}
	}

out:
	return ret;
}

static int sdhci_msm_vreg_set_optimum_mode(struct sdhci_msm_reg_data
						  *vreg, int uA_load)
{
	int ret = 0;

	sdhci_msm_log_str(vreg->msm_host, "reg=%s uA_load=%d\n",
			vreg->name, uA_load);
	/*
	 * regulators that do not support regulator_set_voltage also
	 * do not support regulator_set_optimum_mode
	 */
	if (vreg->set_voltage_sup) {
		ret = regulator_set_load(vreg->reg, uA_load);
		if (ret < 0)
			pr_err("%s: regulator_set_load(reg=%s,uA_load=%d) failed. ret=%d\n",
			       __func__, vreg->name, uA_load, ret);
		else
			/*
			 * regulator_set_load() can return non zero
			 * value even for success case.
			 */
			ret = 0;
	}
	return ret;
}

static int sdhci_msm_vreg_set_voltage(struct sdhci_msm_reg_data *vreg,
					int min_uV, int max_uV)
{
	int ret = 0;

	sdhci_msm_log_str(vreg->msm_host, "reg=%s min_uV=%d max_uV=%d\n",
			vreg->name, min_uV, max_uV);

	if (vreg->set_voltage_sup) {
		ret = regulator_set_voltage(vreg->reg, min_uV, max_uV);
		if (ret) {
			pr_err("%s: regulator_set_voltage(%s)failed. min_uV=%d,max_uV=%d,ret=%d\n",
			       __func__, vreg->name, min_uV, max_uV, ret);
		}
	}

	return ret;
}

static int sdhci_msm_vreg_enable(struct sdhci_msm_reg_data *vreg)
{
	int ret = 0;

	/* Put regulator in HPM (high power mode) */
	ret = sdhci_msm_vreg_set_optimum_mode(vreg, vreg->hpm_uA);
	if (ret < 0)
		return ret;

	if (!vreg->is_enabled) {
		/* Set voltage level */
		ret = sdhci_msm_vreg_set_voltage(vreg, vreg->high_vol_level,
						vreg->high_vol_level);
		if (ret)
			return ret;
	}
	ret = regulator_enable(vreg->reg);
	if (ret) {
		pr_err("%s: regulator_enable(%s) failed. ret=%d\n",
				__func__, vreg->name, ret);
		return ret;
	}
	vreg->is_enabled = true;
	return ret;
}

static int sdhci_msm_vreg_disable(struct sdhci_msm_reg_data *vreg)
{
	int ret = 0;

	/* Never disable regulator marked as always_on */
	if (vreg->is_enabled && !vreg->is_always_on) {
		ret = regulator_disable(vreg->reg);
		if (ret) {
			pr_err("%s: regulator_disable(%s) failed. ret=%d\n",
				__func__, vreg->name, ret);
			goto out;
		}
		vreg->is_enabled = false;

		ret = sdhci_msm_vreg_set_optimum_mode(vreg, 0);
		if (ret < 0)
			goto out;

		/* Set min. voltage level to 0 */
		ret = sdhci_msm_vreg_set_voltage(vreg, 0, vreg->high_vol_level);
		if (ret)
			goto out;
	} else if (vreg->is_enabled && vreg->is_always_on) {
		if (vreg->lpm_sup) {
			/* Put always_on regulator in LPM (low power mode) */
			ret = sdhci_msm_vreg_set_optimum_mode(vreg,
							      vreg->lpm_uA);
			if (ret < 0)
				goto out;
		}
	}
out:
	return ret;
}

static int sdhci_msm_setup_vreg(struct sdhci_msm_host *msm_host,
			bool enable, bool is_init)
{
	int ret = 0, i;
	struct sdhci_msm_vreg_data *curr_slot;
	struct sdhci_msm_reg_data *vreg_table[2];
	struct mmc_host *mmc = msm_host->mmc;
	u32 val = 0;

	sdhci_msm_log_str(msm_host, "%s regulators\n",
			enable ? "Enabling" : "Disabling");

	curr_slot = msm_host->vreg_data;
	if (!curr_slot) {
		pr_debug("%s: vreg info unavailable,assuming the slot is powered by always on domain\n",
			 __func__);
		goto out;
	}

	vreg_table[0] = curr_slot->vdd_data;
	vreg_table[1] = curr_slot->vdd_io_data;

	/* When eMMC absent disable regulator marked as always_on */
	if (!enable && vreg_table[1]->is_always_on && !mmc->card)
		vreg_table[1]->is_always_on = false;

	/* Disable always_on regulator during reboot/shutdown */
	if (mmc->card &&
		mmc->card->ext_csd.power_off_notification == EXT_CSD_NO_POWER_NOTIFICATION
		&& mmc->caps & MMC_CAP_NONREMOVABLE)
		return ret;

	if (!enable && !(mmc->caps & MMC_CAP_NONREMOVABLE)) {

		/*
		 * Disable Receiver of the Pad to avoid crowbar currents
		 * when Pad power supplies are collapsed. Provide SW control
		 * on the core_ie of SDC2 Pads. SW write 1’b0
		 * into the bit 15 of register TLMM_NORTH_SPARE.
		 */

		val = msm_spare_read(TLMM_NORTH_SPARE);
		val &= ~TLMM_NORTH_SPARE_CORE_IE;
		msm_spare_write(TLMM_NORTH_SPARE, val);
	}

	for (i = 0; i < ARRAY_SIZE(vreg_table); i++) {
		if (vreg_table[i]) {
			if (enable)
				ret = sdhci_msm_vreg_enable(vreg_table[i]);
			else
				ret = sdhci_msm_vreg_disable(vreg_table[i]);
			if (ret)
				goto out;
		}
	}

	if (enable && !(mmc->caps & MMC_CAP_NONREMOVABLE)) {

		/*
		 * Disable Receiver of the Pad to avoid crowbar currents
		 * when Pad power supplies are collapsed. Provide SW control
		 * on the core_ie of SDC2 Pads. SW write 1’b1
		 * into the bit 15 of register TLMM_NORTH_SPARE.
		 */

		val = msm_spare_read(TLMM_NORTH_SPARE);
		val |= TLMM_NORTH_SPARE_CORE_IE;
		msm_spare_write(TLMM_NORTH_SPARE, val);
	}

out:
	return ret;
}

/* This init function should be called only once for each SDHC slot */
static int sdhci_msm_vreg_init(struct device *dev,
				struct sdhci_msm_host *msm_host,
				bool is_init)
{
	int ret = 0;
	struct sdhci_msm_vreg_data *curr_slot;
	struct sdhci_msm_reg_data *curr_vdd_reg, *curr_vdd_io_reg;

	curr_slot = msm_host->vreg_data;
	if (!curr_slot)
		goto out;

	curr_vdd_reg = curr_slot->vdd_data;
	curr_vdd_io_reg = curr_slot->vdd_io_data;

	if (!is_init)
		/* Deregister all regulators from regulator framework */
		goto out;

	/*
	 * Get the regulator handle from voltage regulator framework
	 * and then try to set the voltage level for the regulator
	 */
	if (curr_vdd_reg) {
		ret = sdhci_msm_vreg_init_reg(dev, curr_vdd_reg);
		if (ret)
			goto out;
	}
	if (curr_vdd_io_reg)
		ret = sdhci_msm_vreg_init_reg(dev, curr_vdd_io_reg);
out:
	if (ret)
		dev_err(dev, "vreg reset failed (%d)\n", ret);

	return ret;
}

static int sdhci_msm_set_vdd_io_vol(struct sdhci_msm_host *msm_host,
			enum vdd_io_level level,
			unsigned int voltage_level)
{
	int ret = 0;
	int set_level;
	struct sdhci_msm_reg_data *vdd_io_reg;

	if (!msm_host->vreg_data)
		return ret;

	vdd_io_reg = msm_host->vreg_data->vdd_io_data;
	if (vdd_io_reg && vdd_io_reg->is_enabled) {
		switch (level) {
		case VDD_IO_LOW:
			set_level = vdd_io_reg->low_vol_level;
			break;
		case VDD_IO_HIGH:
			set_level = vdd_io_reg->high_vol_level;
			break;
		case VDD_IO_SET_LEVEL:
			set_level = voltage_level;
			break;
		default:
			pr_err("%s: invalid argument level = %d\n",
					__func__, level);
			ret = -EINVAL;
			return ret;
		}
		ret = sdhci_msm_vreg_set_voltage(vdd_io_reg, set_level,
				set_level);
	}
	return ret;
}

static void sdhci_msm_vbias_bypass_wa(struct sdhci_host *host)
{
	struct sdhci_pltfm_host *pltfm_host = sdhci_priv(host);
	struct sdhci_msm_host *msm_host = sdhci_pltfm_priv(pltfm_host);
	const struct sdhci_msm_offset *msm_host_offset =
					msm_host->offset;
	struct mmc_host *mmc = host->mmc;
	u32 config;
	int card_detect = 0;

	if (mmc->ops->get_cd)
		card_detect = mmc->ops->get_cd(mmc);

	config = readl_relaxed(host->ioaddr +
			msm_host_offset->core_vendor_spec);

	/*
	 * Following cases are covered.
	 * 1. Card Probe
	 * 2. Card suspend
	 * 3. Card Resume
	 * 4. Card remove
	 */
	if ((mmc->card == NULL) && card_detect &&
		(mmc->ios.power_mode == MMC_POWER_UP))
		config &= ~CORE_IO_PAD_PWR_SWITCH;
	else if (mmc->card && card_detect &&
			(mmc->ios.power_mode == MMC_POWER_OFF))
		config |= CORE_IO_PAD_PWR_SWITCH;
	else if (mmc->card && card_detect &&
			(mmc->ios.power_mode == MMC_POWER_UP))
		config &= ~CORE_IO_PAD_PWR_SWITCH;
	else if (mmc->card == NULL && !card_detect &&
			(mmc->ios.power_mode == MMC_POWER_OFF))
		config |= CORE_IO_PAD_PWR_SWITCH;

	writel_relaxed(config, host->ioaddr +
				msm_host_offset->core_vendor_spec);
}

static void sdhci_msm_handle_pwr_irq(struct sdhci_host *host, int irq)
{
	struct sdhci_pltfm_host *pltfm_host = sdhci_priv(host);
	struct sdhci_msm_host *msm_host = sdhci_pltfm_priv(pltfm_host);
	struct mmc_host *mmc = host->mmc;
	u32 irq_status, irq_ack = 0;
	int retry = 10, ret = 0;
	u32 pwr_state = 0, io_level = 0;
	u32 config;
	const struct sdhci_msm_offset *msm_offset = msm_host->offset;

	irq_status = msm_host_readl(msm_host, host,
			msm_offset->core_pwrctl_status);
	irq_status &= INT_MASK;

	sdhci_msm_log_str(msm_host, "Received IRQ(%d), irq_status=0x%x\n",
			irq, irq_status);

	msm_host_writel(msm_host, irq_status, host,
			msm_offset->core_pwrctl_clear);

	/*
	 * There is a rare HW scenario where the first clear pulse could be
	 * lost when actual reset and clear/read of status register is
	 * happening at a time. Hence, retry for at least 10 times to make
	 * sure status register is cleared. Otherwise, this will result in
	 * a spurious power IRQ resulting in system instability.
	 */
	while (irq_status & msm_host_readl(msm_host, host,
				msm_offset->core_pwrctl_status)) {
		if (retry == 0) {
			pr_err("%s: Timedout clearing (0x%x) pwrctl status register\n",
					mmc_hostname(host->mmc), irq_status);
			sdhci_msm_dump_pwr_ctrl_regs(host);
			WARN_ON(1);
			break;
		}
		msm_host_writel(msm_host, irq_status, host,
			msm_offset->core_pwrctl_clear);
		retry--;
		udelay(10);
	}

	if (mmc->card && mmc->ops->get_cd && !mmc->ops->get_cd(mmc) &&
		irq_status & CORE_PWRCTL_BUS_ON) {
		irq_ack = CORE_PWRCTL_BUS_FAIL;
		msm_host_writel(msm_host, irq_ack, host,
				msm_offset->core_pwrctl_ctl);
		return;
	}
	/* Handle BUS ON/OFF*/
	if (irq_status & CORE_PWRCTL_BUS_ON) {
		ret = sdhci_msm_setup_vreg(msm_host, true, false);
		if (!ret)
			ret = sdhci_msm_set_vdd_io_vol(msm_host,
					VDD_IO_HIGH, 0);
		if (ret)
			irq_ack |= CORE_PWRCTL_BUS_FAIL;
		else
			irq_ack |= CORE_PWRCTL_BUS_SUCCESS;

		pwr_state = REQ_BUS_ON;
		io_level = REQ_IO_HIGH;
	}
	if (irq_status & CORE_PWRCTL_BUS_OFF) {
		if (!(host->mmc->caps & MMC_CAP_NONREMOVABLE) ||
		    msm_host->pltfm_init_done)
			ret = sdhci_msm_setup_vreg(msm_host,
					false, false);
		if (!ret)
			ret = sdhci_msm_set_vdd_io_vol(msm_host,
					VDD_IO_LOW, 0);
		if (ret)
			irq_ack |= CORE_PWRCTL_BUS_FAIL;
		else
			irq_ack |= CORE_PWRCTL_BUS_SUCCESS;

		pwr_state = REQ_BUS_OFF;
		io_level = REQ_IO_LOW;
	}

	if (pwr_state) {
		ret = sdhci_msm_set_vmmc(mmc);
		if (!ret)
			ret = sdhci_msm_set_vqmmc(msm_host, mmc,
					pwr_state & REQ_BUS_ON);
		if (!ret)
			ret = sdhci_msm_set_pincfg(msm_host,
					pwr_state & REQ_BUS_ON);
		if (!ret)
			irq_ack |= CORE_PWRCTL_BUS_SUCCESS;
		else
			irq_ack |= CORE_PWRCTL_BUS_FAIL;
	}

	/* Handle IO LOW/HIGH */
	if (irq_status & CORE_PWRCTL_IO_LOW) {
		io_level = REQ_IO_LOW;
		/* Switch voltage low */
		ret = sdhci_msm_set_vdd_io_vol(msm_host, VDD_IO_LOW, 0);
		if (ret)
			irq_ack |= CORE_PWRCTL_IO_FAIL;
		else
			irq_ack |= CORE_PWRCTL_IO_SUCCESS;
	}

	if (irq_status & CORE_PWRCTL_IO_HIGH) {
		io_level = REQ_IO_HIGH;
		/* Switch voltage high */
		ret = sdhci_msm_set_vdd_io_vol(msm_host, VDD_IO_HIGH, 0);
		if (ret)
			irq_ack |= CORE_PWRCTL_IO_FAIL;
		else
			irq_ack |= CORE_PWRCTL_IO_SUCCESS;
	}

	if (io_level && !IS_ERR(mmc->supply.vqmmc) && !pwr_state) {
		ret = mmc_regulator_set_vqmmc(mmc, &mmc->ios);
		if (ret < 0) {
			dev_err(mmc_dev(mmc), "%s: IO_level setting failed(%d). signal_voltage: %d, vdd: %d irq_status: 0x%08x\n",
					mmc_hostname(mmc), ret,
					mmc->ios.signal_voltage, mmc->ios.vdd,
					irq_status);
			irq_ack |= CORE_PWRCTL_IO_FAIL;
		}
	}

	/*
	 * The driver has to acknowledge the interrupt, switch voltages and
	 * report back if it succeded or not to this register. The voltage
	 * switches are handled by the sdhci core, so just report success.
	 */
	msm_host_writel(msm_host, irq_ack, host,
			msm_offset->core_pwrctl_ctl);

	/*
	 * If we don't have info regarding the voltage levels supported by
	 * regulators, don't change the IO PAD PWR SWITCH.
	 */
	if (msm_host->caps_0 & CORE_VOLT_SUPPORT) {
		u32 new_config;
		/*
		 * We should unset IO PAD PWR switch only if the register write
		 * can set IO lines high and the regulator also switches to 3 V.
		 * Else, we should keep the IO PAD PWR switch set.
		 * This is applicable to certain targets where eMMC vccq supply
		 * is only 1.8V. In such targets, even during REQ_IO_HIGH, the
		 * IO PAD PWR switch must be kept set to reflect actual
		 * regulator voltage. This way, during initialization of
		 * controllers with only 1.8V, we will set the IO PAD bit
		 * without waiting for a REQ_IO_LOW.
		 */
		config = readl_relaxed(host->ioaddr +
				msm_offset->core_vendor_spec);
		new_config = config;

		if ((io_level & REQ_IO_HIGH) &&
				(msm_host->caps_0 & CORE_3_0V_SUPPORT) &&
				!msm_host->fake_core_3_0v_support) {
			if (msm_host->vbias_skip_wa)
				sdhci_msm_vbias_bypass_wa(host);
			else
				new_config &= ~CORE_IO_PAD_PWR_SWITCH;
		} else if ((io_level & REQ_IO_LOW) ||
				(msm_host->caps_0 & CORE_1_8V_SUPPORT)) {
			new_config |= CORE_IO_PAD_PWR_SWITCH;
		}

		if (config ^ new_config)
			writel_relaxed(new_config, host->ioaddr +
					msm_offset->core_vendor_spec);
	}

	if (pwr_state)
		msm_host->curr_pwr_state = pwr_state;
	if (io_level)
		msm_host->curr_io_level = io_level;

	dev_dbg(mmc_dev(mmc), "%s: %s: Handled IRQ(%d), irq_status=0x%x, ack=0x%x\n",
		mmc_hostname(msm_host->mmc), __func__, irq, irq_status,
		irq_ack);

	sdhci_msm_log_str(msm_host, "Handled IRQ(%d), irq_status=0x%x, ack=0x%x\n",
			irq, irq_status, irq_ack);
}

static irqreturn_t sdhci_msm_pwr_irq(int irq, void *data)
{
	struct sdhci_host *host = (struct sdhci_host *)data;
	struct sdhci_pltfm_host *pltfm_host = sdhci_priv(host);
	struct sdhci_msm_host *msm_host = sdhci_pltfm_priv(pltfm_host);

	sdhci_msm_handle_pwr_irq(host, irq);
	msm_host->pwr_irq_flag = 1;
	sdhci_msm_complete_pwr_irq_wait(msm_host);

	return IRQ_HANDLED;
}

static unsigned int sdhci_msm_get_max_clock(struct sdhci_host *host)
{
	struct sdhci_pltfm_host *pltfm_host = sdhci_priv(host);
	struct sdhci_msm_host *msm_host = sdhci_pltfm_priv(pltfm_host);
	struct clk *core_clk = msm_host->bulk_clks[0].clk;

	return clk_round_rate(core_clk, ULONG_MAX);
}

static unsigned int sdhci_msm_get_min_clock(struct sdhci_host *host)
{
	return SDHCI_MSM_MIN_CLOCK;
}

/*
 * __sdhci_msm_set_clock - sdhci_msm clock control.
 *
 * Description:
 * MSM controller does not use internal divider and
 * instead directly control the GCC clock as per
 * HW recommendation.
 **/
static void __sdhci_msm_set_clock(struct sdhci_host *host, unsigned int clock)
{
	u16 clk;

	sdhci_writew(host, 0, SDHCI_CLOCK_CONTROL);

	if (clock == 0)
		return;

	/*
	 * MSM controller do not use clock divider.
	 * Thus read SDHCI_CLOCK_CONTROL and only enable
	 * clock with no divider value programmed.
	 */
	clk = sdhci_readw(host, SDHCI_CLOCK_CONTROL);
	sdhci_enable_clk(host, clk);
}

/* sdhci_msm_set_clock - Called with (host->lock) spinlock held. */
static void sdhci_msm_set_clock(struct sdhci_host *host, unsigned int clock)
{
	struct sdhci_pltfm_host *pltfm_host = sdhci_priv(host);
	struct sdhci_msm_host *msm_host = sdhci_pltfm_priv(pltfm_host);

	if (!clock) {
		host->mmc->actual_clock = msm_host->clk_rate = 0;
		goto out;
	}

	sdhci_msm_hc_select_mode(host);

	msm_set_clock_rate_for_bus_mode(host, clock);
out:
	/* Vote on bus only with clock frequency or when changing clock
	 * frequency. No need to vote when setting clock frequency as 0
	 * because after setting clock at 0, we release host, which will
	 * eventually call host runtime suspend and unvoting would be
	 * taken care in runtime suspend call.
	 */
	if (!msm_host->skip_bus_bw_voting && clock)
		sdhci_msm_bus_voting(host, true);
	__sdhci_msm_set_clock(host, clock);
}

/*****************************************************************************\
 *                                                                           *
 * Inline Crypto Engine (ICE) support                                        *
 *                                                                           *
\*****************************************************************************/

#ifdef CONFIG_MMC_CRYPTO

#define AES_256_XTS_KEY_SIZE			64

/* QCOM ICE registers */

#define QCOM_ICE_REG_VERSION			0x0008

#define QCOM_ICE_REG_FUSE_SETTING		0x0010
#define QCOM_ICE_FUSE_SETTING_MASK		0x1
#define QCOM_ICE_FORCE_HW_KEY0_SETTING_MASK	0x2
#define QCOM_ICE_FORCE_HW_KEY1_SETTING_MASK	0x4

#define QCOM_ICE_REG_BIST_STATUS		0x0070
#define QCOM_ICE_BIST_STATUS_MASK		0xF0000000

#define QCOM_ICE_REG_ADVANCED_CONTROL		0x1000

#define sdhci_msm_ice_writel(host, val, reg)	\
	writel((val), (host)->ice_mem + (reg))
#define sdhci_msm_ice_readl(host, reg)	\
	readl((host)->ice_mem + (reg))

static bool sdhci_msm_ice_supported(struct sdhci_msm_host *msm_host)
{
	struct device *dev = mmc_dev(msm_host->mmc);
	u32 regval = sdhci_msm_ice_readl(msm_host, QCOM_ICE_REG_VERSION);
	int major = regval >> 24;
	int minor = (regval >> 16) & 0xFF;
	int step = regval & 0xFFFF;

	/* For now this driver only supports ICE version 3. */
	if (major != 3) {
		dev_warn(dev, "Unsupported ICE version: v%d.%d.%d\n",
			 major, minor, step);
		return false;
	}

	dev_info(dev, "Found QC Inline Crypto Engine (ICE) v%d.%d.%d\n",
		 major, minor, step);

	/* If fuses are blown, ICE might not work in the standard way. */
	regval = sdhci_msm_ice_readl(msm_host, QCOM_ICE_REG_FUSE_SETTING);
	if (regval & (QCOM_ICE_FUSE_SETTING_MASK |
		      QCOM_ICE_FORCE_HW_KEY0_SETTING_MASK |
		      QCOM_ICE_FORCE_HW_KEY1_SETTING_MASK)) {
		dev_warn(dev, "Fuses are blown; ICE is unusable!\n");
		return false;
	}
	return true;
}

static inline struct clk *sdhci_msm_ice_get_clk(struct device *dev)
{
	return devm_clk_get(dev, "ice");
}

static int sdhci_msm_ice_init(struct sdhci_msm_host *msm_host,
			      struct cqhci_host *cq_host)
{
	struct mmc_host *mmc = msm_host->mmc;
	struct device *dev = mmc_dev(mmc);
	struct resource *ice_base_res;
#if (IS_ENABLED(CONFIG_QTI_HW_KEY_MANAGER) || IS_ENABLED(CONFIG_QTI_HW_KEY_MANAGER_V1))
	struct resource *ice_hwkm_res;
#endif
	int err;

	if (!(cqhci_readl(cq_host, CQHCI_CAP) & CQHCI_CAP_CS))
		return 0;

	ice_base_res = platform_get_resource_byname(msm_host->pdev, IORESOURCE_MEM,
					   "cqhci_ice");
	if (!ice_base_res) {
		dev_warn(dev, "ICE registers not found\n");
		goto disable;
	}

	if (!qcom_scm_ice_available()) {
		dev_warn(dev, "ICE SCM interface not found\n");
		goto disable;
	}

	msm_host->ice_mem = devm_ioremap_resource(dev, ice_base_res);
	if (IS_ERR(msm_host->ice_mem)) {
		err = PTR_ERR(msm_host->ice_mem);
		dev_err(dev, "Failed to map ICE registers; err=%d\n", err);
		return err;
	}
	cq_host->ice_mmio = msm_host->ice_mem;

#if (IS_ENABLED(CONFIG_QTI_HW_KEY_MANAGER) || IS_ENABLED(CONFIG_QTI_HW_KEY_MANAGER_V1))
	ice_hwkm_res = platform_get_resource_byname(msm_host->pdev,
						    IORESOURCE_MEM,
						    "cqhci_ice_hwkm");
	if (!ice_hwkm_res) {
		dev_warn(dev, "ICE HWKM registers not found\n");
		goto disable;
	}
	msm_host->ice_hwkm_mem = devm_ioremap_resource(dev, ice_hwkm_res);
	if (IS_ERR(msm_host->ice_hwkm_mem)) {
		err = PTR_ERR(msm_host->ice_hwkm_mem);
		dev_err(dev, "Failed to map ICE HWKM registers; err=%d\n", err);
		return err;
	}
	cq_host->ice_hwkm_mmio = msm_host->ice_hwkm_mem;
#endif

	if (!sdhci_msm_ice_supported(msm_host))
		goto disable;

	mmc->caps2 |= MMC_CAP2_CRYPTO;
	return 0;

disable:
	dev_warn(dev, "Disabling inline encryption support\n");
	return 0;
}

static void sdhci_msm_ice_low_power_mode_enable(struct sdhci_msm_host *msm_host)
{
	u32 regval;

	regval = sdhci_msm_ice_readl(msm_host, QCOM_ICE_REG_ADVANCED_CONTROL);
	/*
	 * Enable low power mode sequence
	 * [0]-0, [1]-0, [2]-0, [3]-E, [4]-0, [5]-0, [6]-0, [7]-0
	 */
	regval |= 0x7000;
	sdhci_msm_ice_writel(msm_host, regval, QCOM_ICE_REG_ADVANCED_CONTROL);
}

static void sdhci_msm_ice_optimization_enable(struct sdhci_msm_host *msm_host)
{
	u32 regval;

	/* ICE Optimizations Enable Sequence */
	regval = sdhci_msm_ice_readl(msm_host, QCOM_ICE_REG_ADVANCED_CONTROL);
	regval |= 0xD807100;
	/* ICE HPG requires delay before writing */
	udelay(5);
	sdhci_msm_ice_writel(msm_host, regval, QCOM_ICE_REG_ADVANCED_CONTROL);
	udelay(5);
}

/*
 * Wait until the ICE BIST (built-in self-test) has completed.
 *
 * This may be necessary before ICE can be used.
 *
 * Note that we don't really care whether the BIST passed or failed; we really
 * just want to make sure that it isn't still running.  This is because (a) the
 * BIST is a FIPS compliance thing that never fails in practice, (b) ICE is
 * documented to reject crypto requests if the BIST fails, so we needn't do it
 * in software too, and (c) properly testing storage encryption requires testing
 * the full storage stack anyway, and not relying on hardware-level self-tests.
 */
static int sdhci_msm_ice_wait_bist_status(struct sdhci_msm_host *msm_host)
{
	u32 regval;
	int err;

	err = readl_poll_timeout(msm_host->ice_mem + QCOM_ICE_REG_BIST_STATUS,
				 regval, !(regval & QCOM_ICE_BIST_STATUS_MASK),
				 50, 5000);
	if (err)
		dev_err(mmc_dev(msm_host->mmc),
			"Timed out waiting for ICE self-test to complete\n");
	return err;
}

static void sdhci_msm_ice_enable(struct sdhci_msm_host *msm_host)
{
	if (!(msm_host->mmc->caps2 & MMC_CAP2_CRYPTO))
		return;
	sdhci_msm_ice_low_power_mode_enable(msm_host);
	sdhci_msm_ice_optimization_enable(msm_host);
	sdhci_msm_ice_wait_bist_status(msm_host);
}

static int __maybe_unused sdhci_msm_ice_resume(struct sdhci_msm_host *msm_host)
{
	if (!(msm_host->mmc->caps2 & MMC_CAP2_CRYPTO))
		return 0;
	return sdhci_msm_ice_wait_bist_status(msm_host);
}

/*
 * Program a key into a QC ICE keyslot, or evict a keyslot.  QC ICE requires
 * vendor-specific SCM calls for this; it doesn't support the standard way.
 */
static int sdhci_msm_program_key(struct cqhci_host *cq_host,
				 const union cqhci_crypto_cfg_entry *cfg,
				 int slot)
{
	struct device *dev = mmc_dev(cq_host->mmc);
	union cqhci_crypto_cap_entry cap;
	union {
		u8 bytes[AES_256_XTS_KEY_SIZE];
		u32 words[AES_256_XTS_KEY_SIZE / sizeof(u32)];
	} key;
	int i;
	int err;

	if (!(cfg->config_enable & CQHCI_CRYPTO_CONFIGURATION_ENABLE))
		return qcom_scm_ice_invalidate_key(slot);

	/* Only AES-256-XTS has been tested so far. */
	cap = cq_host->crypto_cap_array[cfg->crypto_cap_idx];
	if (cap.algorithm_id != CQHCI_CRYPTO_ALG_AES_XTS ||
	    cap.key_size != CQHCI_CRYPTO_KEY_SIZE_256) {
		dev_err_ratelimited(dev,
				    "Unhandled crypto capability; algorithm_id=%d, key_size=%d\n",
				    cap.algorithm_id, cap.key_size);
		return -EINVAL;
	}

	memcpy(key.bytes, cfg->crypto_key, AES_256_XTS_KEY_SIZE);

	/*
	 * The SCM call byte-swaps the 32-bit words of the key.  So we have to
	 * do the same, in order for the final key be correct.
	 */
	for (i = 0; i < ARRAY_SIZE(key.words); i++)
		__cpu_to_be32s(&key.words[i]);

	err = qcom_scm_ice_set_key(slot, key.bytes, AES_256_XTS_KEY_SIZE,
				   QCOM_SCM_ICE_CIPHER_AES_256_XTS,
				   cfg->data_unit_size);
	memzero_explicit(&key, sizeof(key));
	return err;
}

void sdhci_msm_ice_disable(struct sdhci_msm_host *msm_host)
{
	if (!(msm_host->mmc->caps2 & MMC_CAP2_CRYPTO))
		return;
#if IS_ENABLED(CONFIG_MMC_CRYPTO_QTI)
	crypto_qti_disable();
#endif
}
#else /* CONFIG_MMC_CRYPTO */
static inline struct clk *sdhci_msm_ice_get_clk(struct device *dev)
{
	return NULL;
}

static inline int sdhci_msm_ice_init(struct sdhci_msm_host *msm_host,
				     struct cqhci_host *cq_host)
{
	return 0;
}

static inline void sdhci_msm_ice_enable(struct sdhci_msm_host *msm_host)
{
}

static inline int __maybe_unused
sdhci_msm_ice_resume(struct sdhci_msm_host *msm_host)
{
	return 0;
}

void sdhci_msm_ice_disable(struct sdhci_msm_host *msm_host)
{
	return;
}
#endif /* !CONFIG_MMC_CRYPTO */

/*****************************************************************************\
 *                                                                           *
 * MSM Command Queue Engine (CQE)                                            *
 *                                                                           *
\*****************************************************************************/

static void sdhci_msm_log_irq(struct sdhci_host *host, u32 intmask)
{
	struct sdhci_pltfm_host *pltfm_host = sdhci_priv(host);
	struct sdhci_msm_host *msm_host = sdhci_pltfm_priv(pltfm_host);

	sdhci_msm_log_str(msm_host, "intmask: 0x%x\n", intmask);
}

static u32 sdhci_msm_cqe_irq(struct sdhci_host *host, u32 intmask)
{
	int cmd_error = 0;
	int data_error = 0;

	sdhci_msm_log_irq(host, intmask);

	if (!sdhci_cqe_irq(host, intmask, &cmd_error, &data_error))
		return intmask;

	cqhci_irq(host->mmc, intmask, cmd_error, data_error);
	return 0;
}

static void sdhci_msm_cqe_enable(struct mmc_host *mmc)
{
	struct sdhci_host *host = mmc_priv(mmc);
	struct sdhci_pltfm_host *pltfm_host = sdhci_priv(host);
	struct sdhci_msm_host *msm_host = sdhci_pltfm_priv(pltfm_host);

	sdhci_cqe_enable(mmc);
	sdhci_msm_ice_enable(msm_host);
}

static void sdhci_msm_cqe_disable(struct mmc_host *mmc, bool recovery)
{
	struct sdhci_host *host = mmc_priv(mmc);
	unsigned long flags;
	u32 ctrl;

	/*
	 * When CQE is halted, the legacy SDHCI path operates only
	 * on 16-byte descriptors in 64bit mode.
	 */
	if (host->flags & SDHCI_USE_64_BIT_DMA)
		host->desc_sz = 16;

	spin_lock_irqsave(&host->lock, flags);

	/*
	 * During CQE command transfers, command complete bit gets latched.
	 * So s/w should clear command complete interrupt status when CQE is
	 * either halted or disabled. Otherwise unexpected SDCHI legacy
	 * interrupt gets triggered when CQE is halted/disabled.
	 */
	ctrl = sdhci_readl(host, SDHCI_INT_ENABLE);
	ctrl |= SDHCI_INT_RESPONSE;
	sdhci_writel(host,  ctrl, SDHCI_INT_ENABLE);
	sdhci_writel(host, SDHCI_INT_RESPONSE, SDHCI_INT_STATUS);

	spin_unlock_irqrestore(&host->lock, flags);

	sdhci_cqe_disable(mmc, recovery);
}

static void sdhci_msm_set_timeout(struct sdhci_host *host, struct mmc_command *cmd)
{
	u32 count, start = 15;

	/*
	 * Qcom SoC hardware data timeout value was calculated
	 * using 4 * MCLK * 2^(count + 13). where MCLK = 1 / host->clock.
	 */

	host->timeout_clk = host->mmc->actual_clock ?
				host->mmc->actual_clock / 1000 :
				host->clock / 1000;
	host->timeout_clk /= 4;

	__sdhci_set_timeout(host, cmd);
	count = sdhci_readb(host, SDHCI_TIMEOUT_CONTROL);

	/*
	 * Update software timeout value if its value is less than hardware data
	 * timeout value.
	 */
	if (cmd && cmd->data && host->clock > 400000 &&
	    host->clock <= 50000000 &&
	    ((1 << (count + start)) > (10 * host->clock)))
		host->data_timeout = 22LL * NSEC_PER_SEC;
}

void sdhci_msm_cqe_sdhci_dumpregs(struct mmc_host *mmc)
{
	struct sdhci_host *host = mmc_priv(mmc);

	sdhci_dumpregs(host);
}

static const struct cqhci_host_ops sdhci_msm_cqhci_ops = {
	.enable		= sdhci_msm_cqe_enable,
	.disable	= sdhci_msm_cqe_disable,
	.enhanced_strobe_mask = sdhci_msm_enhanced_strobe_mask,
#ifdef CONFIG_MMC_CRYPTO
	.program_key	= sdhci_msm_program_key,
#endif
	.dumpregs	= sdhci_msm_cqe_sdhci_dumpregs,
};

static int sdhci_msm_cqe_add_host(struct sdhci_host *host,
				struct platform_device *pdev)
{
	struct sdhci_pltfm_host *pltfm_host = sdhci_priv(host);
	struct sdhci_msm_host *msm_host = sdhci_pltfm_priv(pltfm_host);
	struct cqhci_host *cq_host;
	bool dma64;
	u32 cqcfg;
	int ret;

	/*
	 * When CQE is halted, SDHC operates only on 16byte ADMA descriptors.
	 * So ensure ADMA table is allocated for 16byte descriptors.
	 */
	if (host->caps & SDHCI_CAN_64BIT)
		host->alloc_desc_sz = 16;

	ret = sdhci_setup_host(host);
	if (ret)
		return ret;

	cq_host = cqhci_pltfm_init(pdev);
	if (IS_ERR(cq_host)) {
		ret = PTR_ERR(cq_host);
		dev_err(&pdev->dev, "cqhci-pltfm init: failed: %d\n", ret);
		goto cleanup;
	}

	msm_host->mmc->caps2 |= MMC_CAP2_CQE | MMC_CAP2_CQE_DCMD;
	cq_host->ops = &sdhci_msm_cqhci_ops;
	msm_host->cq_host = cq_host;
	cq_host->offset_changed = msm_host->cqhci_offset_changed;

	dma64 = host->flags & SDHCI_USE_64_BIT_DMA;

	ret = sdhci_msm_ice_init(msm_host, cq_host);
	if (ret)
		goto cleanup;

	ret = cqhci_init(cq_host, host->mmc, dma64);
	if (ret) {
		dev_err(&pdev->dev, "%s: CQE init: failed (%d)\n",
				mmc_hostname(host->mmc), ret);
		goto cleanup;
	}

	/* Disable cqe reset due to cqe enable signal */
	cqcfg = cqhci_readl(cq_host, CQHCI_VENDOR_CFG1);
	cqcfg |= CQHCI_VENDOR_DIS_RST_ON_CQ_EN;
	cqhci_writel(cq_host, cqcfg, CQHCI_VENDOR_CFG1);

	/*
	 * SDHC expects 12byte ADMA descriptors till CQE is enabled.
	 * So limit desc_sz to 12 so that the data commands that are sent
	 * during card initialization (before CQE gets enabled) would
	 * get executed without any issues.
	 */
	if (host->flags & SDHCI_USE_64_BIT_DMA)
		host->desc_sz = 12;

	ret = __sdhci_add_host(host);
	if (ret)
		goto cleanup;

	dev_info(&pdev->dev, "%s: CQE init: success\n",
			mmc_hostname(host->mmc));
	return ret;

cleanup:
	sdhci_cleanup_host(host);
	return ret;
}

static void sdhci_msm_registers_save(struct sdhci_host *host)
{
	struct sdhci_pltfm_host *pltfm_host = sdhci_priv(host);
	struct sdhci_msm_host *msm_host = sdhci_pltfm_priv(pltfm_host);
	const struct sdhci_msm_offset *msm_offset = msm_host->offset;
	struct cqhci_host *cq_host = host->mmc->cqe_private;

	if (!msm_host->regs_restore.is_supported &&
			!msm_host->reg_store)
		return;

	msm_host->regs_restore.vendor_func = readl_relaxed(host->ioaddr +
		msm_offset->core_vendor_spec);
	msm_host->regs_restore.vendor_pwrctl_mask =
		readl_relaxed(host->ioaddr +
		msm_offset->core_pwrctl_mask);
	msm_host->regs_restore.vendor_func2 =
		readl_relaxed(host->ioaddr +
		msm_offset->core_vendor_spec_func2);
	msm_host->regs_restore.vendor_func3 =
		readl_relaxed(host->ioaddr +
		msm_offset->core_vendor_spec3);
	msm_host->regs_restore.hc_2c_2e =
		sdhci_readl(host, SDHCI_CLOCK_CONTROL);
	msm_host->regs_restore.hc_3c_3e =
		sdhci_readl(host, SDHCI_AUTO_CMD_STATUS);
	msm_host->regs_restore.vendor_pwrctl_ctl =
		readl_relaxed(host->ioaddr +
		msm_offset->core_pwrctl_ctl);
	msm_host->regs_restore.hc_38_3a =
		sdhci_readl(host, SDHCI_SIGNAL_ENABLE);
	msm_host->regs_restore.hc_34_36 =
		sdhci_readl(host, SDHCI_INT_ENABLE);
	msm_host->regs_restore.hc_28_2a =
		sdhci_readl(host, SDHCI_HOST_CONTROL);
	msm_host->regs_restore.vendor_caps_0 =
		readl_relaxed(host->ioaddr +
		msm_offset->core_vendor_spec_capabilities0);
	msm_host->regs_restore.hc_caps_1 =
		sdhci_readl(host, SDHCI_CAPABILITIES_1);
	msm_host->regs_restore.testbus_config = readl_relaxed(host->ioaddr +
		msm_offset->core_testbus_config);
	msm_host->regs_restore.dll_config = readl_relaxed(host->ioaddr +
		msm_offset->core_dll_config);
	msm_host->regs_restore.dll_config2 = readl_relaxed(host->ioaddr +
		msm_offset->core_dll_config_2);
	msm_host->regs_restore.dll_config = readl_relaxed(host->ioaddr +
		msm_offset->core_dll_config);
	msm_host->regs_restore.dll_config3 = readl_relaxed(host->ioaddr +
		msm_offset->core_dll_config_3);
	msm_host->regs_restore.dll_usr_ctl = readl_relaxed(host->ioaddr +
		msm_offset->core_dll_usr_ctl);
	if (cq_host)
		msm_host->cqe_regs.cqe_vendor_cfg1 =
			cqhci_readl(cq_host, CQHCI_VENDOR_CFG1);

	msm_host->regs_restore.is_valid = true;

	pr_debug("%s: %s: registers saved. PWRCTL_MASK = 0x%x\n",
		mmc_hostname(host->mmc), __func__,
		readl_relaxed(host->ioaddr +
			msm_offset->core_pwrctl_mask));

	sdhci_msm_log_str(msm_host, "Registers saved\n");
}

static void sdhci_msm_registers_restore(struct sdhci_host *host)
{
	struct sdhci_pltfm_host *pltfm_host = sdhci_priv(host);
	struct sdhci_msm_host *msm_host = sdhci_pltfm_priv(pltfm_host);
	const struct sdhci_msm_offset *msm_offset = msm_host->offset;
	u32 irq_status;
	struct mmc_ios ios = host->mmc->ios;
	struct cqhci_host *cq_host = host->mmc->cqe_private;

	if ((!msm_host->regs_restore.is_supported ||
		!msm_host->regs_restore.is_valid) &&
		!msm_host->reg_store)
		return;

	writel_relaxed(0, host->ioaddr + msm_offset->core_pwrctl_mask);
	writel_relaxed(msm_host->regs_restore.vendor_func, host->ioaddr +
			msm_offset->core_vendor_spec);
	writel_relaxed(msm_host->regs_restore.vendor_func2,
			host->ioaddr +
			msm_offset->core_vendor_spec_func2);
	writel_relaxed(msm_host->regs_restore.vendor_func3,
			host->ioaddr +
			msm_offset->core_vendor_spec3);
	sdhci_writel(host, msm_host->regs_restore.hc_2c_2e,
			SDHCI_CLOCK_CONTROL);
	sdhci_writel(host, msm_host->regs_restore.hc_3c_3e,
			SDHCI_AUTO_CMD_STATUS);
	sdhci_writel(host, msm_host->regs_restore.hc_38_3a,
			SDHCI_SIGNAL_ENABLE);
	sdhci_writel(host, msm_host->regs_restore.hc_34_36,
			SDHCI_INT_ENABLE);
	sdhci_writel(host, msm_host->regs_restore.hc_28_2a,
			SDHCI_HOST_CONTROL);
	writel_relaxed(msm_host->regs_restore.vendor_caps_0,
			host->ioaddr +
			msm_offset->core_vendor_spec_capabilities0);
	sdhci_writel(host, msm_host->regs_restore.hc_caps_1,
			SDHCI_CAPABILITIES_1);
	writel_relaxed(msm_host->regs_restore.testbus_config, host->ioaddr +
			msm_offset->core_testbus_config);
	msm_host->regs_restore.is_valid = false;

	/*
	 * Clear the PWRCTL_STATUS register.
	 * There is a rare HW scenario where the first clear pulse could be
	 * lost when actual reset and clear/read of status register is
	 * happening at a time. Hence, retry for at least 10 times to make
	 * sure status register is cleared. Otherwise, this will result in
	 * a spurious power IRQ resulting in system instability.
	 */
	irq_status = msm_host_readl(msm_host, host,
			msm_offset->core_pwrctl_status);

	irq_status &= INT_MASK;
	sdhci_msm_clear_pwrctl_status(host, irq_status);

	writel_relaxed(msm_host->regs_restore.vendor_pwrctl_ctl,
			host->ioaddr + msm_offset->core_pwrctl_ctl);
	writel_relaxed(msm_host->regs_restore.vendor_pwrctl_mask,
			host->ioaddr + msm_offset->core_pwrctl_mask);

	if (cq_host)
		cqhci_writel(cq_host, msm_host->cqe_regs.cqe_vendor_cfg1 &
				~CMDQ_SEND_STATUS_TRIGGER, CQHCI_VENDOR_CFG1);

	if ((ios.timing == MMC_TIMING_UHS_SDR50 &&
		host->flags & SDHCI_SDR50_NEEDS_TUNING) ||
		(((ios.timing == MMC_TIMING_MMC_HS400) ||
			(ios.timing == MMC_TIMING_MMC_HS200) ||
			(ios.timing == MMC_TIMING_UHS_SDR104))
			&& (ios.clock > CORE_FREQ_100MHZ))) {
		writel_relaxed(msm_host->regs_restore.dll_config2,
			host->ioaddr + msm_offset->core_dll_config_2);
		writel_relaxed(msm_host->regs_restore.dll_config3,
			host->ioaddr + msm_offset->core_dll_config_3);
		writel_relaxed(msm_host->regs_restore.dll_usr_ctl,
			host->ioaddr + msm_offset->core_dll_usr_ctl);
		writel_relaxed(msm_host->regs_restore.dll_config &
			~(CORE_DLL_RST | CORE_DLL_PDN),
			host->ioaddr + msm_offset->core_dll_config);

		msm_init_cm_dll(host, DLL_INIT_FROM_CX_COLLAPSE_EXIT);
		msm_config_cm_dll_phase(host, msm_host->saved_tuning_phase);
	}

	pr_debug("%s: %s: registers restored. PWRCTL_MASK = 0x%x\n",
		mmc_hostname(host->mmc), __func__,
		readl_relaxed(host->ioaddr +
			msm_offset->core_pwrctl_mask));

	sdhci_msm_log_str(msm_host, "Registers restored\n");
}

/*
 * Platform specific register write functions. This is so that, if any
 * register write needs to be followed up by platform specific actions,
 * they can be added here. These functions can go to sleep when writes
 * to certain registers are done.
 * These functions are relying on sdhci_set_ios not using spinlock.
 */
static int __sdhci_msm_check_write(struct sdhci_host *host, u16 val, int reg)
{
	struct sdhci_pltfm_host *pltfm_host = sdhci_priv(host);
	struct sdhci_msm_host *msm_host = sdhci_pltfm_priv(pltfm_host);
	u32 req_type = 0;

	switch (reg) {
	case SDHCI_HOST_CONTROL2:
		req_type = (val & SDHCI_CTRL_VDD_180) ? REQ_IO_LOW :
			REQ_IO_HIGH;
		break;
	case SDHCI_SOFTWARE_RESET:
		if (host->pwr && (val & SDHCI_RESET_ALL))
			req_type = REQ_BUS_OFF;
		break;
	case SDHCI_POWER_CONTROL:
		req_type = !val ? REQ_BUS_OFF : REQ_BUS_ON;
		break;
	case SDHCI_TRANSFER_MODE:
		msm_host->transfer_mode = val;
		break;
	case SDHCI_COMMAND:
		/*
		 * If a command does not have CRC field in its response, as per
		 * design, host controller shall clear the CRC error flag for
		 * it, which takes 3 MCLK's, i.e. 7.5us in the case of 400KHz.
		 * The next command, which requires CRC check to its response,
		 * should be sent after the CRC error flag of previous command
		 * gets cleaned.
		 */
		if ((val & SDHCI_CMD_CRC) &&
		    (msm_host->last_cmd & SDHCI_CMD_FLAGS_MASK) &&
		    !(msm_host->last_cmd & SDHCI_CMD_CRC))
			udelay(8);
		msm_host->last_cmd = val;
		if (!msm_host->use_cdr)
			break;
		if ((msm_host->transfer_mode & SDHCI_TRNS_READ) &&
		    SDHCI_GET_CMD(val) != MMC_SEND_TUNING_BLOCK_HS200 &&
		    SDHCI_GET_CMD(val) != MMC_SEND_TUNING_BLOCK)
			sdhci_msm_set_cdr(host, true);
		else
			sdhci_msm_set_cdr(host, false);
		break;
	}

	if (req_type) {
		msm_host->pwr_irq_flag = 0;
		/*
		 * Since this register write may trigger a power irq, ensure
		 * all previous register writes are complete by this point.
		 */
		mb();
	}
	return req_type;
}

/* This function may sleep*/
static void sdhci_msm_writew(struct sdhci_host *host, u16 val, int reg)
{
	u32 req_type = 0;

	req_type = __sdhci_msm_check_write(host, val, reg);
	writew_relaxed(val, host->ioaddr + reg);

	if (req_type)
		sdhci_msm_check_power_status(host, req_type);
}

/* This function may sleep*/
static void sdhci_msm_writeb(struct sdhci_host *host, u8 val, int reg)
{
	u32 req_type = 0;

	req_type = __sdhci_msm_check_write(host, val, reg);

	writeb_relaxed(val, host->ioaddr + reg);

	if (req_type)
		sdhci_msm_check_power_status(host, req_type);
}

static void sdhci_msm_set_regulator_caps(struct sdhci_msm_host *msm_host)
{
	struct mmc_host *mmc = msm_host->mmc;
	struct regulator *supply = mmc->supply.vqmmc;
	u32 caps = 0, config;
	struct sdhci_host *host = mmc_priv(mmc);
	const struct sdhci_msm_offset *msm_offset = msm_host->offset;

	if (!IS_ERR(mmc->supply.vqmmc)) {
		if (regulator_is_supported_voltage(supply, 1700000, 1950000))
			caps |= CORE_1_8V_SUPPORT;
		if (regulator_is_supported_voltage(supply, 2700000, 3600000))
			caps |= CORE_3_0V_SUPPORT;

		if (!caps)
			pr_warn("%s: 1.8/3V not supported for vqmmc\n",
					mmc_hostname(mmc));
	}

	if (caps) {
		/*
		 * Set the PAD_PWR_SWITCH_EN bit so that the PAD_PWR_SWITCH
		 * bit can be used as required later on.
		 */
		u32 io_level = msm_host->curr_io_level;

		config = readl_relaxed(host->ioaddr +
				msm_offset->core_vendor_spec);
		config |= CORE_IO_PAD_PWR_SWITCH_EN;

		if ((io_level & REQ_IO_HIGH) && (caps &	CORE_3_0V_SUPPORT))
			config &= ~CORE_IO_PAD_PWR_SWITCH;
		else if ((io_level & REQ_IO_LOW) || (caps & CORE_1_8V_SUPPORT))
			config |= CORE_IO_PAD_PWR_SWITCH;

		writel_relaxed(config,
				host->ioaddr + msm_offset->core_vendor_spec);
	}
	msm_host->caps_0 |= caps;
	pr_debug("%s: supported caps: 0x%08x\n", mmc_hostname(mmc), caps);
}

static int sdhci_msm_dt_get_array(struct device *dev, const char *prop_name,
				 u32 **bw_vecs, int *len, u32 size)
{
	int ret = 0;
	struct device_node *np = dev->of_node;
	size_t sz;
	u32 *arr = NULL;

	if (!of_get_property(np, prop_name, len)) {
		ret = -EINVAL;
		goto out;
	}
	sz = *len = *len / sizeof(*arr);
	if (sz <= 0 || (size > 0 && (sz > size))) {
		dev_err(dev, "%s invalid size\n", prop_name);
		ret = -EINVAL;
		goto out;
	}

	arr = devm_kzalloc(dev, sz * sizeof(*arr), GFP_KERNEL);
	if (!arr) {
		ret = -ENOMEM;
		goto out;
	}

	ret = of_property_read_u32_array(np, prop_name, arr, sz);
	if (ret < 0) {
		dev_err(dev, "%s failed reading array %d\n", prop_name, ret);
		goto out;
	}
	*bw_vecs = arr;
out:
	if (ret)
		*len = 0;
	return ret;
}

/* Returns required bandwidth in Bytes per Sec */
static unsigned long sdhci_get_bw_required(struct sdhci_host *host,
					struct mmc_ios *ios)
{
	unsigned long bw;
	struct sdhci_pltfm_host *pltfm_host = sdhci_priv(host);
	struct sdhci_msm_host *msm_host = sdhci_pltfm_priv(pltfm_host);

	bw = msm_host->clk_rate;

	if (ios->bus_width == MMC_BUS_WIDTH_4)
		bw /= 2;
	else if (ios->bus_width == MMC_BUS_WIDTH_1)
		bw /= 8;

	return bw;
}

static int sdhci_msm_bus_get_vote_for_bw(struct sdhci_msm_host *host,
					   unsigned int bw)
{
	struct sdhci_msm_bus_vote_data *bvd = host->bus_vote_data;

	const unsigned int *table = bvd->bw_vecs;
	unsigned int size = bvd->bw_vecs_size;
	int i;

	for (i = 0; i < size; i++) {
		if (bw <= table[i])
			return i;
	}

	return i - 1;
}

/*
 * Caller of this function should ensure that msm bus client
 * handle is not null.
 */
static inline int sdhci_msm_bus_set_vote(struct sdhci_msm_host *msm_host,
					     int vote)
{
	struct sdhci_host *host =  platform_get_drvdata(msm_host->pdev);
	struct sdhci_msm_bus_vote_data *bvd = msm_host->bus_vote_data;
	struct msm_bus_path *usecase = bvd->usecase;
	struct msm_bus_vectors *vec = usecase[vote].vec;
	int ddr_rc = 0, cpu_rc = 0;

	if (vote == bvd->curr_vote)
		return 0;

	pr_debug("%s: vote:%d sdhc_ddr ab:%llu ib:%llu cpu_sdhc ab:%llu ib:%llu\n",
			mmc_hostname(host->mmc), vote, vec[0].ab,
			vec[0].ib, vec[1].ab, vec[1].ib);

	if (bvd->sdhc_ddr)
		ddr_rc = icc_set_bw(bvd->sdhc_ddr, vec[0].ab, vec[0].ib);

	if (bvd->cpu_sdhc)
		cpu_rc = icc_set_bw(bvd->cpu_sdhc, vec[1].ab, vec[1].ib);

	if (ddr_rc || cpu_rc) {
		pr_err("%s: icc_set() failed\n",
			mmc_hostname(host->mmc));
		goto out;
	}
	bvd->curr_vote = vote;
out:
	return cpu_rc;
}

/*
 * This function cancels any scheduled delayed work and sets the bus
 * vote based on bw (bandwidth) argument.
 */
static void sdhci_msm_bus_get_and_set_vote(struct sdhci_host *host,
						unsigned int bw)
{
	int vote;
	struct sdhci_pltfm_host *pltfm_host = sdhci_priv(host);
	struct sdhci_msm_host *msm_host = sdhci_pltfm_priv(pltfm_host);

	if (!msm_host->bus_vote_data ||
		(!msm_host->bus_vote_data->sdhc_ddr &&
		!msm_host->bus_vote_data->cpu_sdhc))
		return;
	vote = sdhci_msm_bus_get_vote_for_bw(msm_host, bw);
	sdhci_msm_bus_set_vote(msm_host, vote);
}

static struct sdhci_msm_bus_vote_data *sdhci_msm_get_bus_vote_data(struct device
				       *dev, struct sdhci_msm_host *host)

{
	struct platform_device *pdev = to_platform_device(dev);
	struct device_node *of_node = dev->of_node;
	struct sdhci_msm_bus_vote_data *bvd = NULL;
	struct msm_bus_path *usecase = NULL;
	int ret = 0, i = 0, j, num_paths, len;
	const u32 *vec_arr = NULL;

	if (!pdev) {
		dev_err(dev, "Null platform device!\n");
		return NULL;
	}

	bvd = devm_kzalloc(dev, sizeof(*bvd), GFP_KERNEL);
	if (!bvd)
		return bvd;

	ret = sdhci_msm_dt_get_array(dev, "qcom,bus-bw-vectors-bps",
				&bvd->bw_vecs, &bvd->bw_vecs_size, 0);
	if (ret) {
		if (ret == -EINVAL) {
			dev_dbg(dev, "No dt property of bus bw. voting defined!\n");
			dev_dbg(dev, "Skipping Bus BW voting now!!\n");
			host->skip_bus_bw_voting = true;
		}
		goto out;
	}

	ret = of_property_read_string(of_node, "qcom,msm-bus,name",
					&bvd->name);
	if (ret) {
		dev_err(dev, "Bus name missing err:(%d)\n", ret);
		goto out;
	}

	ret = of_property_read_u32(of_node, "qcom,msm-bus,num-cases",
		&bvd->num_usecase);
	if (ret) {
		dev_err(dev, "num-usecases not found err:(%d)\n", ret);
		goto out;
	}

	usecase = devm_kzalloc(dev, (sizeof(struct msm_bus_path) *
				   bvd->num_usecase), GFP_KERNEL);
	if (!usecase)
		goto out;

	ret = of_property_read_u32(of_node, "qcom,msm-bus,num-paths",
				   &num_paths);
	if (ret) {
		dev_err(dev, "num_paths not found err:(%d)\n", ret);
		goto out;
	}

	vec_arr = of_get_property(of_node, "qcom,msm-bus,vectors-KBps", &len);
	if (!vec_arr) {
		dev_err(dev, "Vector array not found\n");
		goto out;
	}

	for (i = 0; i < bvd->num_usecase; i++) {
		usecase[i].num_paths = num_paths;
		usecase[i].vec = devm_kcalloc(dev, num_paths,
					      sizeof(struct msm_bus_vectors),
					      GFP_KERNEL);
		if (!usecase[i].vec)
			goto out;
		for (j = 0; j < num_paths; j++) {
			int idx = ((i * num_paths) + j) * 2;

			usecase[i].vec[j].ab = (u64)
				be32_to_cpu(vec_arr[idx]);
			usecase[i].vec[j].ib = (u64)
				be32_to_cpu(vec_arr[idx + 1]);
		}
	}

	bvd->usecase = usecase;
	return bvd;
out:
	bvd = NULL;
	return bvd;
}

static int sdhci_msm_bus_register(struct sdhci_msm_host *host,
				struct platform_device *pdev)
{
	struct sdhci_msm_bus_vote_data *bsd;
	struct device *dev = &pdev->dev;
	int ret = 0;

	bsd = sdhci_msm_get_bus_vote_data(dev, host);
	if (!bsd) {
		dev_err(&pdev->dev, "Failed to get bus_scale data\n");
		return -EINVAL;
	}
	host->bus_vote_data = bsd;

	bsd->sdhc_ddr = of_icc_get(&pdev->dev, "sdhc-ddr");
	if (IS_ERR_OR_NULL(bsd->sdhc_ddr)) {
		dev_info(&pdev->dev, "(%ld): failed getting %s path\n",
			PTR_ERR(bsd->sdhc_ddr), "sdhc-ddr");
		bsd->sdhc_ddr = NULL;
	}

	bsd->cpu_sdhc = of_icc_get(&pdev->dev, "cpu-sdhc");
	if (IS_ERR_OR_NULL(bsd->cpu_sdhc)) {
		dev_info(&pdev->dev, "(%ld): failed getting %s path\n",
			PTR_ERR(bsd->cpu_sdhc), "cpu-sdhc");
		bsd->cpu_sdhc = NULL;
	}

	return ret;
}

static void sdhci_msm_bus_unregister(struct device *dev,
				struct sdhci_msm_host *host)
{
	struct sdhci_msm_bus_vote_data *bsd = host->bus_vote_data;

	if (bsd->sdhc_ddr)
		icc_put(bsd->sdhc_ddr);

	if (bsd->cpu_sdhc)
		icc_put(bsd->cpu_sdhc);
}

static void sdhci_msm_bus_voting(struct sdhci_host *host, bool enable)
{
	struct mmc_ios *ios = &host->mmc->ios;
	unsigned int bw;

	if (enable) {
		bw = sdhci_get_bw_required(host, ios);
		sdhci_msm_bus_get_and_set_vote(host, bw);
	} else
		sdhci_msm_bus_get_and_set_vote(host, 0);
}

static void sdhci_msm_reset(struct sdhci_host *host, u8 mask)
{
	if ((host->mmc->caps2 & MMC_CAP2_CQE) && (mask & SDHCI_RESET_ALL))
		cqhci_deactivate(host->mmc);
	sdhci_reset(host, mask);
}

static int sdhci_msm_register_vreg(struct sdhci_msm_host *msm_host)
{
	int ret;

	ret = mmc_regulator_get_supply(msm_host->mmc);
	if (ret)
		return ret;

	sdhci_msm_set_regulator_caps(msm_host);

	return 0;
}

static int sdhci_msm_start_signal_voltage_switch(struct mmc_host *mmc,
				      struct mmc_ios *ios)
{
	struct sdhci_host *host = mmc_priv(mmc);
	u16 ctrl, status;

	/*
	 * Signal Voltage Switching is only applicable for Host Controllers
	 * v3.00 and above.
	 */
	if (host->version < SDHCI_SPEC_300)
		return 0;

	ctrl = sdhci_readw(host, SDHCI_HOST_CONTROL2);

	switch (ios->signal_voltage) {
	case MMC_SIGNAL_VOLTAGE_330:
		if (!(host->flags & SDHCI_SIGNALING_330))
			return -EINVAL;

		/* Set 1.8V Signal Enable in the Host Control2 register to 0 */
		ctrl &= ~SDHCI_CTRL_VDD_180;
		break;
	case MMC_SIGNAL_VOLTAGE_180:
		if (!(host->flags & SDHCI_SIGNALING_180))
			return -EINVAL;

		/* Enable 1.8V Signal Enable in the Host Control2 register */
		ctrl |= SDHCI_CTRL_VDD_180;
		break;

	default:
		return -EINVAL;
	}

	sdhci_writew(host, ctrl, SDHCI_HOST_CONTROL2);

	/* Wait for 5ms */
	usleep_range(5000, 5500);

	/* regulator output should be stable within 5 ms */
	status = ctrl & SDHCI_CTRL_VDD_180;
	ctrl = sdhci_readw(host, SDHCI_HOST_CONTROL2);
	if ((ctrl & SDHCI_CTRL_VDD_180) == status)
		return 0;

	dev_warn(mmc_dev(mmc), "%s: Regulator output did not became stable\n",
		mmc_hostname(mmc));

	return -EAGAIN;
}

static void sdhci_msm_init_card(struct mmc_host *host,
				struct mmc_card *card)
{
	int ret;

	if (mmc_card_sdio(card)) {
		ret = device_init_wakeup(&card->dev, true);
		if (ret)
			pr_err("%s: %s: failed to init wakeup: %d\n",
				mmc_hostname(card->host), __func__, ret);
	}
}

#define MAX_TEST_BUS 60
#define DRIVER_NAME "sdhci_msm"
#define SDHCI_MSM_DUMP(f, x...) \
	pr_err("%s: " DRIVER_NAME ": " f, mmc_hostname(host->mmc), ## x)
#define DRV_NAME "cqhci-host"

static void sdhci_msm_cqe_dump_debug_ram(struct sdhci_host *host)
{
	int i = 0;
	struct sdhci_pltfm_host *pltfm_host = sdhci_priv(host);
	struct sdhci_msm_host *msm_host = sdhci_pltfm_priv(pltfm_host);
	const struct sdhci_msm_offset *msm_offset = msm_host->offset;

	struct cqhci_host *cq_host;
	u32 version;
	u16 minor;
	int offset;

	if (msm_host->cq_host)
		cq_host = msm_host->cq_host;
	else
		return;

	version =  msm_host_readl(msm_host, host,
				 msm_offset->core_mci_version);
	minor = version & CORE_VERSION_TARGET_MASK;

	/* registers offset changed starting from 4.2.0 */
	offset = minor >= SDHCI_MSM_VER_420 ? 0 : 0x48;

	if (cq_host->offset_changed)
		offset += CQE_V5_VENDOR_CFG;
	pr_err("---- Debug RAM dump ----\n");
	pr_err(DRV_NAME ": Debug RAM wrap-around: 0x%08x | Debug RAM overlap: 0x%08x\n",
	       cqhci_readl(cq_host, CQ_CMD_DBG_RAM_WA + offset),
	       cqhci_readl(cq_host, CQ_CMD_DBG_RAM_OL + offset));

	while (i < 16) {
		pr_err(DRV_NAME ": Debug RAM dump [%d]: 0x%08x\n", i,
		       cqhci_readl(cq_host, CQ_CMD_DBG_RAM + offset + (4 * i)));
		i++;
	}
	pr_err("-------------------------\n");
}


static void sdhci_msm_dump_vendor_regs(struct sdhci_host *host)
{
	struct sdhci_pltfm_host *pltfm_host = sdhci_priv(host);
	struct sdhci_msm_host *msm_host = sdhci_pltfm_priv(pltfm_host);
	const struct sdhci_msm_offset *msm_offset = msm_host->offset;

	int tbsel, tbsel2;
	int i, index = 0;
	u32 test_bus_val = 0;
	u32 debug_reg[MAX_TEST_BUS] = {0};

	SDHCI_MSM_DUMP("----------- VENDOR REGISTER DUMP -----------\n");

	if (msm_host->cq_host)
		sdhci_msm_cqe_dump_debug_ram(host);

	SDHCI_MSM_DUMP(
			"Data cnt: 0x%08x | Fifo cnt: 0x%08x | Int sts: 0x%08x\n",
		readl_relaxed(host->ioaddr + msm_offset->core_mci_data_cnt),
		readl_relaxed(host->ioaddr + msm_offset->core_mci_fifo_cnt),
		readl_relaxed(host->ioaddr + msm_offset->core_mci_status));
	SDHCI_MSM_DUMP(
			"DLL sts: 0x%08x | DLL cfg:  0x%08x | DLL cfg2: 0x%08x\n",
		readl_relaxed(host->ioaddr + msm_offset->core_dll_status),
		readl_relaxed(host->ioaddr + msm_offset->core_dll_config),
		readl_relaxed(host->ioaddr + msm_offset->core_dll_config_2));
	SDHCI_MSM_DUMP(
			"DLL cfg3: 0x%08x | DLL usr ctl:  0x%08x | DDR cfg: 0x%08x\n",
		readl_relaxed(host->ioaddr + msm_offset->core_dll_config_3),
		readl_relaxed(host->ioaddr + msm_offset->core_dll_usr_ctl),
		readl_relaxed(host->ioaddr + msm_offset->core_ddr_config));
	SDHCI_MSM_DUMP(
			"SDCC ver: 0x%08x | Vndr adma err : addr0: 0x%08x addr1: 0x%08x\n",
		readl_relaxed(host->ioaddr + msm_offset->core_mci_version),
		readl_relaxed(host->ioaddr +
				msm_offset->core_vendor_spec_adma_err_addr0),
		readl_relaxed(host->ioaddr +
				msm_offset->core_vendor_spec_adma_err_addr1));
	SDHCI_MSM_DUMP(
			"Vndr func: 0x%08x | Vndr func2 : 0x%08x Vndr func3: 0x%08x\n",
		readl_relaxed(host->ioaddr + msm_offset->core_vendor_spec),
		readl_relaxed(host->ioaddr +
			msm_offset->core_vendor_spec_func2),
		readl_relaxed(host->ioaddr + msm_offset->core_vendor_spec3));
	sdhci_msm_dump_pwr_ctrl_regs(host);

	/*
	 * tbsel indicates [2:0] bits and tbsel2 indicates [7:4] bits
	 * of core_testbus_config register.
	 *
	 * To select test bus 0 to 7 use tbsel and to select any test bus
	 * above 7 use (tbsel2 | tbsel) to get the test bus number. For eg,
	 * to select test bus 14, write 0x1E to core_testbus_config register
	 * i.e., tbsel2[7:4] = 0001, tbsel[2:0] = 110.
	 */
	for (tbsel2 = 0; tbsel2 < 7; tbsel2++) {
		for (tbsel = 0; tbsel < 8; tbsel++) {
			if (index >= MAX_TEST_BUS)
				break;
			test_bus_val =
			(tbsel2 << msm_offset->core_testbus_sel2_bit) |
				tbsel | msm_offset->core_testbus_ena;
			writel_relaxed(test_bus_val, host->ioaddr +
				msm_offset->core_testbus_config);
			debug_reg[index++] = readl_relaxed(host->ioaddr +
					msm_offset->core_sdcc_debug_reg);
		}
	}
	for (i = 0; i < MAX_TEST_BUS; i = i + 4)
		SDHCI_MSM_DUMP(
				" Test bus[%d to %d]: 0x%08x 0x%08x 0x%08x 0x%08x\n",
				i, i + 3, debug_reg[i], debug_reg[i+1],
				debug_reg[i+2], debug_reg[i+3]);

	msm_host->dbg_en = false;
}

static const struct sdhci_msm_variant_ops mci_var_ops = {
	.msm_readl_relaxed = sdhci_msm_mci_variant_readl_relaxed,
	.msm_writel_relaxed = sdhci_msm_mci_variant_writel_relaxed,
};

static const struct sdhci_msm_variant_ops v5_var_ops = {
	.msm_readl_relaxed = sdhci_msm_v5_variant_readl_relaxed,
	.msm_writel_relaxed = sdhci_msm_v5_variant_writel_relaxed,
};

static const struct sdhci_msm_variant_info sdhci_msm_mci_var = {
	.var_ops = &mci_var_ops,
	.offset = &sdhci_msm_mci_offset,
};

static const struct sdhci_msm_variant_info sdhci_msm_v5_var = {
	.mci_removed = true,
	.var_ops = &v5_var_ops,
	.offset = &sdhci_msm_v5_offset,
};

static const struct sdhci_msm_variant_info sdm845_sdhci_var = {
	.mci_removed = true,
	.restore_dll_config = true,
	.var_ops = &v5_var_ops,
	.offset = &sdhci_msm_v5_offset,
};

static const struct of_device_id sdhci_msm_dt_match[] = {
	{.compatible = "qcom,sdhci-msm-v4", .data = &sdhci_msm_mci_var},
	{.compatible = "qcom,sdhci-msm-v5", .data = &sdhci_msm_v5_var},
	{.compatible = "qcom,sdm845-sdhci", .data = &sdm845_sdhci_var},
	{},
};

MODULE_DEVICE_TABLE(of, sdhci_msm_dt_match);

static int sdhci_msm_gcc_reset(struct device *dev, struct sdhci_host *host)
{

	struct sdhci_pltfm_host *pltfm_host = sdhci_priv(host);
	struct sdhci_msm_host *msm_host = sdhci_pltfm_priv(pltfm_host);
	struct reset_control *reset = msm_host->core_reset;
	int ret = -EOPNOTSUPP;

	if (!reset)
		return dev_err_probe(dev, ret, "unable to acquire core_reset\n");

	ret = reset_control_assert(reset);
	if (ret)
		return dev_err_probe(dev, ret, "core_reset assert failed\n");

	/*
	 * The hardware requirement for delay between assert/deassert
	 * is at least 3-4 sleep clock (32.7KHz) cycles, which comes to
	 * ~125us (4/32768). To be on the safe side add 200us delay.
	 */
	usleep_range(200, 210);

	ret = reset_control_deassert(reset);
	if (ret)
		return dev_err_probe(dev, ret, "core_reset deassert failed\n");

	usleep_range(200, 210);

	return ret;
}

static void sdhci_msm_hw_reset(struct sdhci_host *host)
{
	struct sdhci_pltfm_host *pltfm_host = sdhci_priv(host);
	struct sdhci_msm_host *msm_host = sdhci_pltfm_priv(pltfm_host);
	struct platform_device *pdev = msm_host->pdev;
	int ret = -EOPNOTSUPP;

	if (!msm_host->core_reset) {
		dev_err(&pdev->dev, "%s: failed, err = %d\n", __func__,
				ret);
		return;
	}

	msm_host->reg_store = true;
	sdhci_msm_registers_save(host);
	if (host->mmc->caps2 & MMC_CAP2_CQE) {
		host->mmc->cqe_ops->cqe_disable(host->mmc);
		host->mmc->cqe_enabled = false;
	}


	sdhci_msm_gcc_reset(&pdev->dev, host);
	sdhci_msm_registers_restore(host);
	msm_host->reg_store = false;

	sdhci_msm_log_str(msm_host, "HW reset done\n");
#if defined(CONFIG_SDC_QTI)
	if (host->mmc->card)
		mmc_power_cycle(host->mmc, host->mmc->card->ocr);
#endif
	return;
}

static const struct sdhci_ops sdhci_msm_ops = {
	.reset = sdhci_msm_reset,
	.set_clock = sdhci_msm_set_clock,
	.get_min_clock = sdhci_msm_get_min_clock,
	.get_max_clock = sdhci_msm_get_max_clock,
	.set_bus_width = sdhci_set_bus_width,
	.set_uhs_signaling = sdhci_msm_set_uhs_signaling,
	.get_max_timeout_count = sdhci_msm_get_max_timeout_count,
	.write_w = sdhci_msm_writew,
	.write_b = sdhci_msm_writeb,
	.irq	= sdhci_msm_cqe_irq,
	.dump_vendor_regs = sdhci_msm_dump_vendor_regs,
	.set_power = sdhci_set_power_noreg,
	.hw_reset = sdhci_msm_hw_reset,
	.set_timeout = sdhci_msm_set_timeout,
};

static const struct sdhci_pltfm_data sdhci_msm_pdata = {
	.quirks = SDHCI_QUIRK_BROKEN_CARD_DETECTION |
		  SDHCI_QUIRK_SINGLE_POWER_WRITE |
		  SDHCI_QUIRK_CAP_CLOCK_BASE_BROKEN |
		  SDHCI_QUIRK_MULTIBLOCK_READ_ACMD12 |
		  SDHCI_QUIRK_NO_ENDATTR_IN_NOPDESC |
		  SDHCI_QUIRK_DATA_TIMEOUT_USES_SDCLK,

	.quirks2 = SDHCI_QUIRK2_PRESET_VALUE_BROKEN,
	.ops = &sdhci_msm_ops,
};

static void sdhci_set_default_hw_caps(struct sdhci_msm_host *msm_host,
		struct sdhci_host *host)
{
	u32 version, caps = 0;
	u16 minor;
	u8 major;
	const struct sdhci_msm_offset *msm_offset =
					sdhci_priv_msm_offset(host);

	version =  msm_host_readl(msm_host, host,
				 msm_offset->core_mci_version);

	major = (version & CORE_VERSION_MAJOR_MASK) >>
			CORE_VERSION_MAJOR_SHIFT;
	minor = version & CORE_VERSION_TARGET_MASK;

	caps = readl_relaxed(host->ioaddr + SDHCI_CAPABILITIES);

	/*
	 * SDCC 5 controller with major version 1, minor version 0x34 and later
	 * with HS 400 mode support will use CM DLL instead of CDC LP 533 DLL.
	 */
	if ((major == 1) && (minor < 0x34))
		msm_host->use_cdclp533 = true;


	if (major == 1 && minor >= 0x42)
		msm_host->use_14lpp_dll_reset = true;

	/* Fake 3.0V support for SDIO devices which requires such voltage */
	if (msm_host->fake_core_3_0v_support) {
		caps |= CORE_3_0V_SUPPORT;
			writel_relaxed((readl_relaxed(host->ioaddr +
			SDHCI_CAPABILITIES) | caps), host->ioaddr +
			msm_offset->core_vendor_spec_capabilities0);
	}

	writel_relaxed(caps, host->ioaddr +
		msm_offset->core_vendor_spec_capabilities0);

	/* keep track of the value in SDHCI_CAPABILITIES */
	msm_host->caps_0 = caps;

	/* 7FF projects with 7nm DLL */
	if ((major == 1) && ((minor == 0x6e) || (minor == 0x71) ||
				(minor == 0x72)))
		msm_host->use_7nm_dll = true;
}

static inline void sdhci_msm_get_of_property(struct platform_device *pdev,
		struct sdhci_host *host)
{
	struct device_node *node = pdev->dev.of_node;
	struct sdhci_pltfm_host *pltfm_host = sdhci_priv(host);
	struct sdhci_msm_host *msm_host = sdhci_pltfm_priv(pltfm_host);

	if (of_property_read_u32(node, "qcom,ddr-config",
				&msm_host->ddr_config))
		msm_host->ddr_config = DDR_CONFIG_POR_VAL;

	of_property_read_u32(node, "qcom,dll-config", &msm_host->dll_config);
}

static void sdhci_msm_clkgate_bus_delayed_work(struct work_struct *work)
{
	struct sdhci_msm_host *msm_host = container_of(work,
			struct sdhci_msm_host, clk_gating_work.work);
	struct sdhci_host *host = mmc_priv(msm_host->mmc);

	sdhci_msm_registers_save(host);
	dev_pm_opp_set_rate(&msm_host->pdev->dev, 0);
	clk_bulk_disable_unprepare(ARRAY_SIZE(msm_host->bulk_clks),
					msm_host->bulk_clks);
	sdhci_msm_log_str(msm_host, "Clocks gated\n");
	sdhci_msm_bus_voting(host, false);
}

/* Find cpu group qos from a given cpu */
static struct qos_cpu_group *cpu_to_group(struct sdhci_msm_qos_req *r, int cpu)
{
	int i;
	struct qos_cpu_group *g = r->qcg;

	if (cpu < 0 || cpu > num_possible_cpus())
		return NULL;

	for (i = 0; i < r->num_groups; i++, g++) {
		if (cpumask_test_cpu(cpu, &g->mask))
			return &r->qcg[i];
	}

	return NULL;
}

/*
 * Function to put qos vote. This takes qos cpu group of
 * host and type of vote as input
 */
static int sdhci_msm_update_qos_constraints(struct qos_cpu_group *qcg,
							enum constraint type)
{
	unsigned int vote;
	int cpu, err;
	struct dev_pm_qos_request *qos_req = qcg->qos_req;

	if (type == QOS_MAX)
		vote = S32_MAX;
	else
		vote = qcg->votes[type];

	if (qcg->curr_vote == vote)
		return 0;

	sdhci_msm_log_str(qcg->host, "mask: 0x%08x type: %d vote: %u\n",
			qcg->mask, type, vote);

	for_each_cpu(cpu, &qcg->mask) {
		err = dev_pm_qos_update_request(qos_req, vote);
		if (err < 0)
			return err;
		++qos_req;
	}

	if (type == QOS_MAX)
		qcg->voted = false;
	else
		qcg->voted = true;

	qcg->curr_vote = vote;

	return 0;
}

/* Unregister pm qos requests */
static int remove_group_qos(struct qos_cpu_group *qcg)
{
	int err, cpu;
	struct dev_pm_qos_request *qos_req = qcg->qos_req;

	for_each_cpu(cpu, &qcg->mask) {
		if (!dev_pm_qos_request_active(qos_req)) {
			++qos_req;
			continue;
		}
		err = dev_pm_qos_remove_request(qos_req);
		if (err < 0)
			return err;
		qos_req++;
	}

	return 0;
}

/* Register pm qos request */
static int add_group_qos(struct qos_cpu_group *qcg, enum constraint type)
{
	int cpu, err;
	struct dev_pm_qos_request *qos_req = qcg->qos_req;

	for_each_cpu(cpu, &qcg->mask) {
		memset(qos_req, 0,
				sizeof(struct dev_pm_qos_request));
		err = dev_pm_qos_add_request(get_cpu_device(cpu),
				qos_req,
				DEV_PM_QOS_RESUME_LATENCY,
				type);
		if (err < 0)
			return err;
		qos_req++;
	}
	return 0;
}

/* Function to remove pm qos vote */
static void sdhci_msm_unvote_qos_all(struct sdhci_msm_host *msm_host)
{
	struct sdhci_msm_qos_req *qos_req = msm_host->sdhci_qos;
	struct qos_cpu_group *qcg;
	int i, err;

	if (!qos_req)
		return;
	qcg = qos_req->qcg;
	for (i = 0; ((i < qos_req->num_groups) && qcg->initialized); i++,
								qcg++) {
		err = sdhci_msm_update_qos_constraints(qcg, QOS_MAX);
		if (err)
			dev_err(&msm_host->pdev->dev,
				"Failed (%d) removing qos vote(%d)\n", err, i);
	}
}

/* Function to vote pmqos from sdcc. */
static void sdhci_msm_vote_pmqos(struct mmc_host *mmc, int cpu)
{
	struct sdhci_host *host = mmc_priv(mmc);
	struct sdhci_pltfm_host *pltfm_host = sdhci_priv(host);
	struct sdhci_msm_host *msm_host = sdhci_pltfm_priv(pltfm_host);
	struct qos_cpu_group *qcg;

	qcg = cpu_to_group(msm_host->sdhci_qos, cpu);
	if (!qcg) {
		dev_dbg(&msm_host->pdev->dev, "QoS group is undefined\n");
		return;
	}

	if (qcg->voted)
		return;

	if (sdhci_msm_update_qos_constraints(qcg, QOS_PERF))
		dev_err(&qcg->host->pdev->dev, "%s: update qos - failed\n",
				__func__);
	dev_dbg(&msm_host->pdev->dev, "Voted pmqos - cpu: %d\n", cpu);
}

static unsigned int sdhci_msm_get_sup_clk_rate(struct sdhci_host *host,
						u32 req_clk)
{
	struct sdhci_pltfm_host *pltfm_host = sdhci_priv(host);
	struct sdhci_msm_host *msm_host = sdhci_pltfm_priv(pltfm_host);
	struct clk *core_clk = msm_host->bulk_clks[0].clk;
	unsigned int sup_clk = -1;

	if (req_clk < sdhci_msm_get_min_clock(host)) {
		sup_clk = sdhci_msm_get_min_clock(host);
		return sup_clk;
	}

	sup_clk = clk_round_rate(core_clk, clk_get_rate(core_clk));

	if (host->clock != msm_host->clk_rate)
		sup_clk = sup_clk / 2;

	return sup_clk;
}

/**
 * sdhci_msm_irq_affinity_notify - Callback for affinity changes
 * @notify: context as to what irq was changed
 * @mask: the new affinity mask
 *
 * This is a callback function used by the irq_set_affinity_notifier function
 * so that we may register to receive changes to the irq affinity masks.
 */
static void
sdhci_msm_irq_affinity_notify(struct irq_affinity_notify *notify,
		const cpumask_t *mask)
{
	struct sdhci_msm_host *msm_host =
		container_of(notify, struct sdhci_msm_host, affinity_notify);
	struct platform_device *pdev = msm_host->pdev;
	struct sdhci_msm_qos_req *qos_req = msm_host->sdhci_qos;
	struct qos_cpu_group *qcg;
	int i, err;

	if (!qos_req)
		return;
	/*
	 * If device is in suspend mode, just update the active mask,
	 * vote would be taken care when device resumes.
	 */
	msm_host->sdhci_qos->active_mask = cpumask_first(mask);
	if (pm_runtime_status_suspended(&pdev->dev))
		return;

	/* Cancel previous scheduled work and unvote votes */
	qcg = qos_req->qcg;
	for (i = 0; i < qos_req->num_groups; i++, qcg++) {
		err = sdhci_msm_update_qos_constraints(qcg, QOS_MAX);
		if (err)
			pr_err("%s: Failed (%d) removing qos vote of grp(%d)\n",
					mmc_hostname(msm_host->mmc), err, i);
	}

	sdhci_msm_vote_pmqos(msm_host->mmc,
			msm_host->sdhci_qos->active_mask);
}

/**
 * sdhci_msm_irq_affinity_release - Callback for affinity notifier release
 * @ref: internal core kernel usage
 *
 * This is a callback function used by the irq_set_affinity_notifier function
 * to inform the current notification subscriber that they will no longer
 * receive notifications.
 */
static void
inline sdhci_msm_irq_affinity_release(struct kref __always_unused *ref)
{ }

/* Function for settig up qos based on parsed dt entries */
static int sdhci_msm_setup_qos(struct sdhci_msm_host *msm_host)
{
	struct platform_device *pdev = msm_host->pdev;
	struct sdhci_msm_qos_req *qr = msm_host->sdhci_qos;
	struct qos_cpu_group *qcg = qr->qcg;
	struct mmc_host *mmc = msm_host->mmc;
	struct sdhci_host *host = mmc_priv(mmc);
	int i, err;

	if (!msm_host->sdhci_qos)
		return 0;

	/* Affine irq to first set of mask */
	WARN_ON(irq_set_affinity_hint(host->irq, &qcg->mask));

	/* Setup notifier for case of affinity change/migration */
	msm_host->affinity_notify.notify = sdhci_msm_irq_affinity_notify;
	msm_host->affinity_notify.release = sdhci_msm_irq_affinity_release;
	irq_set_affinity_notifier(host->irq, &msm_host->affinity_notify);

	for (i = 0; i < qr->num_groups; i++, qcg++) {
		qcg->qos_req = kcalloc(cpumask_weight(&qcg->mask),
				sizeof(struct dev_pm_qos_request),
				GFP_KERNEL);
		if (!qcg->qos_req) {
			dev_err(&pdev->dev, "Memory allocation failed\n");
			if (!i)
				return -ENOMEM;
			goto free_mem;
		}
		err = add_group_qos(qcg, S32_MAX);
		if (err < 0) {
			dev_err(&pdev->dev, "Fail (%d) add qos-req: grp-%d\n",
					err, i);
			if (!i) {
				kfree(qcg->qos_req);
				return err;
			}
			goto free_mem;
		}
		qcg->initialized = true;
		dev_dbg(&pdev->dev, "%s: qcg: 0x%08x | mask: 0x%08x\n",
				 __func__, qcg, qcg->mask);
	}

	/* Vote pmqos during setup for first set of mask*/
	sdhci_msm_update_qos_constraints(qr->qcg, QOS_PERF);
	qr->active_mask = cpumask_first(&qr->qcg->mask);
	return 0;

free_mem:
	while (i--) {
		kfree(qcg->qos_req);
		qcg--;
	}

	return err;
}

/*
 * QoS init function. It parses dt entries and intializes data
 * structures.
 */
static void sdhci_msm_qos_init(struct sdhci_msm_host *msm_host)
{
	struct platform_device *pdev = msm_host->pdev;
	struct device_node *np = pdev->dev.of_node;
	struct device_node *group_node;
	struct sdhci_msm_qos_req *qr;
	struct qos_cpu_group *qcg;
	int i, err, mask = 0;

	qr = kzalloc(sizeof(*qr), GFP_KERNEL);
	if (!qr)
		return;

	msm_host->sdhci_qos = qr;

	/* find numbers of qos child node present */
	qr->num_groups = of_get_available_child_count(np);
	dev_dbg(&pdev->dev, "num-groups: %d\n", qr->num_groups);
	if (!qr->num_groups) {
		dev_err(&pdev->dev, "QoS groups undefined\n");
		kfree(qr);
		msm_host->sdhci_qos = NULL;
		return;
	}
	qcg = kzalloc(sizeof(*qcg) * qr->num_groups, GFP_KERNEL);
	if (!qcg) {
		msm_host->sdhci_qos = NULL;
		kfree(qr);
		return;
	}

	/*
	 * Assign qos cpu group/cluster to host qos request and
	 * read child entries of qos node
	 */
	qr->qcg = qcg;
	for_each_available_child_of_node(np, group_node) {
		err = of_property_read_u32(group_node, "mask", &mask);
		if (err) {
			dev_dbg(&pdev->dev, "Error reading group mask: %d\n",
					err);
			continue;
		}
		qcg->mask.bits[0] = mask;
		if (!cpumask_subset(&qcg->mask, cpu_possible_mask)) {
			dev_err(&pdev->dev, "Invalid group mask\n");
			goto out_vote_err;
		}

		err = of_property_count_u32_elems(group_node, "vote");
		if (err <= 0) {
			dev_err(&pdev->dev, "1 vote is needed, bailing out\n");
			goto out_vote_err;
		}
		qcg->votes = kmalloc(sizeof(*qcg->votes) * err, GFP_KERNEL);
		if (!qcg->votes)
			goto out_vote_err;
		for (i = 0; i < err; i++) {
			if (of_property_read_u32_index(group_node, "vote", i,
						&qcg->votes[i]))
				goto out_vote_err;
		}
		qcg->host = msm_host;
		++qcg;
	}
	err = sdhci_msm_setup_qos(msm_host);
	if (!err)
		return;
	dev_err(&pdev->dev, "Failed to setup PM QoS.\n");

out_vote_err:
	for (i = 0, qcg = qr->qcg; i < qr->num_groups; i++, qcg++)
		kfree(qcg->votes);
	kfree(qr->qcg);
	kfree(qr);
	msm_host->sdhci_qos = NULL;
}

static ssize_t dbg_state_store(struct device *dev,
			struct device_attribute *attr,
			const char *buf, size_t count)
{
	struct sdhci_host *host = dev_get_drvdata(dev);
	struct sdhci_pltfm_host *pltfm_host = sdhci_priv(host);
	struct sdhci_msm_host *msm_host = sdhci_pltfm_priv(pltfm_host);
	bool v;

	if (!capable(CAP_SYS_ADMIN))
		return -EACCES;

	if (kstrtobool(buf, &v))
		return -EINVAL;

	msm_host->dbg_en = v;

	return count;
}

static ssize_t dbg_state_show(struct device *dev,
			struct device_attribute *attr, char *buf)
{
	struct sdhci_host *host = dev_get_drvdata(dev);
	struct sdhci_pltfm_host *pltfm_host = sdhci_priv(host);
	struct sdhci_msm_host *msm_host = sdhci_pltfm_priv(pltfm_host);

#if defined(CONFIG_SDHCI_MSM_DBG)
	msm_host->dbg_en = true;
#endif

	return scnprintf(buf, PAGE_SIZE, "%d\n", msm_host->dbg_en);
}

static DEVICE_ATTR_RW(dbg_state);

static struct attribute *sdhci_msm_sysfs_attrs[] = {
	&dev_attr_dbg_state.attr,
	NULL
};

static const struct attribute_group sdhci_msm_sysfs_group = {
	.name = "qcom",
	.attrs = sdhci_msm_sysfs_attrs,
};

<<<<<<< HEAD
static int sdhci_msm_init_sysfs(struct device *dev)
{
	int ret;
=======
static const struct of_device_id sdhci_msm_dt_match[] = {
	{.compatible = "qcom,sdhci-msm-v4", .data = &sdhci_msm_mci_var},
	{.compatible = "qcom,sdhci-msm-v5", .data = &sdhci_msm_v5_var},
	{.compatible = "qcom,sdm670-sdhci", .data = &sdm845_sdhci_var},
	{.compatible = "qcom,sdm845-sdhci", .data = &sdm845_sdhci_var},
	{.compatible = "qcom,sc7180-sdhci", .data = &sdm845_sdhci_var},
	{},
};
>>>>>>> 3e955e66

	ret = sysfs_create_group(&dev->kobj, &sdhci_msm_sysfs_group);
	if (ret)
		dev_err(dev, "%s: Failed to create qcom sysfs group (err = %d)\n",
				 __func__, ret);

	return ret;
}

static ssize_t show_sdhci_msm_clk_gating(struct device *dev,
		struct device_attribute *attr, char *buf)
{
	struct sdhci_host *host = dev_get_drvdata(dev);
	struct sdhci_pltfm_host *pltfm_host = sdhci_priv(host);
	struct sdhci_msm_host *msm_host = sdhci_pltfm_priv(pltfm_host);

	return scnprintf(buf, PAGE_SIZE, "%u\n", msm_host->clk_gating_delay);
}

static ssize_t store_sdhci_msm_clk_gating(struct device *dev,
		struct device_attribute *attr, const char *buf, size_t count)
{
	struct sdhci_host *host = dev_get_drvdata(dev);
	struct sdhci_pltfm_host *pltfm_host = sdhci_priv(host);
	struct sdhci_msm_host *msm_host = sdhci_pltfm_priv(pltfm_host);
	uint32_t value;

	if (!kstrtou32(buf, 0, &value)) {
		msm_host->clk_gating_delay = value;
		dev_info(dev, "set clk scaling work delay (%u)\n", value);
	}

	return count;
}

static ssize_t show_sdhci_msm_pm_qos(struct device *dev,
		struct device_attribute *attr, char *buf)
{
	struct sdhci_host *host = dev_get_drvdata(dev);
	struct sdhci_pltfm_host *pltfm_host = sdhci_priv(host);
	struct sdhci_msm_host *msm_host = sdhci_pltfm_priv(pltfm_host);

	return scnprintf(buf, PAGE_SIZE, "%u\n", msm_host->pm_qos_delay);
}

static ssize_t store_sdhci_msm_pm_qos(struct device *dev,
		struct device_attribute *attr, const char *buf, size_t count)
{
	struct sdhci_host *host = dev_get_drvdata(dev);
	struct sdhci_pltfm_host *pltfm_host = sdhci_priv(host);
	struct sdhci_msm_host *msm_host = sdhci_pltfm_priv(pltfm_host);
	uint32_t value;

	if (!kstrtou32(buf, 0, &value)) {
		msm_host->pm_qos_delay = value;
		dev_info(dev, "set pm qos work delay (%u)\n", value);
	}

	return count;
}

static void sdhci_msm_init_sysfs_gating_qos(struct device *dev)
{
	struct sdhci_host *host = dev_get_drvdata(dev);
	struct sdhci_pltfm_host *pltfm_host = sdhci_priv(host);
	struct sdhci_msm_host *msm_host = sdhci_pltfm_priv(pltfm_host);
	int ret;

	msm_host->clk_gating.show = show_sdhci_msm_clk_gating;
	msm_host->clk_gating.store = store_sdhci_msm_clk_gating;
	sysfs_attr_init(&msm_host->clk_gating.attr);
	msm_host->clk_gating.attr.name = "clk_gating";
	msm_host->clk_gating.attr.mode = 0644;
	ret = device_create_file(dev, &msm_host->clk_gating);
	if (ret) {
		pr_err("%s: %s: failed creating clk gating attr: %d\n",
				mmc_hostname(host->mmc), __func__, ret);
	}

	msm_host->pm_qos.show = show_sdhci_msm_pm_qos;
	msm_host->pm_qos.store = store_sdhci_msm_pm_qos;
	sysfs_attr_init(&msm_host->pm_qos.attr);
	msm_host->pm_qos.attr.name = "pm_qos";
	msm_host->pm_qos.attr.mode = 0644;
	ret = device_create_file(dev, &msm_host->pm_qos);
	if (ret) {
		pr_err("%s: %s: failed creating pm qos attr: %d\n",
				mmc_hostname(host->mmc), __func__, ret);
	}
}

static void sdhci_msm_setup_pm(struct platform_device *pdev,
			struct sdhci_msm_host *msm_host)
{
	pm_runtime_get_noresume(&pdev->dev);
	pm_runtime_set_active(&pdev->dev);
	pm_runtime_enable(&pdev->dev);
	if (!(msm_host->mmc->caps & MMC_CAP_SYNC_RUNTIME_PM)) {
		pm_runtime_set_autosuspend_delay(&pdev->dev,
					 MSM_MMC_AUTOSUSPEND_DELAY_MS);
		pm_runtime_use_autosuspend(&pdev->dev);
	}
}

static int sdhci_msm_setup_ice_clk(struct sdhci_msm_host *msm_host,
						struct platform_device *pdev)
{
	int ret = 0;
	struct clk *clk;

	msm_host->bulk_clks[2].clk = NULL;

	/* Setup SDC ICE clock */
	clk = devm_clk_get(&pdev->dev, "ice_core");
	if (!IS_ERR(clk)) {
		msm_host->bulk_clks[2].clk = clk;

		/* Set maximum clock rate for ice clk */
		ret = clk_set_rate(clk, msm_host->ice_clk_max);
		if (ret) {
			dev_err(&pdev->dev, "ICE_CLK rate set failed (%d) for %u\n",
				ret, msm_host->ice_clk_max);
			return ret;
		}

		msm_host->ice_clk_rate = msm_host->ice_clk_max;
	}

	return ret;
}

static void sdhci_msm_set_caps(struct sdhci_msm_host *msm_host)
{
	msm_host->mmc->caps |= MMC_CAP_AGGRESSIVE_PM;
	msm_host->mmc->caps |= MMC_CAP_WAIT_WHILE_BUSY | MMC_CAP_NEED_RSP_BUSY;
}
/* RUMI W/A for SD card */
static void sdhci_msm_set_rumi_bus_mode(struct sdhci_host *host)
{
	struct sdhci_pltfm_host *pltfm_host = sdhci_priv(host);
	struct sdhci_msm_host *msm_host = sdhci_pltfm_priv(pltfm_host);
	const struct sdhci_msm_offset *msm_offset = msm_host->offset;
	u32 config = readl_relaxed(host->ioaddr +
			msm_offset->core_vendor_spec_capabilities1);

	if (!(host->mmc->caps & MMC_CAP_NONREMOVABLE)) {
		config &= ~(VS_CAPABILITIES_SDR_104_SUPPORT |
				VS_CAPABILITIES_DDR_50_SUPPORT |
				VS_CAPABILITIES_SDR_50_SUPPORT);
		writel_relaxed(config, host->ioaddr +
				msm_offset->core_vendor_spec_capabilities1);
	}
}

static u32 is_bootdevice_sdhci = SDHCI_BOOT_DEVICE;

static int sdhci_qcom_read_boot_config(struct platform_device *pdev)
{
	u32 *buf;
	size_t len;
	struct nvmem_cell *cell;

	cell = nvmem_cell_get(&pdev->dev, "boot_conf");
	if (IS_ERR(cell)) {
		dev_warn(&pdev->dev, "nvmem cell get failed\n");
		return 0;
	}

	buf = nvmem_cell_read(cell, &len);
	if (IS_ERR(buf)) {
		dev_warn(&pdev->dev, "nvmem cell read failed\n");
		nvmem_cell_put(cell);
		return 0;
	}

	is_bootdevice_sdhci = (*buf) >> 1 & 0x1f;
	dev_info(&pdev->dev, "boot_config val = %x is_bootdevice_sdhci = %x\n",
			*buf, is_bootdevice_sdhci);
	kfree(buf);
	nvmem_cell_put(cell);

	return is_bootdevice_sdhci;
}

static void sdhci_msm_set_sdio_pm_flag(void *unused, struct mmc_host *host)
{
	host->pm_flags &= ~MMC_PM_WAKE_SDIO_IRQ;
}

static int sdhci_msm_probe(struct platform_device *pdev)
{
	struct sdhci_host *host;
	struct sdhci_pltfm_host *pltfm_host;
	struct sdhci_msm_host *msm_host;
	struct clk *clk;
	int ret;
	u16 host_version, core_minor;
	u32 core_version, config;
	u8 core_major;
	const struct sdhci_msm_offset *msm_offset;
	const struct sdhci_msm_variant_info *var_info;
	struct device *dev = &pdev->dev;
	struct device_node *node = dev->of_node;

	if (of_property_read_bool(node, "non-removable") && sdhci_qcom_read_boot_config(pdev)) {
		dev_err(dev, "SDHCI is not boot dev.\n");
		return 0;
	}

	host = sdhci_pltfm_init(pdev, &sdhci_msm_pdata, sizeof(*msm_host));
	if (IS_ERR(host))
		return PTR_ERR(host);

	host->sdma_boundary = 0;
	pltfm_host = sdhci_priv(host);
	msm_host = sdhci_pltfm_priv(pltfm_host);
	msm_host->mmc = host->mmc;
	msm_host->pdev = pdev;

	sdhci_msm_init_sysfs(dev);
#if defined(CONFIG_SDHCI_MSM_DBG)
	msm_host->dbg_en = true;
#endif

	msm_host->sdhci_msm_ipc_log_ctx = ipc_log_context_create(SDHCI_MSM_MAX_LOG_SZ,
							dev_name(&host->mmc->class_dev), 0);
	if (!msm_host->sdhci_msm_ipc_log_ctx)
		dev_warn(dev, "IPC Log init - failed\n");

	/**
	 * System resume triggers a card detect interrupt even when there's no
	 * card inserted. Core layer acquires the registered wakeup source for
	 * 5s thus preventing system suspend for 5s at least.
	 * Disable this wakesource until this is sorted out.
	 */
	if ((host->mmc->ws) && !(host->mmc->caps & MMC_CAP_NONREMOVABLE)) {
		wakeup_source_unregister(host->mmc->ws);
		host->mmc->ws = NULL;
	}

	ret = mmc_of_parse(host->mmc);
	if (ret)
		goto pltfm_free;

	if (pdev->dev.of_node) {
		ret = of_alias_get_id(pdev->dev.of_node, "sdhc");
		if (ret <= 0)
			dev_err(&pdev->dev, "get slot index failed %d\n", ret);
		else if (ret <= 2)
			sdhci_slot[ret-1] = msm_host;
	}

	/*
	 * Based on the compatible string, load the required msm host info from
	 * the data associated with the version info.
	 */
	var_info = of_device_get_match_data(&pdev->dev);

	if (!var_info) {
		dev_err(&pdev->dev, "Compatible string not found\n");
		goto pltfm_free;
	}

	msm_host->mci_removed = var_info->mci_removed;
	msm_host->restore_dll_config = var_info->restore_dll_config;
	msm_host->var_ops = var_info->var_ops;
	msm_host->offset = var_info->offset;

	msm_offset = msm_host->offset;

	sdhci_get_of_property(pdev);
	sdhci_msm_get_of_property(pdev, host);

	msm_host->saved_tuning_phase = INVALID_TUNING_PHASE;

	ret = sdhci_msm_populate_pdata(dev, msm_host);
	if (ret) {
		dev_err(&pdev->dev, "DT parsing error\n");
		goto pltfm_free;
	}

	sdhci_msm_gcc_reset(&pdev->dev, host);
	msm_host->regs_restore.is_supported =
		of_property_read_bool(dev->of_node,
			"qcom,restore-after-cx-collapse");

	/* Setup SDCC bus voter clock. */
	msm_host->bus_clk = devm_clk_get(&pdev->dev, "bus");
	if (!IS_ERR(msm_host->bus_clk)) {
		/* Vote for max. clk rate for max. performance */
		ret = clk_set_rate(msm_host->bus_clk, INT_MAX);
		if (ret)
			goto pltfm_free;
		ret = clk_prepare_enable(msm_host->bus_clk);
		if (ret)
			goto pltfm_free;
	}

	/* Setup main peripheral bus clock */
	clk = devm_clk_get(&pdev->dev, "iface");
	if (IS_ERR(clk)) {
		ret = PTR_ERR(clk);
		dev_err(&pdev->dev, "Peripheral clk setup failed (%d)\n", ret);
		goto bus_clk_disable;
	}
	msm_host->bulk_clks[1].clk = clk;

	/* Setup SDC MMC clock */
	clk = devm_clk_get(&pdev->dev, "core");
	if (IS_ERR(clk)) {
		ret = PTR_ERR(clk);
		dev_err(&pdev->dev, "SDC MMC clk setup failed (%d)\n", ret);
		goto bus_clk_disable;
	}
	msm_host->bulk_clks[0].clk = clk;

	 /* Check for optional interconnect paths */
	ret = dev_pm_opp_of_find_icc_paths(&pdev->dev, NULL);
	if (ret)
		goto bus_clk_disable;

	msm_host->opp_table = dev_pm_opp_set_clkname(&pdev->dev, "core");
	if (IS_ERR(msm_host->opp_table)) {
		ret = PTR_ERR(msm_host->opp_table);
		goto bus_clk_disable;
	}

	/* OPP table is optional */
	ret = dev_pm_opp_of_add_table(&pdev->dev);
	if (!ret) {
		msm_host->has_opp_table = true;
	} else if (ret != -ENODEV) {
		dev_err(&pdev->dev, "Invalid OPP table in Device tree\n");
		goto opp_cleanup;
	}

	/* Vote for maximum clock rate for maximum performance */
	ret = dev_pm_opp_set_rate(&pdev->dev, INT_MAX);
	if (ret)
		dev_warn(&pdev->dev, "core clock boost failed\n");

	ret = sdhci_msm_setup_ice_clk(msm_host, pdev);
	if (ret)
		goto bus_clk_disable;

	clk = devm_clk_get(&pdev->dev, "cal");
	if (IS_ERR(clk))
		clk = NULL;
	msm_host->bulk_clks[3].clk = clk;

	clk = devm_clk_get(&pdev->dev, "sleep");
	if (IS_ERR(clk))
		clk = NULL;
	msm_host->bulk_clks[4].clk = clk;

	ret = clk_bulk_prepare_enable(ARRAY_SIZE(msm_host->bulk_clks),
				      msm_host->bulk_clks);
	if (ret)
		goto opp_cleanup;
	ret = qcom_clk_set_flags(msm_host->bulk_clks[0].clk,
			CLKFLAG_NORETAIN_MEM);
	if (ret)
		dev_err(&pdev->dev, "Failed to set core clk NORETAIN_MEM: %d\n",
				ret);
	ret = qcom_clk_set_flags(msm_host->bulk_clks[2].clk,
			CLKFLAG_RETAIN_MEM);
	if (ret)
		dev_err(&pdev->dev, "Failed to set ice clk RETAIN_MEM: %d\n",
				ret);
	/*
	 * xo clock is needed for FLL feature of cm_dll.
	 * In case if xo clock is not mentioned in DT, warn and proceed.
	 */
	msm_host->xo_clk = devm_clk_get(&pdev->dev, "xo");
	if (IS_ERR(msm_host->xo_clk)) {
		ret = PTR_ERR(msm_host->xo_clk);
		dev_warn(&pdev->dev, "TCXO clk not present (%d)\n", ret);
	}

	INIT_DELAYED_WORK(&msm_host->clk_gating_work,
			sdhci_msm_clkgate_bus_delayed_work);

	ret = sdhci_msm_bus_register(msm_host, pdev);
	if (ret && !msm_host->skip_bus_bw_voting) {
		dev_err(&pdev->dev, "Bus registration failed (%d)\n", ret);
		goto clk_disable;
	}

	if (!msm_host->skip_bus_bw_voting)
		sdhci_msm_bus_voting(host, true);

	/* Setup regulators */
	ret = sdhci_msm_vreg_init(&pdev->dev, msm_host, true);
	if (ret) {
		dev_err(&pdev->dev, "Regulator setup failed (%d)\n", ret);
		goto bus_unregister;
	}

	if (!msm_host->mci_removed) {
		msm_host->core_mem = devm_platform_ioremap_resource(pdev, 1);
		if (IS_ERR(msm_host->core_mem)) {
			ret = PTR_ERR(msm_host->core_mem);
			goto vreg_deinit;
		}
	}

	/* Reset the vendor spec register to power on reset state */
	writel_relaxed(CORE_VENDOR_SPEC_POR_VAL,
			host->ioaddr + msm_offset->core_vendor_spec);

	/* Ensure SDHCI FIFO is enabled by disabling alternative FIFO */
	config = readl_relaxed(host->ioaddr + msm_offset->core_vendor_spec3);
	config &= ~CORE_FIFO_ALT_EN;
	writel_relaxed(config, host->ioaddr + msm_offset->core_vendor_spec3);

	if (!msm_host->mci_removed) {
		/* Set HC_MODE_EN bit in HC_MODE register */
		msm_host_writel(msm_host, HC_MODE_EN, host,
				msm_offset->core_hc_mode);
		config = msm_host_readl(msm_host, host,
				msm_offset->core_hc_mode);
		config |= FF_CLK_SW_RST_DIS;
		msm_host_writel(msm_host, config, host,
				msm_offset->core_hc_mode);
	}

	if (of_property_read_bool(node, "is_rumi"))
		sdhci_msm_set_rumi_bus_mode(host);

	host_version = readw_relaxed((host->ioaddr + SDHCI_HOST_VERSION));
	dev_dbg(&pdev->dev, "Host Version: 0x%x Vendor Version 0x%x\n",
		host_version, ((host_version & SDHCI_VENDOR_VER_MASK) >>
			       SDHCI_VENDOR_VER_SHIFT));

	core_version = msm_host_readl(msm_host, host,
			msm_offset->core_mci_version);
	core_major = (core_version & CORE_VERSION_MAJOR_MASK) >>
		      CORE_VERSION_MAJOR_SHIFT;
	core_minor = core_version & CORE_VERSION_MINOR_MASK;
	dev_dbg(&pdev->dev, "MCI Version: 0x%08x, major: 0x%04x, minor: 0x%02x\n",
		core_version, core_major, core_minor);

	sdhci_set_default_hw_caps(msm_host, host);

	/*
	 * Support for some capabilities is not advertised by newer
	 * controller versions and must be explicitly enabled.
	 */
	if (core_major >= 1 && core_minor != 0x11 && core_minor != 0x12) {
		config = readl_relaxed(host->ioaddr + SDHCI_CAPABILITIES);
		config |= SDHCI_CAN_VDD_300 | SDHCI_CAN_DO_8BIT;
		writel_relaxed(config, host->ioaddr +
				msm_offset->core_vendor_spec_capabilities0);
	}

	if (core_major == 1 && core_minor >= 0x49)
		msm_host->updated_ddr_cfg = true;

	/* For SDHC v5.0.0 onwards, ICE 3.0 specific registers are added
	 * in CQ register space, due to which few CQ registers are
	 * shifted. Set cqhci_offset_changed boolean to use updated address.
	 */
	if (core_major == 1 && core_minor >= 0x6B)
		msm_host->cqhci_offset_changed = true;

	if (core_major == 1 && core_minor >= 0x71)
		msm_host->uses_tassadar_dll = true;

	ret = sdhci_msm_register_vreg(msm_host);
	if (ret)
		goto clk_disable;

	/*
	 * Power on reset state may trigger power irq if previous status of
	 * PWRCTL was either BUS_ON or IO_HIGH_V. So before enabling pwr irq
	 * interrupt in GIC, any pending power irq interrupt should be
	 * acknowledged. Otherwise power irq interrupt handler would be
	 * fired prematurely.
	 */
	sdhci_msm_handle_pwr_irq(host, 0);

	/*
	 * Ensure that above writes are propogated before interrupt enablement
	 * in GIC.
	 */
	mb();

	/* Setup IRQ for handling power/voltage tasks with PMIC */
	msm_host->pwr_irq = platform_get_irq_byname(pdev, "pwr_irq");
	if (msm_host->pwr_irq < 0) {
		ret = msm_host->pwr_irq;
		goto vreg_deinit;
	}

	sdhci_msm_init_pwr_irq_wait(msm_host);
	/* Enable pwr irq interrupts */
	msm_host_writel(msm_host, INT_MASK, host,
		msm_offset->core_pwrctl_mask);

	ret = devm_request_threaded_irq(&pdev->dev, msm_host->pwr_irq, NULL,
					sdhci_msm_pwr_irq, IRQF_ONESHOT,
					dev_name(&pdev->dev), host);
	if (ret) {
		dev_err(&pdev->dev, "Request IRQ failed (%d)\n", ret);
		goto vreg_deinit;
	}

	sdhci_msm_set_caps(msm_host);

	/* Enable force hw reset during cqe recovery */
	msm_host->mmc->cqe_recovery_reset_always = true;

	sdhci_msm_setup_pm(pdev, msm_host);

	host->mmc_host_ops.start_signal_voltage_switch =
		sdhci_msm_start_signal_voltage_switch;
	host->mmc_host_ops.execute_tuning = sdhci_msm_execute_tuning;
	host->mmc_host_ops.init_card = sdhci_msm_init_card;

	msm_host->workq = create_workqueue("sdhci_msm_generic_swq");
	if (!msm_host->workq)
		dev_err(&pdev->dev, "Generic swq creation failed\n");

	msm_host->clk_gating_delay = MSM_CLK_GATING_DELAY_MS;
	msm_host->pm_qos_delay = MSM_MMC_AUTOSUSPEND_DELAY_MS;
	/* Initialize pmqos */
	sdhci_msm_qos_init(msm_host);
	/* Initialize sysfs entries */
	sdhci_msm_init_sysfs_gating_qos(dev);

	if (of_property_read_bool(node, "supports-cqe"))
		ret = sdhci_msm_cqe_add_host(host, pdev);
	else
		ret = sdhci_add_host(host);
	if (ret)
		goto pm_runtime_disable;

	/* For SDHC v5.0.0 onwards, ICE 3.0 specific registers are added
	 * in CQ register space, due to which few CQ registers are
	 * shifted. Set cqhci_offset_changed boolean to use updated address.
	 */
	if (core_major == 1 && core_minor >= 0x6B)
		msm_host->cqhci_offset_changed = true;

	/*
	 * Set platfm_init_done only after sdhci_add_host().
	 * So that we don't turn off vqmmc while we reset sdhc as
	 * part of sdhci_add_host().
	 */
	msm_host->pltfm_init_done = true;

	pm_runtime_mark_last_busy(&pdev->dev);
	pm_runtime_put_autosuspend(&pdev->dev);

	if (msm_host->mmc->card && mmc_card_sdio(msm_host->mmc->card))
		register_trace_android_vh_mmc_sdio_pm_flag_set(sdhci_msm_set_sdio_pm_flag, NULL);

	return 0;

pm_runtime_disable:
	pm_runtime_disable(&pdev->dev);
	pm_runtime_set_suspended(&pdev->dev);
	pm_runtime_put_noidle(&pdev->dev);
vreg_deinit:
	sdhci_msm_vreg_init(&pdev->dev, msm_host, false);
bus_unregister:
	if (!msm_host->skip_bus_bw_voting) {
		sdhci_msm_bus_get_and_set_vote(host, 0);
		sdhci_msm_bus_unregister(&pdev->dev, msm_host);
	}
clk_disable:
	clk_bulk_disable_unprepare(ARRAY_SIZE(msm_host->bulk_clks),
				   msm_host->bulk_clks);
opp_cleanup:
	if (msm_host->has_opp_table)
		dev_pm_opp_of_remove_table(&pdev->dev);
	dev_pm_opp_put_clkname(msm_host->opp_table);
bus_clk_disable:
	if (!IS_ERR(msm_host->bus_clk))
		clk_disable_unprepare(msm_host->bus_clk);
pltfm_free:
	sdhci_pltfm_free(pdev);
	return ret;
}

static int sdhci_msm_remove(struct platform_device *pdev)
{
	struct sdhci_host *host;
	struct sdhci_pltfm_host *pltfm_host;
	struct sdhci_msm_host *msm_host;
	struct sdhci_msm_qos_req *r;
	struct qos_cpu_group *qcg;
	struct device_node *np = pdev->dev.of_node;
	int i;
	int dead;

	if (of_property_read_bool(np, "non-removable") && is_bootdevice_sdhci) {
		dev_err(&pdev->dev, "SDHCI is not boot dev.\n");
		return 0;
	}

	host = platform_get_drvdata(pdev);
	pltfm_host = sdhci_priv(host);
	msm_host = sdhci_pltfm_priv(pltfm_host);
	r = msm_host->sdhci_qos;

	dead = (readl_relaxed(host->ioaddr + SDHCI_INT_STATUS) ==
		    0xffffffff);

	sdhci_remove_host(host, dead);

	sdhci_msm_vreg_init(&pdev->dev, msm_host, false);

	if (msm_host->has_opp_table)
		dev_pm_opp_of_remove_table(&pdev->dev);
	dev_pm_opp_put_clkname(msm_host->opp_table);
	pm_runtime_get_sync(&pdev->dev);

	/* Add delay to complete resume where qos vote is scheduled */
	if (!r)
		goto skip_removing_qos;
	qcg = r->qcg;
	msleep(50);
	for (i = 0; i < r->num_groups; i++, qcg++) {
		sdhci_msm_update_qos_constraints(qcg, QOS_MAX);
		remove_group_qos(qcg);
	}
	destroy_workqueue(msm_host->workq);

skip_removing_qos:
	pm_runtime_disable(&pdev->dev);
	pm_runtime_put_noidle(&pdev->dev);

	clk_bulk_disable_unprepare(ARRAY_SIZE(msm_host->bulk_clks),
				   msm_host->bulk_clks);
	if (!IS_ERR(msm_host->bus_clk))
		clk_disable_unprepare(msm_host->bus_clk);
	if (!msm_host->skip_bus_bw_voting) {
		sdhci_msm_bus_get_and_set_vote(host, 0);
		sdhci_msm_bus_unregister(&pdev->dev, msm_host);
	}
	sdhci_pltfm_free(pdev);
	return 0;
}

static __maybe_unused int sdhci_msm_runtime_suspend(struct device *dev)
{
	struct sdhci_host *host = dev_get_drvdata(dev);
	struct sdhci_pltfm_host *pltfm_host = sdhci_priv(host);
	struct sdhci_msm_host *msm_host = sdhci_pltfm_priv(pltfm_host);
	struct sdhci_msm_qos_req *qos_req = msm_host->sdhci_qos;

	sdhci_msm_log_str(msm_host, "Enter\n");
	if (!qos_req)
		goto skip_qos;
	sdhci_msm_unvote_qos_all(msm_host);

skip_qos:
	queue_delayed_work(msm_host->workq,
			&msm_host->clk_gating_work,
			msecs_to_jiffies(msm_host->clk_gating_delay));
	return 0;
}

static __maybe_unused int sdhci_msm_runtime_resume(struct device *dev)
{
	struct sdhci_host *host = dev_get_drvdata(dev);
	struct sdhci_pltfm_host *pltfm_host = sdhci_priv(host);
	struct sdhci_msm_host *msm_host = sdhci_pltfm_priv(pltfm_host);
	struct sdhci_msm_qos_req *qos_req = msm_host->sdhci_qos;
	int ret;

	sdhci_msm_log_str(msm_host, "Enter\n");
	ret = cancel_delayed_work_sync(&msm_host->clk_gating_work);
	if (!ret) {
		sdhci_msm_bus_voting(host, true);
		dev_pm_opp_set_rate(dev, msm_host->clk_rate);
		ret = clk_bulk_prepare_enable(ARRAY_SIZE(msm_host->bulk_clks),
					       msm_host->bulk_clks);
		if (ret) {
			dev_err(dev, "Failed to enable clocks %d\n", ret);
			sdhci_msm_bus_voting(host, false);
			return ret;
		}

		sdhci_msm_registers_restore(host);
		sdhci_msm_toggle_fifo_write_clk(host);
		/*
		 * Whenever core-clock is gated dynamically, it's needed to
		 * restore the SDR DLL settings when the clock is ungated.
		 */
		if (msm_host->restore_dll_config && msm_host->clk_rate)
			sdhci_msm_restore_sdr_dll_config(host);
	}

	if (!qos_req)
		return 0;

	sdhci_msm_vote_pmqos(msm_host->mmc,
			msm_host->sdhci_qos->active_mask);

	return sdhci_msm_ice_resume(msm_host);
}

static int sdhci_msm_suspend_late(struct device *dev)
{
	struct sdhci_host *host = dev_get_drvdata(dev);
	struct sdhci_pltfm_host *pltfm_host = sdhci_priv(host);
	struct sdhci_msm_host *msm_host = sdhci_pltfm_priv(pltfm_host);

	sdhci_msm_log_str(msm_host, "Enter\n");
	if (flush_delayed_work(&msm_host->clk_gating_work))
		dev_dbg(dev, "%s Waited for clk_gating_work to finish\n",
			 __func__);
	return 0;
}

static int sdhci_msm_wrapper_suspend_late(struct device *dev)
{
	struct device_node *np = dev->of_node;

	if (of_property_read_bool(np, "non-removable") && is_bootdevice_sdhci) {
		dev_info(dev, "SDHCI is not boot dev.\n");
		return 0;
	}

	return sdhci_msm_suspend_late(dev);
}

static const struct dev_pm_ops sdhci_msm_pm_ops = {
	SET_SYSTEM_SLEEP_PM_OPS(pm_runtime_force_suspend,
				pm_runtime_force_resume)
	SET_LATE_SYSTEM_SLEEP_PM_OPS(sdhci_msm_wrapper_suspend_late, NULL)
	SET_RUNTIME_PM_OPS(sdhci_msm_runtime_suspend,
			   sdhci_msm_runtime_resume,
			   NULL)
};

static struct platform_driver sdhci_msm_driver = {
	.probe = sdhci_msm_probe,
	.remove = sdhci_msm_remove,
	.driver = {
		   .name = "sdhci_msm",
		   .probe_type = PROBE_PREFER_ASYNCHRONOUS,
		   .of_match_table = sdhci_msm_dt_match,
		   .pm = &sdhci_msm_pm_ops,
	},
};

module_platform_driver(sdhci_msm_driver);

MODULE_DESCRIPTION("Qualcomm Secure Digital Host Controller Interface driver");
MODULE_LICENSE("GPL v2");<|MERGE_RESOLUTION|>--- conflicted
+++ resolved
@@ -4164,6 +4164,7 @@
 static const struct of_device_id sdhci_msm_dt_match[] = {
 	{.compatible = "qcom,sdhci-msm-v4", .data = &sdhci_msm_mci_var},
 	{.compatible = "qcom,sdhci-msm-v5", .data = &sdhci_msm_v5_var},
+	{.compatible = "qcom,sdm670-sdhci", .data = &sdm845_sdhci_var},
 	{.compatible = "qcom,sdm845-sdhci", .data = &sdm845_sdhci_var},
 	{},
 };
@@ -4741,20 +4742,9 @@
 	.attrs = sdhci_msm_sysfs_attrs,
 };
 
-<<<<<<< HEAD
 static int sdhci_msm_init_sysfs(struct device *dev)
 {
 	int ret;
-=======
-static const struct of_device_id sdhci_msm_dt_match[] = {
-	{.compatible = "qcom,sdhci-msm-v4", .data = &sdhci_msm_mci_var},
-	{.compatible = "qcom,sdhci-msm-v5", .data = &sdhci_msm_v5_var},
-	{.compatible = "qcom,sdm670-sdhci", .data = &sdm845_sdhci_var},
-	{.compatible = "qcom,sdm845-sdhci", .data = &sdm845_sdhci_var},
-	{.compatible = "qcom,sc7180-sdhci", .data = &sdm845_sdhci_var},
-	{},
-};
->>>>>>> 3e955e66
 
 	ret = sysfs_create_group(&dev->kobj, &sdhci_msm_sysfs_group);
 	if (ret)
