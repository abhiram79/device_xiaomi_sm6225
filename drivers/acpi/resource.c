--- conflicted
+++ resolved
@@ -481,8 +481,6 @@
 		},
 	},
 	{
-<<<<<<< HEAD
-=======
 		/* TongFang GMxXGxx sold as Eluktronics Inc. RP-15 */
 		.matches = {
 			DMI_MATCH(DMI_SYS_VENDOR, "Eluktronics Inc."),
@@ -490,7 +488,6 @@
 		},
 	},
 	{
->>>>>>> 0436bb83
 		/* TongFang GM6XGxX/TUXEDO Stellaris 16 Gen5 AMD */
 		.matches = {
 			DMI_MATCH(DMI_BOARD_NAME, "GM6XGxX"),
