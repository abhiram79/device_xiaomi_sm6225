// SPDX-License-Identifier: GPL-2.0
/*
 * Copyright (c) 2018-2021, The Linux Foundation. All rights reserved.
 * Copyright (c) 2022-2023, Qualcomm Innovation Center, Inc. All rights reserved.
 */

#include <linux/clk-provider.h>
#include <linux/err.h>
#include <linux/kernel.h>
#include <linux/module.h>
#include <linux/of.h>
#include <linux/of_device.h>
#include <linux/platform_device.h>
#include <soc/qcom/cmd-db.h>
#include <soc/qcom/rpmh.h>
#include <soc/qcom/tcs.h>

#include <dt-bindings/clock/qcom,rpmh.h>

#define CLK_RPMH_ARC_EN_OFFSET		0
#define CLK_RPMH_VRM_EN_OFFSET		4

/**
 * struct bcm_db - Auxiliary data pertaining to each Bus Clock Manager(BCM)
 * @unit: divisor used to convert Hz value to an RPMh msg
 * @width: multiplier used to convert Hz value to an RPMh msg
 * @vcd: virtual clock domain that this bcm belongs to
 * @reserved: reserved to pad the struct
 */
struct bcm_db {
	__le32 unit;
	__le16 width;
	u8 vcd;
	u8 reserved;
};

/**
 * struct clk_rpmh - individual rpmh clock data structure
 * @hw:			handle between common and hardware-specific interfaces
 * @res_name:		resource name for the rpmh clock
 * @div:		clock divider to compute the clock rate
 * @res_addr:		base address of the rpmh resource within the RPMh
 * @res_on_val:		rpmh clock enable value
 * @state:		rpmh clock requested state
 * @aggr_state:		rpmh clock aggregated state
 * @last_sent_aggr_state: rpmh clock last aggr state sent to RPMh
 * @valid_state_mask:	mask to determine the state of the rpmh clock
 * @unit:		divisor to convert rate to rpmh msg in magnitudes of Khz
 * @dev:		device to which it is attached
 * @peer:		pointer to the clock rpmh sibling
 */
struct clk_rpmh {
	struct clk_hw hw;
	const char *res_name;
	u8 div;
	bool optional;
	u32 res_addr;
	u32 res_on_val;
	u32 state;
	u32 aggr_state;
	u32 last_sent_aggr_state;
	u32 valid_state_mask;
	u32 unit;
	struct device *dev;
	struct clk_rpmh *peer;
};

struct clk_rpmh_desc {
	struct clk_hw **clks;
	size_t num_clks;
};

static DEFINE_MUTEX(rpmh_clk_lock);

#define __DEFINE_CLK_RPMH(_platform, _name, _name_active, _res_name,	\
			  _res_en_offset, _res_on, _div, _optional)	\
	static struct clk_rpmh _platform##_##_name_active;		\
	static struct clk_rpmh _platform##_##_name = {			\
		.res_name = _res_name,					\
		.res_addr = _res_en_offset,				\
		.res_on_val = _res_on,					\
		.div = _div,						\
		.optional = _optional,					\
		.peer = &_platform##_##_name_active,			\
		.valid_state_mask = (BIT(RPMH_WAKE_ONLY_STATE) |	\
				      BIT(RPMH_ACTIVE_ONLY_STATE) |	\
				      BIT(RPMH_SLEEP_STATE)),		\
		.hw.init = &(struct clk_init_data){			\
			.ops = &clk_rpmh_ops,				\
			.name = #_name,					\
			.parent_data =  &(const struct clk_parent_data){ \
					.fw_name = "xo",		\
					.name = "xo_board",		\
			},						\
			.num_parents = 1,				\
		},							\
	};								\
	static struct clk_rpmh _platform##_##_name_active = {		\
		.res_name = _res_name,					\
		.res_addr = _res_en_offset,				\
		.res_on_val = _res_on,					\
		.div = _div,						\
		.optional = _optional,					\
		.peer = &_platform##_##_name,				\
		.valid_state_mask = (BIT(RPMH_WAKE_ONLY_STATE) |	\
					BIT(RPMH_ACTIVE_ONLY_STATE)),	\
		.hw.init = &(struct clk_init_data){			\
			.ops = &clk_rpmh_ops,				\
			.name = #_name_active,				\
			.parent_data =  &(const struct clk_parent_data){ \
					.fw_name = "xo",		\
					.name = "xo_board",		\
			},						\
			.num_parents = 1,				\
		},							\
	}

#define DEFINE_CLK_RPMH_FIXED(_platform, _name, _name_active,	\
				  _parent_name, _name_active_parent,	\
				  _div)					\
	static struct clk_fixed_factor _platform##_##_name = {		\
		.mult = 1,						\
		.div = _div,						\
		.hw.init = &(struct clk_init_data){			\
			.ops = &clk_fixed_factor_ops,			\
			.name = #_name,					\
			.parent_data =  &(const struct clk_parent_data){ \
					.fw_name = #_parent_name,	\
					.name = #_parent_name,		\
			},						\
			.num_parents = 1,				\
		},							\
	};								\
	static struct clk_fixed_factor _platform##_##_name_active = {	\
		.mult = 1,						\
		.div = _div,						\
		.hw.init = &(struct clk_init_data){			\
			.ops = &clk_fixed_factor_ops,			\
			.name = #_name_active,				\
			.parent_data =  &(const struct clk_parent_data){ \
					.fw_name = #_name_active_parent,\
					.name = #_name_active_parent,	\
			},						\
			.num_parents = 1,				\
		},							\
	}

#define DEFINE_CLK_RPMH_ARC(_platform, _name, _name_active, _res_name,	\
			    _res_on, _div)				\
	__DEFINE_CLK_RPMH(_platform, _name, _name_active, _res_name,	\
			  CLK_RPMH_ARC_EN_OFFSET, _res_on, _div, false)

#define DEFINE_CLK_RPMH_VRM(_platform, _name, _name_active, _res_name,	\
				_div)					\
	__DEFINE_CLK_RPMH(_platform, _name, _name_active, _res_name,	\
			  CLK_RPMH_VRM_EN_OFFSET, 1, _div, false)

#define DEFINE_CLK_RPMH_VRM_OPT(_platform, _name, _name_active,		\
			_res_name, _div)				\
	__DEFINE_CLK_RPMH(_platform, _name, _name_active, _res_name,	\
			  CLK_RPMH_VRM_EN_OFFSET, 1, _div, true)



#define DEFINE_CLK_RPMH_BCM(_platform, _name, _res_name)		\
	static struct clk_rpmh _platform##_##_name = {			\
		.res_name = _res_name,					\
		.valid_state_mask = BIT(RPMH_ACTIVE_ONLY_STATE),	\
		.div = 1,						\
		.hw.init = &(struct clk_init_data){			\
			.ops = &clk_rpmh_bcm_ops,			\
			.name = #_name,					\
		},							\
	}

static inline struct clk_rpmh *to_clk_rpmh(struct clk_hw *_hw)
{
	return container_of(_hw, struct clk_rpmh, hw);
}

static inline bool has_state_changed(struct clk_rpmh *c, u32 state)
{
	return (c->last_sent_aggr_state & BIT(state))
		!= (c->aggr_state & BIT(state));
}

static int clk_rpmh_send(struct clk_rpmh *c, enum rpmh_state state,
			 struct tcs_cmd *cmd, bool wait)
{
	if (wait)
		return rpmh_write(c->dev, state, cmd, 1);

	return rpmh_write_async(c->dev, state, cmd, 1);
}

static int clk_rpmh_send_aggregate_command(struct clk_rpmh *c)
{
	struct tcs_cmd cmd = { 0 };
	u32 cmd_state, on_val;
	enum rpmh_state state = RPMH_SLEEP_STATE;
	int ret;
	bool wait;

	cmd.addr = c->res_addr;
	cmd_state = c->aggr_state;
	on_val = c->res_on_val;

	for (; state <= RPMH_ACTIVE_ONLY_STATE; state++) {
		if (has_state_changed(c, state)) {
			if (cmd_state & BIT(state))
				cmd.data = on_val;

			wait = cmd_state && state == RPMH_ACTIVE_ONLY_STATE;
			ret = clk_rpmh_send(c, state, &cmd, wait);
			if (ret) {
				dev_err(c->dev, "set %s state of %s failed: (%d)\n",
					!state ? "sleep" :
					state == RPMH_WAKE_ONLY_STATE	?
					"wake" : "active", c->res_name, ret);
				return ret;
			}
		}
	}

	c->last_sent_aggr_state = c->aggr_state;
	c->peer->last_sent_aggr_state =  c->last_sent_aggr_state;

	return 0;
}

/*
 * Update state and aggregate state values based on enable value.
 */
static int clk_rpmh_aggregate_state_send_command(struct clk_rpmh *c,
						bool enable)
{
	int ret;

	/* Nothing required to be done if already off or on */
	if (enable == c->state)
		return 0;

	c->state = enable ? c->valid_state_mask : 0;
	c->aggr_state = c->state | c->peer->state;
	c->peer->aggr_state = c->aggr_state;

	ret = clk_rpmh_send_aggregate_command(c);
	if (!ret)
		return 0;

	if (ret && enable)
		c->state = 0;
	else if (ret)
		c->state = c->valid_state_mask;

	WARN(1, "clk: %s failed to %s\n", c->res_name,
	     enable ? "enable" : "disable");
	return ret;
}

static int clk_rpmh_prepare(struct clk_hw *hw)
{
	struct clk_rpmh *c = to_clk_rpmh(hw);
	int ret = 0;

	mutex_lock(&rpmh_clk_lock);
	ret = clk_rpmh_aggregate_state_send_command(c, true);
	mutex_unlock(&rpmh_clk_lock);

	return ret;
}

static void clk_rpmh_unprepare(struct clk_hw *hw)
{
	struct clk_rpmh *c = to_clk_rpmh(hw);

	mutex_lock(&rpmh_clk_lock);
	clk_rpmh_aggregate_state_send_command(c, false);
	mutex_unlock(&rpmh_clk_lock);
};

static unsigned long clk_rpmh_recalc_rate(struct clk_hw *hw,
					unsigned long prate)
{
	struct clk_rpmh *r = to_clk_rpmh(hw);

	/*
	 * RPMh clocks have a fixed rate. Return static rate.
	 */
	return prate / r->div;
}

static const struct clk_ops clk_rpmh_ops = {
	.prepare	= clk_rpmh_prepare,
	.unprepare	= clk_rpmh_unprepare,
	.recalc_rate	= clk_rpmh_recalc_rate,
};

static int clk_rpmh_bcm_send_cmd(struct clk_rpmh *c, bool enable)
{
	struct tcs_cmd cmd = { 0 };
	u32 cmd_state;
	int ret = 0;

	mutex_lock(&rpmh_clk_lock);
	if (enable) {
		cmd_state = 1;
		if (c->aggr_state)
			cmd_state = c->aggr_state;
	} else {
		cmd_state = 0;
	}

<<<<<<< HEAD
	if (cmd_state > BCM_TCS_CMD_VOTE_MASK)
		cmd_state = BCM_TCS_CMD_VOTE_MASK;
=======
	cmd_state = min(cmd_state, BCM_TCS_CMD_VOTE_MASK);
>>>>>>> 718e5ce2

	if (c->last_sent_aggr_state != cmd_state) {
		cmd.addr = c->res_addr;
		cmd.data = BCM_TCS_CMD(1, enable, 0, cmd_state);

		ret = clk_rpmh_send(c, RPMH_ACTIVE_ONLY_STATE, &cmd, enable);
		if (ret) {
			dev_err(c->dev, "set active state of %s failed: (%d)\n",
				c->res_name, ret);
		} else {
			c->last_sent_aggr_state = cmd_state;
		}
	}

	mutex_unlock(&rpmh_clk_lock);

	return ret;
}

static int clk_rpmh_bcm_prepare(struct clk_hw *hw)
{
	struct clk_rpmh *c = to_clk_rpmh(hw);

	return clk_rpmh_bcm_send_cmd(c, true);
}

static void clk_rpmh_bcm_unprepare(struct clk_hw *hw)
{
	struct clk_rpmh *c = to_clk_rpmh(hw);

	clk_rpmh_bcm_send_cmd(c, false);
}

static int clk_rpmh_bcm_set_rate(struct clk_hw *hw, unsigned long rate,
				 unsigned long parent_rate)
{
	struct clk_rpmh *c = to_clk_rpmh(hw);

	c->aggr_state = rate / c->unit;
	/*
	 * Since any non-zero value sent to hw would result in enabling the
	 * clock, only send the value if the clock has already been prepared.
	 */
	if (clk_hw_is_prepared(hw))
		clk_rpmh_bcm_send_cmd(c, true);

	return 0;
}

static long clk_rpmh_round_rate(struct clk_hw *hw, unsigned long rate,
				unsigned long *parent_rate)
{
	return rate;
}

static unsigned long clk_rpmh_bcm_recalc_rate(struct clk_hw *hw,
					unsigned long prate)
{
	struct clk_rpmh *c = to_clk_rpmh(hw);

	return c->aggr_state * c->unit;
}

static const struct clk_ops clk_rpmh_bcm_ops = {
	.prepare	= clk_rpmh_bcm_prepare,
	.unprepare	= clk_rpmh_bcm_unprepare,
	.set_rate	= clk_rpmh_bcm_set_rate,
	.round_rate	= clk_rpmh_round_rate,
	.recalc_rate	= clk_rpmh_bcm_recalc_rate,
};

/* Resource name must match resource id present in cmd-db */
DEFINE_CLK_RPMH_ARC(sdm845, bi_tcxo, bi_tcxo_ao, "xo.lvl", 0x3, 2);
DEFINE_CLK_RPMH_VRM(sdm845, ln_bb_clk2, ln_bb_clk2_ao, "lnbclka2", 2);
DEFINE_CLK_RPMH_VRM(sdm845, ln_bb_clk3, ln_bb_clk3_ao, "lnbclka3", 2);
DEFINE_CLK_RPMH_VRM(sdm845, rf_clk1, rf_clk1_ao, "rfclka1", 1);
DEFINE_CLK_RPMH_VRM(sdm845, rf_clk2, rf_clk2_ao, "rfclka2", 1);
DEFINE_CLK_RPMH_VRM(sdm845, rf_clk3, rf_clk3_ao, "rfclka3", 1);
DEFINE_CLK_RPMH_VRM(sm8150, rf_clk3, rf_clk3_ao, "rfclka3", 1);
DEFINE_CLK_RPMH_VRM(sc8180x, rf_clk1, rf_clk1_ao, "rfclkd1", 1);
DEFINE_CLK_RPMH_VRM(sc8180x, rf_clk2, rf_clk2_ao, "rfclkd2", 1);
DEFINE_CLK_RPMH_VRM(sc8180x, rf_clk3, rf_clk3_ao, "rfclkd3", 1);
DEFINE_CLK_RPMH_VRM(sc8180x, rf_clk4, rf_clk4_ao, "rfclkd4", 1);
DEFINE_CLK_RPMH_BCM(sdm845, ipa, "IP0");
DEFINE_CLK_RPMH_BCM(sdm845, ce, "CE0");

static struct clk_hw *sdm845_rpmh_clocks[] = {
	[RPMH_CXO_CLK]		= &sdm845_bi_tcxo.hw,
	[RPMH_CXO_CLK_A]	= &sdm845_bi_tcxo_ao.hw,
	[RPMH_LN_BB_CLK2]	= &sdm845_ln_bb_clk2.hw,
	[RPMH_LN_BB_CLK2_A]	= &sdm845_ln_bb_clk2_ao.hw,
	[RPMH_LN_BB_CLK3]	= &sdm845_ln_bb_clk3.hw,
	[RPMH_LN_BB_CLK3_A]	= &sdm845_ln_bb_clk3_ao.hw,
	[RPMH_RF_CLK1]		= &sdm845_rf_clk1.hw,
	[RPMH_RF_CLK1_A]	= &sdm845_rf_clk1_ao.hw,
	[RPMH_RF_CLK2]		= &sdm845_rf_clk2.hw,
	[RPMH_RF_CLK2_A]	= &sdm845_rf_clk2_ao.hw,
	[RPMH_RF_CLK3]		= &sdm845_rf_clk3.hw,
	[RPMH_RF_CLK3_A]	= &sdm845_rf_clk3_ao.hw,
	[RPMH_IPA_CLK]		= &sdm845_ipa.hw,
	[RPMH_CE_CLK]		= &sdm845_ce.hw,
};

static const struct clk_rpmh_desc clk_rpmh_sdm845 = {
	.clks = sdm845_rpmh_clocks,
	.num_clks = ARRAY_SIZE(sdm845_rpmh_clocks),
};

DEFINE_CLK_RPMH_VRM(sdx55, rf_clk1, rf_clk1_ao, "rfclkd1", 1);
DEFINE_CLK_RPMH_VRM(sdx55, rf_clk2, rf_clk2_ao, "rfclkd2", 1);
DEFINE_CLK_RPMH_BCM(sdx55, qpic_clk, "QP0");
DEFINE_CLK_RPMH_BCM(sdx55, ipa, "IP0");

static struct clk_hw *sdx55_rpmh_clocks[] = {
	[RPMH_CXO_CLK]		= &sdm845_bi_tcxo.hw,
	[RPMH_CXO_CLK_A]	= &sdm845_bi_tcxo_ao.hw,
	[RPMH_RF_CLK1]		= &sdx55_rf_clk1.hw,
	[RPMH_RF_CLK1_A]	= &sdx55_rf_clk1_ao.hw,
	[RPMH_RF_CLK2]		= &sdx55_rf_clk2.hw,
	[RPMH_RF_CLK2_A]	= &sdx55_rf_clk2_ao.hw,
	[RPMH_QPIC_CLK]		= &sdx55_qpic_clk.hw,
	[RPMH_IPA_CLK]		= &sdx55_ipa.hw,
};

static const struct clk_rpmh_desc clk_rpmh_sdx55 = {
	.clks = sdx55_rpmh_clocks,
	.num_clks = ARRAY_SIZE(sdx55_rpmh_clocks),
};

static struct clk_hw *sm8150_rpmh_clocks[] = {
	[RPMH_CXO_CLK]		= &sdm845_bi_tcxo.hw,
	[RPMH_CXO_CLK_A]	= &sdm845_bi_tcxo_ao.hw,
	[RPMH_LN_BB_CLK2]	= &sdm845_ln_bb_clk2.hw,
	[RPMH_LN_BB_CLK2_A]	= &sdm845_ln_bb_clk2_ao.hw,
	[RPMH_LN_BB_CLK3]	= &sdm845_ln_bb_clk3.hw,
	[RPMH_LN_BB_CLK3_A]	= &sdm845_ln_bb_clk3_ao.hw,
	[RPMH_RF_CLK1]		= &sdm845_rf_clk1.hw,
	[RPMH_RF_CLK1_A]	= &sdm845_rf_clk1_ao.hw,
	[RPMH_RF_CLK2]		= &sdm845_rf_clk2.hw,
	[RPMH_RF_CLK2_A]	= &sdm845_rf_clk2_ao.hw,
	[RPMH_RF_CLK3]		= &sdm845_rf_clk3.hw,
	[RPMH_RF_CLK3_A]	= &sdm845_rf_clk3_ao.hw,
};

static const struct clk_rpmh_desc clk_rpmh_sm8150 = {
	.clks = sm8150_rpmh_clocks,
	.num_clks = ARRAY_SIZE(sm8150_rpmh_clocks),
};

static struct clk_hw *sdm670_rpmh_clocks[] = {
	[RPMH_CXO_CLK]		= &sdm845_bi_tcxo.hw,
	[RPMH_CXO_CLK_A]	= &sdm845_bi_tcxo_ao.hw,
	[RPMH_LN_BB_CLK2]	= &sdm845_ln_bb_clk2.hw,
	[RPMH_LN_BB_CLK2_A]	= &sdm845_ln_bb_clk2_ao.hw,
	[RPMH_LN_BB_CLK3]	= &sdm845_ln_bb_clk3.hw,
	[RPMH_LN_BB_CLK3_A]	= &sdm845_ln_bb_clk3_ao.hw,
	[RPMH_RF_CLK1]		= &sdm845_rf_clk1.hw,
	[RPMH_RF_CLK1_A]	= &sdm845_rf_clk1_ao.hw,
	[RPMH_RF_CLK2]		= &sdm845_rf_clk2.hw,
	[RPMH_RF_CLK2_A]	= &sdm845_rf_clk2_ao.hw,
	[RPMH_IPA_CLK]		= &sdm845_ipa.hw,
};

static const struct clk_rpmh_desc clk_rpmh_sdm670 = {
	.clks = sdm670_rpmh_clocks,
	.num_clks = ARRAY_SIZE(sdm670_rpmh_clocks),
};

static struct clk_hw *sc7180_rpmh_clocks[] = {
	[RPMH_CXO_CLK]		= &sdm845_bi_tcxo.hw,
	[RPMH_CXO_CLK_A]	= &sdm845_bi_tcxo_ao.hw,
	[RPMH_LN_BB_CLK2]	= &sdm845_ln_bb_clk2.hw,
	[RPMH_LN_BB_CLK2_A]	= &sdm845_ln_bb_clk2_ao.hw,
	[RPMH_LN_BB_CLK3]	= &sdm845_ln_bb_clk3.hw,
	[RPMH_LN_BB_CLK3_A]	= &sdm845_ln_bb_clk3_ao.hw,
	[RPMH_RF_CLK1]		= &sdm845_rf_clk1.hw,
	[RPMH_RF_CLK1_A]	= &sdm845_rf_clk1_ao.hw,
	[RPMH_RF_CLK2]		= &sdm845_rf_clk2.hw,
	[RPMH_RF_CLK2_A]	= &sdm845_rf_clk2_ao.hw,
	[RPMH_IPA_CLK]		= &sdm845_ipa.hw,
};

static const struct clk_rpmh_desc clk_rpmh_sc7180 = {
	.clks = sc7180_rpmh_clocks,
	.num_clks = ARRAY_SIZE(sc7180_rpmh_clocks),
};

static struct clk_hw *sc8180x_rpmh_clocks[] = {
	[RPMH_CXO_CLK]		= &sdm845_bi_tcxo.hw,
	[RPMH_CXO_CLK_A]	= &sdm845_bi_tcxo_ao.hw,
	[RPMH_LN_BB_CLK2]	= &sdm845_ln_bb_clk2.hw,
	[RPMH_LN_BB_CLK2_A]	= &sdm845_ln_bb_clk2_ao.hw,
	[RPMH_LN_BB_CLK3]	= &sdm845_ln_bb_clk3.hw,
	[RPMH_LN_BB_CLK3_A]	= &sdm845_ln_bb_clk3_ao.hw,
	[RPMH_RF_CLK1]		= &sc8180x_rf_clk1.hw,
	[RPMH_RF_CLK1_A]	= &sc8180x_rf_clk1_ao.hw,
	[RPMH_RF_CLK2]		= &sc8180x_rf_clk2.hw,
	[RPMH_RF_CLK2_A]	= &sc8180x_rf_clk2_ao.hw,
	[RPMH_RF_CLK3]		= &sc8180x_rf_clk3.hw,
	[RPMH_RF_CLK3_A]	= &sc8180x_rf_clk3_ao.hw,
};

static const struct clk_rpmh_desc clk_rpmh_sc8180x = {
	.clks = sc8180x_rpmh_clocks,
	.num_clks = ARRAY_SIZE(sc8180x_rpmh_clocks),
};

DEFINE_CLK_RPMH_VRM(sm8250, ln_bb_clk1, ln_bb_clk1_ao, "lnbclka1", 2);

static struct clk_hw *sm8250_rpmh_clocks[] = {
	[RPMH_CXO_CLK]		= &sdm845_bi_tcxo.hw,
	[RPMH_CXO_CLK_A]	= &sdm845_bi_tcxo_ao.hw,
	[RPMH_LN_BB_CLK1]	= &sm8250_ln_bb_clk1.hw,
	[RPMH_LN_BB_CLK1_A]	= &sm8250_ln_bb_clk1_ao.hw,
	[RPMH_LN_BB_CLK2]	= &sdm845_ln_bb_clk2.hw,
	[RPMH_LN_BB_CLK2_A]	= &sdm845_ln_bb_clk2_ao.hw,
	[RPMH_LN_BB_CLK3]	= &sdm845_ln_bb_clk3.hw,
	[RPMH_LN_BB_CLK3_A]	= &sdm845_ln_bb_clk3_ao.hw,
	[RPMH_RF_CLK1]		= &sdm845_rf_clk1.hw,
	[RPMH_RF_CLK1_A]	= &sdm845_rf_clk1_ao.hw,
	[RPMH_RF_CLK3]		= &sdm845_rf_clk3.hw,
	[RPMH_RF_CLK3_A]	= &sdm845_rf_clk3_ao.hw,
};

static const struct clk_rpmh_desc clk_rpmh_sm8250 = {
	.clks = sm8250_rpmh_clocks,
	.num_clks = ARRAY_SIZE(sm8250_rpmh_clocks),
};

DEFINE_CLK_RPMH_VRM(sm8350, div_clk1, div_clk1_ao, "divclka1", 2);
DEFINE_CLK_RPMH_VRM(sm8350, rf_clk4, rf_clk4_ao, "rfclka4", 1);
DEFINE_CLK_RPMH_VRM(sm8350, rf_clk5, rf_clk5_ao, "rfclka5", 1);
DEFINE_CLK_RPMH_BCM(sm8350, pka, "PKA0");
DEFINE_CLK_RPMH_BCM(sm8350, hwkm, "HK0");

static struct clk_hw *sm8350_rpmh_clocks[] = {
	[RPMH_CXO_CLK]		= &sdm845_bi_tcxo.hw,
	[RPMH_CXO_CLK_A]	= &sdm845_bi_tcxo_ao.hw,
	[RPMH_DIV_CLK1]		= &sm8350_div_clk1.hw,
	[RPMH_DIV_CLK1_A]	= &sm8350_div_clk1_ao.hw,
	[RPMH_LN_BB_CLK1]	= &sm8250_ln_bb_clk1.hw,
	[RPMH_LN_BB_CLK1_A]	= &sm8250_ln_bb_clk1_ao.hw,
	[RPMH_LN_BB_CLK2]	= &sdm845_ln_bb_clk2.hw,
	[RPMH_LN_BB_CLK2_A]	= &sdm845_ln_bb_clk2_ao.hw,
	[RPMH_RF_CLK1]		= &sdm845_rf_clk1.hw,
	[RPMH_RF_CLK1_A]	= &sdm845_rf_clk1_ao.hw,
	[RPMH_RF_CLK3]		= &sdm845_rf_clk3.hw,
	[RPMH_RF_CLK3_A]	= &sdm845_rf_clk3_ao.hw,
	[RPMH_RF_CLK4]		= &sm8350_rf_clk4.hw,
	[RPMH_RF_CLK4_A]	= &sm8350_rf_clk4_ao.hw,
	[RPMH_RF_CLK5]		= &sm8350_rf_clk5.hw,
	[RPMH_RF_CLK5_A]	= &sm8350_rf_clk5_ao.hw,
	[RPMH_IPA_CLK]		= &sdm845_ipa.hw,
	[RPMH_PKA_CLK]		= &sm8350_pka.hw,
	[RPMH_HWKM_CLK]		= &sm8350_hwkm.hw,
};

static const struct clk_rpmh_desc clk_rpmh_sm8350 = {
	.clks = sm8350_rpmh_clocks,
	.num_clks = ARRAY_SIZE(sm8350_rpmh_clocks),
};

DEFINE_CLK_RPMH_ARC(waipio, bi_tcxo, bi_tcxo_ao, "xo.lvl", 0x3, 4);
DEFINE_CLK_RPMH_VRM(waipio, ln_bb_clk1, ln_bb_clk1_ao, "lnbclka1", 4);
DEFINE_CLK_RPMH_VRM(waipio, ln_bb_clk2, ln_bb_clk2_ao, "lnbclka2", 4);
DEFINE_CLK_RPMH_VRM_OPT(waipio, rf_clk5, rf_clk5_ao, "rfclka5", 1);
DEFINE_CLK_RPMH_VRM_OPT(waipio, rf_clk2, rf_clk2_ao, "rfclka2", 1);

static struct clk_hw *waipio_rpmh_clocks[] = {
	[RPMH_CXO_CLK]		= &waipio_bi_tcxo.hw,
	[RPMH_CXO_CLK_A]	= &waipio_bi_tcxo_ao.hw,
	[RPMH_LN_BB_CLK1]	= &waipio_ln_bb_clk1.hw,
	[RPMH_LN_BB_CLK1_A]	= &waipio_ln_bb_clk1_ao.hw,
	[RPMH_LN_BB_CLK2]	= &waipio_ln_bb_clk2.hw,
	[RPMH_LN_BB_CLK2_A]	= &waipio_ln_bb_clk2_ao.hw,
	[RPMH_RF_CLK1]		= &sdm845_rf_clk1.hw,
	[RPMH_RF_CLK1_A]	= &sdm845_rf_clk1_ao.hw,
	[RPMH_RF_CLK2]		= &waipio_rf_clk2.hw,
	[RPMH_RF_CLK2_A]	= &waipio_rf_clk2_ao.hw,
	[RPMH_RF_CLK3]		= &sdm845_rf_clk3.hw,
	[RPMH_RF_CLK3_A]	= &sdm845_rf_clk3_ao.hw,
	[RPMH_RF_CLK4]		= &sm8350_rf_clk4.hw,
	[RPMH_RF_CLK4_A]	= &sm8350_rf_clk4_ao.hw,
	[RPMH_RF_CLK5]		= &waipio_rf_clk5.hw,
	[RPMH_RF_CLK5_A]	= &waipio_rf_clk5_ao.hw,
	[RPMH_IPA_CLK]		= &sdm845_ipa.hw,
};

static const struct clk_rpmh_desc clk_rpmh_waipio = {
	.clks = waipio_rpmh_clocks,
	.num_clks = ARRAY_SIZE(waipio_rpmh_clocks),
};

DEFINE_CLK_RPMH_ARC(kalama, xo_pad, xo_pad_ao, "xo.lvl", 0x03, 2);
DEFINE_CLK_RPMH_FIXED(kalama, bi_tcxo, bi_tcxo_ao, xo_pad, xo_pad_ao, 2);
DEFINE_CLK_RPMH_VRM_OPT(kalama, rf_clk1, rf_clk1_ao, "clka1", 1);
DEFINE_CLK_RPMH_VRM_OPT(kalama, rf_clk2, rf_clk2_ao, "clka2", 1);
DEFINE_CLK_RPMH_VRM_OPT(kalama, rf_clk3, rf_clk3_ao, "clka3", 1);
DEFINE_CLK_RPMH_VRM_OPT(kalama, rf_clk4, rf_clk4_ao, "clka4", 1);
DEFINE_CLK_RPMH_VRM_OPT(kalama, rf_clk5, rf_clk5_ao, "clka5", 2);
DEFINE_CLK_RPMH_VRM_OPT(kalama, ln_bb_clk1, ln_bb_clk1_ao, "clka6", 2);
DEFINE_CLK_RPMH_VRM_OPT(kalama, ln_bb_clk2, ln_bb_clk2_ao, "clka7", 2);
DEFINE_CLK_RPMH_VRM_OPT(kalama, ln_bb_clk3, ln_bb_clk3_ao, "clka8", 2);

static struct clk_hw *kalama_rpmh_clocks[] = {
	[RPMH_CXO_PAD_CLK]      = &kalama_xo_pad.hw,
	[RPMH_CXO_PAD_CLK_A]    = &kalama_xo_pad_ao.hw,
	[RPMH_CXO_CLK]          = &kalama_bi_tcxo.hw,
	[RPMH_CXO_CLK_A]        = &kalama_bi_tcxo_ao.hw,
	[RPMH_LN_BB_CLK1]	= &kalama_ln_bb_clk1.hw,
	[RPMH_LN_BB_CLK1_A]	= &kalama_ln_bb_clk1_ao.hw,
	[RPMH_LN_BB_CLK2]	= &kalama_ln_bb_clk2.hw,
	[RPMH_LN_BB_CLK2_A]	= &kalama_ln_bb_clk2_ao.hw,
	[RPMH_LN_BB_CLK3]	= &kalama_ln_bb_clk3.hw,
	[RPMH_LN_BB_CLK3_A]	= &kalama_ln_bb_clk3_ao.hw,
	[RPMH_RF_CLK1]		= &kalama_rf_clk1.hw,
	[RPMH_RF_CLK1_A]	= &kalama_rf_clk1_ao.hw,
	[RPMH_RF_CLK2]		= &kalama_rf_clk2.hw,
	[RPMH_RF_CLK2_A]	= &kalama_rf_clk2_ao.hw,
	[RPMH_RF_CLK3]		= &kalama_rf_clk3.hw,
	[RPMH_RF_CLK3_A]	= &kalama_rf_clk3_ao.hw,
	[RPMH_RF_CLK4]		= &kalama_rf_clk4.hw,
	[RPMH_RF_CLK4_A]	= &kalama_rf_clk4_ao.hw,
	[RPMH_RF_CLK5]		= &kalama_rf_clk5.hw,
	[RPMH_RF_CLK5_A]	= &kalama_rf_clk5_ao.hw,
	[RPMH_IPA_CLK]		= &sdm845_ipa.hw,
};

static const struct clk_rpmh_desc clk_rpmh_kalama = {
	.clks = kalama_rpmh_clocks,
	.num_clks = ARRAY_SIZE(kalama_rpmh_clocks),
};

/* Resource name must match resource id present in cmd-db */
DEFINE_CLK_RPMH_ARC(sc7280, bi_tcxo, bi_tcxo_ao, "xo.lvl", 0x3, 4);

static struct clk_hw *sc7280_rpmh_clocks[] = {
	[RPMH_CXO_CLK]      = &sc7280_bi_tcxo.hw,
	[RPMH_CXO_CLK_A]    = &sc7280_bi_tcxo_ao.hw,
	[RPMH_LN_BB_CLK2]   = &sdm845_ln_bb_clk2.hw,
	[RPMH_LN_BB_CLK2_A] = &sdm845_ln_bb_clk2_ao.hw,
	[RPMH_RF_CLK1]      = &sdm845_rf_clk1.hw,
	[RPMH_RF_CLK1_A]    = &sdm845_rf_clk1_ao.hw,
	[RPMH_RF_CLK3]      = &sdm845_rf_clk3.hw,
	[RPMH_RF_CLK3_A]    = &sdm845_rf_clk3_ao.hw,
	[RPMH_RF_CLK4]      = &sm8350_rf_clk4.hw,
	[RPMH_RF_CLK4_A]    = &sm8350_rf_clk4_ao.hw,
	[RPMH_IPA_CLK]      = &sdm845_ipa.hw,
	[RPMH_PKA_CLK]      = &sm8350_pka.hw,
	[RPMH_HWKM_CLK]     = &sm8350_hwkm.hw,
};

static const struct clk_rpmh_desc clk_rpmh_sc7280 = {
	.clks = sc7280_rpmh_clocks,
	.num_clks = ARRAY_SIZE(sc7280_rpmh_clocks),
};

DEFINE_CLK_RPMH_VRM(sm6350, ln_bb_clk2, ln_bb_clk2_ao, "lnbclkg2", 4);
DEFINE_CLK_RPMH_VRM(sm6350, ln_bb_clk3, ln_bb_clk3_ao, "lnbclkg3", 4);
DEFINE_CLK_RPMH_ARC(sm6350, qlink, qlink_ao, "qphy.lvl", 0x1, 4);

static struct clk_hw *sm6350_rpmh_clocks[] = {
	[RPMH_CXO_CLK]		= &sc7280_bi_tcxo.hw,
	[RPMH_CXO_CLK_A]	= &sc7280_bi_tcxo_ao.hw,
	[RPMH_LN_BB_CLK2]	= &sm6350_ln_bb_clk2.hw,
	[RPMH_LN_BB_CLK2_A]	= &sm6350_ln_bb_clk2_ao.hw,
	[RPMH_LN_BB_CLK3]	= &sm6350_ln_bb_clk3.hw,
	[RPMH_LN_BB_CLK3_A]	= &sm6350_ln_bb_clk3_ao.hw,
	[RPMH_QLINK_CLK]	= &sm6350_qlink.hw,
	[RPMH_QLINK_CLK_A]	= &sm6350_qlink_ao.hw,
};

static const struct clk_rpmh_desc clk_rpmh_sm6350 = {
	.clks = sm6350_rpmh_clocks,
	.num_clks = ARRAY_SIZE(sm6350_rpmh_clocks),
};

/* Resource name must match resource id present in cmd-db */
DEFINE_CLK_RPMH_ARC(cinder, bi_tcxo, bi_tcxo_ao, "xo.lvl", 0x3, 1);

static struct clk_hw *cinder_rpmh_clocks[] = {
	[RPMH_CXO_CLK]      = &cinder_bi_tcxo.hw,
	[RPMH_CXO_CLK_A]    = &cinder_bi_tcxo_ao.hw,
};

static const struct clk_rpmh_desc clk_rpmh_cinder = {
	.clks = cinder_rpmh_clocks,
	.num_clks = ARRAY_SIZE(cinder_rpmh_clocks),
};

DEFINE_CLK_RPMH_ARC(sdxpinn, bi_tcxo, bi_tcxo_ao, "xo.lvl", 0x3, 4);

static struct clk_hw *sdxpinn_rpmh_clocks[] = {
	[RPMH_CXO_CLK]		= &sdxpinn_bi_tcxo.hw,
	[RPMH_CXO_CLK_A]	= &sdxpinn_bi_tcxo_ao.hw,
	[RPMH_RF_CLK1]		= &sdm845_rf_clk1.hw,
	[RPMH_RF_CLK1_A]	= &sdm845_rf_clk1_ao.hw,
	[RPMH_RF_CLK2]		= &sdm845_rf_clk2.hw,
	[RPMH_RF_CLK2_A]	= &sdm845_rf_clk2_ao.hw,
	[RPMH_RF_CLK3]		= &sdm845_rf_clk3.hw,
	[RPMH_RF_CLK3_A]	= &sdm845_rf_clk3_ao.hw,
	[RPMH_RF_CLK5]		= &waipio_rf_clk5.hw,
	[RPMH_RF_CLK5_A]	= &waipio_rf_clk5_ao.hw,
	[RPMH_QPIC_CLK]		= &sdx55_qpic_clk.hw,
	[RPMH_IPA_CLK]		= &sdx55_ipa.hw,
};

static const struct clk_rpmh_desc clk_rpmh_sdxpinn = {
	.clks = sdxpinn_rpmh_clocks,
	.num_clks = ARRAY_SIZE(sdxpinn_rpmh_clocks),
};

static struct clk_hw *sdxbaagha_rpmh_clocks[] = {
	[RPMH_CXO_CLK]		= &sdm845_bi_tcxo.hw,
	[RPMH_CXO_CLK_A]	= &sdm845_bi_tcxo_ao.hw,
	[RPMH_RF_CLK1]		= &sdm845_rf_clk1.hw,
	[RPMH_RF_CLK1_A]	= &sdm845_rf_clk1_ao.hw,
	[RPMH_QPIC_CLK]		= &sdx55_qpic_clk.hw,
	[RPMH_IPA_CLK]		= &sdx55_ipa.hw,
};

static const struct clk_rpmh_desc clk_rpmh_sdxbaagha = {
	.clks = sdxbaagha_rpmh_clocks,
	.num_clks = ARRAY_SIZE(sdxbaagha_rpmh_clocks),
};

static struct clk_hw *lemans_rpmh_clocks[] = {
	[RPMH_CXO_CLK]		= &sdm845_bi_tcxo.hw,
	[RPMH_CXO_CLK_A]	= &sdm845_bi_tcxo_ao.hw,
	[RPMH_LN_BB_CLK1]	= &sm8250_ln_bb_clk1.hw,
	[RPMH_LN_BB_CLK2]	= &sdm845_ln_bb_clk2.hw,
	[RPMH_LN_BB_CLK2_A]	= &sdm845_ln_bb_clk2_ao.hw,
	[RPMH_IPA_CLK]		= &sdm845_ipa.hw,
	[RPMH_PKA_CLK]		= &sm8350_pka.hw,
	[RPMH_HWKM_CLK]		= &sm8350_hwkm.hw,
};

static const struct clk_rpmh_desc clk_rpmh_lemans = {
	.clks = lemans_rpmh_clocks,
	.num_clks = ARRAY_SIZE(lemans_rpmh_clocks),
};

DEFINE_CLK_RPMH_VRM_OPT(crow, ln_bb_clk2, ln_bb_clk2_ao, "clka7", 4);
DEFINE_CLK_RPMH_VRM_OPT(crow, ln_bb_clk3, ln_bb_clk3_ao, "clka8", 4);

static struct clk_hw *crow_rpmh_clocks[] = {
	[RPMH_CXO_PAD_CLK]	= &kalama_xo_pad.hw,
	[RPMH_CXO_PAD_CLK_A]	= &kalama_xo_pad_ao.hw,
	[RPMH_CXO_CLK]		= &kalama_bi_tcxo.hw,
	[RPMH_CXO_CLK_A]	= &kalama_bi_tcxo_ao.hw,
	[RPMH_LN_BB_CLK2]	= &crow_ln_bb_clk2.hw,
	[RPMH_LN_BB_CLK2_A]	= &crow_ln_bb_clk2_ao.hw,
	[RPMH_LN_BB_CLK3]	= &crow_ln_bb_clk3.hw,
	[RPMH_LN_BB_CLK3_A]	= &crow_ln_bb_clk3_ao.hw,
	[RPMH_RF_CLK1]		= &kalama_rf_clk1.hw,
	[RPMH_RF_CLK1_A]	= &kalama_rf_clk1_ao.hw,
	[RPMH_RF_CLK2]		= &kalama_rf_clk2.hw,
	[RPMH_RF_CLK2_A]	= &kalama_rf_clk2_ao.hw,
	[RPMH_RF_CLK3]		= &kalama_rf_clk3.hw,
	[RPMH_RF_CLK3_A]	= &kalama_rf_clk3_ao.hw,
	[RPMH_IPA_CLK]		= &sdm845_ipa.hw,
};

static const struct clk_rpmh_desc clk_rpmh_crow = {
	.clks = crow_rpmh_clocks,
	.num_clks = ARRAY_SIZE(crow_rpmh_clocks),
};

static struct clk_hw *of_clk_rpmh_hw_get(struct of_phandle_args *clkspec,
					 void *data)
{
	struct clk_rpmh_desc *rpmh = data;
	unsigned int idx = clkspec->args[0];

	if (idx >= rpmh->num_clks) {
		pr_err("%s: invalid index %u\n", __func__, idx);
		return ERR_PTR(-EINVAL);
	}

	if (!rpmh->clks[idx])
		return ERR_PTR(-ENOENT);

	return rpmh->clks[idx];
}

static int clk_rpmh_probe(struct platform_device *pdev)
{
	struct clk_hw **hw_clks;
	struct clk_rpmh *rpmh_clk;
	const struct clk_rpmh_desc *desc;
	int ret, i;

	desc = of_device_get_match_data(&pdev->dev);
	if (!desc)
		return -ENODEV;

	hw_clks = desc->clks;

	for (i = 0; i < desc->num_clks; i++) {
		const char *name;
		u32 res_addr;
		size_t aux_data_len;
		const struct bcm_db *data;

		if (!hw_clks[i])
			continue;

		name = hw_clks[i]->init->name;

		if (hw_clks[i]->init->ops != &clk_fixed_factor_ops) {
			rpmh_clk = to_clk_rpmh(hw_clks[i]);
			res_addr = cmd_db_read_addr(rpmh_clk->res_name);
			if (!res_addr) {
				hw_clks[i] = NULL;

				if (rpmh_clk->optional)
					continue;

				WARN(1, "clk-rpmh: Missing RPMh resource address for %s\n",
				     rpmh_clk->res_name);
				return -ENODEV;
			}

			data = cmd_db_read_aux_data(rpmh_clk->res_name, &aux_data_len);
			if (IS_ERR(data)) {
				ret = PTR_ERR(data);
				WARN(1, "clk-rpmh: error reading RPMh aux data for %s (%d)\n",
				     rpmh_clk->res_name, ret);
				return ret;
			}

			/* Convert unit from Khz to Hz */
			if (aux_data_len == sizeof(*data))
				rpmh_clk->unit = le32_to_cpu(data->unit) * 1000ULL;

			rpmh_clk->res_addr += res_addr;
			rpmh_clk->dev = &pdev->dev;
		}

		ret = devm_clk_hw_register(&pdev->dev, hw_clks[i]);
		if (ret) {
			dev_err(&pdev->dev, "failed to register %s\n", name);
			return ret;
		}
	}

	/* typecast to silence compiler warning */
	ret = devm_of_clk_add_hw_provider(&pdev->dev, of_clk_rpmh_hw_get,
					  (void *)desc);
	if (ret) {
		dev_err(&pdev->dev, "Failed to add clock provider\n");
		return ret;
	}

	dev_dbg(&pdev->dev, "Registered RPMh clocks\n");

	return 0;
}

static const struct of_device_id clk_rpmh_match_table[] = {
	{ .compatible = "qcom,sc7180-rpmh-clk", .data = &clk_rpmh_sc7180},
	{ .compatible = "qcom,sc8180x-rpmh-clk", .data = &clk_rpmh_sc8180x},
	{ .compatible = "qcom,sdm845-rpmh-clk", .data = &clk_rpmh_sdm845},
	{ .compatible = "qcom,sdx55-rpmh-clk",  .data = &clk_rpmh_sdx55},
	{ .compatible = "qcom,sm6350-rpmh-clk", .data = &clk_rpmh_sm6350},
	{ .compatible = "qcom,sm8150-rpmh-clk", .data = &clk_rpmh_sm8150},
	{ .compatible = "qcom,sm8250-rpmh-clk", .data = &clk_rpmh_sm8250},
	{ .compatible = "qcom,sm8350-rpmh-clk", .data = &clk_rpmh_sm8350},
	{ .compatible = "qcom,waipio-rpmh-clk", .data = &clk_rpmh_waipio},
	{ .compatible = "qcom,sc7280-rpmh-clk", .data = &clk_rpmh_sc7280},
	{ .compatible = "qcom,kalama-rpmh-clk", .data = &clk_rpmh_kalama},
	{ .compatible = "qcom,cinder-rpmh-clk", .data = &clk_rpmh_cinder},
	{ .compatible = "qcom,sdxpinn-rpmh-clk", .data = &clk_rpmh_sdxpinn},
	{ .compatible = "qcom,sdxbaagha-rpmh-clk", .data = &clk_rpmh_sdxbaagha},
	{ .compatible = "qcom,lemans-rpmh-clk", .data = &clk_rpmh_lemans},
	{ .compatible = "qcom,crow-rpmh-clk", .data = &clk_rpmh_crow},
	{ .compatible = "qcom,sdm670-rpmh-clk", .data = &clk_rpmh_sdm670},
	{ }
};
MODULE_DEVICE_TABLE(of, clk_rpmh_match_table);

static struct platform_driver clk_rpmh_driver = {
	.probe		= clk_rpmh_probe,
	.driver		= {
		.name	= "clk-rpmh",
		.of_match_table = clk_rpmh_match_table,
	},
};

static int __init clk_rpmh_init(void)
{
	return platform_driver_register(&clk_rpmh_driver);
}
core_initcall(clk_rpmh_init);

static void __exit clk_rpmh_exit(void)
{
	platform_driver_unregister(&clk_rpmh_driver);
}
module_exit(clk_rpmh_exit);

MODULE_DESCRIPTION("QCOM RPMh Clock Driver");
MODULE_LICENSE("GPL v2");<|MERGE_RESOLUTION|>--- conflicted
+++ resolved
@@ -311,12 +311,7 @@
 		cmd_state = 0;
 	}
 
-<<<<<<< HEAD
-	if (cmd_state > BCM_TCS_CMD_VOTE_MASK)
-		cmd_state = BCM_TCS_CMD_VOTE_MASK;
-=======
 	cmd_state = min(cmd_state, BCM_TCS_CMD_VOTE_MASK);
->>>>>>> 718e5ce2
 
 	if (c->last_sent_aggr_state != cmd_state) {
 		cmd.addr = c->res_addr;
