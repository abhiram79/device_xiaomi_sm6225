--- conflicted
+++ resolved
@@ -1059,8 +1059,6 @@
 	  Say Y if you want to support display devices and functionality such as
 	  splash screen.
 
-<<<<<<< HEAD
-=======
 config SM_LPASS_AUDIOCC_SCUBA
 	tristate "SCUBA Audio Clock Controllers"
 	select SM_GCC_SCUBA
@@ -1070,7 +1068,6 @@
 	  Say Y if you want to use LPASS AUDIOCC and AONCC clocks required
 	  to support audio devices and its functionalities.
 
->>>>>>> 2576223e
 config SM_DEBUGCC_SCUBA
 	tristate "SCUBA Debug Clock Controller"
 	depends on SM_GCC_SCUBA
