// SPDX-License-Identifier: GPL-2.0
/*
 * Copyright (c) 2018-2019, The Linux Foundation. All rights reserved.
 * Copyright (c) 2020-2021, Linaro Ltd.
 * Copyright (c) 2022, Qualcomm Innovation Center, Inc. All rights reserved.
 */

#include <linux/bitops.h>
#include <linux/clk-provider.h>
#include <linux/err.h>
#include <linux/kernel.h>
#include <linux/module.h>
#include <linux/of.h>
#include <linux/of_device.h>
#include <linux/platform_device.h>
#include <linux/regmap.h>
#include <linux/reset-controller.h>

#include <dt-bindings/clock/qcom,gcc-sc8180x.h>

#include "common.h"
#include "clk-alpha-pll.h"
#include "clk-branch.h"
#include "clk-pll.h"
#include "clk-rcg.h"
#include "clk-regmap.h"
#include "gdsc.h"
#include "reset.h"
#include "vdd-level-sm8150.h"

static DEFINE_VDD_REGULATORS(vdd_cx, VDD_NUM, 1, vdd_corner);
static DEFINE_VDD_REGULATORS(vdd_cx_ao, VDD_NUM, 1, vdd_corner);

static struct clk_vdd_class *gcc_sc8180x_regulators[] = {
	&vdd_cx,
	&vdd_cx_ao,
};

enum {
	P_BI_TCXO,
	P_AUD_REF_CLK,
	P_GPLL0_OUT_EVEN,
	P_GPLL0_OUT_MAIN,
	P_GPLL1_OUT_MAIN,
	P_GPLL2_OUT_MAIN,
	P_GPLL4_OUT_MAIN,
	P_GPLL5_OUT_MAIN,
	P_GPLL7_OUT_MAIN,
	P_GPLL9_OUT_MAIN,
	P_SLEEP_CLK,
};

static struct pll_vco trion_vco[] = {
	{ 249600000, 2000000000, 0 },
};

static struct clk_alpha_pll gpll0 = {
	.offset = 0x0,
	.regs = clk_alpha_pll_regs[CLK_ALPHA_PLL_TYPE_TRION],
	.vco_table = trion_vco,
	.num_vco = ARRAY_SIZE(trion_vco),
	.clkr = {
		.enable_reg = 0x52000,
		.enable_mask = BIT(0),
		.hw.init = &(struct clk_init_data){
			.name = "gpll0",
			.parent_data = &(const struct clk_parent_data){
				.fw_name = "bi_tcxo",
			},
			.num_parents = 1,
			.ops = &clk_alpha_pll_fixed_trion_ops,
		},
		.vdd_data = {
			.vdd_class = &vdd_cx,
			.num_rate_max = VDD_NUM,
			.rate_max = (unsigned long[VDD_NUM]) {
				[VDD_MIN] = 615000000,
				[VDD_LOW] = 1066000000,
				[VDD_LOW_L1] = 1600000000,
				[VDD_NOMINAL] = 2000000000},
		},
	},
};

static const struct clk_div_table post_div_table_trion_even[] = {
	{ 0x0, 1 },
	{ 0x1, 2 },
	{ 0x3, 4 },
	{ 0x7, 8 },
	{ }
};

static struct clk_alpha_pll_postdiv gpll0_out_even = {
	.offset = 0x0,
	.post_div_shift = 8,
	.post_div_table = post_div_table_trion_even,
	.num_post_div = ARRAY_SIZE(post_div_table_trion_even),
	.regs = clk_alpha_pll_regs[CLK_ALPHA_PLL_TYPE_TRION],
	.width = 4,
	.clkr.hw.init = &(struct clk_init_data){
		.name = "gpll0_out_even",
		.parent_hws = (const struct clk_hw *[]){ &gpll0.clkr.hw },
		.num_parents = 1,
		.ops = &clk_alpha_pll_postdiv_trion_ops,
	},
};

static struct clk_alpha_pll gpll1 = {
	.offset = 0x1000,
	.regs = clk_alpha_pll_regs[CLK_ALPHA_PLL_TYPE_TRION],
	.vco_table = trion_vco,
	.num_vco = ARRAY_SIZE(trion_vco),
	.clkr = {
		.enable_reg = 0x52000,
		.enable_mask = BIT(1),
		.hw.init = &(struct clk_init_data){
			.name = "gpll1",
			.parent_data = &(const struct clk_parent_data){
				.fw_name = "bi_tcxo",
			},
			.num_parents = 1,
			.ops = &clk_alpha_pll_fixed_trion_ops,
		},
	},
};

static struct clk_alpha_pll gpll4 = {
	.offset = 0x76000,
	.regs = clk_alpha_pll_regs[CLK_ALPHA_PLL_TYPE_TRION],
	.vco_table = trion_vco,
	.num_vco = ARRAY_SIZE(trion_vco),
	.clkr = {
		.enable_reg = 0x52000,
		.enable_mask = BIT(4),
		.hw.init = &(struct clk_init_data){
			.name = "gpll4",
			.parent_data = &(const struct clk_parent_data){
				.fw_name = "bi_tcxo",
			},
			.num_parents = 1,
			.ops = &clk_alpha_pll_fixed_trion_ops,
		},
		.vdd_data = {
			.vdd_class = &vdd_cx,
			.num_rate_max = VDD_NUM,
			.rate_max = (unsigned long[VDD_NUM]) {
				[VDD_MIN] = 615000000,
				[VDD_LOW] = 1066000000,
				[VDD_LOW_L1] = 1600000000,
				[VDD_NOMINAL] = 2000000000},
		},
	},
};

static struct clk_alpha_pll gpll7 = {
	.offset = 0x1a000,
	.regs = clk_alpha_pll_regs[CLK_ALPHA_PLL_TYPE_TRION],
	.vco_table = trion_vco,
	.num_vco = ARRAY_SIZE(trion_vco),
	.clkr = {
		.enable_reg = 0x52000,
		.enable_mask = BIT(7),
		.hw.init = &(struct clk_init_data){
			.name = "gpll7",
			.parent_data = &(const struct clk_parent_data){
				.fw_name = "bi_tcxo",
			},
			.num_parents = 1,
			.ops = &clk_alpha_pll_fixed_trion_ops,
		},
		.vdd_data = {
			.vdd_class = &vdd_cx,
			.num_rate_max = VDD_NUM,
			.rate_max = (unsigned long[VDD_NUM]) {
				[VDD_MIN] = 615000000,
				[VDD_LOW] = 1066000000,
				[VDD_LOW_L1] = 1600000000,
				[VDD_NOMINAL] = 2000000000},
		},
	},
};

static struct clk_alpha_pll gpll9 = {
	.offset = 0x1c000,
	.vco_table = trion_vco,
	.num_vco = ARRAY_SIZE(trion_vco),
	.regs = clk_alpha_pll_regs[CLK_ALPHA_PLL_TYPE_TRION],
	.clkr = {
		.enable_reg = 0x52000,
		.enable_mask = BIT(9),
		.hw.init = &(struct clk_init_data){
			.name = "gpll9",
			.parent_data = &(const struct clk_parent_data){
				.fw_name = "bi_tcxo",
			},
			.num_parents = 1,
			.ops = &clk_alpha_pll_fixed_trion_ops,
		},
		.vdd_data = {
			.vdd_class = &vdd_cx,
			.num_rate_max = VDD_NUM,
			.rate_max = (unsigned long[VDD_NUM]) {
				[VDD_MIN] = 615000000,
				[VDD_LOW] = 1066000000,
				[VDD_LOW_L1] = 1600000000,
				[VDD_NOMINAL] = 2000000000},
		},
	},
};

static struct clk_alpha_pll gpll9 = {
	.offset = 0x1c000,
	.regs = clk_alpha_pll_regs[CLK_ALPHA_PLL_TYPE_TRION],
	.clkr = {
		.enable_reg = 0x52000,
		.enable_mask = BIT(9),
		.hw.init = &(const struct clk_init_data) {
			.name = "gpll9",
			.parent_data = &(const struct clk_parent_data) {
				.fw_name = "bi_tcxo",
			},
			.num_parents = 1,
			.ops = &clk_alpha_pll_fixed_trion_ops,
		},
	},
};

static const struct parent_map gcc_parent_map_0[] = {
	{ P_BI_TCXO, 0 },
	{ P_GPLL0_OUT_MAIN, 1 },
	{ P_GPLL0_OUT_EVEN, 6 },
};

static const struct clk_parent_data gcc_parents_0[] = {
	{ .fw_name = "bi_tcxo" },
	{ .hw = &gpll0.clkr.hw },
	{ .hw = &gpll0_out_even.clkr.hw },
};

static const struct clk_parent_data gcc_parent_data_0_ao[] = {
	{ .fw_name = "bi_tcxo_ao" },
	{ .hw = &gpll0.clkr.hw },
	{ .hw = &gpll0_out_even.clkr.hw },
};

static const struct parent_map gcc_parent_map_1[] = {
	{ P_BI_TCXO, 0 },
	{ P_GPLL0_OUT_MAIN, 1 },
	{ P_SLEEP_CLK, 5 },
	{ P_GPLL0_OUT_EVEN, 6 },
};

static const struct clk_parent_data gcc_parents_1[] = {
	{ .fw_name = "bi_tcxo", },
	{ .hw = &gpll0.clkr.hw },
	{ .fw_name = "sleep_clk", },
	{ .hw = &gpll0_out_even.clkr.hw },
};

static const struct parent_map gcc_parent_map_2[] = {
	{ P_BI_TCXO, 0 },
	{ P_SLEEP_CLK, 5 },
};

static const struct clk_parent_data gcc_parents_2[] = {
	{ .fw_name = "bi_tcxo", },
	{ .fw_name = "sleep_clk", },
};

static const struct parent_map gcc_parent_map_3[] = {
	{ P_BI_TCXO, 0 },
	{ P_GPLL0_OUT_MAIN, 1 },
	{ P_GPLL2_OUT_MAIN, 2 },
	{ P_GPLL5_OUT_MAIN, 3 },
	{ P_GPLL1_OUT_MAIN, 4 },
	{ P_GPLL4_OUT_MAIN, 5 },
	{ P_GPLL0_OUT_EVEN, 6 },
};

static const struct clk_parent_data gcc_parents_3[] = {
	{ .fw_name = "bi_tcxo", },
	{ .hw = &gpll0.clkr.hw },
	{ .name = "gpll2" },
	{ .name = "gpll5" },
	{ .hw = &gpll1.clkr.hw },
	{ .hw = &gpll4.clkr.hw },
	{ .hw = &gpll0_out_even.clkr.hw },
};

static const struct parent_map gcc_parent_map_4[] = {
	{ P_BI_TCXO, 0 },
};

static const struct clk_parent_data gcc_parents_4[] = {
	{ .fw_name = "bi_tcxo", },
};

static const struct parent_map gcc_parent_map_5[] = {
	{ P_BI_TCXO, 0 },
	{ P_GPLL0_OUT_MAIN, 1 },
};

static const struct clk_parent_data gcc_parents_5[] = {
	{ .fw_name = "bi_tcxo", },
	{ .hw = &gpll0.clkr.hw },
};

static const struct parent_map gcc_parent_map_6[] = {
	{ P_BI_TCXO, 0 },
	{ P_GPLL0_OUT_MAIN, 1 },
	{ P_GPLL7_OUT_MAIN, 3 },
	{ P_GPLL0_OUT_EVEN, 6 },
};

static const struct clk_parent_data gcc_parents_6[] = {
	{ .fw_name = "bi_tcxo", },
	{ .hw = &gpll0.clkr.hw },
	{ .hw = &gpll7.clkr.hw },
	{ .hw = &gpll0_out_even.clkr.hw },
};

static const struct parent_map gcc_parent_map_7[] = {
	{ P_BI_TCXO, 0 },
	{ P_GPLL0_OUT_MAIN, 1 },
	{ P_GPLL9_OUT_MAIN, 2 },
	{ P_GPLL4_OUT_MAIN, 5 },
	{ P_GPLL0_OUT_EVEN, 6 },
};

static const struct clk_parent_data gcc_parents_7[] = {
	{ .fw_name = "bi_tcxo", },
	{ .hw = &gpll0.clkr.hw },
	{ .hw = &gpll9.clkr.hw },
	{ .hw = &gpll4.clkr.hw },
	{ .hw = &gpll0_out_even.clkr.hw },
};

static const struct parent_map gcc_parent_map_8[] = {
	{ P_BI_TCXO, 0 },
	{ P_GPLL0_OUT_MAIN, 1 },
	{ P_AUD_REF_CLK, 2 },
	{ P_GPLL0_OUT_EVEN, 6 },
};

static const struct clk_parent_data gcc_parents_8[] = {
	{ .fw_name = "bi_tcxo", },
	{ .hw = &gpll0.clkr.hw },
	{ .name = "aud_ref_clk" },
	{ .hw = &gpll0_out_even.clkr.hw },
};

<<<<<<< HEAD
static const struct freq_tbl ftbl_gcc_cpuss_ahb_clk_src[] = {
	F(19200000, P_BI_TCXO, 1, 0, 0),
	F(50000000, P_GPLL0_OUT_MAIN, 12, 0, 0),
	F(100000000, P_GPLL0_OUT_MAIN, 6, 0, 0),
	{ }
};

static struct clk_rcg2 gcc_cpuss_ahb_clk_src = {
	.cmd_rcgr = 0x48014,
	.mnd_width = 0,
	.hid_width = 5,
	.parent_map = gcc_parent_map_0,
	.freq_tbl = ftbl_gcc_cpuss_ahb_clk_src,
	.clkr.hw.init = &(struct clk_init_data){
		.name = "gcc_cpuss_ahb_clk_src",
		.parent_data = gcc_parent_data_0_ao,
		.num_parents = ARRAY_SIZE(gcc_parent_data_0_ao),
		.ops = &clk_rcg2_ops,
	},
	.clkr.vdd_data = {
		.vdd_class = &vdd_cx_ao,
		.num_rate_max = VDD_NUM,
		.rate_max = (unsigned long[VDD_NUM]) {
			[VDD_MIN] = 19200000,
			[VDD_LOW] = 50000000,
			[VDD_NOMINAL] = 100000000},
	},
};

=======
>>>>>>> 718e5ce2
static const struct freq_tbl ftbl_gcc_emac_ptp_clk_src[] = {
	F(19200000, P_BI_TCXO, 1, 0, 0),
	F(50000000, P_GPLL0_OUT_EVEN, 6, 0, 0),
	F(125000000, P_GPLL7_OUT_MAIN, 4, 0, 0),
	F(250000000, P_GPLL7_OUT_MAIN, 2, 0, 0),
	{ }
};

static struct clk_rcg2 gcc_emac_ptp_clk_src = {
	.cmd_rcgr = 0x6038,
	.mnd_width = 0,
	.hid_width = 5,
	.parent_map = gcc_parent_map_6,
	.freq_tbl = ftbl_gcc_emac_ptp_clk_src,
	.enable_safe_config = true,
	.clkr.hw.init = &(struct clk_init_data){
		.name = "gcc_emac_ptp_clk_src",
		.parent_data = gcc_parents_6,
		.num_parents = ARRAY_SIZE(gcc_parents_6),
		.ops = &clk_rcg2_ops,
	},
	.clkr.vdd_data = {
		.vdd_class = &vdd_cx,
		.num_rate_max = VDD_NUM,
		.rate_max = (unsigned long[VDD_NUM]) {
			[VDD_MIN] = 19200000,
			[VDD_LOWER] = 50000000,
			[VDD_LOW] = 125000000,
			[VDD_NOMINAL] = 250000000},
	},
};

static const struct freq_tbl ftbl_gcc_emac_rgmii_clk_src[] = {
	F(2500000, P_BI_TCXO, 1, 25, 192),
	F(5000000, P_BI_TCXO, 1, 25, 96),
	F(19200000, P_BI_TCXO, 1, 0, 0),
	F(25000000, P_GPLL0_OUT_EVEN, 12, 0, 0),
	F(50000000, P_GPLL0_OUT_EVEN, 6, 0, 0),
	F(125000000, P_GPLL7_OUT_MAIN, 4, 0, 0),
	F(250000000, P_GPLL7_OUT_MAIN, 2, 0, 0),
	{ }
};

static struct clk_rcg2 gcc_emac_rgmii_clk_src = {
	.cmd_rcgr = 0x601c,
	.mnd_width = 8,
	.hid_width = 5,
	.parent_map = gcc_parent_map_6,
	.freq_tbl = ftbl_gcc_emac_rgmii_clk_src,
	.enable_safe_config = true,
	.clkr.hw.init = &(struct clk_init_data){
		.name = "gcc_emac_rgmii_clk_src",
		.parent_data = gcc_parents_6,
		.num_parents = ARRAY_SIZE(gcc_parents_6),
		.ops = &clk_rcg2_ops,
	},
	.clkr.vdd_data = {
		.vdd_class = &vdd_cx,
		.num_rate_max = VDD_NUM,
		.rate_max = (unsigned long[VDD_NUM]) {
			[VDD_MIN] = 19200000,
			[VDD_LOWER] = 50000000,
			[VDD_LOW] = 125000000,
			[VDD_NOMINAL] = 250000000},
	},
};

static const struct freq_tbl ftbl_gcc_gp1_clk_src[] = {
	F(19200000, P_BI_TCXO, 1, 0, 0),
	F(25000000, P_GPLL0_OUT_EVEN, 12, 0, 0),
	F(50000000, P_GPLL0_OUT_EVEN, 6, 0, 0),
	F(100000000, P_GPLL0_OUT_MAIN, 6, 0, 0),
	F(200000000, P_GPLL0_OUT_MAIN, 3, 0, 0),
	{ }
};

static struct clk_rcg2 gcc_gp1_clk_src = {
	.cmd_rcgr = 0x64004,
	.mnd_width = 8,
	.hid_width = 5,
	.parent_map = gcc_parent_map_1,
	.freq_tbl = ftbl_gcc_gp1_clk_src,
	.enable_safe_config = true,
	.clkr.hw.init = &(struct clk_init_data){
		.name = "gcc_gp1_clk_src",
		.parent_data = gcc_parents_1,
		.num_parents = ARRAY_SIZE(gcc_parents_1),
		.ops = &clk_rcg2_ops,
	},
	.clkr.vdd_data = {
		.vdd_class = &vdd_cx,
		.num_rate_max = VDD_NUM,
		.rate_max = (unsigned long[VDD_NUM]) {
			[VDD_MIN] = 19200000,
			[VDD_LOWER] = 50000000,
			[VDD_LOW] = 100000000,
			[VDD_NOMINAL] = 200000000},
	},
};

static struct clk_rcg2 gcc_gp2_clk_src = {
	.cmd_rcgr = 0x65004,
	.mnd_width = 8,
	.hid_width = 5,
	.parent_map = gcc_parent_map_1,
	.freq_tbl = ftbl_gcc_gp1_clk_src,
	.enable_safe_config = true,
	.clkr.hw.init = &(struct clk_init_data){
		.name = "gcc_gp2_clk_src",
		.parent_data = gcc_parents_1,
		.num_parents = ARRAY_SIZE(gcc_parents_1),
		.ops = &clk_rcg2_ops,
	},
	.clkr.vdd_data = {
		.vdd_class = &vdd_cx,
		.num_rate_max = VDD_NUM,
		.rate_max = (unsigned long[VDD_NUM]) {
			[VDD_MIN] = 19200000,
			[VDD_LOWER] = 50000000,
			[VDD_LOW] = 100000000,
			[VDD_NOMINAL] = 200000000},
	},
};

static struct clk_rcg2 gcc_gp3_clk_src = {
	.cmd_rcgr = 0x66004,
	.mnd_width = 8,
	.hid_width = 5,
	.parent_map = gcc_parent_map_1,
	.freq_tbl = ftbl_gcc_gp1_clk_src,
	.enable_safe_config = true,
	.clkr.hw.init = &(struct clk_init_data){
		.name = "gcc_gp3_clk_src",
		.parent_data = gcc_parents_1,
		.num_parents = ARRAY_SIZE(gcc_parents_1),
		.ops = &clk_rcg2_ops,
	},
	.clkr.vdd_data = {
		.vdd_class = &vdd_cx,
		.num_rate_max = VDD_NUM,
		.rate_max = (unsigned long[VDD_NUM]) {
			[VDD_MIN] = 19200000,
			[VDD_LOWER] = 50000000,
			[VDD_LOW] = 100000000,
			[VDD_NOMINAL] = 200000000},
	},
};

static struct clk_rcg2 gcc_gp4_clk_src = {
	.cmd_rcgr = 0xbe004,
	.mnd_width = 8,
	.hid_width = 5,
	.parent_map = gcc_parent_map_1,
	.freq_tbl = ftbl_gcc_gp1_clk_src,
	.enable_safe_config = true,
	.clkr.hw.init = &(struct clk_init_data){
		.name = "gcc_gp4_clk_src",
		.parent_data = gcc_parents_1,
		.num_parents = ARRAY_SIZE(gcc_parents_1),
		.ops = &clk_rcg2_ops,
	},
	.clkr.vdd_data = {
		.vdd_class = &vdd_cx,
		.num_rate_max = VDD_NUM,
		.rate_max = (unsigned long[VDD_NUM]) {
			[VDD_MIN] = 19200000,
			[VDD_LOWER] = 50000000,
			[VDD_LOW] = 100000000,
			[VDD_NOMINAL] = 200000000},
	},
};

static struct clk_rcg2 gcc_gp5_clk_src = {
	.cmd_rcgr = 0xbf004,
	.mnd_width = 8,
	.hid_width = 5,
	.parent_map = gcc_parent_map_1,
	.freq_tbl = ftbl_gcc_gp1_clk_src,
	.enable_safe_config = true,
	.clkr.hw.init = &(struct clk_init_data){
		.name = "gcc_gp5_clk_src",
		.parent_data = gcc_parents_1,
		.num_parents = ARRAY_SIZE(gcc_parents_1),
		.ops = &clk_rcg2_ops,
	},
	.clkr.vdd_data = {
		.vdd_class = &vdd_cx,
		.num_rate_max = VDD_NUM,
		.rate_max = (unsigned long[VDD_NUM]) {
			[VDD_MIN] = 19200000,
			[VDD_LOWER] = 50000000,
			[VDD_LOW] = 100000000,
			[VDD_NOMINAL] = 200000000},
	},
};

static const struct freq_tbl ftbl_gcc_npu_axi_clk_src[] = {
	F(19200000, P_BI_TCXO, 1, 0, 0),
	F(60000000, P_GPLL0_OUT_EVEN, 5, 0, 0),
	F(150000000, P_GPLL0_OUT_EVEN, 2, 0, 0),
	F(200000000, P_GPLL0_OUT_MAIN, 3, 0, 0),
	F(300000000, P_GPLL0_OUT_MAIN, 2, 0, 0),
	F(403000000, P_GPLL4_OUT_MAIN, 2, 0, 0),
	F(533000000, P_GPLL1_OUT_MAIN, 2, 0, 0),
	{ }
};

static struct clk_rcg2 gcc_npu_axi_clk_src = {
	.cmd_rcgr = 0x4d014,
	.mnd_width = 0,
	.hid_width = 5,
	.parent_map = gcc_parent_map_3,
	.freq_tbl = ftbl_gcc_npu_axi_clk_src,
	.clkr.hw.init = &(struct clk_init_data){
		.name = "gcc_npu_axi_clk_src",
		.parent_data = gcc_parents_3,
		.num_parents = ARRAY_SIZE(gcc_parents_3),
		.flags = CLK_SET_RATE_PARENT,
		.ops = &clk_rcg2_ops,
	},
};

static const struct freq_tbl ftbl_gcc_pcie_0_aux_clk_src[] = {
	F(9600000, P_BI_TCXO, 2, 0, 0),
	F(19200000, P_BI_TCXO, 1, 0, 0),
	{ }
};

static struct clk_rcg2 gcc_pcie_0_aux_clk_src = {
	.cmd_rcgr = 0x6b02c,
	.mnd_width = 16,
	.hid_width = 5,
	.parent_map = gcc_parent_map_2,
	.freq_tbl = ftbl_gcc_pcie_0_aux_clk_src,
	.clkr.hw.init = &(struct clk_init_data){
		.name = "gcc_pcie_0_aux_clk_src",
		.parent_data = gcc_parents_2,
		.num_parents = ARRAY_SIZE(gcc_parents_2),
		.ops = &clk_rcg2_ops,
	},
	.clkr.vdd_data = {
		.vdd_class = &vdd_cx,
		.num_rate_max = VDD_NUM,
		.rate_max = (unsigned long[VDD_NUM]) {
			[VDD_MIN] = 9600000,
			[VDD_LOW] = 19200000},
	},
};

static struct clk_rcg2 gcc_pcie_1_aux_clk_src = {
	.cmd_rcgr = 0x8d02c,
	.mnd_width = 16,
	.hid_width = 5,
	.parent_map = gcc_parent_map_2,
	.freq_tbl = ftbl_gcc_pcie_0_aux_clk_src,
	.clkr.hw.init = &(struct clk_init_data){
		.name = "gcc_pcie_1_aux_clk_src",
		.parent_data = gcc_parents_2,
		.num_parents = ARRAY_SIZE(gcc_parents_2),
		.ops = &clk_rcg2_ops,
	},
	.clkr.vdd_data = {
		.vdd_class = &vdd_cx,
		.num_rate_max = VDD_NUM,
		.rate_max = (unsigned long[VDD_NUM]) {
			[VDD_MIN] = 9600000,
			[VDD_LOW] = 19200000},
	},
};

static struct clk_rcg2 gcc_pcie_2_aux_clk_src = {
	.cmd_rcgr = 0x9d02c,
	.mnd_width = 16,
	.hid_width = 5,
	.parent_map = gcc_parent_map_2,
	.freq_tbl = ftbl_gcc_pcie_0_aux_clk_src,
	.clkr.hw.init = &(struct clk_init_data){
		.name = "gcc_pcie_2_aux_clk_src",
		.parent_data = gcc_parents_2,
		.num_parents = ARRAY_SIZE(gcc_parents_2),
		.ops = &clk_rcg2_ops,
	},
	.clkr.vdd_data = {
		.vdd_class = &vdd_cx,
		.num_rate_max = VDD_NUM,
		.rate_max = (unsigned long[VDD_NUM]) {
			[VDD_MIN] = 9600000,
			[VDD_LOW] = 19200000},
	},
};

static struct clk_rcg2 gcc_pcie_3_aux_clk_src = {
	.cmd_rcgr = 0xa302c,
	.mnd_width = 16,
	.hid_width = 5,
	.parent_map = gcc_parent_map_2,
	.freq_tbl = ftbl_gcc_pcie_0_aux_clk_src,
	.clkr.hw.init = &(struct clk_init_data){
		.name = "gcc_pcie_3_aux_clk_src",
		.parent_data = gcc_parents_2,
		.num_parents = ARRAY_SIZE(gcc_parents_2),
		.ops = &clk_rcg2_ops,
	},
	.clkr.vdd_data = {
		.vdd_class = &vdd_cx,
		.num_rate_max = VDD_NUM,
		.rate_max = (unsigned long[VDD_NUM]) {
			[VDD_MIN] = 9600000,
			[VDD_LOW] = 19200000},
	},
};

static const struct freq_tbl ftbl_gcc_pcie_phy_refgen_clk_src[] = {
	F(19200000, P_BI_TCXO, 1, 0, 0),
	F(100000000, P_GPLL0_OUT_MAIN, 6, 0, 0),
	{ }
};

static struct clk_rcg2 gcc_pcie_phy_refgen_clk_src = {
	.cmd_rcgr = 0x6f014,
	.mnd_width = 0,
	.hid_width = 5,
	.parent_map = gcc_parent_map_0,
	.freq_tbl = ftbl_gcc_pcie_phy_refgen_clk_src,
	.clkr.hw.init = &(struct clk_init_data){
		.name = "gcc_pcie_phy_refgen_clk_src",
		.parent_data = gcc_parents_0,
		.num_parents = ARRAY_SIZE(gcc_parents_0),
		.ops = &clk_rcg2_ops,
	},
	.clkr.vdd_data = {
		.vdd_class = &vdd_cx,
		.num_rate_max = VDD_NUM,
		.rate_max = (unsigned long[VDD_NUM]) {
			[VDD_MIN] = 19200000,
			[VDD_LOW] = 100000000},
	},
};

static const struct freq_tbl ftbl_gcc_pdm2_clk_src[] = {
	F(9600000, P_BI_TCXO, 2, 0, 0),
	F(19200000, P_BI_TCXO, 1, 0, 0),
	F(60000000, P_GPLL0_OUT_MAIN, 10, 0, 0),
	{ }
};

static struct clk_rcg2 gcc_pdm2_clk_src = {
	.cmd_rcgr = 0x33010,
	.mnd_width = 0,
	.hid_width = 5,
	.parent_map = gcc_parent_map_0,
	.freq_tbl = ftbl_gcc_pdm2_clk_src,
	.clkr.hw.init = &(struct clk_init_data){
		.name = "gcc_pdm2_clk_src",
		.parent_data = gcc_parents_0,
		.num_parents = ARRAY_SIZE(gcc_parents_0),
		.ops = &clk_rcg2_ops,
	},
	.clkr.vdd_data = {
		.vdd_class = &vdd_cx,
		.num_rate_max = VDD_NUM,
		.rate_max = (unsigned long[VDD_NUM]) {
			[VDD_MIN] = 9600000,
			[VDD_LOWER] = 19200000,
			[VDD_LOW] = 60000000},
	},
};

static const struct freq_tbl ftbl_gcc_qspi_1_core_clk_src[] = {
	F(19200000, P_BI_TCXO, 1, 0, 0),
	F(75000000, P_GPLL0_OUT_EVEN, 4, 0, 0),
	F(150000000, P_GPLL0_OUT_MAIN, 4, 0, 0),
	F(300000000, P_GPLL0_OUT_MAIN, 2, 0, 0),
	{ }
};

static struct clk_rcg2 gcc_qspi_1_core_clk_src = {
	.cmd_rcgr = 0x4a00c,
	.mnd_width = 0,
	.hid_width = 5,
	.parent_map = gcc_parent_map_0,
	.freq_tbl = ftbl_gcc_qspi_1_core_clk_src,
	.enable_safe_config = true,
	.clkr.hw.init = &(struct clk_init_data){
		.name = "gcc_qspi_1_core_clk_src",
		.parent_data = gcc_parents_0,
		.num_parents = ARRAY_SIZE(gcc_parents_0),
		.ops = &clk_rcg2_ops,
	},
	.clkr.vdd_data = {
		.vdd_class = &vdd_cx,
		.num_rate_max = VDD_NUM,
		.rate_max = (unsigned long[VDD_NUM]) {
			[VDD_MIN] = 19200000,
			[VDD_LOWER] = 75000000,
			[VDD_LOW] = 150000000,
			[VDD_NOMINAL] = 300000000},
	},
};

static struct clk_rcg2 gcc_qspi_core_clk_src = {
	.cmd_rcgr = 0x4b008,
	.mnd_width = 0,
	.hid_width = 5,
	.parent_map = gcc_parent_map_0,
	.freq_tbl = ftbl_gcc_qspi_1_core_clk_src,
	.enable_safe_config = true,
	.clkr.hw.init = &(struct clk_init_data){
		.name = "gcc_qspi_core_clk_src",
		.parent_data = gcc_parents_0,
		.num_parents = ARRAY_SIZE(gcc_parents_0),
		.ops = &clk_rcg2_ops,
	},
	.clkr.vdd_data = {
		.vdd_class = &vdd_cx,
		.num_rate_max = VDD_NUM,
		.rate_max = (unsigned long[VDD_NUM]) {
			[VDD_MIN] = 19200000,
			[VDD_LOWER] = 75000000,
			[VDD_LOW] = 150000000,
			[VDD_NOMINAL] = 300000000},
	},
};

static const struct freq_tbl ftbl_gcc_qupv3_wrap0_s0_clk_src[] = {
	F(7372800, P_GPLL0_OUT_EVEN, 1, 384, 15625),
	F(14745600, P_GPLL0_OUT_EVEN, 1, 768, 15625),
	F(19200000, P_BI_TCXO, 1, 0, 0),
	F(29491200, P_GPLL0_OUT_EVEN, 1, 1536, 15625),
	F(32000000, P_GPLL0_OUT_EVEN, 1, 8, 75),
	F(48000000, P_GPLL0_OUT_EVEN, 1, 4, 25),
	F(50000000, P_GPLL0_OUT_EVEN, 6, 0, 0),
	F(64000000, P_GPLL0_OUT_EVEN, 1, 16, 75),
	F(75000000, P_GPLL0_OUT_EVEN, 4, 0, 0),
	F(80000000, P_GPLL0_OUT_EVEN, 1, 4, 15),
	F(96000000, P_GPLL0_OUT_EVEN, 1, 8, 25),
	F(100000000, P_GPLL0_OUT_MAIN, 6, 0, 0),
	F(102400000, P_GPLL0_OUT_EVEN, 1, 128, 375),
	F(112000000, P_GPLL0_OUT_EVEN, 1, 28, 75),
	F(117964800, P_GPLL0_OUT_EVEN, 1, 6144, 15625),
	F(120000000, P_GPLL0_OUT_EVEN, 2.5, 0, 0),
	F(128000000, P_GPLL0_OUT_MAIN, 1, 16, 75),
	{ }
};

static struct clk_init_data gcc_qupv3_wrap0_s0_clk_src_init = {
	.name = "gcc_qupv3_wrap0_s0_clk_src",
	.parent_data = gcc_parents_0,
	.num_parents = ARRAY_SIZE(gcc_parents_0),
	.ops = &clk_rcg2_ops,
};

static struct clk_rcg2 gcc_qupv3_wrap0_s0_clk_src = {
	.cmd_rcgr = 0x17148,
	.mnd_width = 16,
	.hid_width = 5,
	.parent_map = gcc_parent_map_0,
	.freq_tbl = ftbl_gcc_qupv3_wrap0_s0_clk_src,
	.enable_safe_config = true,
	.clkr.hw.init = &gcc_qupv3_wrap0_s0_clk_src_init,
	.clkr.vdd_data = {
		.vdd_class = &vdd_cx,
		.num_rate_max = VDD_NUM,
		.rate_max = (unsigned long[VDD_NUM]) {
			[VDD_MIN] = 50000000,
			[VDD_LOWER] = 75000000,
			[VDD_LOW] = 100000000,
			[VDD_NOMINAL] = 128000000},
	},
};

static struct clk_init_data gcc_qupv3_wrap0_s1_clk_src_init = {
	.name = "gcc_qupv3_wrap0_s1_clk_src",
	.parent_data = gcc_parents_0,
	.num_parents = ARRAY_SIZE(gcc_parents_0),
	.ops = &clk_rcg2_ops,
};

static struct clk_rcg2 gcc_qupv3_wrap0_s1_clk_src = {
	.cmd_rcgr = 0x17278,
	.mnd_width = 16,
	.hid_width = 5,
	.parent_map = gcc_parent_map_0,
	.freq_tbl = ftbl_gcc_qupv3_wrap0_s0_clk_src,
	.enable_safe_config = true,
	.clkr.hw.init = &gcc_qupv3_wrap0_s1_clk_src_init,
	.clkr.vdd_data = {
		.vdd_class = &vdd_cx,
		.num_rate_max = VDD_NUM,
		.rate_max = (unsigned long[VDD_NUM]) {
			[VDD_MIN] = 50000000,
			[VDD_LOWER] = 75000000,
			[VDD_LOW] = 100000000,
			[VDD_NOMINAL] = 128000000},
	},
};

static struct clk_init_data gcc_qupv3_wrap0_s2_clk_src_init = {
	.name = "gcc_qupv3_wrap0_s2_clk_src",
	.parent_data = gcc_parents_0,
	.num_parents = ARRAY_SIZE(gcc_parents_0),
	.ops = &clk_rcg2_ops,
};

static struct clk_rcg2 gcc_qupv3_wrap0_s2_clk_src = {
	.cmd_rcgr = 0x173a8,
	.mnd_width = 16,
	.hid_width = 5,
	.parent_map = gcc_parent_map_0,
	.freq_tbl = ftbl_gcc_qupv3_wrap0_s0_clk_src,
	.enable_safe_config = true,
	.clkr.hw.init = &gcc_qupv3_wrap0_s2_clk_src_init,
	.clkr.vdd_data = {
		.vdd_class = &vdd_cx,
		.num_rate_max = VDD_NUM,
		.rate_max = (unsigned long[VDD_NUM]) {
			[VDD_MIN] = 50000000,
			[VDD_LOWER] = 75000000,
			[VDD_LOW] = 100000000,
			[VDD_NOMINAL] = 128000000},
	},
};

static struct clk_init_data gcc_qupv3_wrap0_s3_clk_src_init = {
	.name = "gcc_qupv3_wrap0_s3_clk_src",
	.parent_data = gcc_parents_0,
	.num_parents = ARRAY_SIZE(gcc_parents_0),
	.ops = &clk_rcg2_ops,
};

static struct clk_rcg2 gcc_qupv3_wrap0_s3_clk_src = {
	.cmd_rcgr = 0x174d8,
	.mnd_width = 16,
	.hid_width = 5,
	.parent_map = gcc_parent_map_0,
	.freq_tbl = ftbl_gcc_qupv3_wrap0_s0_clk_src,
	.enable_safe_config = true,
	.clkr.hw.init = &gcc_qupv3_wrap0_s3_clk_src_init,
	.clkr.vdd_data = {
		.vdd_class = &vdd_cx,
		.num_rate_max = VDD_NUM,
		.rate_max = (unsigned long[VDD_NUM]) {
			[VDD_MIN] = 50000000,
			[VDD_LOWER] = 75000000,
			[VDD_LOW] = 100000000,
			[VDD_NOMINAL] = 128000000},
	},
};

static struct clk_init_data gcc_qupv3_wrap0_s4_clk_src_init = {
	.name = "gcc_qupv3_wrap0_s4_clk_src",
	.parent_data = gcc_parents_0,
	.num_parents = ARRAY_SIZE(gcc_parents_0),
	.ops = &clk_rcg2_ops,
};

static struct clk_rcg2 gcc_qupv3_wrap0_s4_clk_src = {
	.cmd_rcgr = 0x17608,
	.mnd_width = 16,
	.hid_width = 5,
	.parent_map = gcc_parent_map_0,
	.freq_tbl = ftbl_gcc_qupv3_wrap0_s0_clk_src,
	.enable_safe_config = true,
	.clkr.hw.init = &gcc_qupv3_wrap0_s4_clk_src_init,
	.clkr.vdd_data = {
		.vdd_class = &vdd_cx,
		.num_rate_max = VDD_NUM,
		.rate_max = (unsigned long[VDD_NUM]) {
			[VDD_MIN] = 50000000,
			[VDD_LOWER] = 75000000,
			[VDD_LOW] = 100000000,
			[VDD_NOMINAL] = 128000000},
	},
};

static struct clk_init_data gcc_qupv3_wrap0_s5_clk_src_init = {
	.name = "gcc_qupv3_wrap0_s5_clk_src",
	.parent_data = gcc_parents_0,
	.num_parents = ARRAY_SIZE(gcc_parents_0),
	.ops = &clk_rcg2_ops,
};

static struct clk_rcg2 gcc_qupv3_wrap0_s5_clk_src = {
	.cmd_rcgr = 0x17738,
	.mnd_width = 16,
	.hid_width = 5,
	.parent_map = gcc_parent_map_0,
	.freq_tbl = ftbl_gcc_qupv3_wrap0_s0_clk_src,
	.enable_safe_config = true,
	.clkr.hw.init = &gcc_qupv3_wrap0_s5_clk_src_init,
	.clkr.vdd_data = {
		.vdd_class = &vdd_cx,
		.num_rate_max = VDD_NUM,
		.rate_max = (unsigned long[VDD_NUM]) {
			[VDD_MIN] = 50000000,
			[VDD_LOWER] = 75000000,
			[VDD_LOW] = 100000000,
			[VDD_NOMINAL] = 128000000},
	},
};

static struct clk_init_data gcc_qupv3_wrap0_s6_clk_src_init = {
	.name = "gcc_qupv3_wrap0_s6_clk_src",
	.parent_data = gcc_parents_0,
	.num_parents = ARRAY_SIZE(gcc_parents_0),
	.ops = &clk_rcg2_ops,
};

static struct clk_rcg2 gcc_qupv3_wrap0_s6_clk_src = {
	.cmd_rcgr = 0x17868,
	.mnd_width = 16,
	.hid_width = 5,
	.parent_map = gcc_parent_map_0,
	.freq_tbl = ftbl_gcc_qupv3_wrap0_s0_clk_src,
	.enable_safe_config = true,
	.clkr.hw.init = &gcc_qupv3_wrap0_s6_clk_src_init,
	.clkr.vdd_data = {
		.vdd_class = &vdd_cx,
		.num_rate_max = VDD_NUM,
		.rate_max = (unsigned long[VDD_NUM]) {
			[VDD_MIN] = 50000000,
			[VDD_LOWER] = 75000000,
			[VDD_LOW] = 100000000,
			[VDD_NOMINAL] = 128000000},
	},
};

static struct clk_init_data gcc_qupv3_wrap0_s7_clk_src_init = {
	.name = "gcc_qupv3_wrap0_s7_clk_src",
	.parent_data = gcc_parents_0,
	.num_parents = ARRAY_SIZE(gcc_parents_0),
	.ops = &clk_rcg2_ops,
};

static struct clk_rcg2 gcc_qupv3_wrap0_s7_clk_src = {
	.cmd_rcgr = 0x17998,
	.mnd_width = 16,
	.hid_width = 5,
	.parent_map = gcc_parent_map_0,
	.freq_tbl = ftbl_gcc_qupv3_wrap0_s0_clk_src,
	.enable_safe_config = true,
	.clkr.hw.init = &gcc_qupv3_wrap0_s7_clk_src_init,
	.clkr.vdd_data = {
		.vdd_class = &vdd_cx,
		.num_rate_max = VDD_NUM,
		.rate_max = (unsigned long[VDD_NUM]) {
			[VDD_MIN] = 50000000,
			[VDD_LOWER] = 75000000,
			[VDD_LOW] = 100000000,
			[VDD_NOMINAL] = 128000000},
	},
};

static struct clk_init_data gcc_qupv3_wrap1_s0_clk_src_init = {
	.name = "gcc_qupv3_wrap1_s0_clk_src",
	.parent_data = gcc_parents_0,
	.num_parents = ARRAY_SIZE(gcc_parents_0),
	.ops = &clk_rcg2_ops,
};

static struct clk_rcg2 gcc_qupv3_wrap1_s0_clk_src = {
	.cmd_rcgr = 0x18148,
	.mnd_width = 16,
	.hid_width = 5,
	.parent_map = gcc_parent_map_0,
	.freq_tbl = ftbl_gcc_qupv3_wrap0_s0_clk_src,
	.enable_safe_config = true,
	.clkr.hw.init = &gcc_qupv3_wrap1_s0_clk_src_init,
	.clkr.vdd_data = {
		.vdd_class = &vdd_cx,
		.num_rate_max = VDD_NUM,
		.rate_max = (unsigned long[VDD_NUM]) {
			[VDD_MIN] = 50000000,
			[VDD_LOWER] = 75000000,
			[VDD_LOW] = 100000000,
			[VDD_NOMINAL] = 128000000},
	},
};

static struct clk_init_data gcc_qupv3_wrap1_s1_clk_src_init = {
	.name = "gcc_qupv3_wrap1_s1_clk_src",
	.parent_data = gcc_parents_0,
	.num_parents = ARRAY_SIZE(gcc_parents_0),
	.ops = &clk_rcg2_ops,
};

static struct clk_rcg2 gcc_qupv3_wrap1_s1_clk_src = {
	.cmd_rcgr = 0x18278,
	.mnd_width = 16,
	.hid_width = 5,
	.parent_map = gcc_parent_map_0,
	.freq_tbl = ftbl_gcc_qupv3_wrap0_s0_clk_src,
	.enable_safe_config = true,
	.clkr.hw.init = &gcc_qupv3_wrap1_s1_clk_src_init,
	.clkr.vdd_data = {
		.vdd_class = &vdd_cx,
		.num_rate_max = VDD_NUM,
		.rate_max = (unsigned long[VDD_NUM]) {
			[VDD_MIN] = 50000000,
			[VDD_LOWER] = 75000000,
			[VDD_LOW] = 100000000,
			[VDD_NOMINAL] = 128000000},
	},
};

static struct clk_init_data gcc_qupv3_wrap1_s2_clk_src_init = {
	.name = "gcc_qupv3_wrap1_s2_clk_src",
	.parent_data = gcc_parents_0,
	.num_parents = ARRAY_SIZE(gcc_parents_0),
	.ops = &clk_rcg2_ops,
};

static struct clk_rcg2 gcc_qupv3_wrap1_s2_clk_src = {
	.cmd_rcgr = 0x183a8,
	.mnd_width = 16,
	.hid_width = 5,
	.parent_map = gcc_parent_map_0,
	.freq_tbl = ftbl_gcc_qupv3_wrap0_s0_clk_src,
	.enable_safe_config = true,
	.clkr.hw.init = &gcc_qupv3_wrap1_s2_clk_src_init,
	.clkr.vdd_data = {
		.vdd_class = &vdd_cx,
		.num_rate_max = VDD_NUM,
		.rate_max = (unsigned long[VDD_NUM]) {
			[VDD_MIN] = 50000000,
			[VDD_LOWER] = 75000000,
			[VDD_LOW] = 100000000,
			[VDD_NOMINAL] = 128000000},
	},
};

static struct clk_init_data gcc_qupv3_wrap1_s3_clk_src_init = {
	.name = "gcc_qupv3_wrap1_s3_clk_src",
	.parent_data = gcc_parents_0,
	.num_parents = ARRAY_SIZE(gcc_parents_0),
	.ops = &clk_rcg2_ops,
};

static struct clk_rcg2 gcc_qupv3_wrap1_s3_clk_src = {
	.cmd_rcgr = 0x184d8,
	.mnd_width = 16,
	.hid_width = 5,
	.parent_map = gcc_parent_map_0,
	.freq_tbl = ftbl_gcc_qupv3_wrap0_s0_clk_src,
	.enable_safe_config = true,
	.clkr.hw.init = &gcc_qupv3_wrap1_s3_clk_src_init,
	.clkr.vdd_data = {
		.vdd_class = &vdd_cx,
		.num_rate_max = VDD_NUM,
		.rate_max = (unsigned long[VDD_NUM]) {
			[VDD_MIN] = 50000000,
			[VDD_LOWER] = 75000000,
			[VDD_LOW] = 100000000,
			[VDD_NOMINAL] = 128000000},
	},
};

static struct clk_init_data gcc_qupv3_wrap1_s4_clk_src_init = {
	.name = "gcc_qupv3_wrap1_s4_clk_src",
	.parent_data = gcc_parents_0,
	.num_parents = ARRAY_SIZE(gcc_parents_0),
	.ops = &clk_rcg2_ops,
};

static struct clk_rcg2 gcc_qupv3_wrap1_s4_clk_src = {
	.cmd_rcgr = 0x18608,
	.mnd_width = 16,
	.hid_width = 5,
	.parent_map = gcc_parent_map_0,
	.freq_tbl = ftbl_gcc_qupv3_wrap0_s0_clk_src,
	.enable_safe_config = true,
	.clkr.hw.init = &gcc_qupv3_wrap1_s4_clk_src_init,
	.clkr.vdd_data = {
		.vdd_class = &vdd_cx,
		.num_rate_max = VDD_NUM,
		.rate_max = (unsigned long[VDD_NUM]) {
			[VDD_MIN] = 50000000,
			[VDD_LOWER] = 75000000,
			[VDD_LOW] = 100000000,
			[VDD_NOMINAL] = 128000000},
	},
};

static struct clk_init_data gcc_qupv3_wrap1_s5_clk_src_init = {
	.name = "gcc_qupv3_wrap1_s5_clk_src",
	.parent_data = gcc_parents_0,
	.num_parents = ARRAY_SIZE(gcc_parents_0),
	.ops = &clk_rcg2_ops,
};

static struct clk_rcg2 gcc_qupv3_wrap1_s5_clk_src = {
	.cmd_rcgr = 0x18738,
	.mnd_width = 16,
	.hid_width = 5,
	.parent_map = gcc_parent_map_0,
	.freq_tbl = ftbl_gcc_qupv3_wrap0_s0_clk_src,
	.enable_safe_config = true,
	.clkr.hw.init = &gcc_qupv3_wrap1_s5_clk_src_init,
	.clkr.vdd_data = {
		.vdd_class = &vdd_cx,
		.num_rate_max = VDD_NUM,
		.rate_max = (unsigned long[VDD_NUM]) {
			[VDD_MIN] = 50000000,
			[VDD_LOWER] = 75000000,
			[VDD_LOW] = 100000000,
			[VDD_NOMINAL] = 128000000},
	},
};

static struct clk_init_data gcc_qupv3_wrap2_s0_clk_src_init = {
	.name = "gcc_qupv3_wrap2_s0_clk_src",
	.parent_data = gcc_parents_0,
	.num_parents = ARRAY_SIZE(gcc_parents_0),
	.ops = &clk_rcg2_ops,
};

static struct clk_rcg2 gcc_qupv3_wrap2_s0_clk_src = {
	.cmd_rcgr = 0x1e148,
	.mnd_width = 16,
	.hid_width = 5,
	.parent_map = gcc_parent_map_0,
	.freq_tbl = ftbl_gcc_qupv3_wrap0_s0_clk_src,
	.enable_safe_config = true,
	.clkr.hw.init = &gcc_qupv3_wrap2_s0_clk_src_init,
	.clkr.vdd_data = {
		.vdd_class = &vdd_cx,
		.num_rate_max = VDD_NUM,
		.rate_max = (unsigned long[VDD_NUM]) {
			[VDD_MIN] = 50000000,
			[VDD_LOWER] = 75000000,
			[VDD_LOW] = 100000000,
			[VDD_NOMINAL] = 128000000},
	},
};

static struct clk_init_data gcc_qupv3_wrap2_s1_clk_src_init = {
	.name = "gcc_qupv3_wrap2_s1_clk_src",
	.parent_data = gcc_parents_0,
	.num_parents = ARRAY_SIZE(gcc_parents_0),
	.ops = &clk_rcg2_ops,
};

static struct clk_rcg2 gcc_qupv3_wrap2_s1_clk_src = {
	.cmd_rcgr = 0x1e278,
	.mnd_width = 16,
	.hid_width = 5,
	.parent_map = gcc_parent_map_0,
	.freq_tbl = ftbl_gcc_qupv3_wrap0_s0_clk_src,
	.enable_safe_config = true,
	.clkr.hw.init = &gcc_qupv3_wrap2_s1_clk_src_init,
	.clkr.vdd_data = {
		.vdd_class = &vdd_cx,
		.num_rate_max = VDD_NUM,
		.rate_max = (unsigned long[VDD_NUM]) {
			[VDD_MIN] = 50000000,
			[VDD_LOWER] = 75000000,
			[VDD_LOW] = 100000000,
			[VDD_NOMINAL] = 128000000},
	},
};

static struct clk_init_data gcc_qupv3_wrap2_s2_clk_src_init = {
	.name = "gcc_qupv3_wrap2_s2_clk_src",
	.parent_data = gcc_parents_0,
	.num_parents = ARRAY_SIZE(gcc_parents_0),
	.ops = &clk_rcg2_ops,
};

static struct clk_rcg2 gcc_qupv3_wrap2_s2_clk_src = {
	.cmd_rcgr = 0x1e3a8,
	.mnd_width = 16,
	.hid_width = 5,
	.parent_map = gcc_parent_map_0,
	.freq_tbl = ftbl_gcc_qupv3_wrap0_s0_clk_src,
	.enable_safe_config = true,
	.clkr.hw.init = &gcc_qupv3_wrap2_s2_clk_src_init,
	.clkr.vdd_data = {
		.vdd_class = &vdd_cx,
		.num_rate_max = VDD_NUM,
		.rate_max = (unsigned long[VDD_NUM]) {
			[VDD_MIN] = 50000000,
			[VDD_LOWER] = 75000000,
			[VDD_LOW] = 100000000,
			[VDD_NOMINAL] = 128000000},
	},
};

static struct clk_init_data gcc_qupv3_wrap2_s3_clk_src_init = {
	.name = "gcc_qupv3_wrap2_s3_clk_src",
	.parent_data = gcc_parents_0,
	.num_parents = ARRAY_SIZE(gcc_parents_0),
	.ops = &clk_rcg2_ops,
};

static struct clk_rcg2 gcc_qupv3_wrap2_s3_clk_src = {
	.cmd_rcgr = 0x1e4d8,
	.mnd_width = 16,
	.hid_width = 5,
	.parent_map = gcc_parent_map_0,
	.freq_tbl = ftbl_gcc_qupv3_wrap0_s0_clk_src,
	.enable_safe_config = true,
	.clkr.hw.init = &gcc_qupv3_wrap2_s3_clk_src_init,
	.clkr.vdd_data = {
		.vdd_class = &vdd_cx,
		.num_rate_max = VDD_NUM,
		.rate_max = (unsigned long[VDD_NUM]) {
			[VDD_MIN] = 50000000,
			[VDD_LOWER] = 75000000,
			[VDD_LOW] = 100000000,
			[VDD_NOMINAL] = 128000000},
	},
};

static struct clk_init_data gcc_qupv3_wrap2_s4_clk_src_init = {
	.name = "gcc_qupv3_wrap2_s4_clk_src",
	.parent_data = gcc_parents_0,
	.num_parents = ARRAY_SIZE(gcc_parents_0),
	.ops = &clk_rcg2_ops,
};

static struct clk_rcg2 gcc_qupv3_wrap2_s4_clk_src = {
	.cmd_rcgr = 0x1e608,
	.mnd_width = 16,
	.hid_width = 5,
	.parent_map = gcc_parent_map_0,
	.freq_tbl = ftbl_gcc_qupv3_wrap0_s0_clk_src,
	.enable_safe_config = true,
	.clkr.hw.init = &gcc_qupv3_wrap2_s4_clk_src_init,
	.clkr.vdd_data = {
		.vdd_class = &vdd_cx,
		.num_rate_max = VDD_NUM,
		.rate_max = (unsigned long[VDD_NUM]) {
			[VDD_MIN] = 50000000,
			[VDD_LOWER] = 75000000,
			[VDD_LOW] = 100000000,
			[VDD_NOMINAL] = 128000000},
	},
};

static struct clk_init_data gcc_qupv3_wrap2_s5_clk_src_init = {
	.name = "gcc_qupv3_wrap2_s5_clk_src",
	.parent_data = gcc_parents_0,
	.num_parents = ARRAY_SIZE(gcc_parents_0),
	.ops = &clk_rcg2_ops,
};

static struct clk_rcg2 gcc_qupv3_wrap2_s5_clk_src = {
	.cmd_rcgr = 0x1e738,
	.mnd_width = 16,
	.hid_width = 5,
	.parent_map = gcc_parent_map_0,
	.freq_tbl = ftbl_gcc_qupv3_wrap0_s0_clk_src,
	.enable_safe_config = true,
	.clkr.hw.init = &gcc_qupv3_wrap2_s5_clk_src_init,
	.clkr.vdd_data = {
		.vdd_class = &vdd_cx,
		.num_rate_max = VDD_NUM,
		.rate_max = (unsigned long[VDD_NUM]) {
			[VDD_MIN] = 50000000,
			[VDD_LOWER] = 75000000,
			[VDD_LOW] = 100000000,
			[VDD_NOMINAL] = 128000000},
	},
};

static const struct freq_tbl ftbl_gcc_sdcc2_apps_clk_src[] = {
	F(400000, P_BI_TCXO, 12, 1, 4),
	F(9600000, P_BI_TCXO, 2, 0, 0),
	F(19200000, P_BI_TCXO, 1, 0, 0),
	F(25000000, P_GPLL0_OUT_MAIN, 12, 1, 2),
	F(50000000, P_GPLL0_OUT_MAIN, 12, 0, 0),
	F(100000000, P_GPLL0_OUT_MAIN, 6, 0, 0),
<<<<<<< HEAD
	F(200000000, P_GPLL0_OUT_MAIN, 3, 0, 0),
=======
>>>>>>> 718e5ce2
	F(202000000, P_GPLL9_OUT_MAIN, 4, 0, 0),
	{ }
};

static struct clk_rcg2 gcc_sdcc2_apps_clk_src = {
	.cmd_rcgr = 0x1400c,
	.mnd_width = 8,
	.hid_width = 5,
	.parent_map = gcc_parent_map_7,
	.freq_tbl = ftbl_gcc_sdcc2_apps_clk_src,
	.enable_safe_config = true,
	.clkr.hw.init = &(struct clk_init_data){
		.name = "gcc_sdcc2_apps_clk_src",
		.parent_data = gcc_parents_7,
		.num_parents = ARRAY_SIZE(gcc_parents_7),
		.ops = &clk_rcg2_floor_ops,
	},
	.clkr.vdd_data = {
		.vdd_class = &vdd_cx,
		.num_rate_max = VDD_NUM,
		.rate_max = (unsigned long[VDD_NUM]) {
			[VDD_MIN] = 9600000,
			[VDD_LOWER] = 19200000,
			[VDD_LOW] = 100000000,
			[VDD_LOW_L1] = 202000000},
	},
};

static const struct freq_tbl ftbl_gcc_sdcc4_apps_clk_src[] = {
	F(400000, P_BI_TCXO, 12, 1, 4),
	F(9600000, P_BI_TCXO, 2, 0, 0),
	F(19200000, P_BI_TCXO, 1, 0, 0),
	F(50000000, P_GPLL0_OUT_MAIN, 12, 0, 0),
<<<<<<< HEAD
	F(75000000, P_GPLL0_OUT_MAIN, 8, 0, 0),
=======
>>>>>>> 718e5ce2
	F(100000000, P_GPLL0_OUT_MAIN, 6, 0, 0),
	{ }
};

static struct clk_rcg2 gcc_sdcc4_apps_clk_src = {
	.cmd_rcgr = 0x1600c,
	.mnd_width = 8,
	.hid_width = 5,
	.parent_map = gcc_parent_map_5,
	.freq_tbl = ftbl_gcc_sdcc4_apps_clk_src,
	.enable_safe_config = true,
	.clkr.hw.init = &(struct clk_init_data){
		.name = "gcc_sdcc4_apps_clk_src",
		.parent_data = gcc_parents_5,
		.num_parents = ARRAY_SIZE(gcc_parents_5),
		.ops = &clk_rcg2_floor_ops,
	},
	.clkr.vdd_data = {
		.vdd_class = &vdd_cx,
		.num_rate_max = VDD_NUM,
		.rate_max = (unsigned long[VDD_NUM]) {
			[VDD_MIN] = 9600000,
			[VDD_LOWER] = 19200000,
			[VDD_LOW] = 50000000,
			[VDD_NOMINAL] = 100000000},
	},
};

static const struct freq_tbl ftbl_gcc_tsif_ref_clk_src[] = {
	F(105495, P_BI_TCXO, 2, 1, 91),
	{ }
};

static struct clk_rcg2 gcc_tsif_ref_clk_src = {
	.cmd_rcgr = 0x36010,
	.mnd_width = 8,
	.hid_width = 5,
	.parent_map = gcc_parent_map_8,
	.freq_tbl = ftbl_gcc_tsif_ref_clk_src,
	.clkr.hw.init = &(struct clk_init_data){
		.name = "gcc_tsif_ref_clk_src",
		.parent_data = gcc_parents_8,
		.num_parents = ARRAY_SIZE(gcc_parents_8),
		.ops = &clk_rcg2_ops,
	},
	.clkr.vdd_data = {
		.vdd_class = &vdd_cx,
		.num_rate_max = VDD_NUM,
		.rate_max = (unsigned long[VDD_NUM]) {
			[VDD_MIN] = 105495},
	},
};

static const struct freq_tbl ftbl_gcc_ufs_card_2_axi_clk_src[] = {
	F(37500000, P_GPLL0_OUT_EVEN, 8, 0, 0),
	F(75000000, P_GPLL0_OUT_EVEN, 4, 0, 0),
	F(150000000, P_GPLL0_OUT_MAIN, 4, 0, 0),
	F(300000000, P_GPLL0_OUT_MAIN, 2, 0, 0),
	{ }
};

static struct clk_rcg2 gcc_ufs_card_2_axi_clk_src = {
	.cmd_rcgr = 0xa2020,
	.mnd_width = 8,
	.hid_width = 5,
	.parent_map = gcc_parent_map_0,
	.freq_tbl = ftbl_gcc_ufs_card_2_axi_clk_src,
	.enable_safe_config = true,
	.clkr.hw.init = &(struct clk_init_data){
		.name = "gcc_ufs_card_2_axi_clk_src",
		.parent_data = gcc_parents_0,
		.num_parents = ARRAY_SIZE(gcc_parents_0),
		.ops = &clk_rcg2_ops,
	},
	.clkr.vdd_data = {
		.vdd_class = &vdd_cx,
		.num_rate_max = VDD_NUM,
		.rate_max = (unsigned long[VDD_NUM]) {
			[VDD_MIN] = 37500000,
			[VDD_LOWER] = 75000000,
			[VDD_LOW] = 150000000,
			[VDD_NOMINAL] = 300000000},
	},
};

static struct clk_rcg2 gcc_ufs_card_2_ice_core_clk_src = {
	.cmd_rcgr = 0xa2060,
	.mnd_width = 0,
	.hid_width = 5,
	.parent_map = gcc_parent_map_0,
	.freq_tbl = ftbl_gcc_ufs_card_2_axi_clk_src,
	.enable_safe_config = true,
	.clkr.hw.init = &(struct clk_init_data){
		.name = "gcc_ufs_card_2_ice_core_clk_src",
		.parent_data = gcc_parents_0,
		.num_parents = ARRAY_SIZE(gcc_parents_0),
		.ops = &clk_rcg2_ops,
	},
	.clkr.vdd_data = {
		.vdd_class = &vdd_cx,
		.num_rate_max = VDD_NUM,
		.rate_max = (unsigned long[VDD_NUM]) {
			[VDD_MIN] = 37500000,
			[VDD_LOWER] = 75000000,
			[VDD_LOW] = 150000000,
			[VDD_NOMINAL] = 300000000},
	},
};

static const struct freq_tbl ftbl_gcc_ufs_card_2_phy_aux_clk_src[] = {
	F(19200000, P_BI_TCXO, 1, 0, 0),
	{ }
};

static struct clk_rcg2 gcc_ufs_card_2_phy_aux_clk_src = {
	.cmd_rcgr = 0xa2094,
	.mnd_width = 0,
	.hid_width = 5,
	.parent_map = gcc_parent_map_4,
	.freq_tbl = ftbl_gcc_ufs_card_2_phy_aux_clk_src,
	.clkr.hw.init = &(struct clk_init_data){
		.name = "gcc_ufs_card_2_phy_aux_clk_src",
		.parent_data = gcc_parents_4,
		.num_parents = ARRAY_SIZE(gcc_parents_4),
		.ops = &clk_rcg2_ops,
	},
	.clkr.vdd_data = {
		.vdd_class = &vdd_cx,
		.num_rate_max = VDD_NUM,
		.rate_max = (unsigned long[VDD_NUM]) {
			[VDD_MIN] = 19200000},
	},
};

static struct clk_rcg2 gcc_ufs_card_2_unipro_core_clk_src = {
	.cmd_rcgr = 0xa2078,
	.mnd_width = 0,
	.hid_width = 5,
	.parent_map = gcc_parent_map_0,
	.freq_tbl = ftbl_gcc_ufs_card_2_axi_clk_src,
	.enable_safe_config = true,
	.clkr.hw.init = &(struct clk_init_data){
		.name = "gcc_ufs_card_2_unipro_core_clk_src",
		.parent_data = gcc_parents_0,
		.num_parents = ARRAY_SIZE(gcc_parents_0),
		.ops = &clk_rcg2_ops,
	},
	.clkr.vdd_data = {
		.vdd_class = &vdd_cx,
		.num_rate_max = VDD_NUM,
		.rate_max = (unsigned long[VDD_NUM]) {
			[VDD_MIN] = 37500000,
			[VDD_LOWER] = 75000000,
			[VDD_LOW] = 150000000,
			[VDD_NOMINAL] = 300000000},
	},
};

static const struct freq_tbl ftbl_gcc_ufs_card_axi_clk_src[] = {
	F(25000000, P_GPLL0_OUT_EVEN, 12, 0, 0),
	F(50000000, P_GPLL0_OUT_EVEN, 6, 0, 0),
	F(100000000, P_GPLL0_OUT_MAIN, 6, 0, 0),
	F(200000000, P_GPLL0_OUT_MAIN, 3, 0, 0),
	F(240000000, P_GPLL0_OUT_MAIN, 2.5, 0, 0),
	{ }
};

static struct clk_rcg2 gcc_ufs_card_axi_clk_src = {
	.cmd_rcgr = 0x75020,
	.mnd_width = 8,
	.hid_width = 5,
	.parent_map = gcc_parent_map_0,
	.freq_tbl = ftbl_gcc_ufs_card_axi_clk_src,
	.enable_safe_config = true,
	.clkr.hw.init = &(struct clk_init_data){
		.name = "gcc_ufs_card_axi_clk_src",
		.parent_data = gcc_parents_0,
		.num_parents = ARRAY_SIZE(gcc_parents_0),
		.ops = &clk_rcg2_ops,
	},
	.clkr.vdd_data = {
		.vdd_class = &vdd_cx,
		.num_rate_max = VDD_NUM,
		.rate_max = (unsigned long[VDD_NUM]) {
			[VDD_MIN] = 50000000,
			[VDD_LOW] = 100000000,
			[VDD_NOMINAL] = 200000000,
			[VDD_HIGH] = 240000000},
	},
};

static const struct freq_tbl ftbl_gcc_ufs_card_ice_core_clk_src[] = {
	F(75000000, P_GPLL0_OUT_EVEN, 4, 0, 0),
	F(150000000, P_GPLL0_OUT_MAIN, 4, 0, 0),
	F(300000000, P_GPLL0_OUT_MAIN, 2, 0, 0),
	{ }
};

static struct clk_rcg2 gcc_ufs_card_ice_core_clk_src = {
	.cmd_rcgr = 0x75060,
	.mnd_width = 0,
	.hid_width = 5,
	.parent_map = gcc_parent_map_0,
	.freq_tbl = ftbl_gcc_ufs_card_ice_core_clk_src,
	.enable_safe_config = true,
	.clkr.hw.init = &(struct clk_init_data){
		.name = "gcc_ufs_card_ice_core_clk_src",
		.parent_data = gcc_parents_0,
		.num_parents = ARRAY_SIZE(gcc_parents_0),
		.ops = &clk_rcg2_ops,
	},
	.clkr.vdd_data = {
		.vdd_class = &vdd_cx,
		.num_rate_max = VDD_NUM,
		.rate_max = (unsigned long[VDD_NUM]) {
			[VDD_MIN] = 75000000,
			[VDD_LOW] = 150000000,
			[VDD_NOMINAL] = 300000000},
	},
};

static struct clk_rcg2 gcc_ufs_card_phy_aux_clk_src = {
	.cmd_rcgr = 0x75094,
	.mnd_width = 0,
	.hid_width = 5,
	.parent_map = gcc_parent_map_4,
	.freq_tbl = ftbl_gcc_ufs_card_2_phy_aux_clk_src,
	.clkr.hw.init = &(struct clk_init_data){
		.name = "gcc_ufs_card_phy_aux_clk_src",
		.parent_data = gcc_parents_4,
		.num_parents = ARRAY_SIZE(gcc_parents_4),
		.ops = &clk_rcg2_ops,
	},
	.clkr.vdd_data = {
		.vdd_class = &vdd_cx,
		.num_rate_max = VDD_NUM,
		.rate_max = (unsigned long[VDD_NUM]) {
			[VDD_MIN] = 19200000},
	},
};

static const struct freq_tbl ftbl_gcc_ufs_card_unipro_core_clk_src[] = {
	F(37500000, P_GPLL0_OUT_EVEN, 8, 0, 0),
	F(75000000, P_GPLL0_OUT_MAIN, 8, 0, 0),
	F(150000000, P_GPLL0_OUT_MAIN, 4, 0, 0),
	{ }
};

static struct clk_rcg2 gcc_ufs_card_unipro_core_clk_src = {
	.cmd_rcgr = 0x75078,
	.mnd_width = 0,
	.hid_width = 5,
	.parent_map = gcc_parent_map_0,
	.freq_tbl = ftbl_gcc_ufs_card_unipro_core_clk_src,
	.enable_safe_config = true,
	.clkr.hw.init = &(struct clk_init_data){
		.name = "gcc_ufs_card_unipro_core_clk_src",
		.parent_data = gcc_parents_0,
		.num_parents = ARRAY_SIZE(gcc_parents_0),
		.ops = &clk_rcg2_ops,
	},
	.clkr.vdd_data = {
		.vdd_class = &vdd_cx,
		.num_rate_max = VDD_NUM,
		.rate_max = (unsigned long[VDD_NUM]) {
			[VDD_MIN] = 37500000,
			[VDD_LOW] = 75000000,
			[VDD_NOMINAL] = 150000000},
	},
};

static const struct freq_tbl ftbl_gcc_ufs_phy_axi_clk_src[] = {
	F(25000000, P_GPLL0_OUT_EVEN, 12, 0, 0),
	F(37500000, P_GPLL0_OUT_EVEN, 8, 0, 0),
	F(75000000, P_GPLL0_OUT_EVEN, 4, 0, 0),
	F(150000000, P_GPLL0_OUT_MAIN, 4, 0, 0),
	F(300000000, P_GPLL0_OUT_MAIN, 2, 0, 0),
	{ }
};

static struct clk_rcg2 gcc_ufs_phy_axi_clk_src = {
	.cmd_rcgr = 0x77020,
	.mnd_width = 8,
	.hid_width = 5,
	.parent_map = gcc_parent_map_0,
	.freq_tbl = ftbl_gcc_ufs_phy_axi_clk_src,
	.enable_safe_config = true,
	.clkr.hw.init = &(struct clk_init_data){
		.name = "gcc_ufs_phy_axi_clk_src",
		.parent_data = gcc_parents_0,
		.num_parents = ARRAY_SIZE(gcc_parents_0),
		.ops = &clk_rcg2_ops,
	},
	.clkr.vdd_data = {
		.vdd_class = &vdd_cx,
		.num_rate_max = VDD_NUM,
		.rate_max = (unsigned long[VDD_NUM]) {
			[VDD_MIN] = 37500000,
			[VDD_LOWER] = 75000000,
			[VDD_LOW] = 150000000,
			[VDD_NOMINAL] = 300000000},
	},
};

static struct clk_rcg2 gcc_ufs_phy_ice_core_clk_src = {
	.cmd_rcgr = 0x77060,
	.mnd_width = 0,
	.hid_width = 5,
	.parent_map = gcc_parent_map_0,
	.freq_tbl = ftbl_gcc_ufs_card_2_axi_clk_src,
	.enable_safe_config = true,
	.clkr.hw.init = &(struct clk_init_data){
		.name = "gcc_ufs_phy_ice_core_clk_src",
		.parent_data = gcc_parents_0,
		.num_parents = ARRAY_SIZE(gcc_parents_0),
		.ops = &clk_rcg2_ops,
	},
	.clkr.vdd_data = {
		.vdd_class = &vdd_cx,
		.num_rate_max = VDD_NUM,
		.rate_max = (unsigned long[VDD_NUM]) {
			[VDD_MIN] = 37500000,
			[VDD_LOWER] = 75000000,
			[VDD_LOW] = 150000000,
			[VDD_NOMINAL] = 300000000},
	},
};

static struct clk_rcg2 gcc_ufs_phy_phy_aux_clk_src = {
	.cmd_rcgr = 0x77094,
	.mnd_width = 0,
	.hid_width = 5,
	.parent_map = gcc_parent_map_4,
	.freq_tbl = ftbl_gcc_pcie_0_aux_clk_src,
	.clkr.hw.init = &(struct clk_init_data){
		.name = "gcc_ufs_phy_phy_aux_clk_src",
		.parent_data = gcc_parents_4,
		.num_parents = ARRAY_SIZE(gcc_parents_4),
		.ops = &clk_rcg2_ops,
	},
	.clkr.vdd_data = {
		.vdd_class = &vdd_cx,
		.num_rate_max = VDD_NUM,
		.rate_max = (unsigned long[VDD_NUM]) {
			[VDD_MIN] = 19200000},
	},
};

static struct clk_rcg2 gcc_ufs_phy_unipro_core_clk_src = {
	.cmd_rcgr = 0x77078,
	.mnd_width = 0,
	.hid_width = 5,
	.parent_map = gcc_parent_map_0,
	.freq_tbl = ftbl_gcc_ufs_card_2_axi_clk_src,
	.enable_safe_config = true,
	.clkr.hw.init = &(struct clk_init_data){
		.name = "gcc_ufs_phy_unipro_core_clk_src",
		.parent_data = gcc_parents_0,
		.num_parents = ARRAY_SIZE(gcc_parents_0),
		.ops = &clk_rcg2_ops,
	},
	.clkr.vdd_data = {
		.vdd_class = &vdd_cx,
		.num_rate_max = VDD_NUM,
		.rate_max = (unsigned long[VDD_NUM]) {
			[VDD_MIN] = 37500000,
			[VDD_LOWER] = 75000000,
			[VDD_LOW] = 150000000,
			[VDD_NOMINAL] = 300000000},
	},
};

static const struct freq_tbl ftbl_gcc_usb30_mp_master_clk_src[] = {
	F(33333333, P_GPLL0_OUT_EVEN, 9, 0, 0),
	F(66666667, P_GPLL0_OUT_EVEN, 4.5, 0, 0),
	F(133333333, P_GPLL0_OUT_MAIN, 4.5, 0, 0),
	F(200000000, P_GPLL0_OUT_MAIN, 3, 0, 0),
	F(240000000, P_GPLL0_OUT_MAIN, 2.5, 0, 0),
	{ }
};

static struct clk_rcg2 gcc_usb30_mp_master_clk_src = {
	.cmd_rcgr = 0xa601c,
	.mnd_width = 8,
	.hid_width = 5,
	.parent_map = gcc_parent_map_0,
	.freq_tbl = ftbl_gcc_usb30_mp_master_clk_src,
	.enable_safe_config = true,
	.clkr.hw.init = &(struct clk_init_data){
		.name = "gcc_usb30_mp_master_clk_src",
		.parent_data = gcc_parents_0,
		.num_parents = ARRAY_SIZE(gcc_parents_0),
		.ops = &clk_rcg2_ops,
	},
	.clkr.vdd_data = {
		.vdd_class = &vdd_cx,
		.num_rate_max = VDD_NUM,
		.rate_max = (unsigned long[VDD_NUM]) {
			[VDD_MIN] = 33333333,
			[VDD_LOWER] = 66666667,
			[VDD_LOW] = 133333333,
			[VDD_NOMINAL] = 200000000,
			[VDD_HIGH] = 240000000},
	},
};

static const struct freq_tbl ftbl_gcc_usb30_mp_mock_utmi_clk_src[] = {
	F(19200000, P_BI_TCXO, 1, 0, 0),
	F(20000000, P_GPLL0_OUT_EVEN, 15, 0, 0),
	F(40000000, P_GPLL0_OUT_EVEN, 7.5, 0, 0),
	F(60000000, P_GPLL0_OUT_MAIN, 10, 0, 0),
	{ }
};

static struct clk_rcg2 gcc_usb30_mp_mock_utmi_clk_src = {
	.cmd_rcgr = 0xa6034,
	.mnd_width = 0,
	.hid_width = 5,
	.parent_map = gcc_parent_map_0,
	.freq_tbl = ftbl_gcc_usb30_mp_mock_utmi_clk_src,
	.enable_safe_config = true,
	.clkr.hw.init = &(struct clk_init_data){
		.name = "gcc_usb30_mp_mock_utmi_clk_src",
		.parent_data = gcc_parents_0,
		.num_parents = ARRAY_SIZE(gcc_parents_0),
		.ops = &clk_rcg2_ops,
	},
	.clkr.vdd_data = {
		.vdd_class = &vdd_cx,
		.num_rate_max = VDD_NUM,
		.rate_max = (unsigned long[VDD_NUM]) {
			[VDD_MIN] = 40000000,
			[VDD_LOW] = 60000000},
	},
};

static struct clk_rcg2 gcc_usb30_prim_master_clk_src = {
	.cmd_rcgr = 0xf01c,
	.mnd_width = 8,
	.hid_width = 5,
	.parent_map = gcc_parent_map_0,
	.freq_tbl = ftbl_gcc_usb30_mp_master_clk_src,
	.enable_safe_config = true,
	.clkr.hw.init = &(struct clk_init_data){
		.name = "gcc_usb30_prim_master_clk_src",
		.parent_data = gcc_parents_0,
		.num_parents = ARRAY_SIZE(gcc_parents_0),
		.ops = &clk_rcg2_ops,
	},
	.clkr.vdd_data = {
		.vdd_class = &vdd_cx,
		.num_rate_max = VDD_NUM,
		.rate_max = (unsigned long[VDD_NUM]) {
			[VDD_MIN] = 33333333,
			[VDD_LOWER] = 66666667,
			[VDD_LOW] = 133333333,
			[VDD_NOMINAL] = 200000000,
			[VDD_HIGH] = 240000000},
	},
};

static struct clk_rcg2 gcc_usb30_prim_mock_utmi_clk_src = {
	.cmd_rcgr = 0xf034,
	.mnd_width = 0,
	.hid_width = 5,
	.parent_map = gcc_parent_map_0,
	.freq_tbl = ftbl_gcc_usb30_mp_mock_utmi_clk_src,
	.enable_safe_config = true,
	.clkr.hw.init = &(struct clk_init_data){
		.name = "gcc_usb30_prim_mock_utmi_clk_src",
		.parent_data = gcc_parents_0,
		.num_parents = ARRAY_SIZE(gcc_parents_0),
		.ops = &clk_rcg2_ops,
	},
	.clkr.vdd_data = {
		.vdd_class = &vdd_cx,
		.num_rate_max = VDD_NUM,
		.rate_max = (unsigned long[VDD_NUM]) {
			[VDD_MIN] = 40000000,
			[VDD_LOW] = 60000000},
	},
};

static struct clk_rcg2 gcc_usb30_sec_master_clk_src = {
	.cmd_rcgr = 0x1001c,
	.mnd_width = 8,
	.hid_width = 5,
	.parent_map = gcc_parent_map_0,
	.freq_tbl = ftbl_gcc_usb30_mp_master_clk_src,
	.enable_safe_config = true,
	.clkr.hw.init = &(struct clk_init_data){
		.name = "gcc_usb30_sec_master_clk_src",
		.parent_data = gcc_parents_0,
		.num_parents = ARRAY_SIZE(gcc_parents_0),
		.ops = &clk_rcg2_ops,
	},
	.clkr.vdd_data = {
		.vdd_class = &vdd_cx,
		.num_rate_max = VDD_NUM,
		.rate_max = (unsigned long[VDD_NUM]) {
			[VDD_MIN] = 33333333,
			[VDD_LOWER] = 66666667,
			[VDD_LOW] = 133333333,
			[VDD_NOMINAL] = 200000000,
			[VDD_HIGH] = 240000000},
	},
};

static struct clk_rcg2 gcc_usb30_sec_mock_utmi_clk_src = {
	.cmd_rcgr = 0x10034,
	.mnd_width = 0,
	.hid_width = 5,
	.parent_map = gcc_parent_map_0,
	.freq_tbl = ftbl_gcc_usb30_mp_mock_utmi_clk_src,
	.enable_safe_config = true,
	.clkr.hw.init = &(struct clk_init_data){
		.name = "gcc_usb30_sec_mock_utmi_clk_src",
		.parent_data = gcc_parents_0,
		.num_parents = ARRAY_SIZE(gcc_parents_0),
		.ops = &clk_rcg2_ops,
	},
	.clkr.vdd_data = {
		.vdd_class = &vdd_cx,
		.num_rate_max = VDD_NUM,
		.rate_max = (unsigned long[VDD_NUM]) {
			[VDD_MIN] = 40000000,
			[VDD_LOW] = 60000000},
	},
};

static struct clk_rcg2 gcc_usb3_mp_phy_aux_clk_src = {
	.cmd_rcgr = 0xa6068,
	.mnd_width = 0,
	.hid_width = 5,
	.parent_map = gcc_parent_map_2,
	.freq_tbl = ftbl_gcc_ufs_card_2_phy_aux_clk_src,
	.clkr.hw.init = &(struct clk_init_data){
		.name = "gcc_usb3_mp_phy_aux_clk_src",
		.parent_data = gcc_parents_2,
		.num_parents = ARRAY_SIZE(gcc_parents_2),
		.ops = &clk_rcg2_ops,
	},
	.clkr.vdd_data = {
		.vdd_class = &vdd_cx,
		.num_rate_max = VDD_NUM,
		.rate_max = (unsigned long[VDD_NUM]) {
			[VDD_MIN] = 19200000},
	},
};

static struct clk_rcg2 gcc_usb3_prim_phy_aux_clk_src = {
	.cmd_rcgr = 0xf060,
	.mnd_width = 0,
	.hid_width = 5,
	.parent_map = gcc_parent_map_2,
	.freq_tbl = ftbl_gcc_ufs_card_2_phy_aux_clk_src,
	.clkr.hw.init = &(struct clk_init_data){
		.name = "gcc_usb3_prim_phy_aux_clk_src",
		.parent_data = gcc_parents_2,
		.num_parents = ARRAY_SIZE(gcc_parents_2),
		.ops = &clk_rcg2_ops,
	},
	.clkr.vdd_data = {
		.vdd_class = &vdd_cx,
		.num_rate_max = VDD_NUM,
		.rate_max = (unsigned long[VDD_NUM]) {
			[VDD_MIN] = 19200000},
	},
};

static struct clk_rcg2 gcc_usb3_sec_phy_aux_clk_src = {
	.cmd_rcgr = 0x10060,
	.mnd_width = 0,
	.hid_width = 5,
	.parent_map = gcc_parent_map_2,
	.freq_tbl = ftbl_gcc_ufs_card_2_phy_aux_clk_src,
	.clkr.hw.init = &(struct clk_init_data){
		.name = "gcc_usb3_sec_phy_aux_clk_src",
		.parent_data = gcc_parents_2,
		.num_parents = ARRAY_SIZE(gcc_parents_2),
		.ops = &clk_rcg2_ops,
	},
	.clkr.vdd_data = {
		.vdd_class = &vdd_cx,
		.num_rate_max = VDD_NUM,
		.rate_max = (unsigned long[VDD_NUM]) {
			[VDD_MIN] = 19200000},
	},
};

static struct clk_branch gcc_aggre_noc_pcie_tbu_clk = {
	.halt_reg = 0x90018,
	.halt_check = BRANCH_HALT,
	.clkr = {
		.enable_reg = 0x90018,
		.enable_mask = BIT(0),
		.hw.init = &(struct clk_init_data){
			.name = "gcc_aggre_noc_pcie_tbu_clk",
			.ops = &clk_branch2_ops,
		},
	},
};

static struct clk_branch gcc_aggre_ufs_card_2_axi_clk = {
	.halt_reg = 0xa20c0,
	.halt_check = BRANCH_HALT_VOTED,
	.hwcg_reg = 0xa20c0,
	.hwcg_bit = 1,
	.clkr = {
		.enable_reg = 0xa20c0,
		.enable_mask = BIT(0),
		.hw.init = &(struct clk_init_data){
			.name = "gcc_aggre_ufs_card_2_axi_clk",
			.parent_data = &(const struct clk_parent_data){
				.hw = &gcc_ufs_card_2_axi_clk_src.clkr.hw,
			},
			.num_parents = 1,
			.flags = CLK_SET_RATE_PARENT,
			.ops = &clk_branch2_ops,
		},
	},
};

static struct clk_branch gcc_aggre_ufs_card_axi_clk = {
	.halt_reg = 0x750c0,
	.halt_check = BRANCH_HALT_VOTED,
	.hwcg_reg = 0x750c0,
	.hwcg_bit = 1,
	.clkr = {
		.enable_reg = 0x750c0,
		.enable_mask = BIT(0),
		.hw.init = &(struct clk_init_data){
			.name = "gcc_aggre_ufs_card_axi_clk",
			.parent_hws = (const struct clk_hw *[]){
				      &gcc_ufs_card_axi_clk_src.clkr.hw
			},
			.num_parents = 1,
			.flags = CLK_SET_RATE_PARENT,
			.ops = &clk_branch2_ops,
		},
	},
};

static struct clk_branch gcc_aggre_ufs_card_axi_hw_ctl_clk = {
	.halt_reg = 0x750c0,
	.halt_check = BRANCH_HALT,
	.hwcg_reg = 0x750c0,
	.hwcg_bit = 1,
	.clkr = {
		.enable_reg = 0x750c0,
		.enable_mask = BIT(1),
		.hw.init = &(struct clk_init_data){
			.name = "gcc_aggre_ufs_card_axi_hw_ctl_clk",
			.parent_hws = (const struct clk_hw *[]){
				      &gcc_aggre_ufs_card_axi_clk.clkr.hw
			},
			.num_parents = 1,
			.flags = CLK_SET_RATE_PARENT,
			.ops = &clk_branch_simple_ops,
		},
	},
};

static struct clk_branch gcc_aggre_ufs_phy_axi_clk = {
	.halt_reg = 0x770c0,
	.halt_check = BRANCH_HALT,
	.hwcg_reg = 0x770c0,
	.hwcg_bit = 1,
	.clkr = {
		.enable_reg = 0x770c0,
		.enable_mask = BIT(0),
		.hw.init = &(struct clk_init_data){
			.name = "gcc_aggre_ufs_phy_axi_clk",
			.parent_hws = (const struct clk_hw *[]){
				      &gcc_ufs_phy_axi_clk_src.clkr.hw
			},
			.num_parents = 1,
			.flags = CLK_SET_RATE_PARENT,
			.ops = &clk_branch2_ops,
		},
	},
};

static struct clk_branch gcc_aggre_ufs_phy_axi_hw_ctl_clk = {
	.halt_reg = 0x770c0,
	.halt_check = BRANCH_HALT,
	.hwcg_reg = 0x770c0,
	.hwcg_bit = 1,
	.clkr = {
		.enable_reg = 0x770c0,
		.enable_mask = BIT(1),
		.hw.init = &(struct clk_init_data){
			.name = "gcc_aggre_ufs_phy_axi_hw_ctl_clk",
			.parent_hws = (const struct clk_hw *[]){
				      &gcc_aggre_ufs_phy_axi_clk.clkr.hw
			},
			.num_parents = 1,
			.flags = CLK_SET_RATE_PARENT,
			.ops = &clk_branch_simple_ops,
		},
	},
};

static struct clk_branch gcc_aggre_usb3_mp_axi_clk = {
	.halt_reg = 0xa6084,
	.halt_check = BRANCH_HALT,
	.clkr = {
		.enable_reg = 0xa6084,
		.enable_mask = BIT(0),
		.hw.init = &(struct clk_init_data){
			.name = "gcc_aggre_usb3_mp_axi_clk",
			.parent_hws = (const struct clk_hw *[]){
				      &gcc_usb30_mp_master_clk_src.clkr.hw
			},
			.num_parents = 1,
			.flags = CLK_SET_RATE_PARENT,
			.ops = &clk_branch2_ops,
		},
	},
};

static struct clk_branch gcc_aggre_usb3_prim_axi_clk = {
	.halt_reg = 0xf07c,
	.halt_check = BRANCH_HALT,
	.clkr = {
		.enable_reg = 0xf07c,
		.enable_mask = BIT(0),
		.hw.init = &(struct clk_init_data){
			.name = "gcc_aggre_usb3_prim_axi_clk",
			.parent_hws = (const struct clk_hw *[]){
				      &gcc_usb30_prim_master_clk_src.clkr.hw
			},
			.num_parents = 1,
			.flags = CLK_SET_RATE_PARENT,
			.ops = &clk_branch2_ops,
		},
	},
};

static struct clk_branch gcc_aggre_usb3_sec_axi_clk = {
	.halt_reg = 0x1007c,
	.halt_check = BRANCH_HALT,
	.clkr = {
		.enable_reg = 0x1007c,
		.enable_mask = BIT(0),
		.hw.init = &(struct clk_init_data){
			.name = "gcc_aggre_usb3_sec_axi_clk",
			.parent_hws = (const struct clk_hw *[]){
				      &gcc_usb30_sec_master_clk_src.clkr.hw
			},
			.num_parents = 1,
			.flags = CLK_SET_RATE_PARENT,
			.ops = &clk_branch2_ops,
		},
	},
};

static struct clk_branch gcc_boot_rom_ahb_clk = {
	.halt_reg = 0x38004,
	.halt_check = BRANCH_HALT_VOTED,
	.hwcg_reg = 0x38004,
	.hwcg_bit = 1,
	.clkr = {
		.enable_reg = 0x52004,
		.enable_mask = BIT(10),
		.hw.init = &(struct clk_init_data){
			.name = "gcc_boot_rom_ahb_clk",
			.ops = &clk_branch2_ops,
		},
	},
};

static struct clk_branch gcc_camera_hf_axi_clk = {
	.halt_reg = 0xb030,
	.halt_check = BRANCH_HALT_DELAY,
	.clkr = {
		.enable_reg = 0xb030,
		.enable_mask = BIT(0),
		.hw.init = &(struct clk_init_data){
			.name = "gcc_camera_hf_axi_clk",
			.ops = &clk_branch2_ops,
		},
	},
};

static struct clk_branch gcc_camera_sf_axi_clk = {
	.halt_reg = 0xb034,
	.halt_check = BRANCH_HALT_DELAY,
	.clkr = {
		.enable_reg = 0xb034,
		.enable_mask = BIT(0),
		.hw.init = &(struct clk_init_data){
			.name = "gcc_camera_sf_axi_clk",
			.ops = &clk_branch2_ops,
		},
	},
};

static struct clk_branch gcc_cfg_noc_usb3_mp_axi_clk = {
	.halt_reg = 0xa609c,
	.halt_check = BRANCH_HALT,
	.clkr = {
		.enable_reg = 0xa609c,
		.enable_mask = BIT(0),
		.hw.init = &(struct clk_init_data){
			.name = "gcc_cfg_noc_usb3_mp_axi_clk",
			.parent_hws = (const struct clk_hw *[]){
				      &gcc_usb30_mp_master_clk_src.clkr.hw
			},
			.num_parents = 1,
			.flags = CLK_SET_RATE_PARENT,
			.ops = &clk_branch2_ops,
		},
	},
};

static struct clk_branch gcc_cfg_noc_usb3_prim_axi_clk = {
	.halt_reg = 0xf078,
	.halt_check = BRANCH_HALT,
	.clkr = {
		.enable_reg = 0xf078,
		.enable_mask = BIT(0),
		.hw.init = &(struct clk_init_data){
			.name = "gcc_cfg_noc_usb3_prim_axi_clk",
			.parent_hws = (const struct clk_hw *[]){
				      &gcc_usb30_prim_master_clk_src.clkr.hw
			},
			.num_parents = 1,
			.flags = CLK_SET_RATE_PARENT,
			.ops = &clk_branch2_ops,
		},
	},
};

static struct clk_branch gcc_cfg_noc_usb3_sec_axi_clk = {
	.halt_reg = 0x10078,
	.halt_check = BRANCH_HALT,
	.clkr = {
		.enable_reg = 0x10078,
		.enable_mask = BIT(0),
		.hw.init = &(struct clk_init_data){
			.name = "gcc_cfg_noc_usb3_sec_axi_clk",
			.parent_hws = (const struct clk_hw *[]){
				      &gcc_usb30_sec_master_clk_src.clkr.hw
			},
			.num_parents = 1,
			.flags = CLK_SET_RATE_PARENT,
			.ops = &clk_branch2_ops,
		},
	},
};

static struct clk_branch gcc_cpuss_rbcpr_clk = {
	.halt_reg = 0x48008,
	.halt_check = BRANCH_HALT,
	.clkr = {
		.enable_reg = 0x48008,
		.enable_mask = BIT(0),
		.hw.init = &(struct clk_init_data){
			.name = "gcc_cpuss_rbcpr_clk",
			.ops = &clk_branch2_ops,
		},
	},
};

static struct clk_branch gcc_ddrss_gpu_axi_clk = {
	.halt_reg = 0x71154,
	.halt_check = BRANCH_VOTED,
	.clkr = {
		.enable_reg = 0x71154,
		.enable_mask = BIT(0),
		.hw.init = &(struct clk_init_data){
			.name = "gcc_ddrss_gpu_axi_clk",
			.ops = &clk_branch2_ops,
		},
	},
};

static struct clk_branch gcc_disp_hf_axi_clk = {
	.halt_reg = 0xb038,
	.halt_check = BRANCH_HALT_DELAY,
	.clkr = {
		.enable_reg = 0xb038,
		.enable_mask = BIT(0),
		.hw.init = &(struct clk_init_data){
			.name = "gcc_disp_hf_axi_clk",
			.ops = &clk_branch2_ops,
		},
	},
};

static struct clk_branch gcc_disp_sf_axi_clk = {
	.halt_reg = 0xb03c,
	.halt_check = BRANCH_HALT_DELAY,
	.clkr = {
		.enable_reg = 0xb03c,
		.enable_mask = BIT(0),
		.hw.init = &(struct clk_init_data){
			.name = "gcc_disp_sf_axi_clk",
			.ops = &clk_branch2_ops,
		},
	},
};

static struct clk_branch gcc_emac_axi_clk = {
	.halt_reg = 0x6010,
	.halt_check = BRANCH_HALT,
	.clkr = {
		.enable_reg = 0x6010,
		.enable_mask = BIT(0),
		.hw.init = &(struct clk_init_data){
			.name = "gcc_emac_axi_clk",
			.ops = &clk_branch2_ops,
		},
	},
};

static struct clk_branch gcc_emac_ptp_clk = {
	.halt_reg = 0x6034,
	.halt_check = BRANCH_HALT,
	.clkr = {
		.enable_reg = 0x6034,
		.enable_mask = BIT(0),
		.hw.init = &(struct clk_init_data){
			.name = "gcc_emac_ptp_clk",
			.parent_hws = (const struct clk_hw *[]){
				      &gcc_emac_ptp_clk_src.clkr.hw
			},
			.num_parents = 1,
			.flags = CLK_SET_RATE_PARENT,
			.ops = &clk_branch2_ops,
		},
	},
};

static struct clk_branch gcc_emac_rgmii_clk = {
	.halt_reg = 0x6018,
	.halt_check = BRANCH_HALT,
	.clkr = {
		.enable_reg = 0x6018,
		.enable_mask = BIT(0),
		.hw.init = &(struct clk_init_data){
			.name = "gcc_emac_rgmii_clk",
			.parent_hws = (const struct clk_hw *[]){
				      &gcc_emac_rgmii_clk_src.clkr.hw
			},
			.num_parents = 1,
			.flags = CLK_SET_RATE_PARENT,
			.ops = &clk_branch2_ops,
		},
	},
};

static struct clk_branch gcc_emac_slv_ahb_clk = {
	.halt_reg = 0x6014,
	.halt_check = BRANCH_HALT,
	.hwcg_reg = 0x6014,
	.hwcg_bit = 1,
	.clkr = {
		.enable_reg = 0x6014,
		.enable_mask = BIT(0),
		.hw.init = &(struct clk_init_data){
			.name = "gcc_emac_slv_ahb_clk",
			.ops = &clk_branch2_ops,
		},
	},
};

static struct clk_branch gcc_gp1_clk = {
	.halt_reg = 0x64000,
	.halt_check = BRANCH_HALT,
	.clkr = {
		.enable_reg = 0x64000,
		.enable_mask = BIT(0),
		.hw.init = &(struct clk_init_data){
			.name = "gcc_gp1_clk",
			.parent_hws = (const struct clk_hw *[]){
				      &gcc_gp1_clk_src.clkr.hw
			},
			.num_parents = 1,
			.flags = CLK_SET_RATE_PARENT,
			.ops = &clk_branch2_ops,
		},
	},
};

static struct clk_branch gcc_gp2_clk = {
	.halt_reg = 0x65000,
	.halt_check = BRANCH_HALT,
	.clkr = {
		.enable_reg = 0x65000,
		.enable_mask = BIT(0),
		.hw.init = &(struct clk_init_data){
			.name = "gcc_gp2_clk",
			.parent_hws = (const struct clk_hw *[]){
				      &gcc_gp2_clk_src.clkr.hw
			},
			.num_parents = 1,
			.flags = CLK_SET_RATE_PARENT,
			.ops = &clk_branch2_ops,
		},
	},
};

static struct clk_branch gcc_gp3_clk = {
	.halt_reg = 0x66000,
	.halt_check = BRANCH_HALT,
	.clkr = {
		.enable_reg = 0x66000,
		.enable_mask = BIT(0),
		.hw.init = &(struct clk_init_data){
			.name = "gcc_gp3_clk",
			.parent_hws = (const struct clk_hw *[]){
				      &gcc_gp3_clk_src.clkr.hw
			},
			.num_parents = 1,
			.flags = CLK_SET_RATE_PARENT,
			.ops = &clk_branch2_ops,
		},
	},
};

static struct clk_branch gcc_gp4_clk = {
	.halt_reg = 0xbe000,
	.halt_check = BRANCH_HALT,
	.clkr = {
		.enable_reg = 0xbe000,
		.enable_mask = BIT(0),
		.hw.init = &(struct clk_init_data){
			.name = "gcc_gp4_clk",
			.parent_hws = (const struct clk_hw *[]){
				      &gcc_gp4_clk_src.clkr.hw
			},
			.num_parents = 1,
			.flags = CLK_SET_RATE_PARENT,
			.ops = &clk_branch2_ops,
		},
	},
};

static struct clk_branch gcc_gp5_clk = {
	.halt_reg = 0xbf000,
	.halt_check = BRANCH_HALT,
	.clkr = {
		.enable_reg = 0xbf000,
		.enable_mask = BIT(0),
		.hw.init = &(struct clk_init_data){
			.name = "gcc_gp5_clk",
			.parent_hws = (const struct clk_hw *[]){
				      &gcc_gp5_clk_src.clkr.hw
			},
			.num_parents = 1,
			.flags = CLK_SET_RATE_PARENT,
			.ops = &clk_branch2_ops,
		},
	},
};

static struct clk_branch gcc_gpu_gpll0_clk_src = {
	.halt_check = BRANCH_HALT_DELAY,
	.clkr = {
		.enable_reg = 0x52004,
		.enable_mask = BIT(15),
		.hw.init = &(struct clk_init_data){
			.name = "gcc_gpu_gpll0_clk_src",
			.parent_hws = (const struct clk_hw *[]){ &gpll0.clkr.hw },
			.num_parents = 1,
			.flags = CLK_SET_RATE_PARENT,
			.ops = &clk_branch2_ops,
		},
	},
};

static struct clk_branch gcc_gpu_gpll0_div_clk_src = {
	.halt_check = BRANCH_HALT_DELAY,
	.clkr = {
		.enable_reg = 0x52004,
		.enable_mask = BIT(16),
		.hw.init = &(struct clk_init_data){
			.name = "gcc_gpu_gpll0_div_clk_src",
			.parent_hws = (const struct clk_hw *[]){
				      &gpll0_out_even.clkr.hw
			},
			.num_parents = 1,
			.flags = CLK_SET_RATE_PARENT,
			.ops = &clk_branch2_ops,
		},
	},
};

static struct clk_branch gcc_gpu_iref_clk = {
	.halt_reg = 0x8c010,
	.halt_check = BRANCH_HALT,
	.clkr = {
		.enable_reg = 0x8c010,
		.enable_mask = BIT(0),
		.hw.init = &(struct clk_init_data){
			.name = "gcc_gpu_iref_clk",
			.ops = &clk_branch2_ops,
		},
	},
};

static struct clk_branch gcc_gpu_memnoc_gfx_clk = {
	.halt_reg = 0x7100c,
	.halt_check = BRANCH_VOTED,
	.clkr = {
		.enable_reg = 0x7100c,
		.enable_mask = BIT(0),
		.hw.init = &(struct clk_init_data){
			.name = "gcc_gpu_memnoc_gfx_clk",
			.flags = CLK_DONT_HOLD_STATE,
			.ops = &clk_branch2_ops,
		},
	},
};

static struct clk_branch gcc_gpu_snoc_dvm_gfx_clk = {
	.halt_reg = 0x71018,
	.halt_check = BRANCH_HALT,
	.clkr = {
		.enable_reg = 0x71018,
		.enable_mask = BIT(0),
		.hw.init = &(struct clk_init_data){
			.name = "gcc_gpu_snoc_dvm_gfx_clk",
			.flags = CLK_DONT_HOLD_STATE,
			.ops = &clk_branch2_ops,
		},
	},
};

static struct clk_branch gcc_npu_at_clk = {
	.halt_reg = 0x4d010,
	.halt_check = BRANCH_VOTED,
	.clkr = {
		.enable_reg = 0x4d010,
		.enable_mask = BIT(0),
		.hw.init = &(struct clk_init_data){
			.name = "gcc_npu_at_clk",
			.ops = &clk_branch2_ops,
		},
	},
};

static struct clk_branch gcc_npu_axi_clk = {
	.halt_reg = 0x4d008,
	.halt_check = BRANCH_VOTED,
	.clkr = {
		.enable_reg = 0x4d008,
		.enable_mask = BIT(0),
		.hw.init = &(struct clk_init_data){
			.name = "gcc_npu_axi_clk",
			.parent_hws = (const struct clk_hw *[]){
				      &gcc_npu_axi_clk_src.clkr.hw
			},
			.num_parents = 1,
			.flags = CLK_SET_RATE_PARENT,
			.ops = &clk_branch2_ops,
		},
	},
};

static struct clk_branch gcc_npu_gpll0_clk_src = {
	.halt_check = BRANCH_HALT_DELAY,
	.clkr = {
		.enable_reg = 0x52004,
		.enable_mask = BIT(18),
		.hw.init = &(struct clk_init_data){
			.name = "gcc_npu_gpll0_clk_src",
			.parent_hws = (const struct clk_hw *[]){ &gpll0.clkr.hw },
			.num_parents = 1,
			.flags = CLK_SET_RATE_PARENT,
			.ops = &clk_branch2_ops,
		},
	},
};

static struct clk_branch gcc_npu_gpll0_div_clk_src = {
	.halt_check = BRANCH_HALT_DELAY,
	.clkr = {
		.enable_reg = 0x52004,
		.enable_mask = BIT(19),
		.hw.init = &(struct clk_init_data){
			.name = "gcc_npu_gpll0_div_clk_src",
			.parent_hws = (const struct clk_hw *[]){
				      &gpll0_out_even.clkr.hw
			},
			.num_parents = 1,
			.flags = CLK_SET_RATE_PARENT,
			.ops = &clk_branch2_ops,
		},
	},
};

static struct clk_branch gcc_npu_trig_clk = {
	.halt_reg = 0x4d00c,
	.halt_check = BRANCH_VOTED,
	.clkr = {
		.enable_reg = 0x4d00c,
		.enable_mask = BIT(0),
		.hw.init = &(struct clk_init_data){
			.name = "gcc_npu_trig_clk",
			.ops = &clk_branch2_ops,
		},
	},
};

static struct clk_branch gcc_pcie0_phy_refgen_clk = {
	.halt_reg = 0x6f02c,
	.halt_check = BRANCH_HALT,
	.clkr = {
		.enable_reg = 0x6f02c,
		.enable_mask = BIT(0),
		.hw.init = &(struct clk_init_data){
			.name = "gcc_pcie0_phy_refgen_clk",
			.parent_hws = (const struct clk_hw *[]){
				      &gcc_pcie_phy_refgen_clk_src.clkr.hw
			},
			.num_parents = 1,
			.flags = CLK_SET_RATE_PARENT,
			.ops = &clk_branch2_ops,
		},
	},
};

static struct clk_branch gcc_pcie1_phy_refgen_clk = {
	.halt_reg = 0x6f030,
	.halt_check = BRANCH_HALT,
	.clkr = {
		.enable_reg = 0x6f030,
		.enable_mask = BIT(0),
		.hw.init = &(struct clk_init_data){
			.name = "gcc_pcie1_phy_refgen_clk",
			.parent_hws = (const struct clk_hw *[]){
				      &gcc_pcie_phy_refgen_clk_src.clkr.hw
			},
			.num_parents = 1,
			.flags = CLK_SET_RATE_PARENT,
			.ops = &clk_branch2_ops,
		},
	},
};

static struct clk_branch gcc_pcie2_phy_refgen_clk = {
	.halt_reg = 0x6f034,
	.halt_check = BRANCH_HALT,
	.clkr = {
		.enable_reg = 0x6f034,
		.enable_mask = BIT(0),
		.hw.init = &(struct clk_init_data){
			.name = "gcc_pcie2_phy_refgen_clk",
			.parent_hws = (const struct clk_hw *[]){
				      &gcc_pcie_phy_refgen_clk_src.clkr.hw
			},
			.num_parents = 1,
			.flags = CLK_SET_RATE_PARENT,
			.ops = &clk_branch2_ops,
		},
	},
};

static struct clk_branch gcc_pcie3_phy_refgen_clk = {
	.halt_reg = 0x6f038,
	.halt_check = BRANCH_HALT,
	.clkr = {
		.enable_reg = 0x6f038,
		.enable_mask = BIT(0),
		.hw.init = &(struct clk_init_data){
			.name = "gcc_pcie3_phy_refgen_clk",
			.parent_hws = (const struct clk_hw *[]){
				      &gcc_pcie_phy_refgen_clk_src.clkr.hw
			},
			.num_parents = 1,
			.flags = CLK_SET_RATE_PARENT,
			.ops = &clk_branch2_ops,
		},
	},
};

static struct clk_branch gcc_pcie_0_aux_clk = {
	.halt_reg = 0x6b020,
	.halt_check = BRANCH_HALT_VOTED,
	.clkr = {
		.enable_reg = 0x5200c,
		.enable_mask = BIT(3),
		.hw.init = &(struct clk_init_data){
			.name = "gcc_pcie_0_aux_clk",
			.parent_hws = (const struct clk_hw *[]){
				      &gcc_pcie_0_aux_clk_src.clkr.hw
			},
			.num_parents = 1,
			.flags = CLK_SET_RATE_PARENT,
			.ops = &clk_branch2_ops,
		},
	},
};

static struct clk_branch gcc_pcie_0_cfg_ahb_clk = {
	.halt_reg = 0x6b01c,
	.halt_check = BRANCH_HALT_VOTED,
	.hwcg_reg = 0x6b01c,
	.hwcg_bit = 1,
	.clkr = {
		.enable_reg = 0x5200c,
		.enable_mask = BIT(2),
		.hw.init = &(struct clk_init_data){
			.name = "gcc_pcie_0_cfg_ahb_clk",
			.ops = &clk_branch2_ops,
		},
	},
};

static struct clk_branch gcc_pcie_0_clkref_clk = {
	.halt_reg = 0x8c00c,
	.halt_check = BRANCH_HALT,
	.clkr = {
		.enable_reg = 0x8c00c,
		.enable_mask = BIT(0),
		.hw.init = &(struct clk_init_data){
			.name = "gcc_pcie_0_clkref_clk",
			.ops = &clk_branch2_ops,
		},
	},
};

static struct clk_branch gcc_pcie_0_mstr_axi_clk = {
	.halt_reg = 0x6b018,
	.halt_check = BRANCH_HALT_VOTED,
	.clkr = {
		.enable_reg = 0x5200c,
		.enable_mask = BIT(1),
		.hw.init = &(struct clk_init_data){
			.name = "gcc_pcie_0_mstr_axi_clk",
			.ops = &clk_branch2_ops,
		},
	},
};

static struct clk_branch gcc_pcie_0_pipe_clk = {
	.halt_reg = 0x6b024,
	.halt_check = BRANCH_HALT_SKIP,
	.clkr = {
		.enable_reg = 0x5200c,
		.enable_mask = BIT(4),
		.hw.init = &(struct clk_init_data){
			.name = "gcc_pcie_0_pipe_clk",
			.ops = &clk_branch2_ops,
		},
	},
};

static struct clk_branch gcc_pcie_0_slv_axi_clk = {
	.halt_reg = 0x6b014,
	.halt_check = BRANCH_HALT_VOTED,
	.hwcg_reg = 0x6b014,
	.hwcg_bit = 1,
	.clkr = {
		.enable_reg = 0x5200c,
		.enable_mask = BIT(0),
		.hw.init = &(struct clk_init_data){
			.name = "gcc_pcie_0_slv_axi_clk",
			.ops = &clk_branch2_ops,
		},
	},
};

static struct clk_branch gcc_pcie_0_slv_q2a_axi_clk = {
	.halt_reg = 0x6b010,
	.halt_check = BRANCH_HALT_VOTED,
	.clkr = {
		.enable_reg = 0x5200c,
		.enable_mask = BIT(5),
		.hw.init = &(struct clk_init_data){
			.name = "gcc_pcie_0_slv_q2a_axi_clk",
			.ops = &clk_branch2_ops,
		},
	},
};

static struct clk_branch gcc_pcie_1_aux_clk = {
	.halt_reg = 0x8d020,
	.halt_check = BRANCH_HALT_VOTED,
	.clkr = {
		.enable_reg = 0x52004,
		.enable_mask = BIT(29),
		.hw.init = &(struct clk_init_data){
			.name = "gcc_pcie_1_aux_clk",
			.parent_hws = (const struct clk_hw *[]){
				&gcc_pcie_1_aux_clk_src.clkr.hw
			},
			.num_parents = 1,
			.flags = CLK_SET_RATE_PARENT,
			.ops = &clk_branch2_ops,
		},
	},
};

static struct clk_branch gcc_pcie_1_cfg_ahb_clk = {
	.halt_reg = 0x8d01c,
	.halt_check = BRANCH_HALT_VOTED,
	.hwcg_reg = 0x8d01c,
	.hwcg_bit = 1,
	.clkr = {
		.enable_reg = 0x52004,
		.enable_mask = BIT(28),
		.hw.init = &(struct clk_init_data){
			.name = "gcc_pcie_1_cfg_ahb_clk",
			.ops = &clk_branch2_ops,
		},
	},
};

static struct clk_branch gcc_pcie_1_clkref_clk = {
	.halt_reg = 0x8c02c,
	.halt_check = BRANCH_HALT,
	.clkr = {
		.enable_reg = 0x8c02c,
		.enable_mask = BIT(0),
		.hw.init = &(struct clk_init_data){
			.name = "gcc_pcie_1_clkref_clk",
			.ops = &clk_branch2_ops,
		},
	},
};

static struct clk_branch gcc_pcie_1_mstr_axi_clk = {
	.halt_reg = 0x8d018,
	.halt_check = BRANCH_HALT_VOTED,
	.clkr = {
		.enable_reg = 0x52004,
		.enable_mask = BIT(27),
		.hw.init = &(struct clk_init_data){
			.name = "gcc_pcie_1_mstr_axi_clk",
			.ops = &clk_branch2_ops,
		},
	},
};

static struct clk_branch gcc_pcie_1_pipe_clk = {
	.halt_reg = 0x8d024,
	.halt_check = BRANCH_HALT_SKIP,
	.clkr = {
		.enable_reg = 0x52004,
		.enable_mask = BIT(30),
		.hw.init = &(struct clk_init_data){
			.name = "gcc_pcie_1_pipe_clk",
			.ops = &clk_branch2_ops,
		},
	},
};

static struct clk_branch gcc_pcie_1_slv_axi_clk = {
	.halt_reg = 0x8d014,
	.halt_check = BRANCH_HALT_VOTED,
	.hwcg_reg = 0x8d014,
	.hwcg_bit = 1,
	.clkr = {
		.enable_reg = 0x52004,
		.enable_mask = BIT(26),
		.hw.init = &(struct clk_init_data){
			.name = "gcc_pcie_1_slv_axi_clk",
			.ops = &clk_branch2_ops,
		},
	},
};

static struct clk_branch gcc_pcie_1_slv_q2a_axi_clk = {
	.halt_reg = 0x8d010,
	.halt_check = BRANCH_HALT_VOTED,
	.clkr = {
		.enable_reg = 0x52004,
		.enable_mask = BIT(25),
		.hw.init = &(struct clk_init_data){
			.name = "gcc_pcie_1_slv_q2a_axi_clk",
			.ops = &clk_branch2_ops,
		},
	},
};

static struct clk_branch gcc_pcie_2_aux_clk = {
	.halt_reg = 0x9d020,
	.halt_check = BRANCH_HALT_VOTED,
	.clkr = {
		.enable_reg = 0x52014,
		.enable_mask = BIT(14),
		.hw.init = &(struct clk_init_data){
			.name = "gcc_pcie_2_aux_clk",
			.parent_hws = (const struct clk_hw *[]){
				&gcc_pcie_2_aux_clk_src.clkr.hw
			},
			.num_parents = 1,
			.flags = CLK_SET_RATE_PARENT,
			.ops = &clk_branch2_ops,
		},
	},
};

static struct clk_branch gcc_pcie_2_cfg_ahb_clk = {
	.halt_reg = 0x9d01c,
	.halt_check = BRANCH_HALT_VOTED,
	.hwcg_reg = 0x9d01c,
	.hwcg_bit = 1,
	.clkr = {
		.enable_reg = 0x52014,
		.enable_mask = BIT(13),
		.hw.init = &(struct clk_init_data){
			.name = "gcc_pcie_2_cfg_ahb_clk",
			.ops = &clk_branch2_ops,
		},
	},
};

static struct clk_branch gcc_pcie_2_clkref_clk = {
	.halt_reg = 0x8c014,
	.halt_check = BRANCH_HALT,
	.clkr = {
		.enable_reg = 0x8c014,
		.enable_mask = BIT(0),
		.hw.init = &(struct clk_init_data){
			.name = "gcc_pcie_2_clkref_clk",
			.ops = &clk_branch2_ops,
		},
	},
};

static struct clk_branch gcc_pcie_2_mstr_axi_clk = {
	.halt_reg = 0x9d018,
	.halt_check = BRANCH_HALT_VOTED,
	.clkr = {
		.enable_reg = 0x52014,
		.enable_mask = BIT(12),
		.hw.init = &(struct clk_init_data){
			.name = "gcc_pcie_2_mstr_axi_clk",
			.ops = &clk_branch2_ops,
		},
	},
};

static struct clk_branch gcc_pcie_2_pipe_clk = {
	.halt_reg = 0x9d024,
	.halt_check = BRANCH_HALT_SKIP,
	.clkr = {
		.enable_reg = 0x52014,
		.enable_mask = BIT(15),
		.hw.init = &(struct clk_init_data){
			.name = "gcc_pcie_2_pipe_clk",
			.ops = &clk_branch2_ops,
		},
	},
};

static struct clk_branch gcc_pcie_2_slv_axi_clk = {
	.halt_reg = 0x9d014,
	.halt_check = BRANCH_HALT_VOTED,
	.hwcg_reg = 0x9d014,
	.hwcg_bit = 1,
	.clkr = {
		.enable_reg = 0x52014,
		.enable_mask = BIT(11),
		.hw.init = &(struct clk_init_data){
			.name = "gcc_pcie_2_slv_axi_clk",
			.ops = &clk_branch2_ops,
		},
	},
};

static struct clk_branch gcc_pcie_2_slv_q2a_axi_clk = {
	.halt_reg = 0x9d010,
	.halt_check = BRANCH_HALT_VOTED,
	.clkr = {
		.enable_reg = 0x52014,
		.enable_mask = BIT(10),
		.hw.init = &(struct clk_init_data){
			.name = "gcc_pcie_2_slv_q2a_axi_clk",
			.ops = &clk_branch2_ops,
		},
	},
};

static struct clk_branch gcc_pcie_3_aux_clk = {
	.halt_reg = 0xa3020,
	.halt_check = BRANCH_HALT_VOTED,
	.clkr = {
		.enable_reg = 0x52014,
		.enable_mask = BIT(20),
		.hw.init = &(struct clk_init_data){
			.name = "gcc_pcie_3_aux_clk",
			.parent_hws = (const struct clk_hw *[]){
				&gcc_pcie_3_aux_clk_src.clkr.hw
			},
			.num_parents = 1,
			.flags = CLK_SET_RATE_PARENT,
			.ops = &clk_branch2_ops,
		},
	},
};

static struct clk_branch gcc_pcie_3_cfg_ahb_clk = {
	.halt_reg = 0xa301c,
	.halt_check = BRANCH_HALT_VOTED,
	.hwcg_reg = 0xa301c,
	.hwcg_bit = 1,
	.clkr = {
		.enable_reg = 0x52014,
		.enable_mask = BIT(19),
		.hw.init = &(struct clk_init_data){
			.name = "gcc_pcie_3_cfg_ahb_clk",
			.ops = &clk_branch2_ops,
		},
	},
};

static struct clk_branch gcc_pcie_3_clkref_clk = {
	.halt_reg = 0x8c018,
	.halt_check = BRANCH_HALT,
	.clkr = {
		.enable_reg = 0x8c018,
		.enable_mask = BIT(0),
		.hw.init = &(struct clk_init_data){
			.name = "gcc_pcie_3_clkref_clk",
			.ops = &clk_branch2_ops,
		},
	},
};

static struct clk_branch gcc_pcie_3_mstr_axi_clk = {
	.halt_reg = 0xa3018,
	.halt_check = BRANCH_HALT_VOTED,
	.clkr = {
		.enable_reg = 0x52014,
		.enable_mask = BIT(18),
		.hw.init = &(struct clk_init_data){
			.name = "gcc_pcie_3_mstr_axi_clk",
			.ops = &clk_branch2_ops,
		},
	},
};

static struct clk_branch gcc_pcie_3_pipe_clk = {
	.halt_reg = 0xa3024,
	.halt_check = BRANCH_HALT_SKIP,
	.clkr = {
		.enable_reg = 0x52014,
		.enable_mask = BIT(21),
		.hw.init = &(struct clk_init_data){
			.name = "gcc_pcie_3_pipe_clk",
			.ops = &clk_branch2_ops,
		},
	},
};

static struct clk_branch gcc_pcie_3_slv_axi_clk = {
	.halt_reg = 0xa3014,
	.halt_check = BRANCH_HALT_VOTED,
	.hwcg_reg = 0xa3014,
	.hwcg_bit = 1,
	.clkr = {
		.enable_reg = 0x52014,
		.enable_mask = BIT(17),
		.hw.init = &(struct clk_init_data){
			.name = "gcc_pcie_3_slv_axi_clk",
			.ops = &clk_branch2_ops,
		},
	},
};

static struct clk_branch gcc_pcie_3_slv_q2a_axi_clk = {
	.halt_reg = 0xa3010,
	.halt_check = BRANCH_HALT_VOTED,
	.clkr = {
		.enable_reg = 0x52014,
		.enable_mask = BIT(16),
		.hw.init = &(struct clk_init_data){
			.name = "gcc_pcie_3_slv_q2a_axi_clk",
			.ops = &clk_branch2_ops,
		},
	},
};

static struct clk_branch gcc_pcie_phy_aux_clk = {
	.halt_reg = 0x6f004,
	.halt_check = BRANCH_HALT,
	.clkr = {
		.enable_reg = 0x6f004,
		.enable_mask = BIT(0),
		.hw.init = &(struct clk_init_data){
			.name = "gcc_pcie_phy_aux_clk",
			.parent_hws = (const struct clk_hw *[]){
				      &gcc_pcie_0_aux_clk_src.clkr.hw
			},
			.num_parents = 1,
			.flags = CLK_SET_RATE_PARENT,
			.ops = &clk_branch2_ops,
		},
	},
};

static struct clk_branch gcc_pdm2_clk = {
	.halt_reg = 0x3300c,
	.halt_check = BRANCH_HALT,
	.clkr = {
		.enable_reg = 0x3300c,
		.enable_mask = BIT(0),
		.hw.init = &(struct clk_init_data){
			.name = "gcc_pdm2_clk",
			.parent_hws = (const struct clk_hw *[]){
				      &gcc_pdm2_clk_src.clkr.hw
			},
			.num_parents = 1,
			.flags = CLK_SET_RATE_PARENT,
			.ops = &clk_branch2_ops,
		},
	},
};

static struct clk_branch gcc_pdm_ahb_clk = {
	.halt_reg = 0x33004,
	.halt_check = BRANCH_HALT,
	.hwcg_reg = 0x33004,
	.hwcg_bit = 1,
	.clkr = {
		.enable_reg = 0x33004,
		.enable_mask = BIT(0),
		.hw.init = &(struct clk_init_data){
			.name = "gcc_pdm_ahb_clk",
			.ops = &clk_branch2_ops,
		},
	},
};

static struct clk_branch gcc_pdm_xo4_clk = {
	.halt_reg = 0x33008,
	.halt_check = BRANCH_HALT,
	.clkr = {
		.enable_reg = 0x33008,
		.enable_mask = BIT(0),
		.hw.init = &(struct clk_init_data){
			.name = "gcc_pdm_xo4_clk",
			.ops = &clk_branch2_ops,
		},
	},
};

static struct clk_branch gcc_prng_ahb_clk = {
	.halt_reg = 0x34004,
	.halt_check = BRANCH_HALT_VOTED,
	.clkr = {
		.enable_reg = 0x52004,
		.enable_mask = BIT(13),
		.hw.init = &(struct clk_init_data){
			.name = "gcc_prng_ahb_clk",
			.ops = &clk_branch2_ops,
		},
	},
};

static struct clk_branch gcc_qmip_camera_nrt_ahb_clk = {
	.halt_reg = 0xb018,
	.halt_check = BRANCH_HALT,
	.hwcg_reg = 0xb018,
	.hwcg_bit = 1,
	.clkr = {
		.enable_reg = 0xb018,
		.enable_mask = BIT(0),
		.hw.init = &(struct clk_init_data){
			.name = "gcc_qmip_camera_nrt_ahb_clk",
			.ops = &clk_branch2_ops,
		},
	},
};

static struct clk_branch gcc_qmip_camera_rt_ahb_clk = {
	.halt_reg = 0xb01c,
	.halt_check = BRANCH_HALT,
	.hwcg_reg = 0xb01c,
	.hwcg_bit = 1,
	.clkr = {
		.enable_reg = 0xb01c,
		.enable_mask = BIT(0),
		.hw.init = &(struct clk_init_data){
			.name = "gcc_qmip_camera_rt_ahb_clk",
			.ops = &clk_branch2_ops,
		},
	},
};

static struct clk_branch gcc_qmip_disp_ahb_clk = {
	.halt_reg = 0xb020,
	.halt_check = BRANCH_HALT,
	.hwcg_reg = 0xb020,
	.hwcg_bit = 1,
	.clkr = {
		.enable_reg = 0xb020,
		.enable_mask = BIT(0),
		.hw.init = &(struct clk_init_data){
			.name = "gcc_qmip_disp_ahb_clk",
			.ops = &clk_branch2_ops,
		},
	},
};

static struct clk_branch gcc_qmip_video_cvp_ahb_clk = {
	.halt_reg = 0xb010,
	.halt_check = BRANCH_HALT,
	.hwcg_reg = 0xb010,
	.hwcg_bit = 1,
	.clkr = {
		.enable_reg = 0xb010,
		.enable_mask = BIT(0),
		.hw.init = &(struct clk_init_data){
			.name = "gcc_qmip_video_cvp_ahb_clk",
			.ops = &clk_branch2_ops,
		},
	},
};

static struct clk_branch gcc_qmip_video_vcodec_ahb_clk = {
	.halt_reg = 0xb014,
	.halt_check = BRANCH_HALT,
	.hwcg_reg = 0xb014,
	.hwcg_bit = 1,
	.clkr = {
		.enable_reg = 0xb014,
		.enable_mask = BIT(0),
		.hw.init = &(struct clk_init_data){
			.name = "gcc_qmip_video_vcodec_ahb_clk",
			.ops = &clk_branch2_ops,
		},
	},
};

static struct clk_branch gcc_qspi_1_cnoc_periph_ahb_clk = {
	.halt_reg = 0x4a004,
	.halt_check = BRANCH_HALT,
	.clkr = {
		.enable_reg = 0x4a004,
		.enable_mask = BIT(0),
		.hw.init = &(struct clk_init_data){
			.name = "gcc_qspi_1_cnoc_periph_ahb_clk",
			.ops = &clk_branch2_ops,
		},
	},
};

static struct clk_branch gcc_qspi_1_core_clk = {
	.halt_reg = 0x4a008,
	.halt_check = BRANCH_HALT,
	.clkr = {
		.enable_reg = 0x4a008,
		.enable_mask = BIT(0),
		.hw.init = &(struct clk_init_data){
			.name = "gcc_qspi_1_core_clk",
			.parent_hws = (const struct clk_hw *[]){
				      &gcc_qspi_1_core_clk_src.clkr.hw
			},
			.num_parents = 1,
			.flags = CLK_SET_RATE_PARENT,
			.ops = &clk_branch2_ops,
		},
	},
};

static struct clk_branch gcc_qspi_cnoc_periph_ahb_clk = {
	.halt_reg = 0x4b000,
	.halt_check = BRANCH_HALT,
	.clkr = {
		.enable_reg = 0x4b000,
		.enable_mask = BIT(0),
		.hw.init = &(struct clk_init_data){
			.name = "gcc_qspi_cnoc_periph_ahb_clk",
			.ops = &clk_branch2_ops,
		},
	},
};

static struct clk_branch gcc_qspi_core_clk = {
	.halt_reg = 0x4b004,
	.halt_check = BRANCH_HALT,
	.clkr = {
		.enable_reg = 0x4b004,
		.enable_mask = BIT(0),
		.hw.init = &(struct clk_init_data){
			.name = "gcc_qspi_core_clk",
			.parent_hws = (const struct clk_hw *[]){
				      &gcc_qspi_core_clk_src.clkr.hw
			},
			.num_parents = 1,
			.flags = CLK_SET_RATE_PARENT,
			.ops = &clk_branch2_ops,
		},
	},
};

static struct clk_branch gcc_qupv3_wrap0_s0_clk = {
	.halt_reg = 0x17144,
	.halt_check = BRANCH_HALT_VOTED,
	.clkr = {
		.enable_reg = 0x5200c,
		.enable_mask = BIT(10),
		.hw.init = &(struct clk_init_data){
			.name = "gcc_qupv3_wrap0_s0_clk",
			.parent_hws = (const struct clk_hw *[]){
				      &gcc_qupv3_wrap0_s0_clk_src.clkr.hw
			},
			.num_parents = 1,
			.flags = CLK_SET_RATE_PARENT,
			.ops = &clk_branch2_ops,
		},
	},
};

static struct clk_branch gcc_qupv3_wrap0_s1_clk = {
	.halt_reg = 0x17274,
	.halt_check = BRANCH_HALT_VOTED,
	.clkr = {
		.enable_reg = 0x5200c,
		.enable_mask = BIT(11),
		.hw.init = &(struct clk_init_data){
			.name = "gcc_qupv3_wrap0_s1_clk",
			.parent_hws = (const struct clk_hw *[]){
				&gcc_qupv3_wrap0_s1_clk_src.clkr.hw
			},
			.num_parents = 1,
			.flags = CLK_SET_RATE_PARENT,
			.ops = &clk_branch2_ops,
		},
	},
};

static struct clk_branch gcc_qupv3_wrap0_s2_clk = {
	.halt_reg = 0x173a4,
	.halt_check = BRANCH_HALT_VOTED,
	.clkr = {
		.enable_reg = 0x5200c,
		.enable_mask = BIT(12),
		.hw.init = &(struct clk_init_data){
			.name = "gcc_qupv3_wrap0_s2_clk",
			.parent_hws = (const struct clk_hw *[]){
				&gcc_qupv3_wrap0_s2_clk_src.clkr.hw
			},
			.num_parents = 1,
			.flags = CLK_SET_RATE_PARENT,
			.ops = &clk_branch2_ops,
		},
	},
};

static struct clk_branch gcc_qupv3_wrap0_s3_clk = {
	.halt_reg = 0x174d4,
	.halt_check = BRANCH_HALT_VOTED,
	.clkr = {
		.enable_reg = 0x5200c,
		.enable_mask = BIT(13),
		.hw.init = &(struct clk_init_data){
			.name = "gcc_qupv3_wrap0_s3_clk",
			.parent_hws = (const struct clk_hw *[]){
				&gcc_qupv3_wrap0_s3_clk_src.clkr.hw
			},
			.num_parents = 1,
			.flags = CLK_SET_RATE_PARENT,
			.ops = &clk_branch2_ops,
		},
	},
};

static struct clk_branch gcc_qupv3_wrap0_s4_clk = {
	.halt_reg = 0x17604,
	.halt_check = BRANCH_HALT_VOTED,
	.clkr = {
		.enable_reg = 0x5200c,
		.enable_mask = BIT(14),
		.hw.init = &(struct clk_init_data){
			.name = "gcc_qupv3_wrap0_s4_clk",
			.parent_hws = (const struct clk_hw *[]){
				&gcc_qupv3_wrap0_s4_clk_src.clkr.hw
			},
			.num_parents = 1,
			.flags = CLK_SET_RATE_PARENT,
			.ops = &clk_branch2_ops,
		},
	},
};

static struct clk_branch gcc_qupv3_wrap0_s5_clk = {
	.halt_reg = 0x17734,
	.halt_check = BRANCH_HALT_VOTED,
	.clkr = {
		.enable_reg = 0x5200c,
		.enable_mask = BIT(15),
		.hw.init = &(struct clk_init_data){
			.name = "gcc_qupv3_wrap0_s5_clk",
			.parent_hws = (const struct clk_hw *[]){
				&gcc_qupv3_wrap0_s5_clk_src.clkr.hw
			},
			.num_parents = 1,
			.flags = CLK_SET_RATE_PARENT,
			.ops = &clk_branch2_ops,
		},
	},
};

static struct clk_branch gcc_qupv3_wrap0_s6_clk = {
	.halt_reg = 0x17864,
	.halt_check = BRANCH_HALT_VOTED,
	.clkr = {
		.enable_reg = 0x5200c,
		.enable_mask = BIT(16),
		.hw.init = &(struct clk_init_data){
			.name = "gcc_qupv3_wrap0_s6_clk",
			.parent_hws = (const struct clk_hw *[]){
				&gcc_qupv3_wrap0_s6_clk_src.clkr.hw
			},
			.num_parents = 1,
			.flags = CLK_SET_RATE_PARENT,
			.ops = &clk_branch2_ops,
		},
	},
};

static struct clk_branch gcc_qupv3_wrap0_s7_clk = {
	.halt_reg = 0x17994,
	.halt_check = BRANCH_HALT_VOTED,
	.clkr = {
		.enable_reg = 0x5200c,
		.enable_mask = BIT(17),
		.hw.init = &(struct clk_init_data){
			.name = "gcc_qupv3_wrap0_s7_clk",
			.parent_hws = (const struct clk_hw *[]){
				&gcc_qupv3_wrap0_s7_clk_src.clkr.hw
			},
			.num_parents = 1,
			.flags = CLK_SET_RATE_PARENT,
			.ops = &clk_branch2_ops,
		},
	},
};

static struct clk_branch gcc_qupv3_wrap1_s0_clk = {
	.halt_reg = 0x18144,
	.halt_check = BRANCH_HALT_VOTED,
	.clkr = {
		.enable_reg = 0x5200c,
		.enable_mask = BIT(22),
		.hw.init = &(struct clk_init_data){
			.name = "gcc_qupv3_wrap1_s0_clk",
			.parent_hws = (const struct clk_hw *[]){
				&gcc_qupv3_wrap1_s0_clk_src.clkr.hw
			},
			.num_parents = 1,
			.flags = CLK_SET_RATE_PARENT,
			.ops = &clk_branch2_ops,
		},
	},
};

static struct clk_branch gcc_qupv3_wrap1_s1_clk = {
	.halt_reg = 0x18274,
	.halt_check = BRANCH_HALT_VOTED,
	.clkr = {
		.enable_reg = 0x5200c,
		.enable_mask = BIT(23),
		.hw.init = &(struct clk_init_data){
			.name = "gcc_qupv3_wrap1_s1_clk",
			.parent_hws = (const struct clk_hw *[]){
				&gcc_qupv3_wrap1_s1_clk_src.clkr.hw
			},
			.num_parents = 1,
			.flags = CLK_SET_RATE_PARENT,
			.ops = &clk_branch2_ops,
		},
	},
};

static struct clk_branch gcc_qupv3_wrap1_s2_clk = {
	.halt_reg = 0x183a4,
	.halt_check = BRANCH_HALT_VOTED,
	.clkr = {
		.enable_reg = 0x5200c,
		.enable_mask = BIT(24),
		.hw.init = &(struct clk_init_data){
			.name = "gcc_qupv3_wrap1_s2_clk",
			.parent_hws = (const struct clk_hw *[]){
				&gcc_qupv3_wrap1_s2_clk_src.clkr.hw
			},
			.num_parents = 1,
			.flags = CLK_SET_RATE_PARENT,
			.ops = &clk_branch2_ops,
		},
	},
};

static struct clk_branch gcc_qupv3_wrap1_s3_clk = {
	.halt_reg = 0x184d4,
	.halt_check = BRANCH_HALT_VOTED,
	.clkr = {
		.enable_reg = 0x5200c,
		.enable_mask = BIT(25),
		.hw.init = &(struct clk_init_data){
			.name = "gcc_qupv3_wrap1_s3_clk",
			.parent_hws = (const struct clk_hw *[]){
				&gcc_qupv3_wrap1_s3_clk_src.clkr.hw
			},
			.num_parents = 1,
			.flags = CLK_SET_RATE_PARENT,
			.ops = &clk_branch2_ops,
		},
	},
};

static struct clk_branch gcc_qupv3_wrap1_s4_clk = {
	.halt_reg = 0x18604,
	.halt_check = BRANCH_HALT_VOTED,
	.clkr = {
		.enable_reg = 0x5200c,
		.enable_mask = BIT(26),
		.hw.init = &(struct clk_init_data){
			.name = "gcc_qupv3_wrap1_s4_clk",
			.parent_hws = (const struct clk_hw *[]){
				&gcc_qupv3_wrap1_s4_clk_src.clkr.hw
			},
			.num_parents = 1,
			.flags = CLK_SET_RATE_PARENT,
			.ops = &clk_branch2_ops,
		},
	},
};

static struct clk_branch gcc_qupv3_wrap1_s5_clk = {
	.halt_reg = 0x18734,
	.halt_check = BRANCH_HALT_VOTED,
	.clkr = {
		.enable_reg = 0x5200c,
		.enable_mask = BIT(27),
		.hw.init = &(struct clk_init_data){
			.name = "gcc_qupv3_wrap1_s5_clk",
			.parent_hws = (const struct clk_hw *[]){
				&gcc_qupv3_wrap1_s5_clk_src.clkr.hw
			},
			.num_parents = 1,
			.flags = CLK_SET_RATE_PARENT,
			.ops = &clk_branch2_ops,
		},
	},
};

static struct clk_branch gcc_qupv3_wrap2_s0_clk = {
	.halt_reg = 0x1e144,
	.halt_check = BRANCH_HALT_VOTED,
	.clkr = {
		.enable_reg = 0x52014,
		.enable_mask = BIT(4),
		.hw.init = &(struct clk_init_data){
			.name = "gcc_qupv3_wrap2_s0_clk",
			.parent_hws = (const struct clk_hw *[]){
				&gcc_qupv3_wrap2_s0_clk_src.clkr.hw
			},
			.num_parents = 1,
			.flags = CLK_SET_RATE_PARENT,
			.ops = &clk_branch2_ops,
		},
	},
};

static struct clk_branch gcc_qupv3_wrap2_s1_clk = {
	.halt_reg = 0x1e274,
	.halt_check = BRANCH_HALT_VOTED,
	.clkr = {
		.enable_reg = 0x52014,
		.enable_mask = BIT(5),
		.hw.init = &(struct clk_init_data){
			.name = "gcc_qupv3_wrap2_s1_clk",
			.parent_hws = (const struct clk_hw *[]){
				&gcc_qupv3_wrap2_s1_clk_src.clkr.hw
			},
			.num_parents = 1,
			.flags = CLK_SET_RATE_PARENT,
			.ops = &clk_branch2_ops,
		},
	},
};

static struct clk_branch gcc_qupv3_wrap2_s2_clk = {
	.halt_reg = 0x1e3a4,
	.halt_check = BRANCH_HALT_VOTED,
	.clkr = {
		.enable_reg = 0x52014,
		.enable_mask = BIT(6),
		.hw.init = &(struct clk_init_data){
			.name = "gcc_qupv3_wrap2_s2_clk",
			.parent_hws = (const struct clk_hw *[]){
				&gcc_qupv3_wrap2_s2_clk_src.clkr.hw
			},
			.num_parents = 1,
			.flags = CLK_SET_RATE_PARENT,
			.ops = &clk_branch2_ops,
		},
	},
};

static struct clk_branch gcc_qupv3_wrap2_s3_clk = {
	.halt_reg = 0x1e4d4,
	.halt_check = BRANCH_HALT_VOTED,
	.clkr = {
		.enable_reg = 0x52014,
		.enable_mask = BIT(7),
		.hw.init = &(struct clk_init_data){
			.name = "gcc_qupv3_wrap2_s3_clk",
			.parent_hws = (const struct clk_hw *[]){
				&gcc_qupv3_wrap2_s3_clk_src.clkr.hw
			},
			.num_parents = 1,
			.flags = CLK_SET_RATE_PARENT,
			.ops = &clk_branch2_ops,
		},
	},
};

static struct clk_branch gcc_qupv3_wrap2_s4_clk = {
	.halt_reg = 0x1e604,
	.halt_check = BRANCH_HALT_VOTED,
	.clkr = {
		.enable_reg = 0x52014,
		.enable_mask = BIT(8),
		.hw.init = &(struct clk_init_data){
			.name = "gcc_qupv3_wrap2_s4_clk",
			.parent_hws = (const struct clk_hw *[]){
				&gcc_qupv3_wrap2_s4_clk_src.clkr.hw
			},
			.num_parents = 1,
			.flags = CLK_SET_RATE_PARENT,
			.ops = &clk_branch2_ops,
		},
	},
};

static struct clk_branch gcc_qupv3_wrap2_s5_clk = {
	.halt_reg = 0x1e734,
	.halt_check = BRANCH_HALT_VOTED,
	.clkr = {
		.enable_reg = 0x52014,
		.enable_mask = BIT(9),
		.hw.init = &(struct clk_init_data){
			.name = "gcc_qupv3_wrap2_s5_clk",
			.parent_hws = (const struct clk_hw *[]){
				&gcc_qupv3_wrap2_s5_clk_src.clkr.hw
			},
			.num_parents = 1,
			.flags = CLK_SET_RATE_PARENT,
			.ops = &clk_branch2_ops,
		},
	},
};

static struct clk_branch gcc_qupv3_wrap_0_m_ahb_clk = {
	.halt_reg = 0x17004,
	.halt_check = BRANCH_HALT_VOTED,
	.clkr = {
		.enable_reg = 0x5200c,
		.enable_mask = BIT(6),
		.hw.init = &(struct clk_init_data){
			.name = "gcc_qupv3_wrap_0_m_ahb_clk",
			.ops = &clk_branch2_ops,
		},
	},
};

static struct clk_branch gcc_qupv3_wrap_0_s_ahb_clk = {
	.halt_reg = 0x17008,
	.halt_check = BRANCH_HALT_VOTED,
	.hwcg_reg = 0x17008,
	.hwcg_bit = 1,
	.clkr = {
		.enable_reg = 0x5200c,
		.enable_mask = BIT(7),
		.hw.init = &(struct clk_init_data){
			.name = "gcc_qupv3_wrap_0_s_ahb_clk",
			.ops = &clk_branch2_ops,
		},
	},
};

static struct clk_branch gcc_qupv3_wrap_1_m_ahb_clk = {
	.halt_reg = 0x18004,
	.halt_check = BRANCH_HALT_VOTED,
	.clkr = {
		.enable_reg = 0x5200c,
		.enable_mask = BIT(20),
		.hw.init = &(struct clk_init_data){
			.name = "gcc_qupv3_wrap_1_m_ahb_clk",
			.ops = &clk_branch2_ops,
		},
	},
};

static struct clk_branch gcc_qupv3_wrap_1_s_ahb_clk = {
	.halt_reg = 0x18008,
	.halt_check = BRANCH_HALT_VOTED,
	.hwcg_reg = 0x18008,
	.hwcg_bit = 1,
	.clkr = {
		.enable_reg = 0x5200c,
		.enable_mask = BIT(21),
		.hw.init = &(struct clk_init_data){
			.name = "gcc_qupv3_wrap_1_s_ahb_clk",
			.ops = &clk_branch2_ops,
		},
	},
};

static struct clk_branch gcc_qupv3_wrap_2_m_ahb_clk = {
	.halt_reg = 0x1e004,
	.halt_check = BRANCH_HALT_VOTED,
	.clkr = {
		.enable_reg = 0x52014,
		.enable_mask = BIT(2),
		.hw.init = &(struct clk_init_data){
			.name = "gcc_qupv3_wrap_2_m_ahb_clk",
			.ops = &clk_branch2_ops,
		},
	},
};

static struct clk_branch gcc_qupv3_wrap_2_s_ahb_clk = {
	.halt_reg = 0x1e008,
	.halt_check = BRANCH_HALT_VOTED,
	.hwcg_reg = 0x1e008,
	.hwcg_bit = 1,
	.clkr = {
		.enable_reg = 0x52014,
		.enable_mask = BIT(1),
		.hw.init = &(struct clk_init_data){
			.name = "gcc_qupv3_wrap_2_s_ahb_clk",
			.ops = &clk_branch2_ops,
		},
	},
};

static struct clk_branch gcc_sdcc2_ahb_clk = {
	.halt_reg = 0x14008,
	.halt_check = BRANCH_HALT,
	.clkr = {
		.enable_reg = 0x14008,
		.enable_mask = BIT(0),
		.hw.init = &(struct clk_init_data){
			.name = "gcc_sdcc2_ahb_clk",
			.ops = &clk_branch2_ops,
		},
	},
};

static struct clk_branch gcc_sdcc2_apps_clk = {
	.halt_reg = 0x14004,
	.halt_check = BRANCH_HALT,
	.clkr = {
		.enable_reg = 0x14004,
		.enable_mask = BIT(0),
		.hw.init = &(struct clk_init_data){
			.name = "gcc_sdcc2_apps_clk",
			.parent_hws = (const struct clk_hw *[]){
				&gcc_sdcc2_apps_clk_src.clkr.hw
			},
			.num_parents = 1,
			.flags = CLK_SET_RATE_PARENT,
			.ops = &clk_branch2_ops,
		},
	},
};

static struct clk_branch gcc_sdcc4_ahb_clk = {
	.halt_reg = 0x16008,
	.halt_check = BRANCH_HALT,
	.clkr = {
		.enable_reg = 0x16008,
		.enable_mask = BIT(0),
		.hw.init = &(struct clk_init_data){
			.name = "gcc_sdcc4_ahb_clk",
			.ops = &clk_branch2_ops,
		},
	},
};

static struct clk_branch gcc_sdcc4_apps_clk = {
	.halt_reg = 0x16004,
	.halt_check = BRANCH_HALT,
	.clkr = {
		.enable_reg = 0x16004,
		.enable_mask = BIT(0),
		.hw.init = &(struct clk_init_data){
			.name = "gcc_sdcc4_apps_clk",
			.parent_hws = (const struct clk_hw *[]){
				&gcc_sdcc4_apps_clk_src.clkr.hw
			},
			.num_parents = 1,
			.flags = CLK_SET_RATE_PARENT,
			.ops = &clk_branch2_ops,
		},
	},
};

static struct clk_branch gcc_tsif_ahb_clk = {
	.halt_reg = 0x36004,
	.halt_check = BRANCH_HALT,
	.clkr = {
		.enable_reg = 0x36004,
		.enable_mask = BIT(0),
		.hw.init = &(struct clk_init_data){
			.name = "gcc_tsif_ahb_clk",
			.ops = &clk_branch2_ops,
		},
	},
};

static struct clk_branch gcc_tsif_inactivity_timers_clk = {
	.halt_reg = 0x3600c,
	.halt_check = BRANCH_HALT,
	.clkr = {
		.enable_reg = 0x3600c,
		.enable_mask = BIT(0),
		.hw.init = &(struct clk_init_data){
			.name = "gcc_tsif_inactivity_timers_clk",
			.ops = &clk_branch2_ops,
		},
	},
};

static struct clk_branch gcc_tsif_ref_clk = {
	.halt_reg = 0x36008,
	.halt_check = BRANCH_HALT,
	.clkr = {
		.enable_reg = 0x36008,
		.enable_mask = BIT(0),
		.hw.init = &(struct clk_init_data){
			.name = "gcc_tsif_ref_clk",
			.parent_hws = (const struct clk_hw *[]){
				&gcc_tsif_ref_clk_src.clkr.hw
			},
			.num_parents = 1,
			.flags = CLK_SET_RATE_PARENT,
			.ops = &clk_branch2_ops,
		},
	},
};

static struct clk_branch gcc_ufs_card_2_ahb_clk = {
	.halt_reg = 0xa2014,
	.halt_check = BRANCH_HALT,
	.hwcg_reg = 0xa2014,
	.hwcg_bit = 1,
	.clkr = {
		.enable_reg = 0xa2014,
		.enable_mask = BIT(0),
		.hw.init = &(struct clk_init_data){
			.name = "gcc_ufs_card_2_ahb_clk",
			.ops = &clk_branch2_ops,
		},
	},
};

static struct clk_branch gcc_ufs_card_2_axi_clk = {
	.halt_reg = 0xa2010,
	.halt_check = BRANCH_HALT,
	.hwcg_reg = 0xa2010,
	.hwcg_bit = 1,
	.clkr = {
		.enable_reg = 0xa2010,
		.enable_mask = BIT(0),
		.hw.init = &(struct clk_init_data){
			.name = "gcc_ufs_card_2_axi_clk",
			.parent_hws = (const struct clk_hw *[]){
				&gcc_ufs_card_2_axi_clk_src.clkr.hw
			},
			.num_parents = 1,
			.flags = CLK_SET_RATE_PARENT,
			.ops = &clk_branch2_ops,
		},
	},
};

static struct clk_branch gcc_ufs_card_2_ice_core_clk = {
	.halt_reg = 0xa205c,
	.halt_check = BRANCH_HALT,
	.hwcg_reg = 0xa205c,
	.hwcg_bit = 1,
	.clkr = {
		.enable_reg = 0xa205c,
		.enable_mask = BIT(0),
		.hw.init = &(struct clk_init_data){
			.name = "gcc_ufs_card_2_ice_core_clk",
			.parent_hws = (const struct clk_hw *[]){
				&gcc_ufs_card_2_ice_core_clk_src.clkr.hw
			},
			.num_parents = 1,
			.flags = CLK_SET_RATE_PARENT,
			.ops = &clk_branch2_ops,
		},
	},
};

static struct clk_branch gcc_ufs_card_2_phy_aux_clk = {
	.halt_reg = 0xa2090,
	.halt_check = BRANCH_HALT,
	.hwcg_reg = 0xa2090,
	.hwcg_bit = 1,
	.clkr = {
		.enable_reg = 0xa2090,
		.enable_mask = BIT(0),
		.hw.init = &(struct clk_init_data){
			.name = "gcc_ufs_card_2_phy_aux_clk",
			.parent_hws = (const struct clk_hw *[]){
				&gcc_ufs_card_2_phy_aux_clk_src.clkr.hw
			},
			.num_parents = 1,
			.flags = CLK_SET_RATE_PARENT,
			.ops = &clk_branch2_ops,
		},
	},
};

static struct clk_branch gcc_ufs_card_2_rx_symbol_0_clk = {
	.halt_reg = 0xa201c,
	.halt_check = BRANCH_HALT_DELAY,
	.clkr = {
		.enable_reg = 0xa201c,
		.enable_mask = BIT(0),
		.hw.init = &(struct clk_init_data){
			.name = "gcc_ufs_card_2_rx_symbol_0_clk",
			.ops = &clk_branch2_ops,
		},
	},
};

static struct clk_branch gcc_ufs_card_2_rx_symbol_1_clk = {
	.halt_reg = 0xa20ac,
	.halt_check = BRANCH_HALT_DELAY,
	.clkr = {
		.enable_reg = 0xa20ac,
		.enable_mask = BIT(0),
		.hw.init = &(struct clk_init_data){
			.name = "gcc_ufs_card_2_rx_symbol_1_clk",
			.ops = &clk_branch2_ops,
		},
	},
};

static struct clk_branch gcc_ufs_card_2_tx_symbol_0_clk = {
	.halt_reg = 0xa2018,
	.halt_check = BRANCH_HALT_DELAY,
	.clkr = {
		.enable_reg = 0xa2018,
		.enable_mask = BIT(0),
		.hw.init = &(struct clk_init_data){
			.name = "gcc_ufs_card_2_tx_symbol_0_clk",
			.ops = &clk_branch2_ops,
		},
	},
};

static struct clk_branch gcc_ufs_card_2_unipro_core_clk = {
	.halt_reg = 0xa2058,
	.halt_check = BRANCH_HALT,
	.hwcg_reg = 0xa2058,
	.hwcg_bit = 1,
	.clkr = {
		.enable_reg = 0xa2058,
		.enable_mask = BIT(0),
		.hw.init = &(struct clk_init_data){
			.name = "gcc_ufs_card_2_unipro_core_clk",
			.parent_hws = (const struct clk_hw *[]){
				&gcc_ufs_card_2_unipro_core_clk_src.clkr.hw
			},
			.num_parents = 1,
			.flags = CLK_SET_RATE_PARENT,
			.ops = &clk_branch2_ops,
		},
	},
};

static struct clk_branch gcc_ufs_card_ahb_clk = {
	.halt_reg = 0x75014,
	.halt_check = BRANCH_HALT_VOTED,
	.hwcg_reg = 0x75014,
	.hwcg_bit = 1,
	.clkr = {
		.enable_reg = 0x75014,
		.enable_mask = BIT(0),
		.hw.init = &(struct clk_init_data){
			.name = "gcc_ufs_card_ahb_clk",
			.ops = &clk_branch2_ops,
		},
	},
};

static struct clk_branch gcc_ufs_card_axi_clk = {
	.halt_reg = 0x75010,
	.halt_check = BRANCH_HALT_VOTED,
	.hwcg_reg = 0x75010,
	.hwcg_bit = 1,
	.clkr = {
		.enable_reg = 0x75010,
		.enable_mask = BIT(0),
		.hw.init = &(struct clk_init_data){
			.name = "gcc_ufs_card_axi_clk",
			.parent_hws = (const struct clk_hw *[]){
				      &gcc_ufs_card_axi_clk_src.clkr.hw
			},
			.num_parents = 1,
			.flags = CLK_SET_RATE_PARENT,
			.ops = &clk_branch2_ops,
		},
	},
};

static struct clk_branch gcc_ufs_card_axi_hw_ctl_clk = {
	.halt_reg = 0x75010,
	.halt_check = BRANCH_HALT,
	.hwcg_reg = 0x75010,
	.hwcg_bit = 1,
	.clkr = {
		.enable_reg = 0x75010,
		.enable_mask = BIT(1),
		.hw.init = &(struct clk_init_data){
			.name = "gcc_ufs_card_axi_hw_ctl_clk",
			.parent_hws = (const struct clk_hw *[]){
				      &gcc_ufs_card_axi_clk.clkr.hw
			},
			.num_parents = 1,
			.flags = CLK_SET_RATE_PARENT,
			.ops = &clk_branch_simple_ops,
		},
	},
};

static struct clk_branch gcc_ufs_card_clkref_clk = {
	.halt_reg = 0x8c004,
	.halt_check = BRANCH_HALT,
	.clkr = {
		.enable_reg = 0x8c004,
		.enable_mask = BIT(0),
		.hw.init = &(struct clk_init_data){
			.name = "gcc_ufs_card_clkref_clk",
			.ops = &clk_branch2_ops,
		},
	},
};

static struct clk_branch gcc_ufs_card_ice_core_clk = {
	.halt_reg = 0x7505c,
	.halt_check = BRANCH_HALT_VOTED,
	.hwcg_reg = 0x7505c,
	.hwcg_bit = 1,
	.clkr = {
		.enable_reg = 0x7505c,
		.enable_mask = BIT(0),
		.hw.init = &(struct clk_init_data){
			.name = "gcc_ufs_card_ice_core_clk",
			.parent_hws = (const struct clk_hw *[]){
				      &gcc_ufs_card_ice_core_clk_src.clkr.hw
			},
			.num_parents = 1,
			.flags = CLK_SET_RATE_PARENT,
			.ops = &clk_branch2_ops,
		},
	},
};

static struct clk_branch gcc_ufs_card_ice_core_hw_ctl_clk = {
	.halt_reg = 0x7505c,
	.halt_check = BRANCH_HALT,
	.hwcg_reg = 0x7505c,
	.hwcg_bit = 1,
	.clkr = {
		.enable_reg = 0x7505c,
		.enable_mask = BIT(1),
		.hw.init = &(struct clk_init_data){
			.name = "gcc_ufs_card_ice_core_hw_ctl_clk",
			.parent_hws = (const struct clk_hw *[]){
				      &gcc_ufs_card_ice_core_clk.clkr.hw
			},
			.num_parents = 1,
			.flags = CLK_SET_RATE_PARENT,
			.ops = &clk_branch_simple_ops,
		},
	},
};

static struct clk_branch gcc_ufs_card_phy_aux_clk = {
	.halt_reg = 0x75090,
	.halt_check = BRANCH_HALT_VOTED,
	.hwcg_reg = 0x75090,
	.hwcg_bit = 1,
	.clkr = {
		.enable_reg = 0x75090,
		.enable_mask = BIT(0),
		.hw.init = &(struct clk_init_data){
			.name = "gcc_ufs_card_phy_aux_clk",
			.parent_hws = (const struct clk_hw *[]){
				      &gcc_ufs_card_phy_aux_clk_src.clkr.hw
			},
			.num_parents = 1,
			.flags = CLK_SET_RATE_PARENT,
			.ops = &clk_branch2_ops,
		},
	},
};

static struct clk_branch gcc_ufs_card_phy_aux_hw_ctl_clk = {
	.halt_reg = 0x75090,
	.halt_check = BRANCH_HALT,
	.hwcg_reg = 0x75090,
	.hwcg_bit = 1,
	.clkr = {
		.enable_reg = 0x75090,
		.enable_mask = BIT(1),
		.hw.init = &(struct clk_init_data){
			.name = "gcc_ufs_card_phy_aux_hw_ctl_clk",
			.parent_hws = (const struct clk_hw *[]){
				      &gcc_ufs_card_phy_aux_clk.clkr.hw
			},
			.num_parents = 1,
			.flags = CLK_SET_RATE_PARENT,
			.ops = &clk_branch_simple_ops,
		},
	},
};

static struct clk_branch gcc_ufs_card_rx_symbol_0_clk = {
	.halt_reg = 0x7501c,
	.halt_check = BRANCH_HALT_DELAY,
	.clkr = {
		.enable_reg = 0x7501c,
		.enable_mask = BIT(0),
		.hw.init = &(struct clk_init_data){
			.name = "gcc_ufs_card_rx_symbol_0_clk",
			.ops = &clk_branch2_ops,
		},
	},
};

static struct clk_branch gcc_ufs_card_rx_symbol_1_clk = {
	.halt_reg = 0x750ac,
	.halt_check = BRANCH_HALT_DELAY,
	.clkr = {
		.enable_reg = 0x750ac,
		.enable_mask = BIT(0),
		.hw.init = &(struct clk_init_data){
			.name = "gcc_ufs_card_rx_symbol_1_clk",
			.ops = &clk_branch2_ops,
		},
	},
};

static struct clk_branch gcc_ufs_card_tx_symbol_0_clk = {
	.halt_reg = 0x75018,
	.halt_check = BRANCH_HALT_DELAY,
	.clkr = {
		.enable_reg = 0x75018,
		.enable_mask = BIT(0),
		.hw.init = &(struct clk_init_data){
			.name = "gcc_ufs_card_tx_symbol_0_clk",
			.ops = &clk_branch2_ops,
		},
	},
};

static struct clk_branch gcc_ufs_card_unipro_core_clk = {
	.halt_reg = 0x75058,
	.halt_check = BRANCH_HALT_VOTED,
	.hwcg_reg = 0x75058,
	.hwcg_bit = 1,
	.clkr = {
		.enable_reg = 0x75058,
		.enable_mask = BIT(0),
		.hw.init = &(struct clk_init_data){
			.name = "gcc_ufs_card_unipro_core_clk",
			.parent_hws = (const struct clk_hw *[]){
				      &gcc_ufs_card_unipro_core_clk_src.clkr.hw
			},
			.num_parents = 1,
			.flags = CLK_SET_RATE_PARENT,
			.ops = &clk_branch2_ops,
		},
	},
};

static struct clk_branch gcc_ufs_card_unipro_core_hw_ctl_clk = {
	.halt_reg = 0x75058,
	.halt_check = BRANCH_HALT,
	.hwcg_reg = 0x75058,
	.hwcg_bit = 1,
	.clkr = {
		.enable_reg = 0x75058,
		.enable_mask = BIT(1),
		.hw.init = &(struct clk_init_data){
			.name = "gcc_ufs_card_unipro_core_hw_ctl_clk",
			.parent_hws = (const struct clk_hw *[]){
				      &gcc_ufs_card_unipro_core_clk.clkr.hw
			},
			.num_parents = 1,
			.flags = CLK_SET_RATE_PARENT,
			.ops = &clk_branch_simple_ops,
		},
	},
};

static struct clk_branch gcc_ufs_mem_clkref_clk = {
	.halt_reg = 0x8c000,
	.halt_check = BRANCH_HALT,
	.clkr = {
		.enable_reg = 0x8c000,
		.enable_mask = BIT(0),
		.hw.init = &(struct clk_init_data){
			.name = "gcc_ufs_mem_clkref_clk",
			.ops = &clk_branch2_ops,
		},
	},
};

static struct clk_branch gcc_ufs_phy_ahb_clk = {
	.halt_reg = 0x77014,
	.halt_check = BRANCH_HALT,
	.hwcg_reg = 0x77014,
	.hwcg_bit = 1,
	.clkr = {
		.enable_reg = 0x77014,
		.enable_mask = BIT(0),
		.hw.init = &(struct clk_init_data){
			.name = "gcc_ufs_phy_ahb_clk",
			.ops = &clk_branch2_ops,
		},
	},
};

static struct clk_branch gcc_ufs_phy_axi_clk = {
	.halt_reg = 0x77010,
	.halt_check = BRANCH_HALT,
	.hwcg_reg = 0x77010,
	.hwcg_bit = 1,
	.clkr = {
		.enable_reg = 0x77010,
		.enable_mask = BIT(0),
		.hw.init = &(struct clk_init_data){
			.name = "gcc_ufs_phy_axi_clk",
			.parent_hws = (const struct clk_hw *[]){
				      &gcc_ufs_phy_axi_clk_src.clkr.hw
			},
			.num_parents = 1,
			.flags = CLK_SET_RATE_PARENT,
			.ops = &clk_branch2_ops,
		},
	},
};

static struct clk_branch gcc_ufs_phy_axi_hw_ctl_clk = {
	.halt_reg = 0x77010,
	.halt_check = BRANCH_HALT,
	.hwcg_reg = 0x77010,
	.hwcg_bit = 1,
	.clkr = {
		.enable_reg = 0x77010,
		.enable_mask = BIT(1),
		.hw.init = &(struct clk_init_data){
			.name = "gcc_ufs_phy_axi_hw_ctl_clk",
			.parent_hws = (const struct clk_hw *[]){
				      &gcc_ufs_phy_axi_clk.clkr.hw
			},
			.num_parents = 1,
			.flags = CLK_SET_RATE_PARENT,
			.ops = &clk_branch_simple_ops,
		},
	},
};

static struct clk_branch gcc_ufs_phy_ice_core_clk = {
	.halt_reg = 0x7705c,
	.halt_check = BRANCH_HALT,
	.hwcg_reg = 0x7705c,
	.hwcg_bit = 1,
	.clkr = {
		.enable_reg = 0x7705c,
		.enable_mask = BIT(0),
		.hw.init = &(struct clk_init_data){
			.name = "gcc_ufs_phy_ice_core_clk",
			.parent_hws = (const struct clk_hw *[]){
				      &gcc_ufs_phy_ice_core_clk_src.clkr.hw
			},
			.num_parents = 1,
			.flags = CLK_SET_RATE_PARENT,
			.ops = &clk_branch2_ops,
		},
	},
};

static struct clk_branch gcc_ufs_phy_ice_core_hw_ctl_clk = {
	.halt_reg = 0x7705c,
	.halt_check = BRANCH_HALT,
	.hwcg_reg = 0x7705c,
	.hwcg_bit = 1,
	.clkr = {
		.enable_reg = 0x7705c,
		.enable_mask = BIT(1),
		.hw.init = &(struct clk_init_data){
			.name = "gcc_ufs_phy_ice_core_hw_ctl_clk",
			.parent_hws = (const struct clk_hw *[]){
				      &gcc_ufs_phy_ice_core_clk.clkr.hw
			},
			.num_parents = 1,
			.flags = CLK_SET_RATE_PARENT,
			.ops = &clk_branch_simple_ops,
		},
	},
};

static struct clk_branch gcc_ufs_phy_phy_aux_clk = {
	.halt_reg = 0x77090,
	.halt_check = BRANCH_HALT,
	.hwcg_reg = 0x77090,
	.hwcg_bit = 1,
	.clkr = {
		.enable_reg = 0x77090,
		.enable_mask = BIT(0),
		.hw.init = &(struct clk_init_data){
			.name = "gcc_ufs_phy_phy_aux_clk",
			.parent_hws = (const struct clk_hw *[]){
				      &gcc_ufs_phy_phy_aux_clk_src.clkr.hw
			},
			.num_parents = 1,
			.flags = CLK_SET_RATE_PARENT,
			.ops = &clk_branch2_ops,
		},
	},
};

static struct clk_branch gcc_ufs_phy_phy_aux_hw_ctl_clk = {
	.halt_reg = 0x77090,
	.halt_check = BRANCH_HALT,
	.hwcg_reg = 0x77090,
	.hwcg_bit = 1,
	.clkr = {
		.enable_reg = 0x77090,
		.enable_mask = BIT(1),
		.hw.init = &(struct clk_init_data){
			.name = "gcc_ufs_phy_phy_aux_hw_ctl_clk",
			.parent_hws = (const struct clk_hw *[]){
				      &gcc_ufs_phy_phy_aux_clk.clkr.hw
			},
			.num_parents = 1,
			.flags = CLK_SET_RATE_PARENT,
			.ops = &clk_branch_simple_ops,
		},
	},
};

static struct clk_branch gcc_ufs_phy_rx_symbol_0_clk = {
	.halt_reg = 0x7701c,
	.halt_check = BRANCH_HALT_SKIP,
	.clkr = {
		.enable_reg = 0x7701c,
		.enable_mask = BIT(0),
		.hw.init = &(struct clk_init_data){
			.name = "gcc_ufs_phy_rx_symbol_0_clk",
			.ops = &clk_branch2_ops,
		},
	},
};

static struct clk_branch gcc_ufs_phy_rx_symbol_1_clk = {
	.halt_reg = 0x770ac,
	.halt_check = BRANCH_HALT_SKIP,
	.clkr = {
		.enable_reg = 0x770ac,
		.enable_mask = BIT(0),
		.hw.init = &(struct clk_init_data){
			.name = "gcc_ufs_phy_rx_symbol_1_clk",
			.ops = &clk_branch2_ops,
		},
	},
};

static struct clk_branch gcc_ufs_phy_tx_symbol_0_clk = {
	.halt_reg = 0x77018,
	.halt_check = BRANCH_HALT_SKIP,
	.clkr = {
		.enable_reg = 0x77018,
		.enable_mask = BIT(0),
		.hw.init = &(struct clk_init_data){
			.name = "gcc_ufs_phy_tx_symbol_0_clk",
			.ops = &clk_branch2_ops,
		},
	},
};

static struct clk_branch gcc_ufs_phy_unipro_core_clk = {
	.halt_reg = 0x77058,
	.halt_check = BRANCH_HALT,
	.hwcg_reg = 0x77058,
	.hwcg_bit = 1,
	.clkr = {
		.enable_reg = 0x77058,
		.enable_mask = BIT(0),
		.hw.init = &(struct clk_init_data){
			.name = "gcc_ufs_phy_unipro_core_clk",
			.parent_hws = (const struct clk_hw *[]){
				      &gcc_ufs_phy_unipro_core_clk_src.clkr.hw
			},
			.num_parents = 1,
			.flags = CLK_SET_RATE_PARENT,
			.ops = &clk_branch2_ops,
		},
	},
};

static struct clk_branch gcc_ufs_phy_unipro_core_hw_ctl_clk = {
	.halt_reg = 0x77058,
	.halt_check = BRANCH_HALT,
	.hwcg_reg = 0x77058,
	.hwcg_bit = 1,
	.clkr = {
		.enable_reg = 0x77058,
		.enable_mask = BIT(1),
		.hw.init = &(struct clk_init_data){
			.name = "gcc_ufs_phy_unipro_core_hw_ctl_clk",
			.parent_hws = (const struct clk_hw *[]){
				      &gcc_ufs_phy_unipro_core_clk.clkr.hw
			},
			.num_parents = 1,
			.flags = CLK_SET_RATE_PARENT,
			.ops = &clk_branch_simple_ops,
		},
	},
};

static struct clk_branch gcc_usb30_mp_master_clk = {
	.halt_reg = 0xa6010,
	.halt_check = BRANCH_HALT,
	.clkr = {
		.enable_reg = 0xa6010,
		.enable_mask = BIT(0),
		.hw.init = &(struct clk_init_data){
			.name = "gcc_usb30_mp_master_clk",
			.parent_hws = (const struct clk_hw *[]){
				      &gcc_usb30_mp_master_clk_src.clkr.hw },
			.num_parents = 1,
			.flags = CLK_SET_RATE_PARENT,
			.ops = &clk_branch2_ops,
		},
	},
};

static struct clk_branch gcc_usb30_mp_mock_utmi_clk = {
	.halt_reg = 0xa6018,
	.halt_check = BRANCH_HALT,
	.clkr = {
		.enable_reg = 0xa6018,
		.enable_mask = BIT(0),
		.hw.init = &(struct clk_init_data){
			.name = "gcc_usb30_mp_mock_utmi_clk",
			.parent_hws = (const struct clk_hw *[]){
				      &gcc_usb30_mp_mock_utmi_clk_src.clkr.hw
			},
			.num_parents = 1,
			.flags = CLK_SET_RATE_PARENT,
			.ops = &clk_branch2_ops,
		},
	},
};

static struct clk_branch gcc_usb30_mp_sleep_clk = {
	.halt_reg = 0xa6014,
	.halt_check = BRANCH_HALT,
	.clkr = {
		.enable_reg = 0xa6014,
		.enable_mask = BIT(0),
		.hw.init = &(struct clk_init_data){
			.name = "gcc_usb30_mp_sleep_clk",
			.ops = &clk_branch2_ops,
		},
	},
};

static struct clk_branch gcc_usb30_prim_master_clk = {
	.halt_reg = 0xf010,
	.halt_check = BRANCH_HALT,
	.clkr = {
		.enable_reg = 0xf010,
		.enable_mask = BIT(0),
		.hw.init = &(struct clk_init_data){
			.name = "gcc_usb30_prim_master_clk",
			.parent_hws = (const struct clk_hw *[]){
				      &gcc_usb30_prim_master_clk_src.clkr.hw },
			.num_parents = 1,
			.flags = CLK_SET_RATE_PARENT,
			.ops = &clk_branch2_ops,
		},
	},
};

static struct clk_branch gcc_usb30_prim_mock_utmi_clk = {
	.halt_reg = 0xf018,
	.halt_check = BRANCH_HALT,
	.clkr = {
		.enable_reg = 0xf018,
		.enable_mask = BIT(0),
		.hw.init = &(struct clk_init_data){
			.name = "gcc_usb30_prim_mock_utmi_clk",
			.parent_hws = (const struct clk_hw *[]){
				      &gcc_usb30_prim_mock_utmi_clk_src.clkr.hw
			},
			.num_parents = 1,
			.flags = CLK_SET_RATE_PARENT,
			.ops = &clk_branch2_ops,
		},
	},
};

static struct clk_branch gcc_usb30_prim_sleep_clk = {
	.halt_reg = 0xf014,
	.halt_check = BRANCH_HALT,
	.clkr = {
		.enable_reg = 0xf014,
		.enable_mask = BIT(0),
		.hw.init = &(struct clk_init_data){
			.name = "gcc_usb30_prim_sleep_clk",
			.ops = &clk_branch2_ops,
		},
	},
};

static struct clk_branch gcc_usb30_sec_master_clk = {
	.halt_reg = 0x10010,
	.halt_check = BRANCH_HALT,
	.clkr = {
		.enable_reg = 0x10010,
		.enable_mask = BIT(0),
		.hw.init = &(struct clk_init_data){
			.name = "gcc_usb30_sec_master_clk",
			.parent_hws = (const struct clk_hw *[]){
				      &gcc_usb30_sec_master_clk_src.clkr.hw },
			.num_parents = 1,
			.flags = CLK_SET_RATE_PARENT,
			.ops = &clk_branch2_ops,
		},
	},
};

static struct clk_branch gcc_usb30_sec_mock_utmi_clk = {
	.halt_reg = 0x10018,
	.halt_check = BRANCH_HALT,
	.clkr = {
		.enable_reg = 0x10018,
		.enable_mask = BIT(0),
		.hw.init = &(struct clk_init_data){
			.name = "gcc_usb30_sec_mock_utmi_clk",
			.parent_hws = (const struct clk_hw *[]){
				      &gcc_usb30_sec_mock_utmi_clk_src.clkr.hw
			},
			.num_parents = 1,
			.flags = CLK_SET_RATE_PARENT,
			.ops = &clk_branch2_ops,
		},
	},
};

static struct clk_branch gcc_usb30_sec_sleep_clk = {
	.halt_reg = 0x10014,
	.halt_check = BRANCH_HALT,
	.clkr = {
		.enable_reg = 0x10014,
		.enable_mask = BIT(0),
		.hw.init = &(struct clk_init_data){
			.name = "gcc_usb30_sec_sleep_clk",
			.ops = &clk_branch2_ops,
		},
	},
};

static struct clk_branch gcc_usb3_mp_phy_aux_clk = {
	.halt_reg = 0xa6050,
	.halt_check = BRANCH_HALT,
	.clkr = {
		.enable_reg = 0xa6050,
		.enable_mask = BIT(0),
		.hw.init = &(struct clk_init_data){
			.name = "gcc_usb3_mp_phy_aux_clk",
			.parent_hws = (const struct clk_hw *[]){
				      &gcc_usb3_mp_phy_aux_clk_src.clkr.hw
			},
			.num_parents = 1,
			.flags = CLK_SET_RATE_PARENT,
			.ops = &clk_branch2_ops,
		},
	},
};

static struct clk_branch gcc_usb3_mp_phy_com_aux_clk = {
	.halt_reg = 0xa6054,
	.halt_check = BRANCH_HALT,
	.clkr = {
		.enable_reg = 0xa6054,
		.enable_mask = BIT(0),
		.hw.init = &(struct clk_init_data){
			.name = "gcc_usb3_mp_phy_com_aux_clk",
			.parent_hws = (const struct clk_hw *[]){
				      &gcc_usb3_mp_phy_aux_clk_src.clkr.hw
			},
			.num_parents = 1,
			.flags = CLK_SET_RATE_PARENT,
			.ops = &clk_branch2_ops,
		},
	},
};

static struct clk_branch gcc_usb3_mp_phy_pipe_0_clk = {
	.halt_reg = 0xa6058,
	.halt_check = BRANCH_HALT_SKIP,
	.clkr = {
		.enable_reg = 0xa6058,
		.enable_mask = BIT(0),
		.hw.init = &(struct clk_init_data){
			.name = "gcc_usb3_mp_phy_pipe_0_clk",
			.ops = &clk_branch2_ops,
		},
	},
};

static struct clk_branch gcc_usb3_mp_phy_pipe_1_clk = {
	.halt_reg = 0xa605c,
	.halt_check = BRANCH_HALT_SKIP,
	.clkr = {
		.enable_reg = 0xa605c,
		.enable_mask = BIT(0),
		.hw.init = &(struct clk_init_data){
			.name = "gcc_usb3_mp_phy_pipe_1_clk",
			.ops = &clk_branch2_ops,
		},
	},
};

static struct clk_branch gcc_usb3_prim_clkref_clk = {
	.halt_reg = 0x8c008,
	.halt_check = BRANCH_HALT,
	.clkr = {
		.enable_reg = 0x8c008,
		.enable_mask = BIT(0),
		.hw.init = &(struct clk_init_data){
			.name = "gcc_usb3_prim_clkref_clk",
			.ops = &clk_branch2_ops,
		},
	},
};

static struct clk_branch gcc_usb3_prim_phy_aux_clk = {
	.halt_reg = 0xf050,
	.halt_check = BRANCH_HALT,
	.clkr = {
		.enable_reg = 0xf050,
		.enable_mask = BIT(0),
		.hw.init = &(struct clk_init_data){
			.name = "gcc_usb3_prim_phy_aux_clk",
			.parent_hws = (const struct clk_hw *[]){
				      &gcc_usb3_prim_phy_aux_clk_src.clkr.hw
			},
			.num_parents = 1,
			.flags = CLK_SET_RATE_PARENT,
			.ops = &clk_branch2_ops,
		},
	},
};

static struct clk_branch gcc_usb3_prim_phy_com_aux_clk = {
	.halt_reg = 0xf054,
	.halt_check = BRANCH_HALT,
	.clkr = {
		.enable_reg = 0xf054,
		.enable_mask = BIT(0),
		.hw.init = &(struct clk_init_data){
			.name = "gcc_usb3_prim_phy_com_aux_clk",
			.parent_hws = (const struct clk_hw *[]){
				      &gcc_usb3_prim_phy_aux_clk_src.clkr.hw
			},
			.num_parents = 1,
			.flags = CLK_SET_RATE_PARENT,
			.ops = &clk_branch2_ops,
		},
	},
};

static struct clk_branch gcc_usb3_prim_phy_pipe_clk = {
	.halt_reg = 0xf058,
	.halt_check = BRANCH_HALT_SKIP,
	.clkr = {
		.enable_reg = 0xf058,
		.enable_mask = BIT(0),
		.hw.init = &(struct clk_init_data){
			.name = "gcc_usb3_prim_phy_pipe_clk",
			.ops = &clk_branch2_ops,
		},
	},
};

static struct clk_branch gcc_usb3_sec_clkref_clk = {
	.halt_reg = 0x8c028,
	.halt_check = BRANCH_HALT,
	.clkr = {
		.enable_reg = 0x8c028,
		.enable_mask = BIT(0),
		.hw.init = &(struct clk_init_data){
			.name = "gcc_usb3_sec_clkref_clk",
			.ops = &clk_branch2_ops,
		},
	},
};

static struct clk_branch gcc_usb3_sec_phy_aux_clk = {
	.halt_reg = 0x10050,
	.halt_check = BRANCH_HALT,
	.clkr = {
		.enable_reg = 0x10050,
		.enable_mask = BIT(0),
		.hw.init = &(struct clk_init_data){
			.name = "gcc_usb3_sec_phy_aux_clk",
			.parent_hws = (const struct clk_hw *[]){
				      &gcc_usb3_sec_phy_aux_clk_src.clkr.hw
			},
			.num_parents = 1,
			.flags = CLK_SET_RATE_PARENT,
			.ops = &clk_branch2_ops,
		},
	},
};

static struct clk_branch gcc_usb3_sec_phy_com_aux_clk = {
	.halt_reg = 0x10054,
	.halt_check = BRANCH_HALT,
	.clkr = {
		.enable_reg = 0x10054,
		.enable_mask = BIT(0),
		.hw.init = &(struct clk_init_data){
			.name = "gcc_usb3_sec_phy_com_aux_clk",
			.parent_hws = (const struct clk_hw *[]){
				      &gcc_usb3_sec_phy_aux_clk_src.clkr.hw
			},
			.num_parents = 1,
			.flags = CLK_SET_RATE_PARENT,
			.ops = &clk_branch2_ops,
		},
	},
};

static struct clk_branch gcc_usb3_sec_phy_pipe_clk = {
	.halt_reg = 0x10058,
	.halt_check = BRANCH_HALT_SKIP,
	.clkr = {
		.enable_reg = 0x10058,
		.enable_mask = BIT(0),
		.hw.init = &(struct clk_init_data){
			.name = "gcc_usb3_sec_phy_pipe_clk",
			.ops = &clk_branch2_ops,
		},
	},
};

static struct clk_branch gcc_video_axi0_clk = {
	.halt_reg = 0xb024,
	.halt_check = BRANCH_HALT,
	.clkr = {
		.enable_reg = 0xb024,
		.enable_mask = BIT(0),
		.hw.init = &(struct clk_init_data){
			.name = "gcc_video_axi0_clk",
			.ops = &clk_branch2_ops,
		},
	},
};

static struct clk_branch gcc_video_axi1_clk = {
	.halt_reg = 0xb028,
	.halt_check = BRANCH_HALT,
	.clkr = {
		.enable_reg = 0xb028,
		.enable_mask = BIT(0),
		.hw.init = &(struct clk_init_data){
			.name = "gcc_video_axi1_clk",
			.ops = &clk_branch2_ops,
		},
	},
};

static struct clk_branch gcc_video_axic_clk = {
	.halt_reg = 0xb02c,
	.halt_check = BRANCH_HALT,
	.clkr = {
		.enable_reg = 0xb02c,
		.enable_mask = BIT(0),
		.hw.init = &(struct clk_init_data){
			.name = "gcc_video_axic_clk",
			.ops = &clk_branch2_ops,
		},
	},
};

static struct gdsc usb30_sec_gdsc = {
	.gdscr = 0x10004,
	.pd = {
		.name = "usb30_sec_gdsc",
	},
	.pwrsts = PWRSTS_OFF_ON,
	.flags = POLL_CFG_GDSCR,
};

static struct gdsc emac_gdsc = {
	.gdscr = 0x6004,
	.pd = {
		.name = "emac_gdsc",
	},
	.pwrsts = PWRSTS_OFF_ON,
	.flags = POLL_CFG_GDSCR,
};

static struct gdsc usb30_prim_gdsc = {
	.gdscr = 0xf004,
	.pd = {
		.name = "usb30_prim_gdsc",
	},
	.pwrsts = PWRSTS_OFF_ON,
	.flags = POLL_CFG_GDSCR,
};

static struct gdsc pcie_0_gdsc = {
	.gdscr = 0x6b004,
	.pd = {
		.name = "pcie_0_gdsc",
	},
	.pwrsts = PWRSTS_OFF_ON,
	.flags = POLL_CFG_GDSCR,
};

static struct gdsc ufs_card_gdsc = {
	.gdscr = 0x75004,
	.pd = {
		.name = "ufs_card_gdsc",
	},
	.pwrsts = PWRSTS_OFF_ON,
	.flags = POLL_CFG_GDSCR,
};

static struct gdsc ufs_phy_gdsc = {
	.gdscr = 0x77004,
	.pd = {
		.name = "ufs_phy_gdsc",
	},
	.pwrsts = PWRSTS_OFF_ON,
	.flags = POLL_CFG_GDSCR,
};

static struct gdsc pcie_1_gdsc = {
	.gdscr = 0x8d004,
	.pd = {
		.name = "pcie_1_gdsc",
	},
	.pwrsts = PWRSTS_OFF_ON,
	.flags = POLL_CFG_GDSCR,
};

static struct gdsc pcie_2_gdsc = {
	.gdscr = 0x9d004,
	.pd = {
		.name = "pcie_2_gdsc",
	},
	.pwrsts = PWRSTS_OFF_ON,
	.flags = POLL_CFG_GDSCR,
};

static struct gdsc ufs_card_2_gdsc = {
	.gdscr = 0xa2004,
	.pd = {
		.name = "ufs_card_2_gdsc",
	},
	.pwrsts = PWRSTS_OFF_ON,
	.flags = POLL_CFG_GDSCR,
};

static struct gdsc pcie_3_gdsc = {
	.gdscr = 0xa3004,
	.pd = {
		.name = "pcie_3_gdsc",
	},
	.pwrsts = PWRSTS_OFF_ON,
	.flags = POLL_CFG_GDSCR,
};

static struct gdsc usb30_mp_gdsc = {
	.gdscr = 0xa6004,
	.pd = {
		.name = "usb30_mp_gdsc",
	},
	.pwrsts = PWRSTS_OFF_ON,
	.flags = POLL_CFG_GDSCR,
};

static struct clk_regmap *gcc_sc8180x_clocks[] = {
	[GCC_AGGRE_NOC_PCIE_TBU_CLK] = &gcc_aggre_noc_pcie_tbu_clk.clkr,
	[GCC_AGGRE_UFS_CARD_2_AXI_CLK] = &gcc_aggre_ufs_card_2_axi_clk.clkr,
	[GCC_AGGRE_UFS_CARD_AXI_CLK] = &gcc_aggre_ufs_card_axi_clk.clkr,
	[GCC_AGGRE_UFS_CARD_AXI_HW_CTL_CLK] = &gcc_aggre_ufs_card_axi_hw_ctl_clk.clkr,
	[GCC_AGGRE_UFS_PHY_AXI_CLK] = &gcc_aggre_ufs_phy_axi_clk.clkr,
	[GCC_AGGRE_UFS_PHY_AXI_HW_CTL_CLK] = &gcc_aggre_ufs_phy_axi_hw_ctl_clk.clkr,
	[GCC_AGGRE_USB3_MP_AXI_CLK] = &gcc_aggre_usb3_mp_axi_clk.clkr,
	[GCC_AGGRE_USB3_PRIM_AXI_CLK] = &gcc_aggre_usb3_prim_axi_clk.clkr,
	[GCC_AGGRE_USB3_SEC_AXI_CLK] = &gcc_aggre_usb3_sec_axi_clk.clkr,
	[GCC_BOOT_ROM_AHB_CLK] = &gcc_boot_rom_ahb_clk.clkr,
	[GCC_CAMERA_HF_AXI_CLK] = &gcc_camera_hf_axi_clk.clkr,
	[GCC_CAMERA_SF_AXI_CLK] = &gcc_camera_sf_axi_clk.clkr,
	[GCC_CFG_NOC_USB3_MP_AXI_CLK] = &gcc_cfg_noc_usb3_mp_axi_clk.clkr,
	[GCC_CFG_NOC_USB3_PRIM_AXI_CLK] = &gcc_cfg_noc_usb3_prim_axi_clk.clkr,
	[GCC_CFG_NOC_USB3_SEC_AXI_CLK] = &gcc_cfg_noc_usb3_sec_axi_clk.clkr,
	[GCC_CPUSS_RBCPR_CLK] = &gcc_cpuss_rbcpr_clk.clkr,
	[GCC_DDRSS_GPU_AXI_CLK] = &gcc_ddrss_gpu_axi_clk.clkr,
	[GCC_DISP_HF_AXI_CLK] = &gcc_disp_hf_axi_clk.clkr,
	[GCC_DISP_SF_AXI_CLK] = &gcc_disp_sf_axi_clk.clkr,
	[GCC_EMAC_AXI_CLK] = &gcc_emac_axi_clk.clkr,
	[GCC_EMAC_PTP_CLK] = &gcc_emac_ptp_clk.clkr,
	[GCC_EMAC_PTP_CLK_SRC] = &gcc_emac_ptp_clk_src.clkr,
	[GCC_EMAC_RGMII_CLK] = &gcc_emac_rgmii_clk.clkr,
	[GCC_EMAC_RGMII_CLK_SRC] = &gcc_emac_rgmii_clk_src.clkr,
	[GCC_EMAC_SLV_AHB_CLK] = &gcc_emac_slv_ahb_clk.clkr,
	[GCC_GP1_CLK] = &gcc_gp1_clk.clkr,
	[GCC_GP1_CLK_SRC] = &gcc_gp1_clk_src.clkr,
	[GCC_GP2_CLK] = &gcc_gp2_clk.clkr,
	[GCC_GP2_CLK_SRC] = &gcc_gp2_clk_src.clkr,
	[GCC_GP3_CLK] = &gcc_gp3_clk.clkr,
	[GCC_GP3_CLK_SRC] = &gcc_gp3_clk_src.clkr,
	[GCC_GP4_CLK] = &gcc_gp4_clk.clkr,
	[GCC_GP4_CLK_SRC] = &gcc_gp4_clk_src.clkr,
	[GCC_GP5_CLK] = &gcc_gp5_clk.clkr,
	[GCC_GP5_CLK_SRC] = &gcc_gp5_clk_src.clkr,
	[GCC_GPU_GPLL0_CLK_SRC] = &gcc_gpu_gpll0_clk_src.clkr,
	[GCC_GPU_GPLL0_DIV_CLK_SRC] = &gcc_gpu_gpll0_div_clk_src.clkr,
	[GCC_GPU_IREF_CLK] = &gcc_gpu_iref_clk.clkr,
	[GCC_GPU_MEMNOC_GFX_CLK] = &gcc_gpu_memnoc_gfx_clk.clkr,
	[GCC_GPU_SNOC_DVM_GFX_CLK] = &gcc_gpu_snoc_dvm_gfx_clk.clkr,
	[GCC_NPU_AT_CLK] = &gcc_npu_at_clk.clkr,
	[GCC_NPU_AXI_CLK] = &gcc_npu_axi_clk.clkr,
	[GCC_NPU_AXI_CLK_SRC] = &gcc_npu_axi_clk_src.clkr,
	[GCC_NPU_GPLL0_CLK_SRC] = &gcc_npu_gpll0_clk_src.clkr,
	[GCC_NPU_GPLL0_DIV_CLK_SRC] = &gcc_npu_gpll0_div_clk_src.clkr,
	[GCC_NPU_TRIG_CLK] = &gcc_npu_trig_clk.clkr,
	[GCC_PCIE0_PHY_REFGEN_CLK] = &gcc_pcie0_phy_refgen_clk.clkr,
	[GCC_PCIE1_PHY_REFGEN_CLK] = &gcc_pcie1_phy_refgen_clk.clkr,
	[GCC_PCIE2_PHY_REFGEN_CLK] = &gcc_pcie2_phy_refgen_clk.clkr,
	[GCC_PCIE3_PHY_REFGEN_CLK] = &gcc_pcie3_phy_refgen_clk.clkr,
	[GCC_PCIE_0_AUX_CLK] = &gcc_pcie_0_aux_clk.clkr,
	[GCC_PCIE_0_AUX_CLK_SRC] = &gcc_pcie_0_aux_clk_src.clkr,
	[GCC_PCIE_0_CFG_AHB_CLK] = &gcc_pcie_0_cfg_ahb_clk.clkr,
	[GCC_PCIE_0_CLKREF_CLK] = &gcc_pcie_0_clkref_clk.clkr,
	[GCC_PCIE_0_MSTR_AXI_CLK] = &gcc_pcie_0_mstr_axi_clk.clkr,
	[GCC_PCIE_0_PIPE_CLK] = &gcc_pcie_0_pipe_clk.clkr,
	[GCC_PCIE_0_SLV_AXI_CLK] = &gcc_pcie_0_slv_axi_clk.clkr,
	[GCC_PCIE_0_SLV_Q2A_AXI_CLK] = &gcc_pcie_0_slv_q2a_axi_clk.clkr,
	[GCC_PCIE_1_AUX_CLK] = &gcc_pcie_1_aux_clk.clkr,
	[GCC_PCIE_1_AUX_CLK_SRC] = &gcc_pcie_1_aux_clk_src.clkr,
	[GCC_PCIE_1_CFG_AHB_CLK] = &gcc_pcie_1_cfg_ahb_clk.clkr,
	[GCC_PCIE_1_CLKREF_CLK] = &gcc_pcie_1_clkref_clk.clkr,
	[GCC_PCIE_1_MSTR_AXI_CLK] = &gcc_pcie_1_mstr_axi_clk.clkr,
	[GCC_PCIE_1_PIPE_CLK] = &gcc_pcie_1_pipe_clk.clkr,
	[GCC_PCIE_1_SLV_AXI_CLK] = &gcc_pcie_1_slv_axi_clk.clkr,
	[GCC_PCIE_1_SLV_Q2A_AXI_CLK] = &gcc_pcie_1_slv_q2a_axi_clk.clkr,
	[GCC_PCIE_2_AUX_CLK] = &gcc_pcie_2_aux_clk.clkr,
	[GCC_PCIE_2_AUX_CLK_SRC] = &gcc_pcie_2_aux_clk_src.clkr,
	[GCC_PCIE_2_CFG_AHB_CLK] = &gcc_pcie_2_cfg_ahb_clk.clkr,
	[GCC_PCIE_2_CLKREF_CLK] = &gcc_pcie_2_clkref_clk.clkr,
	[GCC_PCIE_2_MSTR_AXI_CLK] = &gcc_pcie_2_mstr_axi_clk.clkr,
	[GCC_PCIE_2_PIPE_CLK] = &gcc_pcie_2_pipe_clk.clkr,
	[GCC_PCIE_2_SLV_AXI_CLK] = &gcc_pcie_2_slv_axi_clk.clkr,
	[GCC_PCIE_2_SLV_Q2A_AXI_CLK] = &gcc_pcie_2_slv_q2a_axi_clk.clkr,
	[GCC_PCIE_3_AUX_CLK] = &gcc_pcie_3_aux_clk.clkr,
	[GCC_PCIE_3_AUX_CLK_SRC] = &gcc_pcie_3_aux_clk_src.clkr,
	[GCC_PCIE_3_CFG_AHB_CLK] = &gcc_pcie_3_cfg_ahb_clk.clkr,
	[GCC_PCIE_3_CLKREF_CLK] = &gcc_pcie_3_clkref_clk.clkr,
	[GCC_PCIE_3_MSTR_AXI_CLK] = &gcc_pcie_3_mstr_axi_clk.clkr,
	[GCC_PCIE_3_PIPE_CLK] = &gcc_pcie_3_pipe_clk.clkr,
	[GCC_PCIE_3_SLV_AXI_CLK] = &gcc_pcie_3_slv_axi_clk.clkr,
	[GCC_PCIE_3_SLV_Q2A_AXI_CLK] = &gcc_pcie_3_slv_q2a_axi_clk.clkr,
	[GCC_PCIE_PHY_AUX_CLK] = &gcc_pcie_phy_aux_clk.clkr,
	[GCC_PCIE_PHY_REFGEN_CLK_SRC] = &gcc_pcie_phy_refgen_clk_src.clkr,
	[GCC_PDM2_CLK] = &gcc_pdm2_clk.clkr,
	[GCC_PDM2_CLK_SRC] = &gcc_pdm2_clk_src.clkr,
	[GCC_PDM_AHB_CLK] = &gcc_pdm_ahb_clk.clkr,
	[GCC_PDM_XO4_CLK] = &gcc_pdm_xo4_clk.clkr,
	[GCC_PRNG_AHB_CLK] = &gcc_prng_ahb_clk.clkr,
	[GCC_QMIP_CAMERA_NRT_AHB_CLK] = &gcc_qmip_camera_nrt_ahb_clk.clkr,
	[GCC_QMIP_CAMERA_RT_AHB_CLK] = &gcc_qmip_camera_rt_ahb_clk.clkr,
	[GCC_QMIP_DISP_AHB_CLK] = &gcc_qmip_disp_ahb_clk.clkr,
	[GCC_QMIP_VIDEO_CVP_AHB_CLK] = &gcc_qmip_video_cvp_ahb_clk.clkr,
	[GCC_QMIP_VIDEO_VCODEC_AHB_CLK] = &gcc_qmip_video_vcodec_ahb_clk.clkr,
	[GCC_QSPI_1_CNOC_PERIPH_AHB_CLK] = &gcc_qspi_1_cnoc_periph_ahb_clk.clkr,
	[GCC_QSPI_1_CORE_CLK] = &gcc_qspi_1_core_clk.clkr,
	[GCC_QSPI_1_CORE_CLK_SRC] = &gcc_qspi_1_core_clk_src.clkr,
	[GCC_QSPI_CNOC_PERIPH_AHB_CLK] = &gcc_qspi_cnoc_periph_ahb_clk.clkr,
	[GCC_QSPI_CORE_CLK] = &gcc_qspi_core_clk.clkr,
	[GCC_QSPI_CORE_CLK_SRC] = &gcc_qspi_core_clk_src.clkr,
	[GCC_QUPV3_WRAP0_S0_CLK] = &gcc_qupv3_wrap0_s0_clk.clkr,
	[GCC_QUPV3_WRAP0_S0_CLK_SRC] = &gcc_qupv3_wrap0_s0_clk_src.clkr,
	[GCC_QUPV3_WRAP0_S1_CLK] = &gcc_qupv3_wrap0_s1_clk.clkr,
	[GCC_QUPV3_WRAP0_S1_CLK_SRC] = &gcc_qupv3_wrap0_s1_clk_src.clkr,
	[GCC_QUPV3_WRAP0_S2_CLK] = &gcc_qupv3_wrap0_s2_clk.clkr,
	[GCC_QUPV3_WRAP0_S2_CLK_SRC] = &gcc_qupv3_wrap0_s2_clk_src.clkr,
	[GCC_QUPV3_WRAP0_S3_CLK] = &gcc_qupv3_wrap0_s3_clk.clkr,
	[GCC_QUPV3_WRAP0_S3_CLK_SRC] = &gcc_qupv3_wrap0_s3_clk_src.clkr,
	[GCC_QUPV3_WRAP0_S4_CLK] = &gcc_qupv3_wrap0_s4_clk.clkr,
	[GCC_QUPV3_WRAP0_S4_CLK_SRC] = &gcc_qupv3_wrap0_s4_clk_src.clkr,
	[GCC_QUPV3_WRAP0_S5_CLK] = &gcc_qupv3_wrap0_s5_clk.clkr,
	[GCC_QUPV3_WRAP0_S5_CLK_SRC] = &gcc_qupv3_wrap0_s5_clk_src.clkr,
	[GCC_QUPV3_WRAP0_S6_CLK] = &gcc_qupv3_wrap0_s6_clk.clkr,
	[GCC_QUPV3_WRAP0_S6_CLK_SRC] = &gcc_qupv3_wrap0_s6_clk_src.clkr,
	[GCC_QUPV3_WRAP0_S7_CLK] = &gcc_qupv3_wrap0_s7_clk.clkr,
	[GCC_QUPV3_WRAP0_S7_CLK_SRC] = &gcc_qupv3_wrap0_s7_clk_src.clkr,
	[GCC_QUPV3_WRAP1_S0_CLK] = &gcc_qupv3_wrap1_s0_clk.clkr,
	[GCC_QUPV3_WRAP1_S0_CLK_SRC] = &gcc_qupv3_wrap1_s0_clk_src.clkr,
	[GCC_QUPV3_WRAP1_S1_CLK] = &gcc_qupv3_wrap1_s1_clk.clkr,
	[GCC_QUPV3_WRAP1_S1_CLK_SRC] = &gcc_qupv3_wrap1_s1_clk_src.clkr,
	[GCC_QUPV3_WRAP1_S2_CLK] = &gcc_qupv3_wrap1_s2_clk.clkr,
	[GCC_QUPV3_WRAP1_S2_CLK_SRC] = &gcc_qupv3_wrap1_s2_clk_src.clkr,
	[GCC_QUPV3_WRAP1_S3_CLK] = &gcc_qupv3_wrap1_s3_clk.clkr,
	[GCC_QUPV3_WRAP1_S3_CLK_SRC] = &gcc_qupv3_wrap1_s3_clk_src.clkr,
	[GCC_QUPV3_WRAP1_S4_CLK] = &gcc_qupv3_wrap1_s4_clk.clkr,
	[GCC_QUPV3_WRAP1_S4_CLK_SRC] = &gcc_qupv3_wrap1_s4_clk_src.clkr,
	[GCC_QUPV3_WRAP1_S5_CLK] = &gcc_qupv3_wrap1_s5_clk.clkr,
	[GCC_QUPV3_WRAP1_S5_CLK_SRC] = &gcc_qupv3_wrap1_s5_clk_src.clkr,
	[GCC_QUPV3_WRAP2_S0_CLK] = &gcc_qupv3_wrap2_s0_clk.clkr,
	[GCC_QUPV3_WRAP2_S0_CLK_SRC] = &gcc_qupv3_wrap2_s0_clk_src.clkr,
	[GCC_QUPV3_WRAP2_S1_CLK] = &gcc_qupv3_wrap2_s1_clk.clkr,
	[GCC_QUPV3_WRAP2_S1_CLK_SRC] = &gcc_qupv3_wrap2_s1_clk_src.clkr,
	[GCC_QUPV3_WRAP2_S2_CLK] = &gcc_qupv3_wrap2_s2_clk.clkr,
	[GCC_QUPV3_WRAP2_S2_CLK_SRC] = &gcc_qupv3_wrap2_s2_clk_src.clkr,
	[GCC_QUPV3_WRAP2_S3_CLK] = &gcc_qupv3_wrap2_s3_clk.clkr,
	[GCC_QUPV3_WRAP2_S3_CLK_SRC] = &gcc_qupv3_wrap2_s3_clk_src.clkr,
	[GCC_QUPV3_WRAP2_S4_CLK] = &gcc_qupv3_wrap2_s4_clk.clkr,
	[GCC_QUPV3_WRAP2_S4_CLK_SRC] = &gcc_qupv3_wrap2_s4_clk_src.clkr,
	[GCC_QUPV3_WRAP2_S5_CLK] = &gcc_qupv3_wrap2_s5_clk.clkr,
	[GCC_QUPV3_WRAP2_S5_CLK_SRC] = &gcc_qupv3_wrap2_s5_clk_src.clkr,
	[GCC_QUPV3_WRAP_0_M_AHB_CLK] = &gcc_qupv3_wrap_0_m_ahb_clk.clkr,
	[GCC_QUPV3_WRAP_0_S_AHB_CLK] = &gcc_qupv3_wrap_0_s_ahb_clk.clkr,
	[GCC_QUPV3_WRAP_1_M_AHB_CLK] = &gcc_qupv3_wrap_1_m_ahb_clk.clkr,
	[GCC_QUPV3_WRAP_1_S_AHB_CLK] = &gcc_qupv3_wrap_1_s_ahb_clk.clkr,
	[GCC_QUPV3_WRAP_2_M_AHB_CLK] = &gcc_qupv3_wrap_2_m_ahb_clk.clkr,
	[GCC_QUPV3_WRAP_2_S_AHB_CLK] = &gcc_qupv3_wrap_2_s_ahb_clk.clkr,
	[GCC_SDCC2_AHB_CLK] = &gcc_sdcc2_ahb_clk.clkr,
	[GCC_SDCC2_APPS_CLK] = &gcc_sdcc2_apps_clk.clkr,
	[GCC_SDCC2_APPS_CLK_SRC] = &gcc_sdcc2_apps_clk_src.clkr,
	[GCC_SDCC4_AHB_CLK] = &gcc_sdcc4_ahb_clk.clkr,
	[GCC_SDCC4_APPS_CLK] = &gcc_sdcc4_apps_clk.clkr,
	[GCC_SDCC4_APPS_CLK_SRC] = &gcc_sdcc4_apps_clk_src.clkr,
	[GCC_TSIF_AHB_CLK] = &gcc_tsif_ahb_clk.clkr,
	[GCC_TSIF_INACTIVITY_TIMERS_CLK] = &gcc_tsif_inactivity_timers_clk.clkr,
	[GCC_TSIF_REF_CLK] = &gcc_tsif_ref_clk.clkr,
	[GCC_TSIF_REF_CLK_SRC] = &gcc_tsif_ref_clk_src.clkr,
	[GCC_UFS_CARD_2_AHB_CLK] = &gcc_ufs_card_2_ahb_clk.clkr,
	[GCC_UFS_CARD_2_AXI_CLK] = &gcc_ufs_card_2_axi_clk.clkr,
	[GCC_UFS_CARD_2_AXI_CLK_SRC] = &gcc_ufs_card_2_axi_clk_src.clkr,
	[GCC_UFS_CARD_2_ICE_CORE_CLK] = &gcc_ufs_card_2_ice_core_clk.clkr,
	[GCC_UFS_CARD_2_ICE_CORE_CLK_SRC] = &gcc_ufs_card_2_ice_core_clk_src.clkr,
	[GCC_UFS_CARD_2_PHY_AUX_CLK] = &gcc_ufs_card_2_phy_aux_clk.clkr,
	[GCC_UFS_CARD_2_PHY_AUX_CLK_SRC] = &gcc_ufs_card_2_phy_aux_clk_src.clkr,
	[GCC_UFS_CARD_2_RX_SYMBOL_0_CLK] = &gcc_ufs_card_2_rx_symbol_0_clk.clkr,
	[GCC_UFS_CARD_2_RX_SYMBOL_1_CLK] = &gcc_ufs_card_2_rx_symbol_1_clk.clkr,
	[GCC_UFS_CARD_2_TX_SYMBOL_0_CLK] = &gcc_ufs_card_2_tx_symbol_0_clk.clkr,
	[GCC_UFS_CARD_2_UNIPRO_CORE_CLK] = &gcc_ufs_card_2_unipro_core_clk.clkr,
	[GCC_UFS_CARD_2_UNIPRO_CORE_CLK_SRC] = &gcc_ufs_card_2_unipro_core_clk_src.clkr,
	[GCC_UFS_CARD_AHB_CLK] = &gcc_ufs_card_ahb_clk.clkr,
	[GCC_UFS_CARD_AXI_CLK] = &gcc_ufs_card_axi_clk.clkr,
	[GCC_UFS_CARD_AXI_CLK_SRC] = &gcc_ufs_card_axi_clk_src.clkr,
	[GCC_UFS_CARD_AXI_HW_CTL_CLK] = &gcc_ufs_card_axi_hw_ctl_clk.clkr,
	[GCC_UFS_CARD_CLKREF_CLK] = &gcc_ufs_card_clkref_clk.clkr,
	[GCC_UFS_CARD_ICE_CORE_CLK] = &gcc_ufs_card_ice_core_clk.clkr,
	[GCC_UFS_CARD_ICE_CORE_CLK_SRC] = &gcc_ufs_card_ice_core_clk_src.clkr,
	[GCC_UFS_CARD_ICE_CORE_HW_CTL_CLK] = &gcc_ufs_card_ice_core_hw_ctl_clk.clkr,
	[GCC_UFS_CARD_PHY_AUX_CLK] = &gcc_ufs_card_phy_aux_clk.clkr,
	[GCC_UFS_CARD_PHY_AUX_CLK_SRC] = &gcc_ufs_card_phy_aux_clk_src.clkr,
	[GCC_UFS_CARD_PHY_AUX_HW_CTL_CLK] = &gcc_ufs_card_phy_aux_hw_ctl_clk.clkr,
	[GCC_UFS_CARD_RX_SYMBOL_0_CLK] = &gcc_ufs_card_rx_symbol_0_clk.clkr,
	[GCC_UFS_CARD_RX_SYMBOL_1_CLK] = &gcc_ufs_card_rx_symbol_1_clk.clkr,
	[GCC_UFS_CARD_TX_SYMBOL_0_CLK] = &gcc_ufs_card_tx_symbol_0_clk.clkr,
	[GCC_UFS_CARD_UNIPRO_CORE_CLK] = &gcc_ufs_card_unipro_core_clk.clkr,
	[GCC_UFS_CARD_UNIPRO_CORE_CLK_SRC] = &gcc_ufs_card_unipro_core_clk_src.clkr,
	[GCC_UFS_CARD_UNIPRO_CORE_HW_CTL_CLK] = &gcc_ufs_card_unipro_core_hw_ctl_clk.clkr,
	[GCC_UFS_MEM_CLKREF_CLK] = &gcc_ufs_mem_clkref_clk.clkr,
	[GCC_UFS_PHY_AHB_CLK] = &gcc_ufs_phy_ahb_clk.clkr,
	[GCC_UFS_PHY_AXI_CLK] = &gcc_ufs_phy_axi_clk.clkr,
	[GCC_UFS_PHY_AXI_CLK_SRC] = &gcc_ufs_phy_axi_clk_src.clkr,
	[GCC_UFS_PHY_AXI_HW_CTL_CLK] = &gcc_ufs_phy_axi_hw_ctl_clk.clkr,
	[GCC_UFS_PHY_ICE_CORE_CLK] = &gcc_ufs_phy_ice_core_clk.clkr,
	[GCC_UFS_PHY_ICE_CORE_CLK_SRC] = &gcc_ufs_phy_ice_core_clk_src.clkr,
	[GCC_UFS_PHY_ICE_CORE_HW_CTL_CLK] = &gcc_ufs_phy_ice_core_hw_ctl_clk.clkr,
	[GCC_UFS_PHY_PHY_AUX_CLK] = &gcc_ufs_phy_phy_aux_clk.clkr,
	[GCC_UFS_PHY_PHY_AUX_CLK_SRC] = &gcc_ufs_phy_phy_aux_clk_src.clkr,
	[GCC_UFS_PHY_PHY_AUX_HW_CTL_CLK] = &gcc_ufs_phy_phy_aux_hw_ctl_clk.clkr,
	[GCC_UFS_PHY_RX_SYMBOL_0_CLK] = &gcc_ufs_phy_rx_symbol_0_clk.clkr,
	[GCC_UFS_PHY_RX_SYMBOL_1_CLK] = &gcc_ufs_phy_rx_symbol_1_clk.clkr,
	[GCC_UFS_PHY_TX_SYMBOL_0_CLK] = &gcc_ufs_phy_tx_symbol_0_clk.clkr,
	[GCC_UFS_PHY_UNIPRO_CORE_CLK] = &gcc_ufs_phy_unipro_core_clk.clkr,
	[GCC_UFS_PHY_UNIPRO_CORE_CLK_SRC] = &gcc_ufs_phy_unipro_core_clk_src.clkr,
	[GCC_UFS_PHY_UNIPRO_CORE_HW_CTL_CLK] = &gcc_ufs_phy_unipro_core_hw_ctl_clk.clkr,
	[GCC_USB30_MP_MASTER_CLK] = &gcc_usb30_mp_master_clk.clkr,
	[GCC_USB30_MP_MASTER_CLK_SRC] = &gcc_usb30_mp_master_clk_src.clkr,
	[GCC_USB30_MP_MOCK_UTMI_CLK] = &gcc_usb30_mp_mock_utmi_clk.clkr,
	[GCC_USB30_MP_MOCK_UTMI_CLK_SRC] = &gcc_usb30_mp_mock_utmi_clk_src.clkr,
	[GCC_USB30_MP_SLEEP_CLK] = &gcc_usb30_mp_sleep_clk.clkr,
	[GCC_USB30_PRIM_MASTER_CLK] = &gcc_usb30_prim_master_clk.clkr,
	[GCC_USB30_PRIM_MASTER_CLK_SRC] = &gcc_usb30_prim_master_clk_src.clkr,
	[GCC_USB30_PRIM_MOCK_UTMI_CLK] = &gcc_usb30_prim_mock_utmi_clk.clkr,
	[GCC_USB30_PRIM_MOCK_UTMI_CLK_SRC] = &gcc_usb30_prim_mock_utmi_clk_src.clkr,
	[GCC_USB30_PRIM_SLEEP_CLK] = &gcc_usb30_prim_sleep_clk.clkr,
	[GCC_USB30_SEC_MASTER_CLK] = &gcc_usb30_sec_master_clk.clkr,
	[GCC_USB30_SEC_MASTER_CLK_SRC] = &gcc_usb30_sec_master_clk_src.clkr,
	[GCC_USB30_SEC_MOCK_UTMI_CLK] = &gcc_usb30_sec_mock_utmi_clk.clkr,
	[GCC_USB30_SEC_MOCK_UTMI_CLK_SRC] = &gcc_usb30_sec_mock_utmi_clk_src.clkr,
	[GCC_USB30_SEC_SLEEP_CLK] = &gcc_usb30_sec_sleep_clk.clkr,
	[GCC_USB3_MP_PHY_AUX_CLK] = &gcc_usb3_mp_phy_aux_clk.clkr,
	[GCC_USB3_MP_PHY_AUX_CLK_SRC] = &gcc_usb3_mp_phy_aux_clk_src.clkr,
	[GCC_USB3_MP_PHY_COM_AUX_CLK] = &gcc_usb3_mp_phy_com_aux_clk.clkr,
	[GCC_USB3_MP_PHY_PIPE_0_CLK] = &gcc_usb3_mp_phy_pipe_0_clk.clkr,
	[GCC_USB3_MP_PHY_PIPE_1_CLK] = &gcc_usb3_mp_phy_pipe_1_clk.clkr,
	[GCC_USB3_PRIM_CLKREF_CLK] = &gcc_usb3_prim_clkref_clk.clkr,
	[GCC_USB3_PRIM_PHY_AUX_CLK] = &gcc_usb3_prim_phy_aux_clk.clkr,
	[GCC_USB3_PRIM_PHY_AUX_CLK_SRC] = &gcc_usb3_prim_phy_aux_clk_src.clkr,
	[GCC_USB3_PRIM_PHY_COM_AUX_CLK] = &gcc_usb3_prim_phy_com_aux_clk.clkr,
	[GCC_USB3_PRIM_PHY_PIPE_CLK] = &gcc_usb3_prim_phy_pipe_clk.clkr,
	[GCC_USB3_SEC_CLKREF_CLK] = &gcc_usb3_sec_clkref_clk.clkr,
	[GCC_USB3_SEC_PHY_AUX_CLK] = &gcc_usb3_sec_phy_aux_clk.clkr,
	[GCC_USB3_SEC_PHY_AUX_CLK_SRC] = &gcc_usb3_sec_phy_aux_clk_src.clkr,
	[GCC_USB3_SEC_PHY_COM_AUX_CLK] = &gcc_usb3_sec_phy_com_aux_clk.clkr,
	[GCC_USB3_SEC_PHY_PIPE_CLK] = &gcc_usb3_sec_phy_pipe_clk.clkr,
	[GCC_VIDEO_AXI0_CLK] = &gcc_video_axi0_clk.clkr,
	[GCC_VIDEO_AXI1_CLK] = &gcc_video_axi1_clk.clkr,
	[GCC_VIDEO_AXIC_CLK] = &gcc_video_axic_clk.clkr,
	[GPLL0] = &gpll0.clkr,
	[GPLL0_OUT_EVEN] = &gpll0_out_even.clkr,
	[GPLL1] = &gpll1.clkr,
	[GPLL4] = &gpll4.clkr,
	[GPLL7] = &gpll7.clkr,
	[GPLL9] = &gpll9.clkr,
};

static const struct qcom_reset_map gcc_sc8180x_resets[] = {
	[GCC_EMAC_BCR] = { 0x6000 },
	[GCC_GPU_BCR] = { 0x71000 },
	[GCC_MMSS_BCR] = { 0xb000 },
	[GCC_NPU_BCR] = { 0x4d000 },
	[GCC_PCIE_0_BCR] = { 0x6b000 },
	[GCC_PCIE_0_PHY_BCR] = { 0x6c01c },
	[GCC_PCIE_1_BCR] = { 0x8d000 },
	[GCC_PCIE_1_PHY_BCR] = { 0x8e01c },
	[GCC_PCIE_2_BCR] = { 0x9d000 },
	[GCC_PCIE_2_PHY_BCR] = { 0xa701c },
	[GCC_PCIE_3_BCR] = { 0xa3000 },
	[GCC_PCIE_3_PHY_BCR] = { 0xa801c },
	[GCC_PCIE_PHY_BCR] = { 0x6f000 },
	[GCC_PDM_BCR] = { 0x33000 },
	[GCC_PRNG_BCR] = { 0x34000 },
	[GCC_QSPI_1_BCR] = { 0x4a000 },
	[GCC_QSPI_BCR] = { 0x24008 },
	[GCC_QUPV3_WRAPPER_0_BCR] = { 0x17000 },
	[GCC_QUPV3_WRAPPER_1_BCR] = { 0x18000 },
	[GCC_QUPV3_WRAPPER_2_BCR] = { 0x1e000 },
	[GCC_QUSB2PHY_5_BCR] = { 0x12010 },
	[GCC_QUSB2PHY_MP0_BCR] = { 0x12008 },
	[GCC_QUSB2PHY_MP1_BCR] = { 0x1200c },
	[GCC_QUSB2PHY_PRIM_BCR] = { 0x12000 },
	[GCC_QUSB2PHY_SEC_BCR] = { 0x12004 },
	[GCC_USB3_PHY_PRIM_SP0_BCR] = { 0x50000 },
	[GCC_USB3_PHY_PRIM_SP1_BCR] = { 0x50004 },
	[GCC_USB3_DP_PHY_PRIM_SP0_BCR] = { 0x50010 },
	[GCC_USB3_DP_PHY_PRIM_SP1_BCR] = { 0x50014 },
	[GCC_USB3_PHY_SEC_BCR] = { 0x50018 },
	[GCC_USB3PHY_PHY_SEC_BCR] = { 0x5001c },
	[GCC_USB3_DP_PHY_SEC_BCR] = { 0x50020 },
	[GCC_SDCC2_BCR] = { 0x14000 },
	[GCC_SDCC4_BCR] = { 0x16000 },
	[GCC_TSIF_BCR] = { 0x36000 },
	[GCC_UFS_CARD_2_BCR] = { 0xa2000 },
	[GCC_UFS_CARD_BCR] = { 0x75000 },
	[GCC_UFS_PHY_BCR] = { 0x77000 },
	[GCC_USB30_MP_BCR] = { 0xa6000 },
	[GCC_USB30_PRIM_BCR] = { 0xf000 },
	[GCC_USB30_SEC_BCR] = { 0x10000 },
	[GCC_USB_PHY_CFG_AHB2PHY_BCR] = { 0x6a000 },
	[GCC_VIDEO_AXIC_CLK_BCR] = { 0xb02c, 2 },
	[GCC_VIDEO_AXI0_CLK_BCR] = { 0xb024, 2 },
	[GCC_VIDEO_AXI1_CLK_BCR] = { 0xb028, 2 },
	[GCC_USB3_UNIPHY_MP0_BCR] = { 0x50024 },
	[GCC_USB3_UNIPHY_MP1_BCR] = { 0x50028 },
	[GCC_USB3UNIPHY_PHY_MP0_BCR] = { 0x5002c },
	[GCC_USB3UNIPHY_PHY_MP1_BCR] = { 0x50030 },
};

static const struct clk_rcg_dfs_data gcc_dfs_clocks[] = {
	DEFINE_RCG_DFS(gcc_qupv3_wrap0_s0_clk_src),
	DEFINE_RCG_DFS(gcc_qupv3_wrap0_s1_clk_src),
	DEFINE_RCG_DFS(gcc_qupv3_wrap0_s2_clk_src),
	DEFINE_RCG_DFS(gcc_qupv3_wrap0_s3_clk_src),
	DEFINE_RCG_DFS(gcc_qupv3_wrap0_s4_clk_src),
	DEFINE_RCG_DFS(gcc_qupv3_wrap0_s5_clk_src),
	DEFINE_RCG_DFS(gcc_qupv3_wrap0_s6_clk_src),
	DEFINE_RCG_DFS(gcc_qupv3_wrap0_s7_clk_src),
	DEFINE_RCG_DFS(gcc_qupv3_wrap1_s0_clk_src),
	DEFINE_RCG_DFS(gcc_qupv3_wrap1_s1_clk_src),
	DEFINE_RCG_DFS(gcc_qupv3_wrap1_s2_clk_src),
	DEFINE_RCG_DFS(gcc_qupv3_wrap1_s3_clk_src),
	DEFINE_RCG_DFS(gcc_qupv3_wrap1_s4_clk_src),
	DEFINE_RCG_DFS(gcc_qupv3_wrap1_s5_clk_src),
	DEFINE_RCG_DFS(gcc_qupv3_wrap2_s0_clk_src),
	DEFINE_RCG_DFS(gcc_qupv3_wrap2_s1_clk_src),
	DEFINE_RCG_DFS(gcc_qupv3_wrap2_s2_clk_src),
	DEFINE_RCG_DFS(gcc_qupv3_wrap2_s3_clk_src),
	DEFINE_RCG_DFS(gcc_qupv3_wrap2_s4_clk_src),
	DEFINE_RCG_DFS(gcc_qupv3_wrap2_s5_clk_src),
};

static struct gdsc *gcc_sc8180x_gdscs[] = {
	[EMAC_GDSC] = &emac_gdsc,
	[PCIE_0_GDSC] = &pcie_0_gdsc,
	[PCIE_1_GDSC] = &pcie_1_gdsc,
	[PCIE_2_GDSC] = &pcie_2_gdsc,
	[PCIE_3_GDSC] = &pcie_3_gdsc,
	[UFS_CARD_GDSC] = &ufs_card_gdsc,
	[UFS_CARD_2_GDSC] = &ufs_card_2_gdsc,
	[UFS_PHY_GDSC] = &ufs_phy_gdsc,
	[USB30_MP_GDSC] = &usb30_mp_gdsc,
	[USB30_PRIM_GDSC] = &usb30_prim_gdsc,
	[USB30_SEC_GDSC] = &usb30_sec_gdsc,
};

static const struct regmap_config gcc_sc8180x_regmap_config = {
	.reg_bits	= 32,
	.reg_stride	= 4,
	.val_bits	= 32,
	.max_register	= 0xc0004,
	.fast_io	= true,
};

static const struct qcom_cc_desc gcc_sc8180x_desc = {
	.config = &gcc_sc8180x_regmap_config,
	.clks = gcc_sc8180x_clocks,
	.num_clks = ARRAY_SIZE(gcc_sc8180x_clocks),
	.resets = gcc_sc8180x_resets,
	.num_resets = ARRAY_SIZE(gcc_sc8180x_resets),
	.gdscs = gcc_sc8180x_gdscs,
	.num_gdscs = ARRAY_SIZE(gcc_sc8180x_gdscs),
	.clk_regulators = gcc_sc8180x_regulators,
	.num_clk_regulators = ARRAY_SIZE(gcc_sc8180x_regulators),
};

static const struct of_device_id gcc_sc8180x_match_table[] = {
	{ .compatible = "qcom,gcc-sc8180x" },
	{ }
};
MODULE_DEVICE_TABLE(of, gcc_sc8180x_match_table);

static int gcc_sc8180x_probe(struct platform_device *pdev)
{
	struct regmap *regmap;
	int ret;

	regmap = qcom_cc_map(pdev, &gcc_sc8180x_desc);
	if (IS_ERR(regmap))
		return PTR_ERR(regmap);

	/*
	 * Enable the following always-on clocks:
	 * GCC_VIDEO_AHB_CLK, GCC_CAMERA_AHB_CLK, GCC_DISP_AHB_CLK,
	 * GCC_VIDEO_XO_CLK, GCC_CAMERA_XO_CLK, GCC_DISP_XO_CLK,
	 * GCC_CPUSS_GNOC_CLK, GCC_CPUSS_DVM_BUS_CLK, GCC_NPU_CFG_AHB_CLK and
	 * GCC_GPU_CFG_AHB_CLK
	 */
	regmap_update_bits(regmap, 0xb004, BIT(0), BIT(0));
	regmap_update_bits(regmap, 0xb008, BIT(0), BIT(0));
	regmap_update_bits(regmap, 0xb00c, BIT(0), BIT(0));
	regmap_update_bits(regmap, 0xb040, BIT(0), BIT(0));
	regmap_update_bits(regmap, 0xb044, BIT(0), BIT(0));
	regmap_update_bits(regmap, 0xb048, BIT(0), BIT(0));
	regmap_update_bits(regmap, 0x48004, BIT(0), BIT(0));
	regmap_update_bits(regmap, 0x48190, BIT(0), BIT(0));
	regmap_update_bits(regmap, 0x4d004, BIT(0), BIT(0));
	regmap_update_bits(regmap, 0x71004, BIT(0), BIT(0));

	/* Disable the GPLL0 active input to NPU and GPU via MISC registers */
	regmap_update_bits(regmap, 0x4d110, 0x3, 0x3);
	regmap_update_bits(regmap, 0x71028, 0x3, 0x3);

	ret = qcom_cc_register_rcg_dfs(regmap, gcc_dfs_clocks,
				       ARRAY_SIZE(gcc_dfs_clocks));
	if (ret)
		return ret;

	ret = qcom_cc_really_probe(pdev, &gcc_sc8180x_desc, regmap);
	if (ret) {
		dev_err(&pdev->dev, "Failed to register GCC clocks\n");
		return ret;
	}

	dev_info(&pdev->dev, "Registered GCC clocks\n");

	return ret;
}

static void gcc_sc8180x_sync_state(struct device *dev)
{
	qcom_cc_sync_state(dev, &gcc_sc8180x_desc);
}

static struct platform_driver gcc_sc8180x_driver = {
	.probe		= gcc_sc8180x_probe,
	.driver		= {
		.name	= "gcc-sc8180x",
		.of_match_table = gcc_sc8180x_match_table,
		.sync_state = gcc_sc8180x_sync_state,
	},
};

static int __init gcc_sc8180x_init(void)
{
	return platform_driver_register(&gcc_sc8180x_driver);
}
core_initcall(gcc_sc8180x_init);

static void __exit gcc_sc8180x_exit(void)
{
	platform_driver_unregister(&gcc_sc8180x_driver);
}
module_exit(gcc_sc8180x_exit);

MODULE_DESCRIPTION("QTI GCC SC8180x driver");
MODULE_LICENSE("GPL v2");<|MERGE_RESOLUTION|>--- conflicted
+++ resolved
@@ -208,23 +208,6 @@
 	},
 };
 
-static struct clk_alpha_pll gpll9 = {
-	.offset = 0x1c000,
-	.regs = clk_alpha_pll_regs[CLK_ALPHA_PLL_TYPE_TRION],
-	.clkr = {
-		.enable_reg = 0x52000,
-		.enable_mask = BIT(9),
-		.hw.init = &(const struct clk_init_data) {
-			.name = "gpll9",
-			.parent_data = &(const struct clk_parent_data) {
-				.fw_name = "bi_tcxo",
-			},
-			.num_parents = 1,
-			.ops = &clk_alpha_pll_fixed_trion_ops,
-		},
-	},
-};
-
 static const struct parent_map gcc_parent_map_0[] = {
 	{ P_BI_TCXO, 0 },
 	{ P_GPLL0_OUT_MAIN, 1 },
@@ -349,38 +332,6 @@
 	{ .hw = &gpll0_out_even.clkr.hw },
 };
 
-<<<<<<< HEAD
-static const struct freq_tbl ftbl_gcc_cpuss_ahb_clk_src[] = {
-	F(19200000, P_BI_TCXO, 1, 0, 0),
-	F(50000000, P_GPLL0_OUT_MAIN, 12, 0, 0),
-	F(100000000, P_GPLL0_OUT_MAIN, 6, 0, 0),
-	{ }
-};
-
-static struct clk_rcg2 gcc_cpuss_ahb_clk_src = {
-	.cmd_rcgr = 0x48014,
-	.mnd_width = 0,
-	.hid_width = 5,
-	.parent_map = gcc_parent_map_0,
-	.freq_tbl = ftbl_gcc_cpuss_ahb_clk_src,
-	.clkr.hw.init = &(struct clk_init_data){
-		.name = "gcc_cpuss_ahb_clk_src",
-		.parent_data = gcc_parent_data_0_ao,
-		.num_parents = ARRAY_SIZE(gcc_parent_data_0_ao),
-		.ops = &clk_rcg2_ops,
-	},
-	.clkr.vdd_data = {
-		.vdd_class = &vdd_cx_ao,
-		.num_rate_max = VDD_NUM,
-		.rate_max = (unsigned long[VDD_NUM]) {
-			[VDD_MIN] = 19200000,
-			[VDD_LOW] = 50000000,
-			[VDD_NOMINAL] = 100000000},
-	},
-};
-
-=======
->>>>>>> 718e5ce2
 static const struct freq_tbl ftbl_gcc_emac_ptp_clk_src[] = {
 	F(19200000, P_BI_TCXO, 1, 0, 0),
 	F(50000000, P_GPLL0_OUT_EVEN, 6, 0, 0),
@@ -1353,10 +1304,6 @@
 	F(25000000, P_GPLL0_OUT_MAIN, 12, 1, 2),
 	F(50000000, P_GPLL0_OUT_MAIN, 12, 0, 0),
 	F(100000000, P_GPLL0_OUT_MAIN, 6, 0, 0),
-<<<<<<< HEAD
-	F(200000000, P_GPLL0_OUT_MAIN, 3, 0, 0),
-=======
->>>>>>> 718e5ce2
 	F(202000000, P_GPLL9_OUT_MAIN, 4, 0, 0),
 	{ }
 };
@@ -1390,10 +1337,6 @@
 	F(9600000, P_BI_TCXO, 2, 0, 0),
 	F(19200000, P_BI_TCXO, 1, 0, 0),
 	F(50000000, P_GPLL0_OUT_MAIN, 12, 0, 0),
-<<<<<<< HEAD
-	F(75000000, P_GPLL0_OUT_MAIN, 8, 0, 0),
-=======
->>>>>>> 718e5ce2
 	F(100000000, P_GPLL0_OUT_MAIN, 6, 0, 0),
 	{ }
 };
