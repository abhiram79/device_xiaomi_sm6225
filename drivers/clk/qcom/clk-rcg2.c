--- conflicted
+++ resolved
@@ -618,7 +618,83 @@
 	return __clk_rcg2_set_rate(hw, rate, FLOOR);
 }
 
-<<<<<<< HEAD
+static int clk_rcg2_get_duty_cycle(struct clk_hw *hw, struct clk_duty *duty)
+{
+	struct clk_rcg2 *rcg = to_clk_rcg2(hw);
+	u32 notn_m, n, m, d, not2d, mask;
+
+	if (!rcg->mnd_width) {
+		/* 50 % duty-cycle for Non-MND RCGs */
+		duty->num = 1;
+		duty->den = 2;
+		return 0;
+	}
+
+	regmap_read(rcg->clkr.regmap, RCG_D_OFFSET(rcg), &not2d);
+	regmap_read(rcg->clkr.regmap, RCG_M_OFFSET(rcg), &m);
+	regmap_read(rcg->clkr.regmap, RCG_N_OFFSET(rcg), &notn_m);
+
+	if (!not2d && !m && !notn_m) {
+		/* 50 % duty-cycle always */
+		duty->num = 1;
+		duty->den = 2;
+		return 0;
+	}
+
+	mask = BIT(rcg->mnd_width) - 1;
+
+	d = ~(not2d) & mask;
+	d = DIV_ROUND_CLOSEST(d, 2);
+
+	n = (~(notn_m) + m) & mask;
+
+	duty->num = d;
+	duty->den = n;
+
+	return 0;
+}
+
+static int clk_rcg2_set_duty_cycle(struct clk_hw *hw, struct clk_duty *duty)
+{
+	struct clk_rcg2 *rcg = to_clk_rcg2(hw);
+	u32 notn_m, n, m, d, not2d, mask, duty_per;
+	int ret;
+
+	/* Duty-cycle cannot be modified for non-MND RCGs */
+	if (!rcg->mnd_width)
+		return -EINVAL;
+
+	mask = BIT(rcg->mnd_width) - 1;
+
+	regmap_read(rcg->clkr.regmap, RCG_N_OFFSET(rcg), &notn_m);
+	regmap_read(rcg->clkr.regmap, RCG_M_OFFSET(rcg), &m);
+
+	n = (~(notn_m) + m) & mask;
+
+	duty_per = (duty->num * 100) / duty->den;
+
+	/* Calculate 2d value */
+	d = DIV_ROUND_CLOSEST(n * duty_per * 2, 100);
+
+	 /* Check bit widths of 2d. If D is too big reduce duty cycle. */
+	if (d > mask)
+		d = mask;
+
+	if ((d / 2) > (n - m))
+		d = (n - m) * 2;
+	else if ((d / 2) < (m / 2))
+		d = m;
+
+	not2d = ~d & mask;
+
+	ret = regmap_update_bits(rcg->clkr.regmap, RCG_D_OFFSET(rcg), mask,
+				 not2d);
+	if (ret)
+		return ret;
+
+	return update_config(rcg);
+}
+
 static int clk_rcg2_enable(struct clk_hw *hw)
 {
 	struct clk_rcg2 *rcg = to_clk_rcg2(hw);
@@ -711,83 +787,6 @@
 		rclk->ops = &clk_rcg2_regmap_ops;
 
 	return 0;
-=======
-static int clk_rcg2_get_duty_cycle(struct clk_hw *hw, struct clk_duty *duty)
-{
-	struct clk_rcg2 *rcg = to_clk_rcg2(hw);
-	u32 notn_m, n, m, d, not2d, mask;
-
-	if (!rcg->mnd_width) {
-		/* 50 % duty-cycle for Non-MND RCGs */
-		duty->num = 1;
-		duty->den = 2;
-		return 0;
-	}
-
-	regmap_read(rcg->clkr.regmap, RCG_D_OFFSET(rcg), &not2d);
-	regmap_read(rcg->clkr.regmap, RCG_M_OFFSET(rcg), &m);
-	regmap_read(rcg->clkr.regmap, RCG_N_OFFSET(rcg), &notn_m);
-
-	if (!not2d && !m && !notn_m) {
-		/* 50 % duty-cycle always */
-		duty->num = 1;
-		duty->den = 2;
-		return 0;
-	}
-
-	mask = BIT(rcg->mnd_width) - 1;
-
-	d = ~(not2d) & mask;
-	d = DIV_ROUND_CLOSEST(d, 2);
-
-	n = (~(notn_m) + m) & mask;
-
-	duty->num = d;
-	duty->den = n;
-
-	return 0;
-}
-
-static int clk_rcg2_set_duty_cycle(struct clk_hw *hw, struct clk_duty *duty)
-{
-	struct clk_rcg2 *rcg = to_clk_rcg2(hw);
-	u32 notn_m, n, m, d, not2d, mask, duty_per;
-	int ret;
-
-	/* Duty-cycle cannot be modified for non-MND RCGs */
-	if (!rcg->mnd_width)
-		return -EINVAL;
-
-	mask = BIT(rcg->mnd_width) - 1;
-
-	regmap_read(rcg->clkr.regmap, RCG_N_OFFSET(rcg), &notn_m);
-	regmap_read(rcg->clkr.regmap, RCG_M_OFFSET(rcg), &m);
-
-	n = (~(notn_m) + m) & mask;
-
-	duty_per = (duty->num * 100) / duty->den;
-
-	/* Calculate 2d value */
-	d = DIV_ROUND_CLOSEST(n * duty_per * 2, 100);
-
-	 /* Check bit widths of 2d. If D is too big reduce duty cycle. */
-	if (d > mask)
-		d = mask;
-
-	if ((d / 2) > (n - m))
-		d = (n - m) * 2;
-	else if ((d / 2) < (m / 2))
-		d = m;
-
-	not2d = ~d & mask;
-
-	ret = regmap_update_bits(rcg->clkr.regmap, RCG_D_OFFSET(rcg), mask,
-				 not2d);
-	if (ret)
-		return ret;
-
-	return update_config(rcg);
->>>>>>> 6a20567a
 }
 
 const struct clk_ops clk_rcg2_ops = {
@@ -804,13 +803,10 @@
 	.determine_rate = clk_rcg2_determine_rate,
 	.set_rate = clk_rcg2_set_rate,
 	.set_rate_and_parent = clk_rcg2_set_rate_and_parent,
-<<<<<<< HEAD
+	.get_duty_cycle = clk_rcg2_get_duty_cycle,
+	.set_duty_cycle = clk_rcg2_set_duty_cycle,
 	.init = clk_rcg2_init,
 	.debug_init = clk_common_debug_init,
-=======
-	.get_duty_cycle = clk_rcg2_get_duty_cycle,
-	.set_duty_cycle = clk_rcg2_set_duty_cycle,
->>>>>>> 6a20567a
 };
 EXPORT_SYMBOL_GPL(clk_rcg2_ops);
 
@@ -826,13 +822,10 @@
 	.determine_rate = clk_rcg2_determine_floor_rate,
 	.set_rate = clk_rcg2_set_floor_rate,
 	.set_rate_and_parent = clk_rcg2_set_floor_rate_and_parent,
-<<<<<<< HEAD
+	.get_duty_cycle = clk_rcg2_get_duty_cycle,
+	.set_duty_cycle = clk_rcg2_set_duty_cycle,
 	.init = clk_rcg2_init,
 	.debug_init = clk_common_debug_init,
-=======
-	.get_duty_cycle = clk_rcg2_get_duty_cycle,
-	.set_duty_cycle = clk_rcg2_set_duty_cycle,
->>>>>>> 6a20567a
 };
 EXPORT_SYMBOL_GPL(clk_rcg2_floor_ops);
 
