--- conflicted
+++ resolved
@@ -25,6 +25,8 @@
 #define CX_GMU_CBCR_SLEEP_SHIFT		4
 #define CX_GMU_CBCR_WAKE_MASK		0xf
 #define CX_GMU_CBCR_WAKE_SHIFT		8
+#define CLK_DIS_WAIT_SHIFT              12
+#define CLK_DIS_WAIT_MASK               (0xf << CLK_DIS_WAIT_SHIFT)
 
 static DEFINE_VDD_REGULATORS(vdd_cx, VDD_NUM, 1, vdd_corner);
 static DEFINE_VDD_REGULATORS(vdd_mx, VDD_NUM, 1, vdd_corner);
@@ -638,11 +640,9 @@
 	value = 0xf << CX_GMU_CBCR_WAKE_SHIFT | 0xf << CX_GMU_CBCR_SLEEP_SHIFT;
 	regmap_update_bits(regmap, 0x1098, mask, value);
 
-<<<<<<< HEAD
 	/* Configure clk_dis_wait for gpu_cx_gdsc */
 	regmap_update_bits(regmap, 0x106c, CLK_DIS_WAIT_MASK,
 						8 << CLK_DIS_WAIT_SHIFT);
-
 	ret = qcom_cc_really_probe(pdev, &gpu_cc_sdm845_desc, regmap);
 	if (ret) {
 		dev_err(&pdev->dev, "Failed to register GPU CC clocks\n");
@@ -656,9 +656,6 @@
 static void gpu_cc_sdm845_sync_state(struct device *dev)
 {
 	qcom_cc_sync_state(dev, &gpu_cc_sdm845_desc);
-=======
-	return qcom_cc_really_probe(pdev, &gpu_cc_sdm845_desc, regmap);
->>>>>>> 7fd2c4c2
 }
 
 static struct platform_driver gpu_cc_sdm845_driver = {
