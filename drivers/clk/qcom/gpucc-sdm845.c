// SPDX-License-Identifier: GPL-2.0
/*
 * Copyright (c) 2018, The Linux Foundation. All rights reserved.
 * Copyright (c) 2023, Qualcomm Innovation Center, Inc. All rights reserved.
 */

#include <linux/clk-provider.h>
#include <linux/module.h>
#include <linux/platform_device.h>
#include <linux/regmap.h>

#include <dt-bindings/clock/qcom,gpucc-sdm845.h>

#include "common.h"
#include "clk-alpha-pll.h"
#include "clk-branch.h"
#include "clk-pll.h"
#include "clk-rcg.h"
#include "clk-regmap.h"
#include "gdsc.h"
#include "reset.h"
#include "vdd-level-sdm845.h"

#define CX_GMU_CBCR_SLEEP_MASK		0xf
#define CX_GMU_CBCR_SLEEP_SHIFT		4
#define CX_GMU_CBCR_WAKE_MASK		0xf
#define CX_GMU_CBCR_WAKE_SHIFT		8
#define CLK_DIS_WAIT_SHIFT              12
#define CLK_DIS_WAIT_MASK               (0xf << CLK_DIS_WAIT_SHIFT)

static DEFINE_VDD_REGULATORS(vdd_cx, VDD_NUM, 1, vdd_corner);
static DEFINE_VDD_REGULATORS(vdd_mx, VDD_NUM, 1, vdd_corner);
static DEFINE_VDD_REGULATORS(vdd_gfx, VDD_GX_NUM, 1, vdd_gx_corner);

static struct clk_vdd_class *gpu_cc_sdm845_regulators[] = {
	&vdd_cx,
	&vdd_mx,
	&vdd_gfx,
};

static DEFINE_VDD_REGULATORS(vdd_cx, VDD_NUM, 1, vdd_corner);
static DEFINE_VDD_REGULATORS(vdd_mx, VDD_NUM, 1, vdd_corner);
static DEFINE_VDD_REGULATORS(vdd_gfx, VDD_GX_NUM, 1, vdd_gx_corner);

static struct clk_vdd_class *gpu_cc_sdm845_regulators[] = {
	&vdd_cx,
	&vdd_mx,
	&vdd_gfx,
};

enum {
	P_BI_TCXO,
	P_GPLL0_OUT_MAIN,
	P_GPLL0_OUT_MAIN_DIV,
	P_GPU_CC_PLL0_OUT_EVEN,
	P_GPU_CC_PLL0_OUT_MAIN,
	P_GPU_CC_PLL0_OUT_ODD,
	P_GPU_CC_PLL1_OUT_EVEN,
	P_GPU_CC_PLL1_OUT_MAIN,
	P_GPU_CC_PLL1_OUT_ODD,
	P_CRC_DIV,
<<<<<<< HEAD
};

static struct pll_vco fabia_vco[] = {
	{ 249600000, 2000000000, 0 },
	{ 125000000, 1000000000, 1 },
};

static struct clk_alpha_pll gpu_cc_pll0 = {
	.offset = 0x0,
	.vco_table = fabia_vco,
	.num_vco = ARRAY_SIZE(fabia_vco),
	.regs = clk_alpha_pll_regs[CLK_ALPHA_PLL_TYPE_FABIA],
	.clkr = {
		.hw.init = &(struct clk_init_data){
			.name = "gpu_cc_pll0",
			.parent_data = &(const struct clk_parent_data){
				.fw_name = "bi_tcxo",
			},
			.num_parents = 1,
			.ops = &clk_alpha_pll_fabia_ops,
		},
		.vdd_data = {
			.vdd_class = &vdd_mx,
			.num_rate_max = VDD_NUM,
			.rate_max = (unsigned long[VDD_NUM]) {
				[VDD_MIN] = 615000000,
				[VDD_LOW] = 1066000000,
				[VDD_LOW_L1] = 1600000000,
				[VDD_NOMINAL] = 2000000000 },
		},
	},
};

=======
};

static struct pll_vco fabia_vco[] = {
	{ 249600000, 2000000000, 0 },
	{ 125000000, 1000000000, 1 },
};

static struct clk_alpha_pll gpu_cc_pll0 = {
	.offset = 0x0,
	.vco_table = fabia_vco,
	.num_vco = ARRAY_SIZE(fabia_vco),
	.regs = clk_alpha_pll_regs[CLK_ALPHA_PLL_TYPE_FABIA],
	.clkr = {
		.hw.init = &(struct clk_init_data){
			.name = "gpu_cc_pll0",
			.parent_data = &(const struct clk_parent_data){
				.fw_name = "bi_tcxo",
			},
			.num_parents = 1,
			.ops = &clk_alpha_pll_fabia_ops,
		},
		.vdd_data = {
			.vdd_class = &vdd_mx,
			.num_rate_max = VDD_NUM,
			.rate_max = (unsigned long[VDD_NUM]) {
				[VDD_MIN] = 615000000,
				[VDD_LOW] = 1066000000,
				[VDD_LOW_L1] = 1600000000,
				[VDD_NOMINAL] = 2000000000 },
		},
	},
};

>>>>>>> 2576223e
static const struct clk_div_table post_div_table_fabia_even[] = {
	{ 0x0, 1 },
	{ 0x1, 2 },
	{ 0x3, 4 },
	{ 0x7, 8 },
	{},
};

static struct clk_alpha_pll_postdiv gpu_cc_pll0_out_even = {
	.offset = 0x0,
	.post_div_shift = 8,
	.post_div_table = post_div_table_fabia_even,
	.num_post_div = ARRAY_SIZE(post_div_table_fabia_even),
	.width = 4,
	.regs = clk_alpha_pll_regs[CLK_ALPHA_PLL_TYPE_FABIA],
	.clkr.hw.init = &(struct clk_init_data){
		.name = "gpu_cc_pll0_out_even",
		.parent_hws = (const struct clk_hw*[]){
			&gpu_cc_pll0.clkr.hw,
		},
		.num_parents = 1,
		.flags = CLK_SET_RATE_PARENT,
		.ops = &clk_alpha_pll_postdiv_fabia_ops,
	},
};

static struct clk_alpha_pll gpu_cc_pll1 = {
	.offset = 0x100,
	.vco_table = fabia_vco,
	.num_vco = ARRAY_SIZE(fabia_vco),
	.regs = clk_alpha_pll_regs[CLK_ALPHA_PLL_TYPE_FABIA],
	.clkr = {
		.hw.init = &(struct clk_init_data){
			.name = "gpu_cc_pll1",
			.parent_data = &(const struct clk_parent_data){
				.fw_name = "bi_tcxo",
			},
			.num_parents = 1,
			.ops = &clk_alpha_pll_fabia_ops,
		},
		.vdd_data = {
			.vdd_class = &vdd_mx,
			.num_rate_max = VDD_NUM,
			.rate_max = (unsigned long[VDD_NUM]) {
				[VDD_MIN] = 615000000,
				[VDD_LOW] = 1066000000,
				[VDD_LOW_L1] = 1600000000,
				[VDD_NOMINAL] = 2000000000 },
		},
	},
};

static struct clk_fixed_factor crc_div = {
	.mult = 1,
	.div = 1,
	.hw.init = &(struct clk_init_data){
		.name = "crc_div",
		.parent_hws = (const struct clk_hw*[]){
			&gpu_cc_pll0_out_even.clkr.hw,
			},
		.num_parents = 1,
		.flags = CLK_SET_RATE_PARENT,
		.ops = &clk_fixed_factor_ops,
	},
};

static const struct parent_map gpu_cc_parent_map_0[] = {
	{ P_BI_TCXO, 0 },
	{ P_GPU_CC_PLL0_OUT_MAIN, 1 },
	{ P_GPU_CC_PLL1_OUT_MAIN, 3 },
	{ P_GPLL0_OUT_MAIN, 5 },
	{ P_GPLL0_OUT_MAIN_DIV, 6 },
};

static const struct clk_parent_data gpu_cc_parent_data_0[] = {
	{ .fw_name = "bi_tcxo" },
	{ .hw = &gpu_cc_pll0.clkr.hw },
	{ .hw = &gpu_cc_pll1.clkr.hw },
	{ .fw_name = "gcc_gpu_gpll0_clk_src" },
	{ .fw_name = "gcc_gpu_gpll0_div_clk_src" },
};

static const struct parent_map gpu_cc_parent_map_1[] = {
	{ P_BI_TCXO, 0 },
	{ P_GPU_CC_PLL0_OUT_EVEN, 1 },
	{ P_GPU_CC_PLL0_OUT_ODD, 2 },
	{ P_GPU_CC_PLL1_OUT_EVEN, 3 },
	{ P_GPU_CC_PLL1_OUT_ODD, 4 },
	{ P_GPLL0_OUT_MAIN, 5 },
};

static const struct clk_parent_data gpu_cc_parent_data_1[] = {
	{ .fw_name = "bi_tcxo" },
	{ .hw = &gpu_cc_pll0_out_even.clkr.hw },
	{ .hw = &gpu_cc_pll0.clkr.hw },
	{ .hw = &gpu_cc_pll1.clkr.hw },
	{ .hw = &gpu_cc_pll1.clkr.hw },
	{ .fw_name = "gcc_gpu_gpll0_clk_src" },
};

static const struct parent_map gpu_cc_parent_map_2[] = {
	{ P_BI_TCXO, 0 },
	{ P_CRC_DIV,  1 },
	{ P_GPU_CC_PLL0_OUT_ODD, 2 },
	{ P_GPU_CC_PLL1_OUT_EVEN, 3 },
	{ P_GPU_CC_PLL1_OUT_ODD, 4 },
	{ P_GPLL0_OUT_MAIN, 5 },
};

static const struct clk_parent_data gpu_cc_parent_data_2[] = {
	{ .fw_name = "bi_tcxo" },
	{ .hw = &crc_div.hw },
	{ .hw = &gpu_cc_pll0.clkr.hw },
	{ .hw = &gpu_cc_pll1.clkr.hw },
	{ .hw = &gpu_cc_pll1.clkr.hw },
	{ .fw_name = "gcc_gpu_gpll0_clk_src" },
};

static const struct freq_tbl ftbl_gpu_cc_gmu_clk_src[] = {
	F(19200000, P_BI_TCXO, 1, 0, 0),
	F(200000000, P_GPLL0_OUT_MAIN_DIV, 1.5, 0, 0),
	F(400000000, P_GPLL0_OUT_MAIN, 1.5, 0, 0),
	{ }
};

static const struct freq_tbl ftbl_gpu_cc_gmu_clk_src_sdm670[] = {
	F(19200000, P_BI_TCXO, 1, 0, 0),
	F(200000000, P_GPLL0_OUT_MAIN_DIV, 1.5, 0, 0),
	{ }
};

static struct clk_rcg2 gpu_cc_gmu_clk_src = {
	.cmd_rcgr = 0x1120,
	.mnd_width = 0,
	.hid_width = 5,
	.parent_map = gpu_cc_parent_map_0,
	.freq_tbl = ftbl_gpu_cc_gmu_clk_src,
	.clkr.hw.init = &(struct clk_init_data){
		.name = "gpu_cc_gmu_clk_src",
		.parent_data = gpu_cc_parent_data_0,
		.num_parents = ARRAY_SIZE(gpu_cc_parent_data_0),
		.flags = CLK_SET_RATE_PARENT,
		.ops = &clk_rcg2_shared_ops,
	},
	.clkr.vdd_data = {
		.vdd_class = &vdd_cx,
		.num_rate_max = VDD_NUM,
		.rate_max = (unsigned long[VDD_NUM]) {
			[VDD_MIN] = 200000000,
			[VDD_LOW] = 400000000 },
	},
};

static const struct freq_tbl ftbl_gpu_cc_gx_gfx3d_clk_src[] = {
	F(147000000, P_CRC_DIV,  1, 0, 0),
	F(210000000, P_CRC_DIV,  1, 0, 0),
	F(280000000, P_CRC_DIV,  1, 0, 0),
	F(338000000, P_CRC_DIV,  1, 0, 0),
	F(425000000, P_CRC_DIV,  1, 0, 0),
	F(487000000, P_CRC_DIV,  1, 0, 0),
	F(548000000, P_CRC_DIV,  1, 0, 0),
	F(600000000, P_CRC_DIV,  1, 0, 0),
	{ }
};

static const struct freq_tbl ftbl_gpu_cc_gx_gfx3d_clk_src_sdm670[] = {
	F(180000000, P_CRC_DIV,  1, 0, 0),
	F(267000000, P_CRC_DIV,  1, 0, 0),
	F(355000000, P_CRC_DIV,  1, 0, 0),
	F(430000000, P_CRC_DIV,  1, 0, 0),
	F(504000000, P_CRC_DIV,  1, 0, 0),
	F(565000000, P_CRC_DIV,  1, 0, 0),
	F(610000000, P_CRC_DIV,  1, 0, 0),
	F(650000000, P_CRC_DIV,  1, 0, 0),
	F(700000000, P_CRC_DIV,  1, 0, 0),
	F(750000000, P_CRC_DIV,  1, 0, 0),
	F(780000000, P_CRC_DIV,  1, 0, 0),
	{ }
};

static struct clk_rcg2 gpu_cc_gx_gfx3d_clk_src = {
	.cmd_rcgr = 0x101c,
	.mnd_width = 0,
	.hid_width = 5,
	.parent_map = gpu_cc_parent_map_2,
	.freq_tbl = ftbl_gpu_cc_gx_gfx3d_clk_src,
	.flags = FORCE_ENABLE_RCG,
	.clkr.hw.init = &(struct clk_init_data){
		.name = "gpu_cc_gx_gfx3d_clk_src",
		.parent_data = gpu_cc_parent_data_2,
		.num_parents = ARRAY_SIZE(gpu_cc_parent_data_2),
		.flags = CLK_SET_RATE_PARENT,
		.ops =  &clk_rcg2_ops,
	},
	.clkr.vdd_data = {
		.vdd_class = &vdd_gfx,
		.num_rate_max = VDD_GX_NUM,
		.rate_max = (unsigned long[VDD_GX_NUM]) {
			[VDD_GX_MIN] = 147000000,
			[VDD_GX_LOWER] = 210000000,
			[VDD_GX_LOW] = 280000000,
			[VDD_GX_LOW_L1] = 338000000,
			[VDD_GX_NOMINAL] = 425000000,
			[VDD_GX_NOMINAL_L1] = 487000000,
			[VDD_GX_HIGH] = 548000000,
			[VDD_GX_HIGH_L1] = 600000000 },
	},
};

static struct clk_branch gpu_cc_acd_ahb_clk = {
	.halt_reg = 0x1168,
	.halt_check = BRANCH_HALT,
	.clkr = {
		.enable_reg = 0x1168,
		.enable_mask = BIT(0),
		.hw.init = &(struct clk_init_data){
			.name = "gpu_cc_acd_ahb_clk",
			.ops = &clk_branch2_ops,
		},
	},
};

static struct clk_branch gpu_cc_acd_cxo_clk = {
	.halt_reg = 0x1164,
	.halt_check = BRANCH_HALT,
	.clkr = {
		.enable_reg = 0x1164,
		.enable_mask = BIT(0),
		.hw.init = &(struct clk_init_data){
			.name = "gpu_cc_acd_cxo_clk",
			.ops = &clk_branch2_ops,
		},
	},
};

static struct clk_branch gpu_cc_crc_ahb_clk = {
	.halt_reg = 0x107c,
	.halt_check = BRANCH_HALT,
	.clkr = {
		.enable_reg = 0x107c,
		.enable_mask = BIT(0),
		.hw.init = &(struct clk_init_data){
			.name = "gpu_cc_crc_ahb_clk",
			.ops = &clk_branch2_ops,
		},
	},
};

static struct clk_branch gpu_cc_cx_apb_clk = {
	.halt_reg = 0x1088,
	.halt_check = BRANCH_HALT,
	.clkr = {
		.enable_reg = 0x1088,
		.enable_mask = BIT(0),
		.hw.init = &(struct clk_init_data){
			.name = "gpu_cc_cx_apb_clk",
			.ops = &clk_branch2_ops,
		},
	},
};

static struct clk_branch gpu_cc_cx_gfx3d_clk = {
	.halt_reg = 0x10a4,
	.halt_check = BRANCH_HALT,
	.clkr = {
		.enable_reg = 0x10a4,
		.enable_mask = BIT(0),
		.hw.init = &(struct clk_init_data){
			.name = "gpu_cc_cx_gfx3d_clk",
			.parent_hws = (const struct clk_hw*[]){
				&gpu_cc_gx_gfx3d_clk_src.clkr.hw,
			},
			.num_parents = 1,
			.flags = CLK_SET_RATE_PARENT,
			.ops = &clk_branch2_ops,
		},
	},
};

static struct clk_branch gpu_cc_cx_gfx3d_slv_clk = {
	.halt_reg = 0x10a8,
	.halt_check = BRANCH_HALT,
	.clkr = {
		.enable_reg = 0x10a8,
		.enable_mask = BIT(0),
		.hw.init = &(struct clk_init_data){
			.name = "gpu_cc_cx_gfx3d_slv_clk",
			.parent_hws = (const struct clk_hw*[]){
				&gpu_cc_gx_gfx3d_clk_src.clkr.hw,
			},
			.num_parents = 1,
			.flags = CLK_SET_RATE_PARENT,
			.ops = &clk_branch2_ops,
		},
	},
};

static struct clk_branch gpu_cc_cx_gmu_clk = {
	.halt_reg = 0x1098,
	.halt_check = BRANCH_HALT,
	.clkr = {
		.enable_reg = 0x1098,
		.enable_mask = BIT(0),
		.hw.init = &(struct clk_init_data){
			.name = "gpu_cc_cx_gmu_clk",
			.parent_hws = (const struct clk_hw*[]){
				&gpu_cc_gmu_clk_src.clkr.hw,
			},
			.num_parents = 1,
			.flags = CLK_SET_RATE_PARENT,
			.ops = &clk_branch2_ops,
		},
	},
};

static struct clk_branch gpu_cc_cx_snoc_dvm_clk = {
	.halt_reg = 0x108c,
	.halt_check = BRANCH_HALT,
	.clkr = {
		.enable_reg = 0x108c,
		.enable_mask = BIT(0),
		.hw.init = &(struct clk_init_data){
			.name = "gpu_cc_cx_snoc_dvm_clk",
			.ops = &clk_branch2_ops,
		},
	},
};

static struct clk_branch gpu_cc_cxo_aon_clk = {
	.halt_reg = 0x1004,
	.halt_check = BRANCH_HALT,
	.clkr = {
		.enable_reg = 0x1004,
		.enable_mask = BIT(0),
		.hw.init = &(struct clk_init_data){
			.name = "gpu_cc_cxo_aon_clk",
			.ops = &clk_branch2_ops,
		},
	},
};

static struct clk_branch gpu_cc_cxo_clk = {
	.halt_reg = 0x109c,
	.halt_check = BRANCH_HALT,
	.clkr = {
		.enable_reg = 0x109c,
		.enable_mask = BIT(0),
		.hw.init = &(struct clk_init_data){
			.name = "gpu_cc_cxo_clk",
			.ops = &clk_branch2_ops,
		},
	},
};

static struct clk_branch gpu_cc_gx_gfx3d_clk = {
	.halt_reg = 0x1054,
	.halt_check = BRANCH_HALT,
	.clkr = {
		.enable_reg = 0x1054,
		.enable_mask = BIT(0),
		.hw.init = &(struct clk_init_data){
			.name = "gpu_cc_gx_gfx3d_clk",
			.parent_hws = (const struct clk_hw*[]){
				&gpu_cc_gx_gfx3d_clk_src.clkr.hw,
			},
			.num_parents = 1,
			.flags = CLK_SET_RATE_PARENT,
			.ops = &clk_branch2_ops,
		},
	},
};

static struct clk_branch gpu_cc_gx_gmu_clk = {
	.halt_reg = 0x1064,
	.halt_check = BRANCH_HALT,
	.clkr = {
		.enable_reg = 0x1064,
		.enable_mask = BIT(0),
		.hw.init = &(struct clk_init_data){
			.name = "gpu_cc_gx_gmu_clk",
			.parent_hws = (const struct clk_hw*[]){
				&gpu_cc_gmu_clk_src.clkr.hw,
			},
			.num_parents = 1,
			.flags = CLK_SET_RATE_PARENT,
			.ops = &clk_branch2_ops,
		},
	},
};

static struct clk_branch gpu_cc_gx_vsense_clk = {
	.halt_reg = 0x1058,
	.halt_check = BRANCH_HALT_VOTED,
	.clkr = {
		.enable_reg = 0x1058,
		.enable_mask = BIT(0),
		.hw.init = &(struct clk_init_data){
			.name = "gpu_cc_gx_vsense_clk",
			.ops = &clk_branch2_ops,
		},
	},
};

static struct gdsc gpu_cx_gdsc = {
	.gdscr = 0x106c,
	.gds_hw_ctrl = 0x1540,
	.clk_dis_wait_val = 0x8,
	.pd = {
		.name = "gpu_cx_gdsc",
	},
	.pwrsts = PWRSTS_OFF_ON,
	.flags = VOTABLE,
};

static struct gdsc gpu_gx_gdsc = {
	.gdscr = 0x100c,
	.clamp_io_ctrl = 0x1508,
	.pd = {
		.name = "gpu_gx_gdsc",
		.power_on = gdsc_gx_do_nothing_enable,
	},
	.pwrsts = PWRSTS_OFF_ON,
	.flags = CLAMP_IO | AON_RESET | POLL_CFG_GDSCR,
};

static struct clk_regmap *gpu_cc_sdm845_clocks[] = {
	[GPU_CC_ACD_AHB_CLK] = &gpu_cc_acd_ahb_clk.clkr,
	[GPU_CC_ACD_CXO_CLK] = &gpu_cc_acd_cxo_clk.clkr,
	[GPU_CC_CRC_AHB_CLK] = &gpu_cc_crc_ahb_clk.clkr,
	[GPU_CC_CX_APB_CLK] = &gpu_cc_cx_apb_clk.clkr,
	[GPU_CC_CX_GFX3D_CLK] = &gpu_cc_cx_gfx3d_clk.clkr,
	[GPU_CC_CX_GFX3D_SLV_CLK] = &gpu_cc_cx_gfx3d_slv_clk.clkr,
	[GPU_CC_CX_GMU_CLK] = &gpu_cc_cx_gmu_clk.clkr,
	[GPU_CC_CX_SNOC_DVM_CLK] = &gpu_cc_cx_snoc_dvm_clk.clkr,
	[GPU_CC_CXO_AON_CLK] = &gpu_cc_cxo_aon_clk.clkr,
	[GPU_CC_CXO_CLK] = &gpu_cc_cxo_clk.clkr,
	[GPU_CC_GMU_CLK_SRC] = &gpu_cc_gmu_clk_src.clkr,
	[GPU_CC_GX_GMU_CLK] = &gpu_cc_gx_gmu_clk.clkr,
	[GPU_CC_GX_VSENSE_CLK] = &gpu_cc_gx_vsense_clk.clkr,
	[GPU_CC_PLL0_OUT_EVEN] = &gpu_cc_pll0_out_even.clkr,
	[GPU_CC_GX_GFX3D_CLK_SRC] = &gpu_cc_gx_gfx3d_clk_src.clkr,
	[GPU_CC_GX_GFX3D_CLK] = &gpu_cc_gx_gfx3d_clk.clkr,
	[GPU_CC_PLL0] = &gpu_cc_pll0.clkr,
	[GPU_CC_PLL1] = &gpu_cc_pll1.clkr,
};

static const struct qcom_reset_map gpu_cc_sdm845_resets[] = {
	[GPUCC_GPU_CC_ACD_BCR] = { 0x1160 },
	[GPUCC_GPU_CC_CX_BCR] = { 0x1068 },
	[GPUCC_GPU_CC_GFX3D_AON_BCR] = { 0x10a0 },
	[GPUCC_GPU_CC_GMU_BCR] = { 0x111c },
	[GPUCC_GPU_CC_GX_BCR] = { 0x1008 },
	[GPUCC_GPU_CC_SPDM_BCR] = { 0x1110 },
	[GPUCC_GPU_CC_XO_BCR] = { 0x1000 },
};

static const struct regmap_config gpu_cc_sdm845_regmap_config = {
	.reg_bits	= 32,
	.reg_stride	= 4,
	.val_bits	= 32,
	.max_register	= 0x8008,
	.fast_io	= true,
};

static struct gdsc *gpu_cc_sdm845_gdscs[] = {
	[GPU_CX_GDSC] = &gpu_cx_gdsc,
	[GPU_GX_GDSC] = &gpu_gx_gdsc,
};

static struct qcom_cc_desc gpu_cc_sdm845_desc = {
	.config = &gpu_cc_sdm845_regmap_config,
	.clks = gpu_cc_sdm845_clocks,
	.num_clks = ARRAY_SIZE(gpu_cc_sdm845_clocks),
	.resets = gpu_cc_sdm845_resets,
	.num_resets = ARRAY_SIZE(gpu_cc_sdm845_resets),
	.gdscs = gpu_cc_sdm845_gdscs,
	.num_gdscs = ARRAY_SIZE(gpu_cc_sdm845_gdscs),
	.clk_regulators = gpu_cc_sdm845_regulators,
	.num_clk_regulators = ARRAY_SIZE(gpu_cc_sdm845_regulators),
};

static const struct of_device_id gpu_cc_sdm845_match_table[] = {
	{ .compatible = "qcom,sdm845-gpucc" },
	{ .compatible = "qcom,sdm670-gpucc" },
	{ }
};
MODULE_DEVICE_TABLE(of, gpu_cc_sdm845_match_table);

static void gpu_cc_sdm845_fixup_sdm670(void)
{
	gpu_cc_gmu_clk_src.freq_tbl = ftbl_gpu_cc_gmu_clk_src_sdm670;
	gpu_cc_gmu_clk_src.clkr.vdd_data.rate_max[VDD_LOW] = 200000000;

	/* GFX clocks */
	gpu_cc_gx_gfx3d_clk_src.freq_tbl =
				ftbl_gpu_cc_gx_gfx3d_clk_src_sdm670;
	gpu_cc_gx_gfx3d_clk_src.clkr.vdd_data.rate_max[VDD_GX_MIN] = 180000000;
	gpu_cc_gx_gfx3d_clk_src.clkr.vdd_data.rate_max[VDD_GX_LOWER] =
		267000000;
	gpu_cc_gx_gfx3d_clk_src.clkr.vdd_data.rate_max[VDD_GX_LOW] = 355000000;
	gpu_cc_gx_gfx3d_clk_src.clkr.vdd_data.rate_max[VDD_GX_LOW_L1] =
		430000000;
	gpu_cc_gx_gfx3d_clk_src.clkr.vdd_data.rate_max[VDD_GX_NOMINAL] =
		565000000;
	gpu_cc_gx_gfx3d_clk_src.clkr.vdd_data.rate_max[VDD_GX_NOMINAL_L1] =
		650000000;
	gpu_cc_gx_gfx3d_clk_src.clkr.vdd_data.rate_max[VDD_GX_HIGH] = 750000000;
	gpu_cc_gx_gfx3d_clk_src.clkr.vdd_data.rate_max[VDD_GX_HIGH_L1] =
		780000000;
}

static int gpu_cc_sdm845_probe(struct platform_device *pdev)
{
	struct regmap *regmap;
	unsigned int value, mask;
	struct alpha_pll_config gpu_cc_pll0_config = {};
	int ret;
	bool sdm670;

	sdm670 = of_device_is_compatible(pdev->dev.of_node,
			"qcom,sdm670-gpucc");

	regmap = qcom_cc_map(pdev, &gpu_cc_sdm845_desc);
	if (IS_ERR(regmap))
		return PTR_ERR(regmap);

	/* Register clock fixed factor for CRC divide. */
	ret = devm_clk_hw_register(&pdev->dev, &crc_div.hw);
	if (ret) {
		dev_err(&pdev->dev, "Failed to register hardware clock\n");
		return ret;
	}

	if (sdm670)
		gpu_cc_sdm845_fixup_sdm670();

	gpu_cc_sdm845_desc.gdscs = NULL;
	gpu_cc_sdm845_desc.num_gdscs = 0;

	/* 560 MHz configuration */
	gpu_cc_pll0_config.l = 0x1d,
	gpu_cc_pll0_config.alpha = 0x2aaa,
	clk_fabia_pll_configure(&gpu_cc_pll0, regmap, &gpu_cc_pll0_config);

	/* 512 Mhz configuration */
	gpu_cc_pll0_config.l = 0x1a,
	gpu_cc_pll0_config.alpha = 0xaaaa,
	clk_fabia_pll_configure(&gpu_cc_pll1, regmap, &gpu_cc_pll0_config);

	/*
	 * Configure gpu_cc_cx_gmu_clk with recommended
	 * wakeup/sleep settings
	 */
	mask = CX_GMU_CBCR_WAKE_MASK << CX_GMU_CBCR_WAKE_SHIFT;
	mask |= CX_GMU_CBCR_SLEEP_MASK << CX_GMU_CBCR_SLEEP_SHIFT;
	value = 0xf << CX_GMU_CBCR_WAKE_SHIFT | 0xf << CX_GMU_CBCR_SLEEP_SHIFT;
	regmap_update_bits(regmap, 0x1098, mask, value);

	/* Configure clk_dis_wait for gpu_cx_gdsc */
	regmap_update_bits(regmap, 0x106c, CLK_DIS_WAIT_MASK,
						8 << CLK_DIS_WAIT_SHIFT);
	ret = qcom_cc_really_probe(pdev, &gpu_cc_sdm845_desc, regmap);
	if (ret) {
		dev_err(&pdev->dev, "Failed to register GPU CC clocks\n");
		return ret;
	}

<<<<<<< HEAD
	ret = qcom_cc_really_probe(pdev, &gpu_cc_sdm845_desc, regmap);
	if (ret) {
		dev_err(&pdev->dev, "Failed to register GPU CC clocks\n");
		return ret;
	}

=======
>>>>>>> 2576223e
	dev_info(&pdev->dev, "Registered GPU CC clocks\n");
	return ret;
}

static void gpu_cc_sdm845_sync_state(struct device *dev)
{
	qcom_cc_sync_state(dev, &gpu_cc_sdm845_desc);
}

static struct platform_driver gpu_cc_sdm845_driver = {
	.probe = gpu_cc_sdm845_probe,
	.driver = {
		.name = "sdm845-gpucc",
		.of_match_table = gpu_cc_sdm845_match_table,
		.sync_state = gpu_cc_sdm845_sync_state,
	},
};

static int __init gpu_cc_sdm845_init(void)
{
	return platform_driver_register(&gpu_cc_sdm845_driver);
}
subsys_initcall(gpu_cc_sdm845_init);

static void __exit gpu_cc_sdm845_exit(void)
{
	platform_driver_unregister(&gpu_cc_sdm845_driver);
}
module_exit(gpu_cc_sdm845_exit);

MODULE_DESCRIPTION("QTI GPUCC SDM845 Driver");
MODULE_LICENSE("GPL v2");<|MERGE_RESOLUTION|>--- conflicted
+++ resolved
@@ -59,7 +59,6 @@
 	P_GPU_CC_PLL1_OUT_MAIN,
 	P_GPU_CC_PLL1_OUT_ODD,
 	P_CRC_DIV,
-<<<<<<< HEAD
 };
 
 static struct pll_vco fabia_vco[] = {
@@ -93,41 +92,6 @@
 	},
 };
 
-=======
-};
-
-static struct pll_vco fabia_vco[] = {
-	{ 249600000, 2000000000, 0 },
-	{ 125000000, 1000000000, 1 },
-};
-
-static struct clk_alpha_pll gpu_cc_pll0 = {
-	.offset = 0x0,
-	.vco_table = fabia_vco,
-	.num_vco = ARRAY_SIZE(fabia_vco),
-	.regs = clk_alpha_pll_regs[CLK_ALPHA_PLL_TYPE_FABIA],
-	.clkr = {
-		.hw.init = &(struct clk_init_data){
-			.name = "gpu_cc_pll0",
-			.parent_data = &(const struct clk_parent_data){
-				.fw_name = "bi_tcxo",
-			},
-			.num_parents = 1,
-			.ops = &clk_alpha_pll_fabia_ops,
-		},
-		.vdd_data = {
-			.vdd_class = &vdd_mx,
-			.num_rate_max = VDD_NUM,
-			.rate_max = (unsigned long[VDD_NUM]) {
-				[VDD_MIN] = 615000000,
-				[VDD_LOW] = 1066000000,
-				[VDD_LOW_L1] = 1600000000,
-				[VDD_NOMINAL] = 2000000000 },
-		},
-	},
-};
-
->>>>>>> 2576223e
 static const struct clk_div_table post_div_table_fabia_even[] = {
 	{ 0x0, 1 },
 	{ 0x1, 2 },
@@ -695,15 +659,6 @@
 		return ret;
 	}
 
-<<<<<<< HEAD
-	ret = qcom_cc_really_probe(pdev, &gpu_cc_sdm845_desc, regmap);
-	if (ret) {
-		dev_err(&pdev->dev, "Failed to register GPU CC clocks\n");
-		return ret;
-	}
-
-=======
->>>>>>> 2576223e
 	dev_info(&pdev->dev, "Registered GPU CC clocks\n");
 	return ret;
 }
