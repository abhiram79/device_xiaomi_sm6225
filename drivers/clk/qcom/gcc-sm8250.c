--- conflicted
+++ resolved
@@ -1183,8 +1183,7 @@
 		.name = "gcc_sdcc2_apps_clk_src",
 		.parent_data = gcc_parent_data_4,
 		.num_parents = ARRAY_SIZE(gcc_parent_data_4),
-<<<<<<< HEAD
-		.ops = &clk_rcg2_ops,
+		.ops = &clk_rcg2_floor_ops,
 	},
 	.clkr.vdd_data = {
 		.vdd_class = &vdd_cx,
@@ -1194,10 +1193,6 @@
 			[VDD_LOWER] = 50000000,
 			[VDD_LOW] = 100000000,
 			[VDD_LOW_L1] = 202000000},
-=======
-		.flags = CLK_OPS_PARENT_ENABLE,
-		.ops = &clk_rcg2_floor_ops,
->>>>>>> b4093305
 	},
 };
 
