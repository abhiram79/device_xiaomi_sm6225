--- conflicted
+++ resolved
@@ -45,243 +45,6 @@
 	P_HDMI_PHY_PLL_CLK,
 	P_PCIE_0_PIPE_CLK,
 	P_SLEEP_CLK,
-<<<<<<< HEAD
-=======
-	P_XO,
-};
-
-static const struct parent_map gcc_parent_map_0[] = {
-	{ P_XO, 0 },
-	{ P_GPLL0_OUT_MAIN, 1 },
-	{ P_CORE_BI_PLL_TEST_SE, 7 },
-};
-
-static const char * const gcc_parent_names_0[] = {
-	"cxo",
-	"gpll0_out_main",
-	"core_bi_pll_test_se",
-};
-
-static const char * const gcc_parent_names_ao_0[] = {
-	"cxo",
-	"gpll0_ao_out_main",
-	"core_bi_pll_test_se",
-};
-
-static const struct parent_map gcc_parent_map_1[] = {
-	{ P_XO, 0 },
-	{ P_CORE_BI_PLL_TEST_SE, 7 },
-};
-
-static const char * const gcc_parent_names_1[] = {
-	"cxo",
-	"core_bi_pll_test_se",
-};
-
-static const struct parent_map gcc_parent_map_2[] = {
-	{ P_XO, 0 },
-	{ P_GPLL0_OUT_MAIN, 1 },
-	{ P_GPLL6_OUT_AUX, 2 },
-	{ P_SLEEP_CLK, 6 },
-};
-
-static const char * const gcc_parent_names_2[] = {
-	"cxo",
-	"gpll0_out_main",
-	"gpll6_out_aux",
-	"sleep_clk",
-};
-
-static const struct parent_map gcc_parent_map_3[] = {
-	{ P_XO, 0 },
-	{ P_GPLL0_OUT_MAIN, 1 },
-	{ P_GPLL6_OUT_AUX, 2 },
-	{ P_CORE_BI_PLL_TEST_SE, 7 },
-};
-
-static const char * const gcc_parent_names_3[] = {
-	"cxo",
-	"gpll0_out_main",
-	"gpll6_out_aux",
-	"core_bi_pll_test_se",
-};
-
-static const struct parent_map gcc_parent_map_4[] = {
-	{ P_XO, 0 },
-	{ P_GPLL1_OUT_MAIN, 1 },
-	{ P_CORE_BI_PLL_TEST_SE, 7 },
-};
-
-static const char * const gcc_parent_names_4[] = {
-	"cxo",
-	"gpll1_out_main",
-	"core_bi_pll_test_se",
-};
-
-static const struct parent_map gcc_parent_map_5[] = {
-	{ P_XO, 0 },
-	{ P_DSI0_PHY_PLL_OUT_BYTECLK, 1 },
-	{ P_CORE_BI_PLL_TEST_SE, 7 },
-};
-
-static const char * const gcc_parent_names_5[] = {
-	"cxo",
-	"dsi0pllbyte",
-	"core_bi_pll_test_se",
-};
-
-static const struct parent_map gcc_parent_map_6[] = {
-	{ P_XO, 0 },
-	{ P_DSI0_PHY_PLL_OUT_BYTECLK, 2 },
-	{ P_CORE_BI_PLL_TEST_SE, 7 },
-};
-
-static const char * const gcc_parent_names_6[] = {
-	"cxo",
-	"dsi0pllbyte",
-	"core_bi_pll_test_se",
-};
-
-static const struct parent_map gcc_parent_map_7[] = {
-	{ P_XO, 0 },
-	{ P_GPLL0_OUT_MAIN, 1 },
-	{ P_GPLL3_OUT_MAIN, 2 },
-	{ P_GPLL6_OUT_AUX, 3 },
-	{ P_CORE_BI_PLL_TEST_SE, 7 },
-};
-
-static const char * const gcc_parent_names_7[] = {
-	"cxo",
-	"gpll0_out_main",
-	"gpll3_out_main",
-	"gpll6_out_aux",
-	"core_bi_pll_test_se",
-};
-
-static const struct parent_map gcc_parent_map_8[] = {
-	{ P_XO, 0 },
-	{ P_HDMI_PHY_PLL_CLK, 1 },
-	{ P_CORE_BI_PLL_TEST_SE, 7 },
-};
-
-static const char * const gcc_parent_names_8[] = {
-	"cxo",
-	"hdmi_phy_pll_clk",
-	"core_bi_pll_test_se",
-};
-
-static const struct parent_map gcc_parent_map_9[] = {
-	{ P_XO, 0 },
-	{ P_GPLL0_OUT_MAIN, 1 },
-	{ P_DSI0_PHY_PLL_OUT_DSICLK, 2 },
-	{ P_GPLL6_OUT_AUX, 3 },
-	{ P_CORE_BI_PLL_TEST_SE, 7 },
-};
-
-static const char * const gcc_parent_names_9[] = {
-	"cxo",
-	"gpll0_out_main",
-	"dsi0pll",
-	"gpll6_out_aux",
-	"core_bi_pll_test_se",
-};
-
-static const struct parent_map gcc_parent_map_10[] = {
-	{ P_XO, 0 },
-	{ P_SLEEP_CLK, 1 },
-	{ P_CORE_BI_PLL_TEST_SE, 7 },
-};
-
-static const char * const gcc_parent_names_10[] = {
-	"cxo",
-	"sleep_clk",
-	"core_bi_pll_test_se",
-};
-
-static const struct parent_map gcc_parent_map_11[] = {
-	{ P_XO, 0 },
-	{ P_PCIE_0_PIPE_CLK, 1 },
-	{ P_CORE_BI_PLL_TEST_SE, 7 },
-};
-
-static const char * const gcc_parent_names_11[] = {
-	"cxo",
-	"pcie_0_pipe_clk",
-	"core_bi_pll_test_se",
-};
-
-static const struct parent_map gcc_parent_map_12[] = {
-	{ P_XO, 0 },
-	{ P_DSI0_PHY_PLL_OUT_DSICLK, 1 },
-	{ P_CORE_BI_PLL_TEST_SE, 7 },
-};
-
-static const char * const gcc_parent_names_12[] = {
-	"cxo",
-	"dsi0pll",
-	"core_bi_pll_test_se",
-};
-
-static const struct parent_map gcc_parent_map_13[] = {
-	{ P_XO, 0 },
-	{ P_GPLL0_OUT_MAIN, 1 },
-	{ P_GPLL4_OUT_MAIN, 2 },
-	{ P_GPLL6_OUT_AUX, 3 },
-	{ P_CORE_BI_PLL_TEST_SE, 7 },
-};
-
-static const char * const gcc_parent_names_13[] = {
-	"cxo",
-	"gpll0_out_main",
-	"gpll4_out_main",
-	"gpll6_out_aux",
-	"core_bi_pll_test_se",
-};
-
-static const struct parent_map gcc_parent_map_14[] = {
-	{ P_XO, 0 },
-	{ P_GPLL0_OUT_MAIN, 1 },
-	{ P_CORE_BI_PLL_TEST_SE, 7 },
-};
-
-static const char * const gcc_parent_names_14[] = {
-	"cxo",
-	"gpll0_out_main",
-	"core_bi_pll_test_se",
-};
-
-static const struct parent_map gcc_parent_map_15[] = {
-	{ P_XO, 0 },
-	{ P_CORE_BI_PLL_TEST_SE, 7 },
-};
-
-static const char * const gcc_parent_names_15[] = {
-	"cxo",
-	"core_bi_pll_test_se",
-};
-
-static const struct parent_map gcc_parent_map_16[] = {
-	{ P_XO, 0 },
-	{ P_GPLL0_OUT_MAIN, 1 },
-	{ P_CORE_BI_PLL_TEST_SE, 7 },
-};
-
-static const char * const gcc_parent_names_16[] = {
-	"cxo",
-	"gpll0_out_main",
-	"core_bi_pll_test_se",
-};
-
-static struct clk_fixed_factor cxo = {
-	.mult = 1,
-	.div = 1,
-	.hw.init = &(struct clk_init_data){
-		.name = "cxo",
-		.parent_names = (const char *[]){ "xo-board" },
-		.num_parents = 1,
-		.ops = &clk_fixed_factor_ops,
-	},
->>>>>>> 7fd2c4c2
 };
 
 static struct clk_alpha_pll gpll0_sleep_clk_src = {
