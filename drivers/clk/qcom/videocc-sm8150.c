// SPDX-License-Identifier: GPL-2.0-only
/*
 * Copyright (c) 2017-2020, The Linux Foundation. All rights reserved.
 * Copyright (c) 2022, Qualcomm Innovation Center, Inc. All rights reserved.
 */

#include <linux/clk-provider.h>
#include <linux/module.h>
#include <linux/platform_device.h>
#include <linux/regmap.h>

#include <dt-bindings/clock/qcom,videocc-sm8150.h>

#include "common.h"
#include "clk-alpha-pll.h"
#include "clk-branch.h"
#include "clk-rcg.h"
#include "clk-regmap.h"
#include "reset.h"
#include "gdsc.h"
#include "vdd-level-sm8150.h"
#include "clk-pm.h"

static DEFINE_VDD_REGULATORS(vdd_mm, VDD_HIGH + 1, 1, vdd_corner);

static struct clk_vdd_class *video_cc_sm8150_regulators[] = {
	&vdd_mm,
};

enum {
	P_BI_TCXO,
	P_VIDEO_PLL0_OUT_MAIN,
};

static struct pll_vco trion_vco[] = {
	{ 249600000, 2000000000, 0 },
};

/* 400 MHz configuration */
static struct alpha_pll_config video_pll0_config = {
	.l = 0x14,
	.alpha = 0xD555,
	.config_ctl_val = 0x20485699,
	.config_ctl_hi_val = 0x00002267,
	.config_ctl_hi1_val = 0x00000024,
<<<<<<< HEAD
	.test_ctl_val = 0x00000000,
	.test_ctl_hi_val = 0x00000000,
=======
>>>>>>> 3802b455
	.test_ctl_hi1_val = 0x00000020,
	.user_ctl_val = 0x00000000,
	.user_ctl_hi_val = 0x00000805,
	.user_ctl_hi1_val = 0x000000D0,
};

static struct clk_alpha_pll video_pll0 = {
	.offset = 0x42c,
	.vco_table = trion_vco,
	.num_vco = ARRAY_SIZE(trion_vco),
	.regs = clk_alpha_pll_regs[CLK_ALPHA_PLL_TYPE_TRION],
	.config = &video_pll0_config,
	.clkr = {
		.hw.init = &(struct clk_init_data){
			.name = "video_pll0",
			.parent_data = &(const struct clk_parent_data){
				.fw_name = "bi_tcxo",
			},
			.num_parents = 1,
			.ops = &clk_alpha_pll_trion_ops,
		},
		.vdd_data = {
			.vdd_class = &vdd_mm,
			.num_rate_max = VDD_NUM,
			.rate_max = (unsigned long[VDD_NUM]) {
				[VDD_MIN] = 615000000,
				[VDD_LOW] = 1066000000,
				[VDD_LOW_L1] = 1600000000,
				[VDD_NOMINAL] = 2000000000},
		},
	},
};

static const struct parent_map video_cc_parent_map_0[] = {
	{ P_BI_TCXO, 0 },
	{ P_VIDEO_PLL0_OUT_MAIN, 1 },
};

static const struct clk_parent_data video_cc_parent_data_0[] = {
	{ .fw_name = "bi_tcxo" },
	{ .hw = &video_pll0.clkr.hw },
};

static const struct freq_tbl ftbl_video_cc_iris_clk_src[] = {
	F(200000000, P_VIDEO_PLL0_OUT_MAIN, 2, 0, 0),
	F(240000000, P_VIDEO_PLL0_OUT_MAIN, 2, 0, 0),
	F(338000000, P_VIDEO_PLL0_OUT_MAIN, 2, 0, 0),
	F(365000000, P_VIDEO_PLL0_OUT_MAIN, 2, 0, 0),
	F(444000000, P_VIDEO_PLL0_OUT_MAIN, 2, 0, 0),
	F(533000000, P_VIDEO_PLL0_OUT_MAIN, 2, 0, 0),
	{ }
};

static struct clk_rcg2 video_cc_iris_clk_src = {
	.cmd_rcgr = 0x7f0,
	.mnd_width = 0,
	.hid_width = 5,
	.parent_map = video_cc_parent_map_0,
	.freq_tbl = ftbl_video_cc_iris_clk_src,
	.enable_safe_config = true,
	.clkr.hw.init = &(struct clk_init_data){
		.name = "video_cc_iris_clk_src",
		.parent_data = video_cc_parent_data_0,
		.num_parents = ARRAY_SIZE(video_cc_parent_data_0),
		.flags = CLK_SET_RATE_PARENT,
		.ops = &clk_rcg2_ops,
	},
	.clkr.vdd_data = {
		.vdd_class = &vdd_mm,
		.num_rate_max = VDD_NUM,
		.rate_max = (unsigned long[VDD_NUM]) {
			[VDD_MIN] = 200000000,
			[VDD_LOWER] = 240000000,
			[VDD_LOW] = 338000000,
			[VDD_LOW_L1] = 365000000,
			[VDD_NOMINAL] = 444000000,
			[VDD_HIGH] = 533000000},
	},
};

static struct clk_branch video_cc_iris_ahb_clk = {
	.halt_reg = 0x8f4,
	.halt_check = BRANCH_VOTED,
	.clkr = {
		.enable_reg = 0x8f4,
		.enable_mask = BIT(0),
		.hw.init = &(struct clk_init_data){
			.name = "video_cc_iris_ahb_clk",
			.parent_hws = (const struct clk_hw*[]){
				&video_cc_iris_clk_src.clkr.hw,
			},
			.num_parents = 1,
			.flags = CLK_SET_RATE_PARENT,
			.ops = &clk_branch2_ops,
		},
	},
};

static struct clk_branch video_cc_mvs0_core_clk = {
	.halt_reg = 0x890,
	.halt_check = BRANCH_VOTED,
	.clkr = {
		.enable_reg = 0x890,
		.enable_mask = BIT(0),
		.hw.init = &(struct clk_init_data){
			.name = "video_cc_mvs0_core_clk",
			.parent_hws = (const struct clk_hw*[]){
				&video_cc_iris_clk_src.clkr.hw,
			},
			.num_parents = 1,
			.flags = CLK_SET_RATE_PARENT,
			.ops = &clk_branch2_ops,
		},
	},
};

static struct clk_branch video_cc_mvs1_core_clk = {
	.halt_reg = 0x8d0,
	.halt_check = BRANCH_VOTED,
	.clkr = {
		.enable_reg = 0x8d0,
		.enable_mask = BIT(0),
		.hw.init = &(struct clk_init_data){
			.name = "video_cc_mvs1_core_clk",
			.parent_hws = (const struct clk_hw*[]){
				&video_cc_iris_clk_src.clkr.hw,
			},
			.num_parents = 1,
			.flags = CLK_SET_RATE_PARENT,
			.ops = &clk_branch2_ops,
		},
	},
};

static struct clk_branch video_cc_mvsc_core_clk = {
	.halt_reg = 0x850,
	.halt_check = BRANCH_HALT,
	.clkr = {
		.enable_reg = 0x850,
		.enable_mask = BIT(0),
		.hw.init = &(struct clk_init_data){
			.name = "video_cc_mvsc_core_clk",
			.parent_hws = (const struct clk_hw*[]){
				&video_cc_iris_clk_src.clkr.hw,
			},
			.num_parents = 1,
			.flags = CLK_SET_RATE_PARENT,
			.ops = &clk_branch2_ops,
		},
	},
};

static struct gdsc venus_gdsc = {
	.gdscr = 0x814,
	.pd = {
		.name = "venus_gdsc",
	},
	.flags = 0,
	.pwrsts = PWRSTS_OFF_ON,
};

static struct gdsc vcodec0_gdsc = {
	.gdscr = 0x874,
	.pd = {
		.name = "vcodec0_gdsc",
	},
	.flags = 0,
	.pwrsts = PWRSTS_OFF_ON,
};

static struct gdsc vcodec1_gdsc = {
	.gdscr = 0x8b4,
	.pd = {
		.name = "vcodec1_gdsc",
	},
	.flags = 0,
	.pwrsts = PWRSTS_OFF_ON,
};

static struct critical_clk_offset critical_clk_list[] = {
	{ .offset = 0x984, .mask = BIT(1) },
};

static struct clk_regmap *video_cc_sm8150_clocks[] = {
	[VIDEO_CC_IRIS_AHB_CLK] = &video_cc_iris_ahb_clk.clkr,
	[VIDEO_CC_IRIS_CLK_SRC] = &video_cc_iris_clk_src.clkr,
	[VIDEO_CC_MVS0_CORE_CLK] = &video_cc_mvs0_core_clk.clkr,
	[VIDEO_CC_MVS1_CORE_CLK] = &video_cc_mvs1_core_clk.clkr,
	[VIDEO_CC_MVSC_CORE_CLK] = &video_cc_mvsc_core_clk.clkr,
	[VIDEO_CC_PLL0] = &video_pll0.clkr,
};

static struct gdsc *video_cc_sm8150_gdscs[] = {
	[VENUS_GDSC] = &venus_gdsc,
	[VCODEC0_GDSC] = &vcodec0_gdsc,
	[VCODEC1_GDSC] = &vcodec1_gdsc,
};

static const struct regmap_config video_cc_sm8150_regmap_config = {
	.reg_bits	= 32,
	.reg_stride	= 4,
	.val_bits	= 32,
	.max_register	= 0xb94,
	.fast_io	= true,
};

static const struct qcom_reset_map video_cc_sm8150_resets[] = {
	[VIDEO_CC_INTERFACE_BCR] = { 0x8f0 },
	[VIDEO_CC_MVS0_BCR] = { 0x870 },
	[VIDEO_CC_MVS1_BCR] = { 0x8b0 },
	[VIDEO_CC_MVSC_BCR] = { 0x810 },
	[VIDEO_CC_MVSC_CORE_CLK_BCR] = { 0x850, 2 },
	[VIDEO_CC_INTERFACE_BCR] = { 0x8f0 },
	[VIDEO_CC_MVS0_BCR] = { 0x870 },
	[VIDEO_CC_MVS1_BCR] = { 0x8b0 },
	[VIDEO_CC_MVSC_BCR] = { 0x810 },
};

static struct qcom_cc_desc video_cc_sm8150_desc = {
	.config = &video_cc_sm8150_regmap_config,
	.clks = video_cc_sm8150_clocks,
	.num_clks = ARRAY_SIZE(video_cc_sm8150_clocks),
	.resets = video_cc_sm8150_resets,
	.num_resets = ARRAY_SIZE(video_cc_sm8150_resets),
	.clk_regulators = video_cc_sm8150_regulators,
	.num_clk_regulators = ARRAY_SIZE(video_cc_sm8150_regulators),
	.gdscs = video_cc_sm8150_gdscs,
	.num_gdscs = ARRAY_SIZE(video_cc_sm8150_gdscs),
	.critical_clk_en = critical_clk_list,
	.num_critical_clk = ARRAY_SIZE(critical_clk_list),
};

static const struct of_device_id video_cc_sm8150_match_table[] = {
	{ .compatible = "qcom,sm8150-videocc" },
	{ .compatible = "qcom,sa8155-videocc" },
	{ }
};
MODULE_DEVICE_TABLE(of, video_cc_sm8150_match_table);

static int video_cc_sm8150_probe(struct platform_device *pdev)
{
	struct regmap *regmap;
	int ret;

	regmap = qcom_cc_map(pdev, &video_cc_sm8150_desc);
	if (IS_ERR(regmap)) {
		pr_err("Failed to map the Video CC registers\n");
		return PTR_ERR(regmap);
	}

	clk_trion_pll_configure(&video_pll0, regmap, video_pll0.config);

	/* Keep VIDEO_CC_XO_CLK ALWAYS-ON */
	regmap_update_bits(regmap, 0x984, 0x1, 0x1);

	ret = qcom_cc_really_probe(pdev, &video_cc_sm8150_desc, regmap);
	if (ret) {
		dev_err(&pdev->dev, "Failed to register VIDEO CC clocks\n");
		return ret;
	}

	ret = register_qcom_clks_pm(pdev, false, &video_cc_sm8150_desc);
	if (ret)
		dev_err(&pdev->dev, "Failed to register for pm ops\n");

	dev_info(&pdev->dev, "Registered VIDEO CC clocks\n");

	return 0;
}

static void video_cc_sm8150_sync_state(struct device *dev)
{
	qcom_cc_sync_state(dev, &video_cc_sm8150_desc);
}

static struct platform_driver video_cc_sm8150_driver = {
	.probe = video_cc_sm8150_probe,
	.driver = {
		.name	= "video_cc-sm8150",
		.of_match_table = video_cc_sm8150_match_table,
		.sync_state = video_cc_sm8150_sync_state,
	},
};

static int __init video_cc_sm8150_init(void)
{
	return platform_driver_register(&video_cc_sm8150_driver);
}
subsys_initcall(video_cc_sm8150_init);

static void __exit video_cc_sm8150_exit(void)
{
	platform_driver_unregister(&video_cc_sm8150_driver);
}
module_exit(video_cc_sm8150_exit);

MODULE_LICENSE("GPL v2");
MODULE_DESCRIPTION("QTI VIDEOCC SM8150 Driver");<|MERGE_RESOLUTION|>--- conflicted
+++ resolved
@@ -43,11 +43,8 @@
 	.config_ctl_val = 0x20485699,
 	.config_ctl_hi_val = 0x00002267,
 	.config_ctl_hi1_val = 0x00000024,
-<<<<<<< HEAD
 	.test_ctl_val = 0x00000000,
 	.test_ctl_hi_val = 0x00000000,
-=======
->>>>>>> 3802b455
 	.test_ctl_hi1_val = 0x00000020,
 	.user_ctl_val = 0x00000000,
 	.user_ctl_hi_val = 0x00000805,
