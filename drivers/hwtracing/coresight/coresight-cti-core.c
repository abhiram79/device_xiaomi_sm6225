// SPDX-License-Identifier: GPL-2.0
/*
 * Copyright (c) 2018 Linaro Limited, All rights reserved.
 * Author: Mike Leach <mike.leach@linaro.org>
 */

#include <linux/amba/bus.h>
#include <linux/atomic.h>
#include <linux/bits.h>
#include <linux/coresight.h>
#include <linux/cpu_pm.h>
#include <linux/cpuhotplug.h>
#include <linux/device.h>
#include <linux/io.h>
#include <linux/kernel.h>
#include <linux/list.h>
#include <linux/mutex.h>
#include <linux/of.h>
#include <linux/pm_runtime.h>
#include <linux/property.h>
#include <linux/spinlock.h>
#include <linux/pinctrl/consumer.h>
#include <linux/suspend.h>

#include "coresight-priv.h"
#include "coresight-cti.h"

/**
 * CTI devices can be associated with a PE, or be connected to CoreSight
 * hardware. We have a list of all CTIs irrespective of CPU bound or
 * otherwise.
 *
 * We assume that the non-CPU CTIs are always powered as we do with sinks etc.
 *
 * We leave the client to figure out if all the CTIs are interconnected with
 * the same CTM, in general this is the case but does not always have to be.
 */

/* net of CTI devices connected via CTM */
static LIST_HEAD(ect_net);

/* protect the list */
static DEFINE_MUTEX(ect_mutex);

#define csdev_to_cti_drvdata(csdev)	\
	dev_get_drvdata(csdev->dev.parent)

/* power management handling */
static int nr_cti_cpu;

/* quick lookup list for CPU bound CTIs when power handling */
static struct cti_drvdata *cti_cpu_drvdata[NR_CPUS];

/*
 * CTI naming. CTI bound to cores will have the name cti_cpu<N> where
 * N is the CPU ID. System CTIs will have the name cti_sys<I> where I
 * is an index allocated by order of discovery.
 *
 * CTI device name list - for CTI not bound to cores.
 */
DEFINE_CORESIGHT_DEVLIST(cti_sys_devs, "cti_sys");

/* write set of regs to hardware - call with spinlock claimed */
void cti_write_all_hw_regs(struct cti_drvdata *drvdata)
{
	struct cti_config *config = &drvdata->config;
	int i;

	CS_UNLOCK(drvdata->base);

	/* disable CTI before writing registers */
	writel_relaxed(0, drvdata->base + CTICONTROL);

	/* write the CTI trigger registers */
	if (drvdata->extended_cti) {
		for (i = 0; i < config->nr_trig_max; i++) {
			writel_relaxed(config->ctiinen[i], drvdata->base + CTIINEN_EXTENDED(i));
			writel_relaxed(config->ctiouten[i],
				      drvdata->base + CTIOUTEN_EXTENDED(i));
		}

		/* other regs */
		writel_relaxed(config->ctigate, drvdata->base + CTIGATE_EXTENDED);
		writel_relaxed(config->asicctl, drvdata->base + ASICCTL_EXTENDED);
		writel_relaxed(config->ctiappset, drvdata->base + CTIAPPSET_EXTENDED);
	} else {
		for (i = 0; i < config->nr_trig_max; i++) {
			writel_relaxed(config->ctiinen[i], drvdata->base + CTIINEN(i));
			writel_relaxed(config->ctiouten[i],
					      drvdata->base + CTIOUTEN(i));
		}

		/* other regs */
		writel_relaxed(config->ctigate, drvdata->base + CTIGATE);
		writel_relaxed(config->asicctl, drvdata->base + ASICCTL);
		writel_relaxed(config->ctiappset, drvdata->base + CTIAPPSET);
	}

	/* re-enable CTI */
	writel_relaxed(1, drvdata->base + CTICONTROL);

	CS_LOCK(drvdata->base);
}

/* write regs to hardware and enable */
static int cti_enable_hw(struct cti_drvdata *drvdata)
{
	struct cti_config *config = &drvdata->config;
	struct device *dev = &drvdata->csdev->dev;
	unsigned long flags;
	int rc = 0;
	rc = pm_runtime_get_sync(dev->parent);
	if (rc < 0) {
		pm_runtime_put_noidle(dev->parent);
		return rc;
	}

	spin_lock_irqsave(&drvdata->spinlock, flags);

	/* no need to do anything if enabled or unpowered*/
	if (config->hw_enabled || !config->hw_powered)
		goto cti_state_unchanged;

	if (!drvdata->extended_cti) {
		/* claim the device */
		rc = coresight_claim_device(drvdata->csdev);
		if (rc)
			goto cti_err_not_enabled;
	}

	cti_write_all_hw_regs(drvdata);

	config->hw_enabled = true;
	atomic_inc(&drvdata->config.enable_req_count);
	spin_unlock_irqrestore(&drvdata->spinlock, flags);
	return rc;

cti_state_unchanged:
	atomic_inc(&drvdata->config.enable_req_count);

	/* cannot enable due to error */
cti_err_not_enabled:
	spin_unlock_irqrestore(&drvdata->spinlock, flags);
	pm_runtime_put(dev->parent);
	return rc;
}

/* re-enable CTI on CPU when using CPU hotplug */
static void cti_cpuhp_enable_hw(struct cti_drvdata *drvdata)
{
	struct cti_config *config = &drvdata->config;

	spin_lock(&drvdata->spinlock);
	config->hw_powered = true;

	/* no need to do anything if no enable request */
	if (!atomic_read(&drvdata->config.enable_req_count))
		goto cti_hp_not_enabled;

	/* try to claim the device */
	if (coresight_claim_device(drvdata->csdev))
		goto cti_hp_not_enabled;

	cti_write_all_hw_regs(drvdata);
	config->hw_enabled = true;
	spin_unlock(&drvdata->spinlock);
	return;

	/* did not re-enable due to no claim / no request */
cti_hp_not_enabled:
	spin_unlock(&drvdata->spinlock);
}

/* disable hardware */
static int cti_disable_hw(struct cti_drvdata *drvdata)
{
	struct cti_config *config = &drvdata->config;
	struct device *dev = &drvdata->csdev->dev;
	struct coresight_device *csdev = drvdata->csdev;
	int ret = 0;

	spin_lock(&drvdata->spinlock);

	/* don't allow negative refcounts, return an error */
	if (!atomic_read(&drvdata->config.enable_req_count)) {
		ret = -EINVAL;
		goto cti_not_disabled;
	}

	/* check refcount - disable on 0 */
	if (atomic_dec_return(&drvdata->config.enable_req_count) > 0)
		goto cti_not_disabled;

	/* no need to do anything if disabled or cpu unpowered */
	if (!config->hw_enabled || !config->hw_powered)
		goto cti_not_disabled;

	CS_UNLOCK(drvdata->base);

	/* disable CTI */
	writel_relaxed(0, drvdata->base + CTICONTROL);
	config->hw_enabled = false;

	if (!drvdata->extended_cti)
		coresight_disclaim_device_unlocked(csdev);
	CS_LOCK(drvdata->base);
	spin_unlock(&drvdata->spinlock);
<<<<<<< HEAD
	pm_runtime_put(dev->parent);
	return 0;
=======
	return ret;
>>>>>>> 464638e3

	/* not disabled this call */
cti_not_disabled:
	spin_unlock(&drvdata->spinlock);
	return ret;
}

void cti_write_single_reg(struct cti_drvdata *drvdata, int offset, u32 value)
{
	CS_UNLOCK(drvdata->base);
	writel_relaxed(value, drvdata->base + offset);
	CS_LOCK(drvdata->base);
}

void cti_write_intack(struct device *dev, u32 ackval)
{
	struct cti_drvdata *drvdata = dev_get_drvdata(dev->parent);
	struct cti_config *config = &drvdata->config;

	spin_lock(&drvdata->spinlock);
	/* write if enabled */
	if (cti_active(config))
		cti_write_single_reg(drvdata, CTIINTACK, ackval);
	spin_unlock(&drvdata->spinlock);
}

/*
 * Look at the HW DEVID register for some of the HW settings.
 * DEVID[15:8] - max number of in / out triggers.
 */
#define CTI_DEVID_MAXTRIGS(devid_val) ((int) BMVAL(devid_val, 8, 15))

/* DEVID[19:16] - number of CTM channels */
#define CTI_DEVID_CTMCHANNELS(devid_val) ((int) BMVAL(devid_val, 16, 19))

static void cti_set_default_config(struct device *dev,
				   struct cti_drvdata *drvdata)
{
	struct cti_config *config = &drvdata->config;
	u32 devid;

	devid = readl_relaxed(drvdata->base + CORESIGHT_DEVID);
	config->nr_trig_max = CTI_DEVID_MAXTRIGS(devid);

	/*
	 * no current hardware should exceed this, but protect the driver
	 * in case of fault / out of spec hw
	 */
	if (config->nr_trig_max > CTIINOUTEN_MAX) {
		dev_warn_once(dev,
			"Limiting HW MaxTrig value(%d) to driver max(%d)\n",
			config->nr_trig_max, CTIINOUTEN_MAX);
		config->nr_trig_max = CTIINOUTEN_MAX;
	}

	config->nr_ctm_channels = CTI_DEVID_CTMCHANNELS(devid);

	/* Most regs default to 0 as zalloc'ed except...*/
	config->trig_filter_enable = true;
	config->ctigate = GENMASK(config->nr_ctm_channels - 1, 0);
	atomic_set(&config->enable_req_count, 0);
}

/*
 * Add a connection entry to the list of connections for this
 * CTI device.
 */
int cti_add_connection_entry(struct device *dev, struct cti_drvdata *drvdata,
			     struct cti_trig_con *tc,
			     struct coresight_device *csdev,
			     const char *assoc_dev_name)
{
	struct cti_device *cti_dev = &drvdata->ctidev;

	tc->con_dev = csdev;
	/*
	 * Prefer actual associated CS device dev name to supplied value -
	 * which is likely to be node name / other conn name.
	 */
	if (csdev)
		tc->con_dev_name = dev_name(&csdev->dev);
	else if (assoc_dev_name != NULL) {
		tc->con_dev_name = devm_kstrdup(dev,
						assoc_dev_name, GFP_KERNEL);
		if (!tc->con_dev_name)
			return -ENOMEM;
	}
	list_add_tail(&tc->node, &cti_dev->trig_cons);
	cti_dev->nr_trig_con++;

	/* add connection usage bit info to overall info */
	bitmap_or(drvdata->config.trig_in_use, drvdata->config.trig_in_use,
			tc->con_in->used_mask, drvdata->config.nr_trig_max);
	bitmap_or(drvdata->config.trig_out_use, drvdata->config.trig_out_use,
			tc->con_out->used_mask, drvdata->config.nr_trig_max);

	return 0;
}

/* create a trigger connection with appropriately sized signal groups */
struct cti_trig_con *cti_allocate_trig_con(struct device *dev, int in_sigs,
					   int out_sigs)
{
	struct cti_trig_con *tc = NULL;
	struct cti_trig_grp *in = NULL, *out = NULL;

	tc = devm_kzalloc(dev, sizeof(struct cti_trig_con), GFP_KERNEL);
	if (!tc)
		return tc;

	in = devm_kzalloc(dev,
			  offsetof(struct cti_trig_grp, sig_types[in_sigs]),
			  GFP_KERNEL);
	if (!in)
		return NULL;

	out = devm_kzalloc(dev,
			   offsetof(struct cti_trig_grp, sig_types[out_sigs]),
			   GFP_KERNEL);
	if (!out)
		return NULL;

	tc->con_in = in;
	tc->con_out = out;
	tc->con_in->nr_sigs = in_sigs;
	tc->con_out->nr_sigs = out_sigs;
	return tc;
}

/*
 * Add a default connection if nothing else is specified.
 * single connection based on max in/out info, no assoc device
 */
int cti_add_default_connection(struct device *dev, struct cti_drvdata *drvdata)
{
	int ret = 0;
	int n_trigs = drvdata->config.nr_trig_max;
	struct cti_trig_con *tc = NULL;

	/*
	 * Assume max trigs for in and out,
	 * all used, default sig types allocated
	 */
	tc = cti_allocate_trig_con(dev, n_trigs, n_trigs);
	if (!tc)
		return -ENOMEM;

	bitmap_fill(tc->con_in->used_mask, n_trigs);
	bitmap_fill(tc->con_out->used_mask, n_trigs);
	ret = cti_add_connection_entry(dev, drvdata, tc, NULL, "default");
	return ret;
}

static int cti_trigin_gpio_enable(struct cti_drvdata *drvdata)
{
	int ret;
	struct pinctrl *pctrl;
	struct pinctrl_state *pctrl_state;

	if (drvdata->gpio_trigin->pctrl)
		return 0;

	pctrl = devm_pinctrl_get(drvdata->csdev->dev.parent);
	if (IS_ERR(pctrl)) {
		dev_err(&drvdata->csdev->dev, "pinctrl get failed\n");
		return PTR_ERR(pctrl);
	}

	pctrl_state = pinctrl_lookup_state(pctrl, "cti-trigin-pctrl");
	if (IS_ERR(pctrl_state)) {
		dev_err(&drvdata->csdev->dev,
			"pinctrl get state failed\n");
		ret = PTR_ERR(pctrl_state);
		goto err;
	}

	ret = pinctrl_select_state(pctrl, pctrl_state);
	if (ret) {
		dev_err(&drvdata->csdev->dev,
			"pinctrl enable state failed\n");
		goto err;
	}

	drvdata->gpio_trigin->pctrl = pctrl;
	return 0;
err:
	devm_pinctrl_put(pctrl);
	return ret;
}

static int cti_trigout_gpio_enable(struct cti_drvdata *drvdata)
{
	int ret;
	struct pinctrl *pctrl;
	struct pinctrl_state *pctrl_state;

	if (drvdata->gpio_trigout->pctrl)
		return 0;

	pctrl = devm_pinctrl_get(drvdata->csdev->dev.parent);
	if (IS_ERR(pctrl)) {
		dev_err(&drvdata->csdev->dev, "pinctrl get failed\n");
		return PTR_ERR(pctrl);
	}

	pctrl_state = pinctrl_lookup_state(pctrl, "cti-trigout-pctrl");
	if (IS_ERR(pctrl_state)) {
		dev_err(&drvdata->csdev->dev,
			"pinctrl get state failed\n");
		ret = PTR_ERR(pctrl_state);
		goto err;
	}

	ret = pinctrl_select_state(pctrl, pctrl_state);
	if (ret) {
		dev_err(&drvdata->csdev->dev,
			"pinctrl enable state failed\n");
		goto err;
	}

	drvdata->gpio_trigout->pctrl = pctrl;
	return 0;
err:
	devm_pinctrl_put(pctrl);
	return ret;
}

void cti_trigin_gpio_disable(struct cti_drvdata *drvdata)
{
	if (!drvdata->gpio_trigin->pctrl)
		return;

	devm_pinctrl_put(drvdata->gpio_trigin->pctrl);
	drvdata->gpio_trigin->pctrl = NULL;
}

void cti_trigout_gpio_disable(struct cti_drvdata *drvdata)
{
	if (!drvdata->gpio_trigout->pctrl)
		return;

	devm_pinctrl_put(drvdata->gpio_trigout->pctrl);
	drvdata->gpio_trigout->pctrl = NULL;
}

/** cti channel api **/
/* attach/detach channel from trigger - write through if enabled. */
int cti_channel_trig_op(struct device *dev, enum cti_chan_op op,
			enum cti_trig_dir direction, u32 channel_idx,
			u32 trigger_idx)
{
	struct cti_drvdata *drvdata = dev_get_drvdata(dev->parent);
	struct cti_config *config = &drvdata->config;
	u32 chan_bitmask;
	u32 reg_value;
	int reg_offset;

	/* ensure indexes in range */
	if ((channel_idx >= config->nr_ctm_channels) ||
	   (trigger_idx >= config->nr_trig_max))
		return -EINVAL;

	/* ensure registered triggers and not out filtered */
	if (direction == CTI_TRIG_IN)	{
		if (!(test_bit(trigger_idx, config->trig_in_use)))
			return -EINVAL;
	} else {
		if (!(test_bit(trigger_idx, config->trig_out_use)))
			return -EINVAL;

		if ((config->trig_filter_enable) &&
		    test_bit(trigger_idx, config->trig_out_filter))
			return -EINVAL;
	}

	/* update the local register values */
	chan_bitmask = BIT(channel_idx);
	if (drvdata->extended_cti)
		reg_offset = (direction == CTI_TRIG_IN ? CTIINEN_EXTENDED(trigger_idx) :
			      CTIOUTEN_EXTENDED(trigger_idx));
	else
		reg_offset = (direction == CTI_TRIG_IN ? CTIINEN(trigger_idx) :
			      CTIOUTEN(trigger_idx));

	spin_lock(&drvdata->spinlock);

	/* read - modify write - the trigger / channel enable value */
	reg_value = direction == CTI_TRIG_IN ? config->ctiinen[trigger_idx] :
		     config->ctiouten[trigger_idx];
	if (op == CTI_CHAN_ATTACH)
		reg_value |= chan_bitmask;
	else
		reg_value &= ~chan_bitmask;

	/* write local copy */
	if (direction == CTI_TRIG_IN)
		config->ctiinen[trigger_idx] = reg_value;
	else
		config->ctiouten[trigger_idx] = reg_value;

	if (op == CTI_CHAN_ATTACH) {
		if (direction == CTI_TRIG_IN &&
			drvdata->gpio_trigin->trig == trigger_idx)
			cti_trigin_gpio_enable(drvdata);
		else if (direction == CTI_TRIG_OUT &&
			drvdata->gpio_trigout->trig == trigger_idx)
			cti_trigout_gpio_enable(drvdata);
	} else {
		if (direction == CTI_TRIG_IN &&
			drvdata->gpio_trigin->trig == trigger_idx)
			cti_trigin_gpio_disable(drvdata);
		else if (direction == CTI_TRIG_OUT &&
			drvdata->gpio_trigout->trig == trigger_idx)
			cti_trigout_gpio_disable(drvdata);
	}

	/* write through if enabled */
	if (cti_active(config))
		cti_write_single_reg(drvdata, reg_offset, reg_value);
	spin_unlock(&drvdata->spinlock);
	return 0;
}

int cti_channel_gate_op(struct device *dev, enum cti_chan_gate_op op,
			u32 channel_idx)
{
	struct cti_drvdata *drvdata = dev_get_drvdata(dev->parent);
	struct cti_config *config = &drvdata->config;
	u32 chan_bitmask;
	u32 reg_value;
	int err = 0;

	if (channel_idx >= config->nr_ctm_channels)
		return -EINVAL;

	chan_bitmask = BIT(channel_idx);

	spin_lock(&drvdata->spinlock);
	reg_value = config->ctigate;
	switch (op) {
	case CTI_GATE_CHAN_ENABLE:
		reg_value |= chan_bitmask;
		break;

	case CTI_GATE_CHAN_DISABLE:
		reg_value &= ~chan_bitmask;
		break;

	default:
		err = -EINVAL;
		break;
	}
	if (err == 0) {
		config->ctigate = reg_value;
		if (cti_active(config)) {
			if (drvdata->extended_cti)
				cti_write_single_reg(drvdata, CTIGATE_EXTENDED, reg_value);
			else
				cti_write_single_reg(drvdata, CTIGATE, reg_value);
		}
	}
	spin_unlock(&drvdata->spinlock);
	return err;
}

int cti_channel_setop(struct device *dev, enum cti_chan_set_op op,
		      u32 channel_idx)
{
	struct cti_drvdata *drvdata = dev_get_drvdata(dev->parent);
	struct cti_config *config = &drvdata->config;
	u32 chan_bitmask;
	u32 reg_value;
	u32 reg_offset;
	int err = 0;

	if (channel_idx >= config->nr_ctm_channels)
		return -EINVAL;

	chan_bitmask = BIT(channel_idx);

	spin_lock(&drvdata->spinlock);
	reg_value = config->ctiappset;
	switch (op) {
	case CTI_CHAN_SET:
		config->ctiappset |= chan_bitmask;
		reg_value  = config->ctiappset;
		if (drvdata->extended_cti)
			reg_offset = CTIAPPSET_EXTENDED;
		else
			reg_offset = CTIAPPSET;
		break;

	case CTI_CHAN_CLR:
		config->ctiappset &= ~chan_bitmask;
		reg_value = chan_bitmask;
		if (drvdata->extended_cti)
			reg_offset = CTIAPPCLEAR_EXTENDED;
		else
			reg_offset = CTIAPPCLEAR;
		break;

	case CTI_CHAN_PULSE:
		config->ctiappset &= ~chan_bitmask;
		reg_value = chan_bitmask;
		if (drvdata->extended_cti)
			reg_offset = CTIAPPPULSE_EXTENDED;
		else
			reg_offset = CTIAPPPULSE;
		break;

	default:
		err = -EINVAL;
		break;
	}

	if ((err == 0) && cti_active(config))
		cti_write_single_reg(drvdata, reg_offset, reg_value);
	spin_unlock(&drvdata->spinlock);

	return err;
}

static bool cti_add_sysfs_link(struct cti_drvdata *drvdata,
			       struct cti_trig_con *tc)
{
	struct coresight_sysfs_link link_info;
	int link_err = 0;

	link_info.orig = drvdata->csdev;
	link_info.orig_name = tc->con_dev_name;
	link_info.target = tc->con_dev;
	link_info.target_name = dev_name(&drvdata->csdev->dev);

	link_err = coresight_add_sysfs_link(&link_info);
	if (link_err)
		dev_warn(&drvdata->csdev->dev,
			 "Failed to set CTI sysfs link %s<=>%s\n",
			 link_info.orig_name, link_info.target_name);
	return !link_err;
}

static void cti_remove_sysfs_link(struct cti_drvdata *drvdata,
				  struct cti_trig_con *tc)
{
	struct coresight_sysfs_link link_info;

	link_info.orig = drvdata->csdev;
	link_info.orig_name = tc->con_dev_name;
	link_info.target = tc->con_dev;
	link_info.target_name = dev_name(&drvdata->csdev->dev);
	coresight_remove_sysfs_link(&link_info);
}

/*
 * Look for a matching connection device name in the list of connections.
 * If found then swap in the csdev name, set trig con association pointer
 * and return found.
 */
static bool
cti_match_fixup_csdev(struct cti_device *ctidev, const char *node_name,
		      struct coresight_device *csdev)
{
	struct cti_trig_con *tc;
	struct cti_drvdata *drvdata = container_of(ctidev, struct cti_drvdata,
						   ctidev);

	list_for_each_entry(tc, &ctidev->trig_cons, node) {
		if (tc->con_dev_name) {
			if (!strcmp(node_name, tc->con_dev_name)) {
				/* match: so swap in csdev name & dev */
				tc->con_dev_name = dev_name(&csdev->dev);
				tc->con_dev = csdev;
				/* try to set sysfs link */
				if (cti_add_sysfs_link(drvdata, tc))
					return true;
				/* link failed - remove CTI reference */
				tc->con_dev = NULL;
				break;
			}
		}
	}
	return false;
}

/*
 * Search the cti list to add an associated CTI into the supplied CS device
 * This will set the association if CTI declared before the CS device.
 * (called from coresight_register() with coresight_mutex locked).
 */
static void cti_add_assoc_to_csdev(struct coresight_device *csdev)
{
	struct cti_drvdata *ect_item;
	struct cti_device *ctidev;
	const char *node_name = NULL;

	/* protect the list */
	mutex_lock(&ect_mutex);

	/* exit if current is an ECT device.*/
	if ((csdev->type == CORESIGHT_DEV_TYPE_ECT) || list_empty(&ect_net))
		goto cti_add_done;

	/* if we didn't find the csdev previously we used the fwnode name */
	node_name = cti_plat_get_node_name(dev_fwnode(csdev->dev.parent));
	if (!node_name)
		goto cti_add_done;

	/* for each CTI in list... */
	list_for_each_entry(ect_item, &ect_net, node) {
		ctidev = &ect_item->ctidev;
		if (cti_match_fixup_csdev(ctidev, node_name, csdev)) {
			/*
			 * if we found a matching csdev then update the ECT
			 * association pointer for the device with this CTI.
			 */
			csdev->ect_dev = ect_item->csdev;
			break;
		}
	}
cti_add_done:
	mutex_unlock(&ect_mutex);
}

/*
 * Removing the associated devices is easier.
 * A CTI will not have a value for csdev->ect_dev.
 */
static void cti_remove_assoc_from_csdev(struct coresight_device *csdev)
{
	struct cti_drvdata *ctidrv;
	struct cti_trig_con *tc;
	struct cti_device *ctidev;

	mutex_lock(&ect_mutex);
	if (csdev->ect_dev) {
		ctidrv = csdev_to_cti_drvdata(csdev->ect_dev);
		ctidev = &ctidrv->ctidev;
		list_for_each_entry(tc, &ctidev->trig_cons, node) {
			if (tc->con_dev == csdev) {
				cti_remove_sysfs_link(ctidrv, tc);
				tc->con_dev = NULL;
				break;
			}
		}
		csdev->ect_dev = NULL;
	}
	mutex_unlock(&ect_mutex);
}

/*
 * Operations to add and remove associated CTI.
 * Register to coresight core driver as call back function.
 */
static struct cti_assoc_op cti_assoc_ops = {
	.add = cti_add_assoc_to_csdev,
	.remove = cti_remove_assoc_from_csdev
};

/*
 * Update the cross references where the associated device was found
 * while we were building the connection info. This will occur if the
 * assoc device was registered before the CTI.
 */
static void cti_update_conn_xrefs(struct cti_drvdata *drvdata)
{
	struct cti_trig_con *tc;
	struct cti_device *ctidev = &drvdata->ctidev;

	list_for_each_entry(tc, &ctidev->trig_cons, node) {
		if (tc->con_dev) {
			/* if we can set the sysfs link */
			if (cti_add_sysfs_link(drvdata, tc))
				/* set the CTI/csdev association */
				coresight_set_assoc_ectdev_mutex(tc->con_dev,
							 drvdata->csdev);
			else
				/* otherwise remove reference from CTI */
				tc->con_dev = NULL;
		}
	}
}

static void cti_remove_conn_xrefs(struct cti_drvdata *drvdata)
{
	struct cti_trig_con *tc;
	struct cti_device *ctidev = &drvdata->ctidev;

	list_for_each_entry(tc, &ctidev->trig_cons, node) {
		if (tc->con_dev) {
			coresight_set_assoc_ectdev_mutex(tc->con_dev,
							 NULL);
			cti_remove_sysfs_link(drvdata, tc);
			tc->con_dev = NULL;
		}
	}
}

/** cti PM callbacks **/
static int cti_cpu_pm_notify(struct notifier_block *nb, unsigned long cmd,
			     void *v)
{
	struct cti_drvdata *drvdata;
	struct coresight_device *csdev;
	unsigned int cpu = smp_processor_id();
	int notify_res = NOTIFY_OK;

	if (!cti_cpu_drvdata[cpu])
		return NOTIFY_OK;

	drvdata = cti_cpu_drvdata[cpu];
	csdev = drvdata->csdev;

	if (WARN_ON_ONCE(drvdata->ctidev.cpu != cpu))
		return NOTIFY_BAD;

	spin_lock(&drvdata->spinlock);

	switch (cmd) {
	case CPU_PM_ENTER:
		/* CTI regs all static - we have a copy & nothing to save */
		drvdata->config.hw_powered = false;
		if (drvdata->config.hw_enabled)
			coresight_disclaim_device(csdev);
		break;

	case CPU_PM_ENTER_FAILED:
		drvdata->config.hw_powered = true;
		if (drvdata->config.hw_enabled) {
			if (coresight_claim_device(csdev))
				drvdata->config.hw_enabled = false;
		}
		break;

	case CPU_PM_EXIT:
		/* write hardware registers to re-enable. */
		drvdata->config.hw_powered = true;
		drvdata->config.hw_enabled = false;

		/* check enable reference count to enable HW */
		if (atomic_read(&drvdata->config.enable_req_count)) {
			/* check we can claim the device as we re-power */
			if (coresight_claim_device(csdev))
				goto cti_notify_exit;

			drvdata->config.hw_enabled = true;
			cti_write_all_hw_regs(drvdata);
		}
		break;

	default:
		notify_res = NOTIFY_DONE;
		break;
	}

cti_notify_exit:
	spin_unlock(&drvdata->spinlock);
	return notify_res;
}

static struct notifier_block cti_cpu_pm_nb = {
	.notifier_call = cti_cpu_pm_notify,
};

/* CPU HP handlers */
static int cti_starting_cpu(unsigned int cpu)
{
	struct cti_drvdata *drvdata = cti_cpu_drvdata[cpu];

	if (!drvdata)
		return 0;

	cti_cpuhp_enable_hw(drvdata);
	return 0;
}

static int cti_dying_cpu(unsigned int cpu)
{
	struct cti_drvdata *drvdata = cti_cpu_drvdata[cpu];

	if (!drvdata)
		return 0;

	spin_lock(&drvdata->spinlock);
	drvdata->config.hw_powered = false;
	if (drvdata->config.hw_enabled)
		coresight_disclaim_device(drvdata->csdev);
	spin_unlock(&drvdata->spinlock);
	return 0;
}

static int cti_pm_setup(struct cti_drvdata *drvdata)
{
	int ret;

	if (drvdata->ctidev.cpu == -1)
		return 0;

	if (nr_cti_cpu)
		goto done;

	cpus_read_lock();
	ret = cpuhp_setup_state_nocalls_cpuslocked(
			CPUHP_AP_ARM_CORESIGHT_CTI_STARTING,
			"arm/coresight_cti:starting",
			cti_starting_cpu, cti_dying_cpu);
	if (ret) {
		cpus_read_unlock();
		return ret;
	}

	ret = cpu_pm_register_notifier(&cti_cpu_pm_nb);
	cpus_read_unlock();
	if (ret) {
		cpuhp_remove_state_nocalls(CPUHP_AP_ARM_CORESIGHT_CTI_STARTING);
		return ret;
	}

done:
	nr_cti_cpu++;
	cti_cpu_drvdata[drvdata->ctidev.cpu] = drvdata;

	return 0;
}

/* release PM registrations */
static void cti_pm_release(struct cti_drvdata *drvdata)
{
	if (drvdata->ctidev.cpu == -1)
		return;

	cti_cpu_drvdata[drvdata->ctidev.cpu] = NULL;
	if (--nr_cti_cpu == 0) {
		cpu_pm_unregister_notifier(&cti_cpu_pm_nb);
		cpuhp_remove_state_nocalls(CPUHP_AP_ARM_CORESIGHT_CTI_STARTING);
	}
}

/** cti ect operations **/
int cti_enable(struct coresight_device *csdev)
{
	struct cti_drvdata *drvdata = csdev_to_cti_drvdata(csdev);

	return cti_enable_hw(drvdata);
}

int cti_disable(struct coresight_device *csdev)
{
	struct cti_drvdata *drvdata = csdev_to_cti_drvdata(csdev);

	return cti_disable_hw(drvdata);
}

static const struct coresight_ops_ect cti_ops_ect = {
	.enable = cti_enable,
	.disable = cti_disable,
};

static const struct coresight_ops cti_ops = {
	.ect_ops = &cti_ops_ect,
};

/*
 * Free up CTI specific resources
 * called by dev->release, need to call down to underlying csdev release.
 */
static void cti_device_release(struct device *dev)
{
	struct cti_drvdata *drvdata = dev_get_drvdata(dev->parent);
	struct cti_drvdata *ect_item, *ect_tmp;

	mutex_lock(&ect_mutex);
	cti_pm_release(drvdata);

	/* remove from the list */
	list_for_each_entry_safe(ect_item, ect_tmp, &ect_net, node) {
		if (ect_item == drvdata) {
			list_del(&ect_item->node);
			break;
		}
	}
	mutex_unlock(&ect_mutex);

	if (drvdata->csdev_release)
		drvdata->csdev_release(dev);
}
static void cti_remove(struct amba_device *adev)
{
	struct cti_drvdata *drvdata = dev_get_drvdata(&adev->dev);

	mutex_lock(&ect_mutex);
	cti_disable_hw(drvdata);
	cti_remove_conn_xrefs(drvdata);
	mutex_unlock(&ect_mutex);

	coresight_unregister(drvdata->csdev);
}

static bool is_extended_cti(struct device *dev)
{
	return fwnode_property_present(dev->fwnode, "qcom,extended_cti");
}

static int cti_parse_gpio(struct cti_drvdata *drvdata, struct amba_device *adev)
{
	int ret;
	int trig;

	drvdata->gpio_trigin = devm_kzalloc(&adev->dev,
			sizeof(struct cti_pctrl), GFP_KERNEL);
	if (!drvdata->gpio_trigin)
		return -ENOMEM;

	drvdata->gpio_trigin->trig = -1;
	ret = of_property_read_u32(adev->dev.of_node,
			"qcom,cti-gpio-trigin", &trig);
	if (!ret)
		drvdata->gpio_trigin->trig = trig;
	else if (ret != -EINVAL)
		return ret;

	drvdata->gpio_trigout = devm_kzalloc(&adev->dev,
			sizeof(struct cti_pctrl), GFP_KERNEL);
	if (!drvdata->gpio_trigout)
		return -ENOMEM;

	drvdata->gpio_trigout->trig = -1;
	ret = of_property_read_u32(adev->dev.of_node,
			"qcom,cti-gpio-trigout", &trig);

	if (!ret)
		drvdata->gpio_trigout->trig = trig;
	else if (ret != -EINVAL)
		return ret;

	return 0;
}

static int cti_probe(struct amba_device *adev, const struct amba_id *id)
{
	int ret = 0;
	void __iomem *base;
	struct device *dev = &adev->dev;
	struct cti_drvdata *drvdata = NULL;
	struct coresight_desc cti_desc;
	struct coresight_platform_data *pdata = NULL;
	struct resource *res = &adev->res;

	/* driver data*/
	drvdata = devm_kzalloc(dev, sizeof(*drvdata), GFP_KERNEL);
	if (!drvdata)
		return -ENOMEM;

	/* Validity for the resource is already checked by the AMBA core */
	base = devm_ioremap_resource(dev, res);
	if (IS_ERR(base))
		return PTR_ERR(base);

	drvdata->base = base;
	cti_desc.access = CSDEV_ACCESS_IOMEM(base);

	dev_set_drvdata(dev, drvdata);

	/* default CTI device info  */
	drvdata->ctidev.cpu = -1;
	drvdata->ctidev.nr_trig_con = 0;
	drvdata->ctidev.ctm_id = 0;
	INIT_LIST_HEAD(&drvdata->ctidev.trig_cons);

	spin_lock_init(&drvdata->spinlock);

	/* initialise CTI driver config values */
	cti_set_default_config(dev, drvdata);

	pdata = coresight_cti_get_platform_data(dev);
	if (IS_ERR(pdata)) {
		dev_err(dev, "coresight_cti_get_platform_data err\n");
		return  PTR_ERR(pdata);
	}

	/* default to powered - could change on PM notifications */
	drvdata->config.hw_powered = true;

	/* skip cpu cti probe if the corresponding cpu is not ready */
	if (drvdata->ctidev.cpu == -ENODEV)
		return -ENXIO;

	cti_desc.name = coresight_alloc_device_name(&cti_sys_devs, dev);
	if (!cti_desc.name)
		return -ENOMEM;

	ret = cti_parse_gpio(drvdata, adev);
	if (ret)
		return ret;

	/* setup CPU power management handling for CPU bound CTI devices. */
	ret = cti_pm_setup(drvdata);
	if (ret)
		return ret;

	/* create dynamic attributes for connections */
	ret = cti_create_cons_sysfs(dev, drvdata);
	if (ret) {
		dev_err(dev, "%s: create dynamic sysfs entries failed\n",
			cti_desc.name);
		goto pm_release;
	}

	/* set up coresight component description */
	cti_desc.pdata = pdata;
	cti_desc.type = CORESIGHT_DEV_TYPE_ECT;
	cti_desc.subtype.ect_subtype = CORESIGHT_DEV_SUBTYPE_ECT_CTI;
	cti_desc.ops = &cti_ops;
	cti_desc.groups = drvdata->ctidev.con_groups;
	cti_desc.dev = dev;
	drvdata->csdev = coresight_register(&cti_desc);
	if (IS_ERR(drvdata->csdev)) {
		ret = PTR_ERR(drvdata->csdev);
		goto pm_release;
	}

	/* add to list of CTI devices */
	mutex_lock(&ect_mutex);
	list_add(&drvdata->node, &ect_net);
	/* set any cross references */
	cti_update_conn_xrefs(drvdata);
	mutex_unlock(&ect_mutex);

	/* set up release chain */
	drvdata->csdev_release = drvdata->csdev->dev.release;
	drvdata->csdev->dev.release = cti_device_release;

	drvdata->extended_cti = is_extended_cti(dev);
	/* all done - dec pm refcount */
	pm_runtime_put(&adev->dev);
	dev_info(&drvdata->csdev->dev, "CTI initialized\n");
	return 0;

pm_release:
	cti_pm_release(drvdata);
	return ret;
}

#ifdef CONFIG_DEEPSLEEP
static int cti_suspend(struct device *dev)
{
	int rc = 0;
	struct cti_drvdata *drvdata = dev_get_drvdata(dev);

	if (pm_suspend_via_firmware()
		&& drvdata->config.hw_enabled) {
		drvdata->config.hw_enabled_store = drvdata->config.hw_enabled;
		rc = cti_disable(drvdata->csdev);
	}
	return rc;
}

static int cti_resume(struct device *dev)
{
	int rc = 0;
	struct cti_drvdata *drvdata = dev_get_drvdata(dev);

	if (pm_suspend_via_firmware()
		&& drvdata->config.hw_enabled_store) {
		rc = cti_enable(drvdata->csdev);
		drvdata->config.hw_enabled_store = false;
	}
	return rc;
}
#endif

#ifdef CONFIG_HIBERNATION
static int cti_freeze(struct device *dev)
{
	int rc = 0;
	struct cti_drvdata *drvdata = dev_get_drvdata(dev);

	if (drvdata->config.hw_enabled) {
		drvdata->config.hw_enabled_store = drvdata->config.hw_enabled;
		rc = cti_disable(drvdata->csdev);
	}

	return rc;
}

static int cti_restore(struct device *dev)
{
	int rc = 0;
	struct cti_drvdata *drvdata = dev_get_drvdata(dev);

	if (drvdata->config.hw_enabled_store) {
		rc = cti_enable(drvdata->csdev);
		drvdata->config.hw_enabled_store = false;
	}

	return rc;
}
#endif

static const struct dev_pm_ops cti_dev_pm_ops = {
#ifdef CONFIG_DEEPSLEEP
	.suspend = cti_suspend,
	.resume  = cti_resume,
#endif
#ifdef CONFIG_HIBERNATION
	.freeze  = cti_freeze,
	.restore = cti_restore,
#endif
};
static struct amba_cs_uci_id uci_id_cti[] = {
	{
		/*  CTI UCI data */
		.devarch	= 0x47701a14, /* CTI v2 */
		.devarch_mask	= 0xfff0ffff,
		.devtype	= 0x00000014, /* maj(0x4-debug) min(0x1-ECT) */
	}
};

static const struct amba_id cti_ids[] = {
	CS_AMBA_ID(0x000bb906), /* Coresight CTI (SoC 400), C-A72, C-A57 */
	CS_AMBA_ID(0x000bb922), /* CTI - C-A8 */
	CS_AMBA_ID(0x000bb9a8), /* CTI - C-A53 */
	CS_AMBA_ID(0x000bb9aa), /* CTI - C-A73 */
	CS_AMBA_UCI_ID(0x000bb9da, uci_id_cti), /* CTI - C-A35 */
	CS_AMBA_UCI_ID(0x000bb9ed, uci_id_cti), /* Coresight CTI (SoC 600) */
	{ 0, 0},
};

MODULE_DEVICE_TABLE(amba, cti_ids);

static struct amba_driver cti_driver = {
	.drv = {
		.name	= "coresight-cti",
		.owner = THIS_MODULE,
		.pm     = &cti_dev_pm_ops,
		.suppress_bind_attrs = true,
	},
	.probe		= cti_probe,
	.remove		= cti_remove,
	.id_table	= cti_ids,
};

static int __init cti_init(void)
{
	int ret;

	ret = amba_driver_register(&cti_driver);
	if (ret)
		pr_info("Error registering cti driver\n");
	coresight_set_cti_ops(&cti_assoc_ops);
	return ret;
}

static void __exit cti_exit(void)
{
	coresight_remove_cti_ops();
	amba_driver_unregister(&cti_driver);
}

module_init(cti_init);
module_exit(cti_exit);

MODULE_AUTHOR("Mike Leach <mike.leach@linaro.org>");
MODULE_DESCRIPTION("Arm CoreSight CTI Driver");
MODULE_LICENSE("GPL v2");<|MERGE_RESOLUTION|>--- conflicted
+++ resolved
@@ -175,7 +175,6 @@
 static int cti_disable_hw(struct cti_drvdata *drvdata)
 {
 	struct cti_config *config = &drvdata->config;
-	struct device *dev = &drvdata->csdev->dev;
 	struct coresight_device *csdev = drvdata->csdev;
 	int ret = 0;
 
@@ -205,12 +204,7 @@
 		coresight_disclaim_device_unlocked(csdev);
 	CS_LOCK(drvdata->base);
 	spin_unlock(&drvdata->spinlock);
-<<<<<<< HEAD
-	pm_runtime_put(dev->parent);
-	return 0;
-=======
 	return ret;
->>>>>>> 464638e3
 
 	/* not disabled this call */
 cti_not_disabled:
