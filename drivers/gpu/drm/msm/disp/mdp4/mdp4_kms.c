--- conflicted
+++ resolved
@@ -514,11 +514,7 @@
 			config->iommu);
 
 		aspace  = msm_gem_address_space_create(mmu,
-<<<<<<< HEAD
-			"mdp4", 0x1000, 0xffffffff);
-=======
 			"mdp4", 0x1000, 0x100000000 - 0x1000);
->>>>>>> 84569f32
 
 		if (IS_ERR(aspace)) {
 			if (!IS_ERR(mmu))
