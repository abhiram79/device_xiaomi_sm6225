# SPDX-License-Identifier: GPL-2.0
#
# MHI bus
#
<<<<<<< HEAD
# Copyright (c) 2018-2021, The Linux Foundation. All rights reserved.
#

config MHI_BUS
	tristate "Modem Host Interface (MHI) bus"
	help
	  Bus driver for MHI protocol. Modem Host Interface (MHI) is a
	  communication protocol used by the host processors to control
	  and communicate with modem devices over a high speed peripheral
	  bus or shared memory.

config MHI_BUS_DEBUG
	bool "Debugfs support for the MHI bus"
	depends on MHI_BUS && DEBUG_FS
	help
	  Enable debugfs support for use with the MHI transport. Allows
	  reading and/or modifying some values within the MHI controller
	  for debug and test purposes.

config MHI_BUS_PCI_GENERIC
	tristate "MHI PCI controller driver"
	depends on MHI_BUS
	depends on PCI
	help
	  This driver provides MHI PCI controller driver for devices such as
	  Qualcomm SDX55 based PCIe modems.

config MHI_BUS_MISC
	bool "Support for miscellaneous MHI features"
	depends on MHI_BUS
	help
	  Miscellaneous features support for MHI Bus driver includes IPC logs,
	  introduction of a list of controllers for debug using ramdumps and
	  other features not present upstream such as Dynamic Resource Vote,
	  SFR parsing using RDDM dumps, scanning for the RDDM cookie and more.

source "drivers/bus/mhi/devices/Kconfig"
source "drivers/bus/mhi/controllers/Kconfig"
=======
# Copyright (c) 2021, Linaro Ltd.
#

source "drivers/bus/mhi/host/Kconfig"
>>>>>>> db7b0821
<|MERGE_RESOLUTION|>--- conflicted
+++ resolved
@@ -2,48 +2,9 @@
 #
 # MHI bus
 #
-<<<<<<< HEAD
-# Copyright (c) 2018-2021, The Linux Foundation. All rights reserved.
-#
-
-config MHI_BUS
-	tristate "Modem Host Interface (MHI) bus"
-	help
-	  Bus driver for MHI protocol. Modem Host Interface (MHI) is a
-	  communication protocol used by the host processors to control
-	  and communicate with modem devices over a high speed peripheral
-	  bus or shared memory.
-
-config MHI_BUS_DEBUG
-	bool "Debugfs support for the MHI bus"
-	depends on MHI_BUS && DEBUG_FS
-	help
-	  Enable debugfs support for use with the MHI transport. Allows
-	  reading and/or modifying some values within the MHI controller
-	  for debug and test purposes.
-
-config MHI_BUS_PCI_GENERIC
-	tristate "MHI PCI controller driver"
-	depends on MHI_BUS
-	depends on PCI
-	help
-	  This driver provides MHI PCI controller driver for devices such as
-	  Qualcomm SDX55 based PCIe modems.
-
-config MHI_BUS_MISC
-	bool "Support for miscellaneous MHI features"
-	depends on MHI_BUS
-	help
-	  Miscellaneous features support for MHI Bus driver includes IPC logs,
-	  introduction of a list of controllers for debug using ramdumps and
-	  other features not present upstream such as Dynamic Resource Vote,
-	  SFR parsing using RDDM dumps, scanning for the RDDM cookie and more.
-
-source "drivers/bus/mhi/devices/Kconfig"
-source "drivers/bus/mhi/controllers/Kconfig"
-=======
 # Copyright (c) 2021, Linaro Ltd.
 #
 
 source "drivers/bus/mhi/host/Kconfig"
->>>>>>> db7b0821
+source "drivers/bus/mhi/devices/Kconfig"
+source "drivers/bus/mhi/controllers/Kconfig"