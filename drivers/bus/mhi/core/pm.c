--- conflicted
+++ resolved
@@ -949,20 +949,15 @@
 	if (MHI_PM_IN_ERROR_STATE(mhi_cntrl->pm_state))
 		return -EIO;
 
-<<<<<<< HEAD
-	if (mhi_cntrl->pm_state != MHI_PM_M3)
-		panic("mhi_pm_state != M3");
-
 	if (mhi_in_rddm(mhi_cntrl))
 		return 0;
-=======
+
 	if (mhi_get_mhi_state(mhi_cntrl) != MHI_STATE_M3) {
 		dev_warn(dev, "Resuming from non M3 state (%s)\n",
 			 TO_MHI_STATE_STR(mhi_get_mhi_state(mhi_cntrl)));
 		if (!force)
 			return -EINVAL;
 	}
->>>>>>> 96bf853c
 
 	/* Notify clients about exiting LPM */
 	list_for_each_entry_safe(itr, tmp, &mhi_cntrl->lpm_chans, node) {
