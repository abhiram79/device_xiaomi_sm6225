<<<<<<< HEAD
# core layer
obj-y += core/
obj-y += controllers/
obj-y += devices/

obj-$(CONFIG_MHI_BUS_PCI_GENERIC) += mhi_pci_generic.o
mhi_pci_generic-y += pci_generic.o
=======
# Host MHI stack
obj-y += host/
>>>>>>> db7b0821
<|MERGE_RESOLUTION|>--- conflicted
+++ resolved
@@ -1,12 +1,8 @@
-<<<<<<< HEAD
-# core layer
-obj-y += core/
-obj-y += controllers/
+# Host MHI stack
+obj-y += host/
+
+# MHI Devices stack
 obj-y += devices/
 
-obj-$(CONFIG_MHI_BUS_PCI_GENERIC) += mhi_pci_generic.o
-mhi_pci_generic-y += pci_generic.o
-=======
-# Host MHI stack
-obj-y += host/
->>>>>>> db7b0821
+#MHI Controller stack
+obj-y += controllers/