--- conflicted
+++ resolved
@@ -1262,15 +1262,6 @@
 
 	read_lock_irqsave(&mhi_cntrl->pm_lock, flags);
 
-<<<<<<< HEAD
-	/* Let controller mark last busy for runtime PM framework if needed */
-	if (mhi_cntrl->runtime_last_busy)
-		mhi_cntrl->runtime_last_busy(mhi_cntrl);
-
-	read_lock_irqsave(&mhi_cntrl->pm_lock, flags);
-
-=======
->>>>>>> 2576223e
 	/* trigger M3 exit if necessary */
 	if (MHI_PM_IN_SUSPEND_STATE(mhi_cntrl->pm_state))
 		mhi_trigger_resume(mhi_cntrl);
