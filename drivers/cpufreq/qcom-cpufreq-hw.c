--- conflicted
+++ resolved
@@ -28,8 +28,6 @@
 #define CLK_HW_DIV			2
 #define LUT_TURBO_IND			1
 
-#define GT_IRQ_STATUS			BIT(2)
-
 #define HZ_PER_KHZ			1000
 
 #define CYCLE_CNTR_OFFSET(c, m, acc_count)		\
@@ -48,7 +46,6 @@
 	u32 reg_domain_state;
 	u32 reg_freq_lut;
 	u32 reg_volt_lut;
-	u32 reg_intr_clr;
 	u32 reg_current_vote;
 	u32 reg_perf_state;
 	u32 reg_cycle_cntr;
@@ -337,14 +334,6 @@
 
 static unsigned long qcom_lmh_get_throttle_freq(struct qcom_cpufreq_data *data)
 {
-<<<<<<< HEAD
-	const struct qcom_cpufreq_soc_data *soc_data = data->soc_data;
-	unsigned int val = readl_relaxed(data->base + soc_data->reg_current_vote);
-
-	val &= soc_data->throttle_freq_mask;
-
-	return val * 19200;
-=======
 	unsigned int lval;
 
 	if (data->soc_data->reg_current_vote)
@@ -353,7 +342,6 @@
 		lval = readl_relaxed(data->base + data->soc_data->reg_domain_state) & 0xff;
 
 	return lval * xo_rate;
->>>>>>> c8b87383
 }
 
 static void qcom_lmh_dcvs_notify(struct qcom_cpufreq_data *data)
@@ -364,14 +352,10 @@
 	int cpu = cpumask_first(policy->related_cpus);
 	struct device *dev = get_cpu_device(cpu);
 	struct dev_pm_opp *opp;
-<<<<<<< HEAD
-	unsigned int freq;
 	u32 val;
 
 	if (!dev)
 		return;
-=======
->>>>>>> c8b87383
 
 	/*
 	 * Get the h/w throttled frequency, normalize it using the
@@ -452,10 +436,6 @@
 	disable_irq_nosync(c_data->throttle_irq);
 	trace_dcvsh_throttle(cpumask_first(policy->cpus), 1);
 	schedule_delayed_work(&c_data->throttle_work, 0);
-
-	if (c_data->soc_data->reg_intr_clr)
-		writel_relaxed(GT_IRQ_STATUS,
-			       c_data->base + c_data->soc_data->reg_intr_clr);
 
 	return IRQ_HANDLED;
 }
@@ -469,7 +449,6 @@
 	.reg_intr_status = 0x77c,
 	.reg_perf_state = 0x920,
 	.reg_cycle_cntr = 0x9c0,
-	.throttle_freq_mask = 0x3ff,
 	.lut_row_size = 32,
 	.throttle_irq_bit = 1,
 	.accumulative_counter = true,
@@ -477,21 +456,13 @@
 
 static const struct qcom_cpufreq_soc_data epss_soc_data = {
 	.reg_enable = 0x0,
-<<<<<<< HEAD
-	.reg_current_vote = 0x20,
+	.reg_domain_state = 0x20,
 	.reg_freq_lut = 0x100,
 	.reg_volt_lut = 0x200,
 	.reg_intr_clear = 0x308,
 	.reg_intr_status = 0x30c,
-=======
-	.reg_domain_state = 0x20,
-	.reg_freq_lut = 0x100,
-	.reg_volt_lut = 0x200,
-	.reg_intr_clr = 0x308,
->>>>>>> c8b87383
 	.reg_perf_state = 0x320,
 	.reg_cycle_cntr = 0x3c4,
-	.throttle_freq_mask = 0xff,
 	.lut_row_size = 4,
 	.throttle_irq_bit = 2,
 	.accumulative_counter = false,
