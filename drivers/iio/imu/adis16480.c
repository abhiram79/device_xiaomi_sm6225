--- conflicted
+++ resolved
@@ -138,11 +138,7 @@
 	unsigned int max_dec_rate;
 	const unsigned int *filter_freqs;
 	bool has_pps_clk_mode;
-<<<<<<< HEAD
-	const struct adis_timeout *timeouts;
-=======
 	const struct adis_data adis_data;
->>>>>>> 04d5ce62
 };
 
 enum adis16480_int_pin {
@@ -800,8 +796,6 @@
 	ADIS16497_3,
 };
 
-<<<<<<< HEAD
-=======
 #define ADIS16480_DIAG_STAT_XGYRO_FAIL 0
 #define ADIS16480_DIAG_STAT_YGYRO_FAIL 1
 #define ADIS16480_DIAG_STAT_ZGYRO_FAIL 2
@@ -854,7 +848,6 @@
 	.timeouts = (_timeouts),					\
 }
 
->>>>>>> 04d5ce62
 static const struct adis_timeout adis16485_timeouts = {
 	.reset_ms = 560,
 	.sw_reset_ms = 120,
@@ -897,11 +890,7 @@
 		.int_clk = 2460000,
 		.max_dec_rate = 2048,
 		.filter_freqs = adis16480_def_filter_freqs,
-<<<<<<< HEAD
-		.timeouts = &adis16485_timeouts,
-=======
 		.adis_data = ADIS16480_DATA(16375, &adis16485_timeouts),
->>>>>>> 04d5ce62
 	},
 	[ADIS16480] = {
 		.channels = adis16480_channels,
@@ -914,11 +903,7 @@
 		.int_clk = 2460000,
 		.max_dec_rate = 2048,
 		.filter_freqs = adis16480_def_filter_freqs,
-<<<<<<< HEAD
-		.timeouts = &adis16480_timeouts,
-=======
 		.adis_data = ADIS16480_DATA(16480, &adis16480_timeouts),
->>>>>>> 04d5ce62
 	},
 	[ADIS16485] = {
 		.channels = adis16485_channels,
@@ -931,11 +916,7 @@
 		.int_clk = 2460000,
 		.max_dec_rate = 2048,
 		.filter_freqs = adis16480_def_filter_freqs,
-<<<<<<< HEAD
-		.timeouts = &adis16485_timeouts,
-=======
 		.adis_data = ADIS16480_DATA(16485, &adis16485_timeouts),
->>>>>>> 04d5ce62
 	},
 	[ADIS16488] = {
 		.channels = adis16480_channels,
@@ -948,11 +929,7 @@
 		.int_clk = 2460000,
 		.max_dec_rate = 2048,
 		.filter_freqs = adis16480_def_filter_freqs,
-<<<<<<< HEAD
-		.timeouts = &adis16485_timeouts,
-=======
 		.adis_data = ADIS16480_DATA(16488, &adis16485_timeouts),
->>>>>>> 04d5ce62
 	},
 	[ADIS16490] = {
 		.channels = adis16485_channels,
@@ -966,11 +943,7 @@
 		.max_dec_rate = 4250,
 		.filter_freqs = adis16495_def_filter_freqs,
 		.has_pps_clk_mode = true,
-<<<<<<< HEAD
-		.timeouts = &adis16495_timeouts,
-=======
 		.adis_data = ADIS16480_DATA(16490, &adis16495_timeouts),
->>>>>>> 04d5ce62
 	},
 	[ADIS16495_1] = {
 		.channels = adis16485_channels,
@@ -984,11 +957,7 @@
 		.max_dec_rate = 4250,
 		.filter_freqs = adis16495_def_filter_freqs,
 		.has_pps_clk_mode = true,
-<<<<<<< HEAD
-		.timeouts = &adis16495_1_timeouts,
-=======
 		.adis_data = ADIS16480_DATA(16495, &adis16495_1_timeouts),
->>>>>>> 04d5ce62
 	},
 	[ADIS16495_2] = {
 		.channels = adis16485_channels,
@@ -1002,11 +971,7 @@
 		.max_dec_rate = 4250,
 		.filter_freqs = adis16495_def_filter_freqs,
 		.has_pps_clk_mode = true,
-<<<<<<< HEAD
-		.timeouts = &adis16495_1_timeouts,
-=======
 		.adis_data = ADIS16480_DATA(16495, &adis16495_1_timeouts),
->>>>>>> 04d5ce62
 	},
 	[ADIS16495_3] = {
 		.channels = adis16485_channels,
@@ -1020,11 +985,7 @@
 		.max_dec_rate = 4250,
 		.filter_freqs = adis16495_def_filter_freqs,
 		.has_pps_clk_mode = true,
-<<<<<<< HEAD
-		.timeouts = &adis16495_1_timeouts,
-=======
 		.adis_data = ADIS16480_DATA(16495, &adis16495_1_timeouts),
->>>>>>> 04d5ce62
 	},
 	[ADIS16497_1] = {
 		.channels = adis16485_channels,
@@ -1038,11 +999,7 @@
 		.max_dec_rate = 4250,
 		.filter_freqs = adis16495_def_filter_freqs,
 		.has_pps_clk_mode = true,
-<<<<<<< HEAD
-		.timeouts = &adis16495_1_timeouts,
-=======
 		.adis_data = ADIS16480_DATA(16497, &adis16495_1_timeouts),
->>>>>>> 04d5ce62
 	},
 	[ADIS16497_2] = {
 		.channels = adis16485_channels,
@@ -1056,11 +1013,7 @@
 		.max_dec_rate = 4250,
 		.filter_freqs = adis16495_def_filter_freqs,
 		.has_pps_clk_mode = true,
-<<<<<<< HEAD
-		.timeouts = &adis16495_1_timeouts,
-=======
 		.adis_data = ADIS16480_DATA(16497, &adis16495_1_timeouts),
->>>>>>> 04d5ce62
 	},
 	[ADIS16497_3] = {
 		.channels = adis16485_channels,
@@ -1074,11 +1027,7 @@
 		.max_dec_rate = 4250,
 		.filter_freqs = adis16495_def_filter_freqs,
 		.has_pps_clk_mode = true,
-<<<<<<< HEAD
-		.timeouts = &adis16495_1_timeouts,
-=======
 		.adis_data = ADIS16480_DATA(16497, &adis16495_1_timeouts),
->>>>>>> 04d5ce62
 	},
 };
 
@@ -1267,22 +1216,6 @@
 	return 0;
 }
 
-static struct adis_data *adis16480_adis_data_alloc(struct adis16480 *st,
-						   struct device *dev)
-{
-	struct adis_data *data;
-
-	data = devm_kmalloc(dev, sizeof(struct adis_data), GFP_KERNEL);
-	if (!data)
-		return ERR_PTR(-ENOMEM);
-
-	memcpy(data, &adis16480_data, sizeof(*data));
-
-	data->timeouts = st->chip_info->timeouts;
-
-	return data;
-}
-
 static int adis16480_probe(struct spi_device *spi)
 {
 	const struct spi_device_id *id = spi_get_device_id(spi);
@@ -1307,13 +1240,7 @@
 	indio_dev->info = &adis16480_info;
 	indio_dev->modes = INDIO_DIRECT_MODE;
 
-<<<<<<< HEAD
-	adis16480_data = adis16480_adis_data_alloc(st, &spi->dev);
-	if (IS_ERR(adis16480_data))
-		return PTR_ERR(adis16480_data);
-=======
 	adis16480_data = &st->chip_info->adis_data;
->>>>>>> 04d5ce62
 
 	ret = adis_init(&st->adis, indio_dev, spi, adis16480_data);
 	if (ret)
