--- conflicted
+++ resolved
@@ -30,12 +30,8 @@
  */
 static inline bool i2c_in_atomic_xfer_mode(void)
 {
-<<<<<<< HEAD
-	return system_state > SYSTEM_RUNNING && !preemptible();
-=======
 	return system_state > SYSTEM_RUNNING &&
 	       (IS_ENABLED(CONFIG_PREEMPT_COUNT) ? !preemptible() : irqs_disabled());
->>>>>>> 0436bb83
 }
 
 static inline int __i2c_lock_bus_helper(struct i2c_adapter *adap)
