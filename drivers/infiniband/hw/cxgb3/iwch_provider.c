/*
 * Copyright (c) 2006 Chelsio, Inc. All rights reserved.
 *
 * This software is available to you under a choice of one of two
 * licenses.  You may choose to be licensed under the terms of the GNU
 * General Public License (GPL) Version 2, available from the file
 * COPYING in the main directory of this source tree, or the
 * OpenIB.org BSD license below:
 *
 *     Redistribution and use in source and binary forms, with or
 *     without modification, are permitted provided that the following
 *     conditions are met:
 *
 *      - Redistributions of source code must retain the above
 *        copyright notice, this list of conditions and the following
 *        disclaimer.
 *
 *      - Redistributions in binary form must reproduce the above
 *        copyright notice, this list of conditions and the following
 *        disclaimer in the documentation and/or other materials
 *        provided with the distribution.
 *
 * THE SOFTWARE IS PROVIDED "AS IS", WITHOUT WARRANTY OF ANY KIND,
 * EXPRESS OR IMPLIED, INCLUDING BUT NOT LIMITED TO THE WARRANTIES OF
 * MERCHANTABILITY, FITNESS FOR A PARTICULAR PURPOSE AND
 * NONINFRINGEMENT. IN NO EVENT SHALL THE AUTHORS OR COPYRIGHT HOLDERS
 * BE LIABLE FOR ANY CLAIM, DAMAGES OR OTHER LIABILITY, WHETHER IN AN
 * ACTION OF CONTRACT, TORT OR OTHERWISE, ARISING FROM, OUT OF OR IN
 * CONNECTION WITH THE SOFTWARE OR THE USE OR OTHER DEALINGS IN THE
 * SOFTWARE.
 */
#include <linux/module.h>
#include <linux/moduleparam.h>
#include <linux/device.h>
#include <linux/netdevice.h>
#include <linux/etherdevice.h>
#include <linux/delay.h>
#include <linux/errno.h>
#include <linux/list.h>
#include <linux/sched/mm.h>
#include <linux/spinlock.h>
#include <linux/ethtool.h>
#include <linux/rtnetlink.h>
#include <linux/inetdevice.h>
#include <linux/slab.h>

#include <asm/io.h>
#include <asm/irq.h>
#include <asm/byteorder.h>

#include <rdma/iw_cm.h>
#include <rdma/ib_verbs.h>
#include <rdma/ib_smi.h>
#include <rdma/ib_umem.h>
#include <rdma/ib_user_verbs.h>
#include <rdma/uverbs_ioctl.h>

#include "cxio_hal.h"
#include "iwch.h"
#include "iwch_provider.h"
#include "iwch_cm.h"
#include <rdma/cxgb3-abi.h>
#include "common.h"

static void iwch_dealloc_ucontext(struct ib_ucontext *context)
{
	struct iwch_dev *rhp = to_iwch_dev(context->device);
	struct iwch_ucontext *ucontext = to_iwch_ucontext(context);
	struct iwch_mm_entry *mm, *tmp;

	pr_debug("%s context %p\n", __func__, context);
	list_for_each_entry_safe(mm, tmp, &ucontext->mmaps, entry)
		kfree(mm);
	cxio_release_ucontext(&rhp->rdev, &ucontext->uctx);
}

static int iwch_alloc_ucontext(struct ib_ucontext *ucontext,
			       struct ib_udata *udata)
{
	struct ib_device *ibdev = ucontext->device;
	struct iwch_ucontext *context = to_iwch_ucontext(ucontext);
	struct iwch_dev *rhp = to_iwch_dev(ibdev);

	pr_debug("%s ibdev %p\n", __func__, ibdev);
	cxio_init_ucontext(&rhp->rdev, &context->uctx);
	INIT_LIST_HEAD(&context->mmaps);
	spin_lock_init(&context->mmap_lock);
	return 0;
}

static int iwch_destroy_cq(struct ib_cq *ib_cq, struct ib_udata *udata)
{
	struct iwch_cq *chp;

	pr_debug("%s ib_cq %p\n", __func__, ib_cq);
	chp = to_iwch_cq(ib_cq);

	xa_erase_irq(&chp->rhp->cqs, chp->cq.cqid);
	atomic_dec(&chp->refcnt);
	wait_event(chp->wait, !atomic_read(&chp->refcnt));

	cxio_destroy_cq(&chp->rhp->rdev, &chp->cq);
	kfree(chp);
	return 0;
}

static struct ib_cq *iwch_create_cq(struct ib_device *ibdev,
				    const struct ib_cq_init_attr *attr,
				    struct ib_udata *udata)
{
	int entries = attr->cqe;
	struct iwch_dev *rhp;
	struct iwch_cq *chp;
	struct iwch_create_cq_resp uresp;
	struct iwch_create_cq_req ureq;
	static int warned;
	size_t resplen;

	pr_debug("%s ib_dev %p entries %d\n", __func__, ibdev, entries);
	if (attr->flags)
		return ERR_PTR(-EINVAL);

	rhp = to_iwch_dev(ibdev);
	chp = kzalloc(sizeof(*chp), GFP_KERNEL);
	if (!chp)
		return ERR_PTR(-ENOMEM);

	if (udata) {
		if (!t3a_device(rhp)) {
			if (ib_copy_from_udata(&ureq, udata, sizeof (ureq))) {
				kfree(chp);
				return ERR_PTR(-EFAULT);
			}
			chp->user_rptr_addr = (u32 __user *)(unsigned long)ureq.user_rptr_addr;
		}
	}

	if (t3a_device(rhp)) {

		/*
		 * T3A: Add some fluff to handle extra CQEs inserted
		 * for various errors.
		 * Additional CQE possibilities:
		 *      TERMINATE,
		 *      incoming RDMA WRITE Failures
		 *      incoming RDMA READ REQUEST FAILUREs
		 * NOTE: We cannot ensure the CQ won't overflow.
		 */
		entries += 16;
	}
	entries = roundup_pow_of_two(entries);
	chp->cq.size_log2 = ilog2(entries);

	if (cxio_create_cq(&rhp->rdev, &chp->cq, !udata)) {
		kfree(chp);
		return ERR_PTR(-ENOMEM);
	}
	chp->rhp = rhp;
	chp->ibcq.cqe = 1 << chp->cq.size_log2;
	spin_lock_init(&chp->lock);
	spin_lock_init(&chp->comp_handler_lock);
	atomic_set(&chp->refcnt, 1);
	init_waitqueue_head(&chp->wait);
	if (xa_store_irq(&rhp->cqs, chp->cq.cqid, chp, GFP_KERNEL)) {
		cxio_destroy_cq(&chp->rhp->rdev, &chp->cq);
		kfree(chp);
		return ERR_PTR(-ENOMEM);
	}

	if (udata) {
		struct iwch_mm_entry *mm;
		struct iwch_ucontext *ucontext = rdma_udata_to_drv_context(
			udata, struct iwch_ucontext, ibucontext);

		mm = kmalloc(sizeof *mm, GFP_KERNEL);
		if (!mm) {
			iwch_destroy_cq(&chp->ibcq, udata);
			return ERR_PTR(-ENOMEM);
		}
		uresp.cqid = chp->cq.cqid;
		uresp.size_log2 = chp->cq.size_log2;
		spin_lock(&ucontext->mmap_lock);
		uresp.key = ucontext->key;
		ucontext->key += PAGE_SIZE;
		spin_unlock(&ucontext->mmap_lock);
		mm->key = uresp.key;
		mm->addr = virt_to_phys(chp->cq.queue);
		if (udata->outlen < sizeof uresp) {
			if (!warned++)
				pr_warn("Warning - downlevel libcxgb3 (non-fatal)\n");
			mm->len = PAGE_ALIGN((1UL << uresp.size_log2) *
					     sizeof(struct t3_cqe));
			resplen = sizeof(struct iwch_create_cq_resp_v0);
		} else {
			mm->len = PAGE_ALIGN(((1UL << uresp.size_log2) + 1) *
					     sizeof(struct t3_cqe));
			uresp.memsize = mm->len;
			uresp.reserved = 0;
			resplen = sizeof uresp;
		}
		if (ib_copy_to_udata(udata, &uresp, resplen)) {
			kfree(mm);
			iwch_destroy_cq(&chp->ibcq, udata);
			return ERR_PTR(-EFAULT);
		}
		insert_mmap(ucontext, mm);
	}
	pr_debug("created cqid 0x%0x chp %p size 0x%0x, dma_addr 0x%0llx\n",
		 chp->cq.cqid, chp, (1 << chp->cq.size_log2),
		 (unsigned long long)chp->cq.dma_addr);
	return &chp->ibcq;
}

static int iwch_resize_cq(struct ib_cq *cq, int cqe, struct ib_udata *udata)
{
#ifdef notyet
	struct iwch_cq *chp = to_iwch_cq(cq);
	struct t3_cq oldcq, newcq;
	int ret;

	pr_debug("%s ib_cq %p cqe %d\n", __func__, cq, cqe);

	/* We don't downsize... */
	if (cqe <= cq->cqe)
		return 0;

	/* create new t3_cq with new size */
	cqe = roundup_pow_of_two(cqe+1);
	newcq.size_log2 = ilog2(cqe);

	/* Dont allow resize to less than the current wce count */
	if (cqe < Q_COUNT(chp->cq.rptr, chp->cq.wptr)) {
		return -ENOMEM;
	}

	/* Quiesce all QPs using this CQ */
	ret = iwch_quiesce_qps(chp);
	if (ret) {
		return ret;
	}

	ret = cxio_create_cq(&chp->rhp->rdev, &newcq);
	if (ret) {
		return ret;
	}

	/* copy CQEs */
	memcpy(newcq.queue, chp->cq.queue, (1 << chp->cq.size_log2) *
				        sizeof(struct t3_cqe));

	/* old iwch_qp gets new t3_cq but keeps old cqid */
	oldcq = chp->cq;
	chp->cq = newcq;
	chp->cq.cqid = oldcq.cqid;

	/* resize new t3_cq to update the HW context */
	ret = cxio_resize_cq(&chp->rhp->rdev, &chp->cq);
	if (ret) {
		chp->cq = oldcq;
		return ret;
	}
	chp->ibcq.cqe = (1<<chp->cq.size_log2) - 1;

	/* destroy old t3_cq */
	oldcq.cqid = newcq.cqid;
	ret = cxio_destroy_cq(&chp->rhp->rdev, &oldcq);
	if (ret) {
		pr_err("%s - cxio_destroy_cq failed %d\n", __func__, ret);
	}

	/* add user hooks here */

	/* resume qps */
	ret = iwch_resume_qps(chp);
	return ret;
#else
	return -ENOSYS;
#endif
}

static int iwch_arm_cq(struct ib_cq *ibcq, enum ib_cq_notify_flags flags)
{
	struct iwch_dev *rhp;
	struct iwch_cq *chp;
	enum t3_cq_opcode cq_op;
	int err;
	unsigned long flag;
	u32 rptr;

	chp = to_iwch_cq(ibcq);
	rhp = chp->rhp;
	if ((flags & IB_CQ_SOLICITED_MASK) == IB_CQ_SOLICITED)
		cq_op = CQ_ARM_SE;
	else
		cq_op = CQ_ARM_AN;
	if (chp->user_rptr_addr) {
		if (get_user(rptr, chp->user_rptr_addr))
			return -EFAULT;
		spin_lock_irqsave(&chp->lock, flag);
		chp->cq.rptr = rptr;
	} else
		spin_lock_irqsave(&chp->lock, flag);
	pr_debug("%s rptr 0x%x\n", __func__, chp->cq.rptr);
	err = cxio_hal_cq_op(&rhp->rdev, &chp->cq, cq_op, 0);
	spin_unlock_irqrestore(&chp->lock, flag);
	if (err < 0)
		pr_err("Error %d rearming CQID 0x%x\n", err, chp->cq.cqid);
	if (err > 0 && !(flags & IB_CQ_REPORT_MISSED_EVENTS))
		err = 0;
	return err;
}

static int iwch_mmap(struct ib_ucontext *context, struct vm_area_struct *vma)
{
	int len = vma->vm_end - vma->vm_start;
	u32 key = vma->vm_pgoff << PAGE_SHIFT;
	struct cxio_rdev *rdev_p;
	int ret = 0;
	struct iwch_mm_entry *mm;
	struct iwch_ucontext *ucontext;
	u64 addr;

	pr_debug("%s pgoff 0x%lx key 0x%x len %d\n", __func__, vma->vm_pgoff,
		 key, len);

	if (vma->vm_start & (PAGE_SIZE-1)) {
	        return -EINVAL;
	}

	rdev_p = &(to_iwch_dev(context->device)->rdev);
	ucontext = to_iwch_ucontext(context);

	mm = remove_mmap(ucontext, key, len);
	if (!mm)
		return -EINVAL;
	addr = mm->addr;
	kfree(mm);

	if ((addr >= rdev_p->rnic_info.udbell_physbase) &&
	    (addr < (rdev_p->rnic_info.udbell_physbase +
		       rdev_p->rnic_info.udbell_len))) {

		/*
		 * Map T3 DB register.
		 */
		if (vma->vm_flags & VM_READ) {
			return -EPERM;
		}

		vma->vm_page_prot = pgprot_noncached(vma->vm_page_prot);
		vma->vm_flags |= VM_DONTCOPY | VM_DONTEXPAND;
		vma->vm_flags &= ~VM_MAYREAD;
		ret = io_remap_pfn_range(vma, vma->vm_start,
					 addr >> PAGE_SHIFT,
				         len, vma->vm_page_prot);
	} else {

		/*
		 * Map WQ or CQ contig dma memory...
		 */
		ret = remap_pfn_range(vma, vma->vm_start,
				      addr >> PAGE_SHIFT,
				      len, vma->vm_page_prot);
	}

	return ret;
}

<<<<<<< HEAD
static void iwch_deallocate_pd(struct ib_pd *pd)
=======
static void iwch_deallocate_pd(struct ib_pd *pd, struct ib_udata *udata)
>>>>>>> 0ecfebd2
{
	struct iwch_dev *rhp;
	struct iwch_pd *php;

	php = to_iwch_pd(pd);
	rhp = php->rhp;
	pr_debug("%s ibpd %p pdid 0x%x\n", __func__, pd, php->pdid);
	cxio_hal_put_pdid(rhp->rdev.rscp, php->pdid);
}

<<<<<<< HEAD
static int iwch_allocate_pd(struct ib_pd *pd, struct ib_ucontext *context,
			    struct ib_udata *udata)
=======
static int iwch_allocate_pd(struct ib_pd *pd, struct ib_udata *udata)
>>>>>>> 0ecfebd2
{
	struct iwch_pd *php = to_iwch_pd(pd);
	struct ib_device *ibdev = pd->device;
	u32 pdid;
	struct iwch_dev *rhp;

	pr_debug("%s ibdev %p\n", __func__, ibdev);
	rhp = (struct iwch_dev *) ibdev;
	pdid = cxio_hal_get_pdid(rhp->rdev.rscp);
	if (!pdid)
		return -EINVAL;

	php->pdid = pdid;
	php->rhp = rhp;
	if (udata) {
		struct iwch_alloc_pd_resp resp = {.pdid = php->pdid};

		if (ib_copy_to_udata(udata, &resp, sizeof(resp))) {
<<<<<<< HEAD
			iwch_deallocate_pd(&php->ibpd);
=======
			iwch_deallocate_pd(&php->ibpd, udata);
>>>>>>> 0ecfebd2
			return -EFAULT;
		}
	}
	pr_debug("%s pdid 0x%0x ptr 0x%p\n", __func__, pdid, php);
	return 0;
}

static int iwch_dereg_mr(struct ib_mr *ib_mr, struct ib_udata *udata)
{
	struct iwch_dev *rhp;
	struct iwch_mr *mhp;
	u32 mmid;

	pr_debug("%s ib_mr %p\n", __func__, ib_mr);

	mhp = to_iwch_mr(ib_mr);
	kfree(mhp->pages);
	rhp = mhp->rhp;
	mmid = mhp->attr.stag >> 8;
	cxio_dereg_mem(&rhp->rdev, mhp->attr.stag, mhp->attr.pbl_size,
		       mhp->attr.pbl_addr);
	iwch_free_pbl(mhp);
	xa_erase_irq(&rhp->mrs, mmid);
	if (mhp->kva)
		kfree((void *) (unsigned long) mhp->kva);
	if (mhp->umem)
		ib_umem_release(mhp->umem);
	pr_debug("%s mmid 0x%x ptr %p\n", __func__, mmid, mhp);
	kfree(mhp);
	return 0;
}

static struct ib_mr *iwch_get_dma_mr(struct ib_pd *pd, int acc)
{
	const u64 total_size = 0xffffffff;
	const u64 mask = (total_size + PAGE_SIZE - 1) & PAGE_MASK;
	struct iwch_pd *php = to_iwch_pd(pd);
	struct iwch_dev *rhp = php->rhp;
	struct iwch_mr *mhp;
	__be64 *page_list;
	int shift = 26, npages, ret, i;

	pr_debug("%s ib_pd %p\n", __func__, pd);

	/*
	 * T3 only supports 32 bits of size.
	 */
	if (sizeof(phys_addr_t) > 4) {
		pr_warn_once("Cannot support dma_mrs on this platform\n");
		return ERR_PTR(-ENOTSUPP);
	}

	mhp = kzalloc(sizeof(*mhp), GFP_KERNEL);
	if (!mhp)
		return ERR_PTR(-ENOMEM);

	mhp->rhp = rhp;

	npages = (total_size + (1ULL << shift) - 1) >> shift;
	if (!npages) {
		ret = -EINVAL;
		goto err;
	}

	page_list = kmalloc_array(npages, sizeof(u64), GFP_KERNEL);
	if (!page_list) {
		ret = -ENOMEM;
		goto err;
	}

	for (i = 0; i < npages; i++)
		page_list[i] = cpu_to_be64((u64)i << shift);

	pr_debug("%s mask 0x%llx shift %d len %lld pbl_size %d\n",
		 __func__, mask, shift, total_size, npages);

	ret = iwch_alloc_pbl(mhp, npages);
	if (ret) {
		kfree(page_list);
		goto err_pbl;
	}

	ret = iwch_write_pbl(mhp, page_list, npages, 0);
	kfree(page_list);
	if (ret)
		goto err_pbl;

	mhp->attr.pdid = php->pdid;
	mhp->attr.zbva = 0;

	mhp->attr.perms = iwch_ib_to_tpt_access(acc);
	mhp->attr.va_fbo = 0;
	mhp->attr.page_size = shift - 12;

	mhp->attr.len = (u32) total_size;
	mhp->attr.pbl_size = npages;
	ret = iwch_register_mem(rhp, php, mhp, shift);
	if (ret)
		goto err_pbl;

	return &mhp->ibmr;

err_pbl:
	iwch_free_pbl(mhp);

err:
	kfree(mhp);
	return ERR_PTR(ret);
}

static struct ib_mr *iwch_reg_user_mr(struct ib_pd *pd, u64 start, u64 length,
				      u64 virt, int acc, struct ib_udata *udata)
{
	__be64 *pages;
	int shift, n, i;
	int err = 0;
	struct iwch_dev *rhp;
	struct iwch_pd *php;
	struct iwch_mr *mhp;
	struct iwch_reg_user_mr_resp uresp;
	struct sg_dma_page_iter sg_iter;
	pr_debug("%s ib_pd %p\n", __func__, pd);

	php = to_iwch_pd(pd);
	rhp = php->rhp;
	mhp = kzalloc(sizeof(*mhp), GFP_KERNEL);
	if (!mhp)
		return ERR_PTR(-ENOMEM);

	mhp->rhp = rhp;

	mhp->umem = ib_umem_get(udata, start, length, acc, 0);
	if (IS_ERR(mhp->umem)) {
		err = PTR_ERR(mhp->umem);
		kfree(mhp);
		return ERR_PTR(err);
	}

	shift = PAGE_SHIFT;

	n = ib_umem_num_pages(mhp->umem);

	err = iwch_alloc_pbl(mhp, n);
	if (err)
		goto err;

	pages = (__be64 *) __get_free_page(GFP_KERNEL);
	if (!pages) {
		err = -ENOMEM;
		goto err_pbl;
	}

	i = n = 0;

	for_each_sg_dma_page(mhp->umem->sg_head.sgl, &sg_iter, mhp->umem->nmap, 0) {
		pages[i++] = cpu_to_be64(sg_page_iter_dma_address(&sg_iter));
		if (i == PAGE_SIZE / sizeof *pages) {
			err = iwch_write_pbl(mhp, pages, i, n);
			if (err)
				goto pbl_done;
			n += i;
			i = 0;
		}
	}

	if (i)
		err = iwch_write_pbl(mhp, pages, i, n);

pbl_done:
	free_page((unsigned long) pages);
	if (err)
		goto err_pbl;

	mhp->attr.pdid = php->pdid;
	mhp->attr.zbva = 0;
	mhp->attr.perms = iwch_ib_to_tpt_access(acc);
	mhp->attr.va_fbo = virt;
	mhp->attr.page_size = shift - 12;
	mhp->attr.len = (u32) length;

	err = iwch_register_mem(rhp, php, mhp, shift);
	if (err)
		goto err_pbl;

	if (udata && !t3a_device(rhp)) {
		uresp.pbl_addr = (mhp->attr.pbl_addr -
				 rhp->rdev.rnic_info.pbl_base) >> 3;
		pr_debug("%s user resp pbl_addr 0x%x\n", __func__,
			 uresp.pbl_addr);

		if (ib_copy_to_udata(udata, &uresp, sizeof (uresp))) {
			iwch_dereg_mr(&mhp->ibmr, udata);
			err = -EFAULT;
			goto err;
		}
	}

	return &mhp->ibmr;

err_pbl:
	iwch_free_pbl(mhp);

err:
	ib_umem_release(mhp->umem);
	kfree(mhp);
	return ERR_PTR(err);
}

static struct ib_mw *iwch_alloc_mw(struct ib_pd *pd, enum ib_mw_type type,
				   struct ib_udata *udata)
{
	struct iwch_dev *rhp;
	struct iwch_pd *php;
	struct iwch_mw *mhp;
	u32 mmid;
	u32 stag = 0;
	int ret;

	if (type != IB_MW_TYPE_1)
		return ERR_PTR(-EINVAL);

	php = to_iwch_pd(pd);
	rhp = php->rhp;
	mhp = kzalloc(sizeof(*mhp), GFP_KERNEL);
	if (!mhp)
		return ERR_PTR(-ENOMEM);
	ret = cxio_allocate_window(&rhp->rdev, &stag, php->pdid);
	if (ret) {
		kfree(mhp);
		return ERR_PTR(ret);
	}
	mhp->rhp = rhp;
	mhp->attr.pdid = php->pdid;
	mhp->attr.type = TPT_MW;
	mhp->attr.stag = stag;
	mmid = (stag) >> 8;
	mhp->ibmw.rkey = stag;
	if (xa_insert_irq(&rhp->mrs, mmid, mhp, GFP_KERNEL)) {
		cxio_deallocate_window(&rhp->rdev, mhp->attr.stag);
		kfree(mhp);
		return ERR_PTR(-ENOMEM);
	}
	pr_debug("%s mmid 0x%x mhp %p stag 0x%x\n", __func__, mmid, mhp, stag);
	return &(mhp->ibmw);
}

static int iwch_dealloc_mw(struct ib_mw *mw)
{
	struct iwch_dev *rhp;
	struct iwch_mw *mhp;
	u32 mmid;

	mhp = to_iwch_mw(mw);
	rhp = mhp->rhp;
	mmid = (mw->rkey) >> 8;
	cxio_deallocate_window(&rhp->rdev, mhp->attr.stag);
	xa_erase_irq(&rhp->mrs, mmid);
	pr_debug("%s ib_mw %p mmid 0x%x ptr %p\n", __func__, mw, mmid, mhp);
	kfree(mhp);
	return 0;
}

static struct ib_mr *iwch_alloc_mr(struct ib_pd *pd, enum ib_mr_type mr_type,
				   u32 max_num_sg, struct ib_udata *udata)
{
	struct iwch_dev *rhp;
	struct iwch_pd *php;
	struct iwch_mr *mhp;
	u32 mmid;
	u32 stag = 0;
	int ret = -ENOMEM;

	if (mr_type != IB_MR_TYPE_MEM_REG ||
	    max_num_sg > T3_MAX_FASTREG_DEPTH)
		return ERR_PTR(-EINVAL);

	php = to_iwch_pd(pd);
	rhp = php->rhp;
	mhp = kzalloc(sizeof(*mhp), GFP_KERNEL);
	if (!mhp)
		goto err;

	mhp->pages = kcalloc(max_num_sg, sizeof(u64), GFP_KERNEL);
	if (!mhp->pages)
		goto pl_err;

	mhp->rhp = rhp;
	ret = iwch_alloc_pbl(mhp, max_num_sg);
	if (ret)
		goto err1;
	mhp->attr.pbl_size = max_num_sg;
	ret = cxio_allocate_stag(&rhp->rdev, &stag, php->pdid,
				 mhp->attr.pbl_size, mhp->attr.pbl_addr);
	if (ret)
		goto err2;
	mhp->attr.pdid = php->pdid;
	mhp->attr.type = TPT_NON_SHARED_MR;
	mhp->attr.stag = stag;
	mhp->attr.state = 1;
	mmid = (stag) >> 8;
	mhp->ibmr.rkey = mhp->ibmr.lkey = stag;
	ret = xa_insert_irq(&rhp->mrs, mmid, mhp, GFP_KERNEL);
	if (ret)
		goto err3;

	pr_debug("%s mmid 0x%x mhp %p stag 0x%x\n", __func__, mmid, mhp, stag);
	return &(mhp->ibmr);
err3:
	cxio_dereg_mem(&rhp->rdev, stag, mhp->attr.pbl_size,
		       mhp->attr.pbl_addr);
err2:
	iwch_free_pbl(mhp);
err1:
	kfree(mhp->pages);
pl_err:
	kfree(mhp);
err:
	return ERR_PTR(ret);
}

static int iwch_set_page(struct ib_mr *ibmr, u64 addr)
{
	struct iwch_mr *mhp = to_iwch_mr(ibmr);

	if (unlikely(mhp->npages == mhp->attr.pbl_size))
		return -ENOMEM;

	mhp->pages[mhp->npages++] = addr;

	return 0;
}

static int iwch_map_mr_sg(struct ib_mr *ibmr, struct scatterlist *sg,
			  int sg_nents, unsigned int *sg_offset)
{
	struct iwch_mr *mhp = to_iwch_mr(ibmr);

	mhp->npages = 0;

	return ib_sg_to_pages(ibmr, sg, sg_nents, sg_offset, iwch_set_page);
}

static int iwch_destroy_qp(struct ib_qp *ib_qp, struct ib_udata *udata)
{
	struct iwch_dev *rhp;
	struct iwch_qp *qhp;
	struct iwch_qp_attributes attrs;
	struct iwch_ucontext *ucontext;

	qhp = to_iwch_qp(ib_qp);
	rhp = qhp->rhp;

	attrs.next_state = IWCH_QP_STATE_ERROR;
	iwch_modify_qp(rhp, qhp, IWCH_QP_ATTR_NEXT_STATE, &attrs, 0);
	wait_event(qhp->wait, !qhp->ep);

	xa_erase_irq(&rhp->qps, qhp->wq.qpid);

	atomic_dec(&qhp->refcnt);
	wait_event(qhp->wait, !atomic_read(&qhp->refcnt));

	ucontext = rdma_udata_to_drv_context(udata, struct iwch_ucontext,
					     ibucontext);
	cxio_destroy_qp(&rhp->rdev, &qhp->wq,
			ucontext ? &ucontext->uctx : &rhp->rdev.uctx);

	pr_debug("%s ib_qp %p qpid 0x%0x qhp %p\n", __func__,
		 ib_qp, qhp->wq.qpid, qhp);
	kfree(qhp);
	return 0;
}

static struct ib_qp *iwch_create_qp(struct ib_pd *pd,
			     struct ib_qp_init_attr *attrs,
			     struct ib_udata *udata)
{
	struct iwch_dev *rhp;
	struct iwch_qp *qhp;
	struct iwch_pd *php;
	struct iwch_cq *schp;
	struct iwch_cq *rchp;
	struct iwch_create_qp_resp uresp;
	int wqsize, sqsize, rqsize;
	struct iwch_ucontext *ucontext;

	pr_debug("%s ib_pd %p\n", __func__, pd);
	if (attrs->qp_type != IB_QPT_RC)
		return ERR_PTR(-EINVAL);
	php = to_iwch_pd(pd);
	rhp = php->rhp;
	schp = get_chp(rhp, ((struct iwch_cq *) attrs->send_cq)->cq.cqid);
	rchp = get_chp(rhp, ((struct iwch_cq *) attrs->recv_cq)->cq.cqid);
	if (!schp || !rchp)
		return ERR_PTR(-EINVAL);

	/* The RQT size must be # of entries + 1 rounded up to a power of two */
	rqsize = roundup_pow_of_two(attrs->cap.max_recv_wr);
	if (rqsize == attrs->cap.max_recv_wr)
		rqsize = roundup_pow_of_two(attrs->cap.max_recv_wr+1);

	/* T3 doesn't support RQT depth < 16 */
	if (rqsize < 16)
		rqsize = 16;

	if (rqsize > T3_MAX_RQ_SIZE)
		return ERR_PTR(-EINVAL);

	if (attrs->cap.max_inline_data > T3_MAX_INLINE)
		return ERR_PTR(-EINVAL);

	/*
	 * NOTE: The SQ and total WQ sizes don't need to be
	 * a power of two.  However, all the code assumes
	 * they are. EG: Q_FREECNT() and friends.
	 */
	sqsize = roundup_pow_of_two(attrs->cap.max_send_wr);
	wqsize = roundup_pow_of_two(rqsize + sqsize);

	/*
	 * Kernel users need more wq space for fastreg WRs which can take
	 * 2 WR fragments.
	 */
	ucontext = rdma_udata_to_drv_context(udata, struct iwch_ucontext,
					     ibucontext);
	if (!ucontext && wqsize < (rqsize + (2 * sqsize)))
		wqsize = roundup_pow_of_two(rqsize +
				roundup_pow_of_two(attrs->cap.max_send_wr * 2));
	pr_debug("%s wqsize %d sqsize %d rqsize %d\n", __func__,
		 wqsize, sqsize, rqsize);
	qhp = kzalloc(sizeof(*qhp), GFP_KERNEL);
	if (!qhp)
		return ERR_PTR(-ENOMEM);
	qhp->wq.size_log2 = ilog2(wqsize);
	qhp->wq.rq_size_log2 = ilog2(rqsize);
	qhp->wq.sq_size_log2 = ilog2(sqsize);
	if (cxio_create_qp(&rhp->rdev, !udata, &qhp->wq,
			   ucontext ? &ucontext->uctx : &rhp->rdev.uctx)) {
		kfree(qhp);
		return ERR_PTR(-ENOMEM);
	}

	attrs->cap.max_recv_wr = rqsize - 1;
	attrs->cap.max_send_wr = sqsize;
	attrs->cap.max_inline_data = T3_MAX_INLINE;

	qhp->rhp = rhp;
	qhp->attr.pd = php->pdid;
	qhp->attr.scq = ((struct iwch_cq *) attrs->send_cq)->cq.cqid;
	qhp->attr.rcq = ((struct iwch_cq *) attrs->recv_cq)->cq.cqid;
	qhp->attr.sq_num_entries = attrs->cap.max_send_wr;
	qhp->attr.rq_num_entries = attrs->cap.max_recv_wr;
	qhp->attr.sq_max_sges = attrs->cap.max_send_sge;
	qhp->attr.sq_max_sges_rdma_write = attrs->cap.max_send_sge;
	qhp->attr.rq_max_sges = attrs->cap.max_recv_sge;
	qhp->attr.state = IWCH_QP_STATE_IDLE;
	qhp->attr.next_state = IWCH_QP_STATE_IDLE;

	/*
	 * XXX - These don't get passed in from the openib user
	 * at create time.  The CM sets them via a QP modify.
	 * Need to fix...  I think the CM should
	 */
	qhp->attr.enable_rdma_read = 1;
	qhp->attr.enable_rdma_write = 1;
	qhp->attr.enable_bind = 1;
	qhp->attr.max_ord = 1;
	qhp->attr.max_ird = 1;

	spin_lock_init(&qhp->lock);
	init_waitqueue_head(&qhp->wait);
	atomic_set(&qhp->refcnt, 1);

	if (xa_store_irq(&rhp->qps, qhp->wq.qpid, qhp, GFP_KERNEL)) {
		cxio_destroy_qp(&rhp->rdev, &qhp->wq,
			ucontext ? &ucontext->uctx : &rhp->rdev.uctx);
		kfree(qhp);
		return ERR_PTR(-ENOMEM);
	}

	if (udata) {

		struct iwch_mm_entry *mm1, *mm2;

		mm1 = kmalloc(sizeof *mm1, GFP_KERNEL);
		if (!mm1) {
			iwch_destroy_qp(&qhp->ibqp, udata);
			return ERR_PTR(-ENOMEM);
		}

		mm2 = kmalloc(sizeof *mm2, GFP_KERNEL);
		if (!mm2) {
			kfree(mm1);
			iwch_destroy_qp(&qhp->ibqp, udata);
			return ERR_PTR(-ENOMEM);
		}

		uresp.qpid = qhp->wq.qpid;
		uresp.size_log2 = qhp->wq.size_log2;
		uresp.sq_size_log2 = qhp->wq.sq_size_log2;
		uresp.rq_size_log2 = qhp->wq.rq_size_log2;
		spin_lock(&ucontext->mmap_lock);
		uresp.key = ucontext->key;
		ucontext->key += PAGE_SIZE;
		uresp.db_key = ucontext->key;
		ucontext->key += PAGE_SIZE;
		spin_unlock(&ucontext->mmap_lock);
		if (ib_copy_to_udata(udata, &uresp, sizeof (uresp))) {
			kfree(mm1);
			kfree(mm2);
			iwch_destroy_qp(&qhp->ibqp, udata);
			return ERR_PTR(-EFAULT);
		}
		mm1->key = uresp.key;
		mm1->addr = virt_to_phys(qhp->wq.queue);
		mm1->len = PAGE_ALIGN(wqsize * sizeof (union t3_wr));
		insert_mmap(ucontext, mm1);
		mm2->key = uresp.db_key;
		mm2->addr = qhp->wq.udb & PAGE_MASK;
		mm2->len = PAGE_SIZE;
		insert_mmap(ucontext, mm2);
	}
	qhp->ibqp.qp_num = qhp->wq.qpid;
	pr_debug("%s sq_num_entries %d, rq_num_entries %d qpid 0x%0x qhp %p dma_addr 0x%llx size %d rq_addr 0x%x\n",
		 __func__, qhp->attr.sq_num_entries, qhp->attr.rq_num_entries,
		 qhp->wq.qpid, qhp, (unsigned long long)qhp->wq.dma_addr,
		 1 << qhp->wq.size_log2, qhp->wq.rq_addr);
	return &qhp->ibqp;
}

static int iwch_ib_modify_qp(struct ib_qp *ibqp, struct ib_qp_attr *attr,
		      int attr_mask, struct ib_udata *udata)
{
	struct iwch_dev *rhp;
	struct iwch_qp *qhp;
	enum iwch_qp_attr_mask mask = 0;
	struct iwch_qp_attributes attrs;

	pr_debug("%s ib_qp %p\n", __func__, ibqp);

	/* iwarp does not support the RTR state */
	if ((attr_mask & IB_QP_STATE) && (attr->qp_state == IB_QPS_RTR))
		attr_mask &= ~IB_QP_STATE;

	/* Make sure we still have something left to do */
	if (!attr_mask)
		return 0;

	memset(&attrs, 0, sizeof attrs);
	qhp = to_iwch_qp(ibqp);
	rhp = qhp->rhp;

	attrs.next_state = iwch_convert_state(attr->qp_state);
	attrs.enable_rdma_read = (attr->qp_access_flags &
			       IB_ACCESS_REMOTE_READ) ?  1 : 0;
	attrs.enable_rdma_write = (attr->qp_access_flags &
				IB_ACCESS_REMOTE_WRITE) ? 1 : 0;
	attrs.enable_bind = (attr->qp_access_flags & IB_ACCESS_MW_BIND) ? 1 : 0;


	mask |= (attr_mask & IB_QP_STATE) ? IWCH_QP_ATTR_NEXT_STATE : 0;
	mask |= (attr_mask & IB_QP_ACCESS_FLAGS) ?
			(IWCH_QP_ATTR_ENABLE_RDMA_READ |
			 IWCH_QP_ATTR_ENABLE_RDMA_WRITE |
			 IWCH_QP_ATTR_ENABLE_RDMA_BIND) : 0;

	return iwch_modify_qp(rhp, qhp, mask, &attrs, 0);
}

void iwch_qp_add_ref(struct ib_qp *qp)
{
	pr_debug("%s ib_qp %p\n", __func__, qp);
	atomic_inc(&(to_iwch_qp(qp)->refcnt));
}

void iwch_qp_rem_ref(struct ib_qp *qp)
{
	pr_debug("%s ib_qp %p\n", __func__, qp);
	if (atomic_dec_and_test(&(to_iwch_qp(qp)->refcnt)))
	        wake_up(&(to_iwch_qp(qp)->wait));
}

static struct ib_qp *iwch_get_qp(struct ib_device *dev, int qpn)
{
	pr_debug("%s ib_dev %p qpn 0x%x\n", __func__, dev, qpn);
	return (struct ib_qp *)get_qhp(to_iwch_dev(dev), qpn);
}


static int iwch_query_pkey(struct ib_device *ibdev,
			   u8 port, u16 index, u16 * pkey)
{
	pr_debug("%s ibdev %p\n", __func__, ibdev);
	*pkey = 0;
	return 0;
}

static int iwch_query_gid(struct ib_device *ibdev, u8 port,
			  int index, union ib_gid *gid)
{
	struct iwch_dev *dev;

	pr_debug("%s ibdev %p, port %d, index %d, gid %p\n",
		 __func__, ibdev, port, index, gid);
	dev = to_iwch_dev(ibdev);
	BUG_ON(port == 0 || port > 2);
	memset(&(gid->raw[0]), 0, sizeof(gid->raw));
	memcpy(&(gid->raw[0]), dev->rdev.port_info.lldevs[port-1]->dev_addr, 6);
	return 0;
}

static u64 fw_vers_string_to_u64(struct iwch_dev *iwch_dev)
{
	struct ethtool_drvinfo info;
	struct net_device *lldev = iwch_dev->rdev.t3cdev_p->lldev;
	char *cp, *next;
	unsigned fw_maj, fw_min, fw_mic;

	lldev->ethtool_ops->get_drvinfo(lldev, &info);

	next = info.fw_version + 1;
	cp = strsep(&next, ".");
	sscanf(cp, "%i", &fw_maj);
	cp = strsep(&next, ".");
	sscanf(cp, "%i", &fw_min);
	cp = strsep(&next, ".");
	sscanf(cp, "%i", &fw_mic);

	return (((u64)fw_maj & 0xffff) << 32) | ((fw_min & 0xffff) << 16) |
	       (fw_mic & 0xffff);
}

static int iwch_query_device(struct ib_device *ibdev, struct ib_device_attr *props,
			     struct ib_udata *uhw)
{

	struct iwch_dev *dev;

	pr_debug("%s ibdev %p\n", __func__, ibdev);

	if (uhw->inlen || uhw->outlen)
		return -EINVAL;

	dev = to_iwch_dev(ibdev);
	memset(props, 0, sizeof *props);
	memcpy(&props->sys_image_guid, dev->rdev.t3cdev_p->lldev->dev_addr, 6);
	props->hw_ver = dev->rdev.t3cdev_p->type;
	props->fw_ver = fw_vers_string_to_u64(dev);
	props->device_cap_flags = dev->device_cap_flags;
	props->page_size_cap = dev->attr.mem_pgsizes_bitmask;
	props->vendor_id = (u32)dev->rdev.rnic_info.pdev->vendor;
	props->vendor_part_id = (u32)dev->rdev.rnic_info.pdev->device;
	props->max_mr_size = dev->attr.max_mr_size;
	props->max_qp = dev->attr.max_qps;
	props->max_qp_wr = dev->attr.max_wrs;
	props->max_send_sge = dev->attr.max_sge_per_wr;
	props->max_recv_sge = dev->attr.max_sge_per_wr;
	props->max_sge_rd = 1;
	props->max_qp_rd_atom = dev->attr.max_rdma_reads_per_qp;
	props->max_qp_init_rd_atom = dev->attr.max_rdma_reads_per_qp;
	props->max_cq = dev->attr.max_cqs;
	props->max_cqe = dev->attr.max_cqes_per_cq;
	props->max_mr = dev->attr.max_mem_regs;
	props->max_pd = dev->attr.max_pds;
	props->local_ca_ack_delay = 0;
	props->max_fast_reg_page_list_len = T3_MAX_FASTREG_DEPTH;

	return 0;
}

static int iwch_query_port(struct ib_device *ibdev,
			   u8 port, struct ib_port_attr *props)
{
	struct iwch_dev *dev;
	struct net_device *netdev;
	struct in_device *inetdev;

	pr_debug("%s ibdev %p\n", __func__, ibdev);

	dev = to_iwch_dev(ibdev);
	netdev = dev->rdev.port_info.lldevs[port-1];

	/* props being zeroed by the caller, avoid zeroing it here */
	props->max_mtu = IB_MTU_4096;
	props->active_mtu = ib_mtu_int_to_enum(netdev->mtu);

	if (!netif_carrier_ok(netdev))
		props->state = IB_PORT_DOWN;
	else {
		inetdev = in_dev_get(netdev);
		if (inetdev) {
			if (inetdev->ifa_list)
				props->state = IB_PORT_ACTIVE;
			else
				props->state = IB_PORT_INIT;
			in_dev_put(inetdev);
		} else
			props->state = IB_PORT_INIT;
	}

	props->port_cap_flags =
	    IB_PORT_CM_SUP |
	    IB_PORT_SNMP_TUNNEL_SUP |
	    IB_PORT_REINIT_SUP |
	    IB_PORT_DEVICE_MGMT_SUP |
	    IB_PORT_VENDOR_CLASS_SUP | IB_PORT_BOOT_MGMT_SUP;
	props->gid_tbl_len = 1;
	props->pkey_tbl_len = 1;
	props->active_width = 2;
	props->active_speed = IB_SPEED_DDR;
	props->max_msg_sz = -1;

	return 0;
}

static ssize_t hw_rev_show(struct device *dev,
			   struct device_attribute *attr, char *buf)
{
	struct iwch_dev *iwch_dev =
			rdma_device_to_drv_device(dev, struct iwch_dev, ibdev);

	pr_debug("%s dev 0x%p\n", __func__, dev);
	return sprintf(buf, "%d\n", iwch_dev->rdev.t3cdev_p->type);
}
static DEVICE_ATTR_RO(hw_rev);

static ssize_t hca_type_show(struct device *dev,
			     struct device_attribute *attr, char *buf)
{
	struct iwch_dev *iwch_dev =
			rdma_device_to_drv_device(dev, struct iwch_dev, ibdev);
	struct ethtool_drvinfo info;
	struct net_device *lldev = iwch_dev->rdev.t3cdev_p->lldev;

	pr_debug("%s dev 0x%p\n", __func__, dev);
	lldev->ethtool_ops->get_drvinfo(lldev, &info);
	return sprintf(buf, "%s\n", info.driver);
}
static DEVICE_ATTR_RO(hca_type);

static ssize_t board_id_show(struct device *dev,
			     struct device_attribute *attr, char *buf)
{
	struct iwch_dev *iwch_dev =
			rdma_device_to_drv_device(dev, struct iwch_dev, ibdev);

	pr_debug("%s dev 0x%p\n", __func__, dev);
	return sprintf(buf, "%x.%x\n", iwch_dev->rdev.rnic_info.pdev->vendor,
		       iwch_dev->rdev.rnic_info.pdev->device);
}
static DEVICE_ATTR_RO(board_id);

enum counters {
	IPINRECEIVES,
	IPINHDRERRORS,
	IPINADDRERRORS,
	IPINUNKNOWNPROTOS,
	IPINDISCARDS,
	IPINDELIVERS,
	IPOUTREQUESTS,
	IPOUTDISCARDS,
	IPOUTNOROUTES,
	IPREASMTIMEOUT,
	IPREASMREQDS,
	IPREASMOKS,
	IPREASMFAILS,
	TCPACTIVEOPENS,
	TCPPASSIVEOPENS,
	TCPATTEMPTFAILS,
	TCPESTABRESETS,
	TCPCURRESTAB,
	TCPINSEGS,
	TCPOUTSEGS,
	TCPRETRANSSEGS,
	TCPINERRS,
	TCPOUTRSTS,
	TCPRTOMIN,
	TCPRTOMAX,
	NR_COUNTERS
};

static const char * const names[] = {
	[IPINRECEIVES] = "ipInReceives",
	[IPINHDRERRORS] = "ipInHdrErrors",
	[IPINADDRERRORS] = "ipInAddrErrors",
	[IPINUNKNOWNPROTOS] = "ipInUnknownProtos",
	[IPINDISCARDS] = "ipInDiscards",
	[IPINDELIVERS] = "ipInDelivers",
	[IPOUTREQUESTS] = "ipOutRequests",
	[IPOUTDISCARDS] = "ipOutDiscards",
	[IPOUTNOROUTES] = "ipOutNoRoutes",
	[IPREASMTIMEOUT] = "ipReasmTimeout",
	[IPREASMREQDS] = "ipReasmReqds",
	[IPREASMOKS] = "ipReasmOKs",
	[IPREASMFAILS] = "ipReasmFails",
	[TCPACTIVEOPENS] = "tcpActiveOpens",
	[TCPPASSIVEOPENS] = "tcpPassiveOpens",
	[TCPATTEMPTFAILS] = "tcpAttemptFails",
	[TCPESTABRESETS] = "tcpEstabResets",
	[TCPCURRESTAB] = "tcpCurrEstab",
	[TCPINSEGS] = "tcpInSegs",
	[TCPOUTSEGS] = "tcpOutSegs",
	[TCPRETRANSSEGS] = "tcpRetransSegs",
	[TCPINERRS] = "tcpInErrs",
	[TCPOUTRSTS] = "tcpOutRsts",
	[TCPRTOMIN] = "tcpRtoMin",
	[TCPRTOMAX] = "tcpRtoMax",
};

static struct rdma_hw_stats *iwch_alloc_stats(struct ib_device *ibdev,
					      u8 port_num)
{
	BUILD_BUG_ON(ARRAY_SIZE(names) != NR_COUNTERS);

	/* Our driver only supports device level stats */
	if (port_num != 0)
		return NULL;

	return rdma_alloc_hw_stats_struct(names, NR_COUNTERS,
					  RDMA_HW_STATS_DEFAULT_LIFESPAN);
}

static int iwch_get_mib(struct ib_device *ibdev, struct rdma_hw_stats *stats,
			u8 port, int index)
{
	struct iwch_dev *dev;
	struct tp_mib_stats m;
	int ret;

	if (port != 0 || !stats)
		return -ENOSYS;

	pr_debug("%s ibdev %p\n", __func__, ibdev);
	dev = to_iwch_dev(ibdev);
	ret = dev->rdev.t3cdev_p->ctl(dev->rdev.t3cdev_p, RDMA_GET_MIB, &m);
	if (ret)
		return -ENOSYS;

	stats->value[IPINRECEIVES] = ((u64)m.ipInReceive_hi << 32) +	m.ipInReceive_lo;
	stats->value[IPINHDRERRORS] = ((u64)m.ipInHdrErrors_hi << 32) + m.ipInHdrErrors_lo;
	stats->value[IPINADDRERRORS] = ((u64)m.ipInAddrErrors_hi << 32) + m.ipInAddrErrors_lo;
	stats->value[IPINUNKNOWNPROTOS] = ((u64)m.ipInUnknownProtos_hi << 32) + m.ipInUnknownProtos_lo;
	stats->value[IPINDISCARDS] = ((u64)m.ipInDiscards_hi << 32) + m.ipInDiscards_lo;
	stats->value[IPINDELIVERS] = ((u64)m.ipInDelivers_hi << 32) + m.ipInDelivers_lo;
	stats->value[IPOUTREQUESTS] = ((u64)m.ipOutRequests_hi << 32) + m.ipOutRequests_lo;
	stats->value[IPOUTDISCARDS] = ((u64)m.ipOutDiscards_hi << 32) + m.ipOutDiscards_lo;
	stats->value[IPOUTNOROUTES] = ((u64)m.ipOutNoRoutes_hi << 32) + m.ipOutNoRoutes_lo;
	stats->value[IPREASMTIMEOUT] = 	m.ipReasmTimeout;
	stats->value[IPREASMREQDS] = m.ipReasmReqds;
	stats->value[IPREASMOKS] = m.ipReasmOKs;
	stats->value[IPREASMFAILS] = m.ipReasmFails;
	stats->value[TCPACTIVEOPENS] =	m.tcpActiveOpens;
	stats->value[TCPPASSIVEOPENS] =	m.tcpPassiveOpens;
	stats->value[TCPATTEMPTFAILS] = m.tcpAttemptFails;
	stats->value[TCPESTABRESETS] = m.tcpEstabResets;
	stats->value[TCPCURRESTAB] = m.tcpOutRsts;
	stats->value[TCPINSEGS] = m.tcpCurrEstab;
	stats->value[TCPOUTSEGS] = ((u64)m.tcpInSegs_hi << 32) + m.tcpInSegs_lo;
	stats->value[TCPRETRANSSEGS] = ((u64)m.tcpOutSegs_hi << 32) + m.tcpOutSegs_lo;
	stats->value[TCPINERRS] = ((u64)m.tcpRetransSeg_hi << 32) + m.tcpRetransSeg_lo,
	stats->value[TCPOUTRSTS] = ((u64)m.tcpInErrs_hi << 32) + m.tcpInErrs_lo;
	stats->value[TCPRTOMIN] = m.tcpRtoMin;
	stats->value[TCPRTOMAX] = m.tcpRtoMax;

	return stats->num_counters;
}

static struct attribute *iwch_class_attributes[] = {
	&dev_attr_hw_rev.attr,
	&dev_attr_hca_type.attr,
	&dev_attr_board_id.attr,
	NULL
};

static const struct attribute_group iwch_attr_group = {
	.attrs = iwch_class_attributes,
};

static int iwch_port_immutable(struct ib_device *ibdev, u8 port_num,
			       struct ib_port_immutable *immutable)
{
	struct ib_port_attr attr;
	int err;

	immutable->core_cap_flags = RDMA_CORE_PORT_IWARP;

	err = ib_query_port(ibdev, port_num, &attr);
	if (err)
		return err;

	immutable->pkey_tbl_len = attr.pkey_tbl_len;
	immutable->gid_tbl_len = attr.gid_tbl_len;

	return 0;
}

static void get_dev_fw_ver_str(struct ib_device *ibdev, char *str)
{
	struct iwch_dev *iwch_dev = to_iwch_dev(ibdev);
	struct ethtool_drvinfo info;
	struct net_device *lldev = iwch_dev->rdev.t3cdev_p->lldev;

	pr_debug("%s dev 0x%p\n", __func__, iwch_dev);
	lldev->ethtool_ops->get_drvinfo(lldev, &info);
	snprintf(str, IB_FW_VERSION_NAME_MAX, "%s", info.fw_version);
}

static const struct ib_device_ops iwch_dev_ops = {
	.alloc_hw_stats	= iwch_alloc_stats,
	.alloc_mr = iwch_alloc_mr,
	.alloc_mw = iwch_alloc_mw,
	.alloc_pd = iwch_allocate_pd,
	.alloc_ucontext = iwch_alloc_ucontext,
	.create_cq = iwch_create_cq,
	.create_qp = iwch_create_qp,
	.dealloc_mw = iwch_dealloc_mw,
	.dealloc_pd = iwch_deallocate_pd,
	.dealloc_ucontext = iwch_dealloc_ucontext,
	.dereg_mr = iwch_dereg_mr,
	.destroy_cq = iwch_destroy_cq,
	.destroy_qp = iwch_destroy_qp,
	.get_dev_fw_str = get_dev_fw_ver_str,
	.get_dma_mr = iwch_get_dma_mr,
	.get_hw_stats = iwch_get_mib,
	.get_port_immutable = iwch_port_immutable,
<<<<<<< HEAD
=======
	.iw_accept = iwch_accept_cr,
	.iw_add_ref = iwch_qp_add_ref,
	.iw_connect = iwch_connect,
	.iw_create_listen = iwch_create_listen,
	.iw_destroy_listen = iwch_destroy_listen,
	.iw_get_qp = iwch_get_qp,
	.iw_reject = iwch_reject_cr,
	.iw_rem_ref = iwch_qp_rem_ref,
>>>>>>> 0ecfebd2
	.map_mr_sg = iwch_map_mr_sg,
	.mmap = iwch_mmap,
	.modify_qp = iwch_ib_modify_qp,
	.poll_cq = iwch_poll_cq,
	.post_recv = iwch_post_receive,
	.post_send = iwch_post_send,
	.query_device = iwch_query_device,
	.query_gid = iwch_query_gid,
	.query_pkey = iwch_query_pkey,
	.query_port = iwch_query_port,
	.reg_user_mr = iwch_reg_user_mr,
	.req_notify_cq = iwch_arm_cq,
	.resize_cq = iwch_resize_cq,
	INIT_RDMA_OBJ_SIZE(ib_pd, iwch_pd, ibpd),
	INIT_RDMA_OBJ_SIZE(ib_ucontext, iwch_ucontext, ibucontext),
};

int iwch_register_device(struct iwch_dev *dev)
{
	pr_debug("%s iwch_dev %p\n", __func__, dev);
	memset(&dev->ibdev.node_guid, 0, sizeof(dev->ibdev.node_guid));
	memcpy(&dev->ibdev.node_guid, dev->rdev.t3cdev_p->lldev->dev_addr, 6);
	dev->ibdev.owner = THIS_MODULE;
	dev->device_cap_flags = IB_DEVICE_LOCAL_DMA_LKEY |
				IB_DEVICE_MEM_WINDOW |
				IB_DEVICE_MEM_MGT_EXTENSIONS;

	/* cxgb3 supports STag 0. */
	dev->ibdev.local_dma_lkey = 0;

	dev->ibdev.uverbs_cmd_mask =
	    (1ull << IB_USER_VERBS_CMD_GET_CONTEXT) |
	    (1ull << IB_USER_VERBS_CMD_QUERY_DEVICE) |
	    (1ull << IB_USER_VERBS_CMD_QUERY_PORT) |
	    (1ull << IB_USER_VERBS_CMD_ALLOC_PD) |
	    (1ull << IB_USER_VERBS_CMD_DEALLOC_PD) |
	    (1ull << IB_USER_VERBS_CMD_REG_MR) |
	    (1ull << IB_USER_VERBS_CMD_DEREG_MR) |
	    (1ull << IB_USER_VERBS_CMD_CREATE_COMP_CHANNEL) |
	    (1ull << IB_USER_VERBS_CMD_CREATE_CQ) |
	    (1ull << IB_USER_VERBS_CMD_DESTROY_CQ) |
	    (1ull << IB_USER_VERBS_CMD_REQ_NOTIFY_CQ) |
	    (1ull << IB_USER_VERBS_CMD_CREATE_QP) |
	    (1ull << IB_USER_VERBS_CMD_MODIFY_QP) |
	    (1ull << IB_USER_VERBS_CMD_POLL_CQ) |
	    (1ull << IB_USER_VERBS_CMD_DESTROY_QP) |
	    (1ull << IB_USER_VERBS_CMD_POST_SEND) |
	    (1ull << IB_USER_VERBS_CMD_POST_RECV);
	dev->ibdev.node_type = RDMA_NODE_RNIC;
	BUILD_BUG_ON(sizeof(IWCH_NODE_DESC) > IB_DEVICE_NODE_DESC_MAX);
	memcpy(dev->ibdev.node_desc, IWCH_NODE_DESC, sizeof(IWCH_NODE_DESC));
	dev->ibdev.phys_port_cnt = dev->rdev.port_info.nports;
	dev->ibdev.num_comp_vectors = 1;
	dev->ibdev.dev.parent = &dev->rdev.rnic_info.pdev->dev;
	dev->ibdev.uverbs_abi_ver = IWCH_UVERBS_ABI_VERSION;

<<<<<<< HEAD
	dev->ibdev.iwcm = kzalloc(sizeof(struct iw_cm_verbs), GFP_KERNEL);
	if (!dev->ibdev.iwcm)
		return -ENOMEM;

	dev->ibdev.iwcm->connect = iwch_connect;
	dev->ibdev.iwcm->accept = iwch_accept_cr;
	dev->ibdev.iwcm->reject = iwch_reject_cr;
	dev->ibdev.iwcm->create_listen = iwch_create_listen;
	dev->ibdev.iwcm->destroy_listen = iwch_destroy_listen;
	dev->ibdev.iwcm->add_ref = iwch_qp_add_ref;
	dev->ibdev.iwcm->rem_ref = iwch_qp_rem_ref;
	dev->ibdev.iwcm->get_qp = iwch_get_qp;
	memcpy(dev->ibdev.iwcm->ifname, dev->rdev.t3cdev_p->lldev->name,
	       sizeof(dev->ibdev.iwcm->ifname));
=======
	memcpy(dev->ibdev.iw_ifname, dev->rdev.t3cdev_p->lldev->name,
	       sizeof(dev->ibdev.iw_ifname));
>>>>>>> 0ecfebd2

	dev->ibdev.driver_id = RDMA_DRIVER_CXGB3;
	rdma_set_device_sysfs_group(&dev->ibdev, &iwch_attr_group);
	ib_set_device_ops(&dev->ibdev, &iwch_dev_ops);
<<<<<<< HEAD
	ret = ib_register_device(&dev->ibdev, "cxgb3_%d");
	if (ret)
		kfree(dev->ibdev.iwcm);
	return ret;
=======
	return ib_register_device(&dev->ibdev, "cxgb3_%d");
>>>>>>> 0ecfebd2
}

void iwch_unregister_device(struct iwch_dev *dev)
{
	pr_debug("%s iwch_dev %p\n", __func__, dev);
	ib_unregister_device(&dev->ibdev);
	return;
}<|MERGE_RESOLUTION|>--- conflicted
+++ resolved
@@ -366,11 +366,7 @@
 	return ret;
 }
 
-<<<<<<< HEAD
-static void iwch_deallocate_pd(struct ib_pd *pd)
-=======
 static void iwch_deallocate_pd(struct ib_pd *pd, struct ib_udata *udata)
->>>>>>> 0ecfebd2
 {
 	struct iwch_dev *rhp;
 	struct iwch_pd *php;
@@ -381,12 +377,7 @@
 	cxio_hal_put_pdid(rhp->rdev.rscp, php->pdid);
 }
 
-<<<<<<< HEAD
-static int iwch_allocate_pd(struct ib_pd *pd, struct ib_ucontext *context,
-			    struct ib_udata *udata)
-=======
 static int iwch_allocate_pd(struct ib_pd *pd, struct ib_udata *udata)
->>>>>>> 0ecfebd2
 {
 	struct iwch_pd *php = to_iwch_pd(pd);
 	struct ib_device *ibdev = pd->device;
@@ -405,11 +396,7 @@
 		struct iwch_alloc_pd_resp resp = {.pdid = php->pdid};
 
 		if (ib_copy_to_udata(udata, &resp, sizeof(resp))) {
-<<<<<<< HEAD
-			iwch_deallocate_pd(&php->ibpd);
-=======
 			iwch_deallocate_pd(&php->ibpd, udata);
->>>>>>> 0ecfebd2
 			return -EFAULT;
 		}
 	}
@@ -1334,8 +1321,6 @@
 	.get_dma_mr = iwch_get_dma_mr,
 	.get_hw_stats = iwch_get_mib,
 	.get_port_immutable = iwch_port_immutable,
-<<<<<<< HEAD
-=======
 	.iw_accept = iwch_accept_cr,
 	.iw_add_ref = iwch_qp_add_ref,
 	.iw_connect = iwch_connect,
@@ -1344,7 +1329,6 @@
 	.iw_get_qp = iwch_get_qp,
 	.iw_reject = iwch_reject_cr,
 	.iw_rem_ref = iwch_qp_rem_ref,
->>>>>>> 0ecfebd2
 	.map_mr_sg = iwch_map_mr_sg,
 	.mmap = iwch_mmap,
 	.modify_qp = iwch_ib_modify_qp,
@@ -1401,37 +1385,13 @@
 	dev->ibdev.dev.parent = &dev->rdev.rnic_info.pdev->dev;
 	dev->ibdev.uverbs_abi_ver = IWCH_UVERBS_ABI_VERSION;
 
-<<<<<<< HEAD
-	dev->ibdev.iwcm = kzalloc(sizeof(struct iw_cm_verbs), GFP_KERNEL);
-	if (!dev->ibdev.iwcm)
-		return -ENOMEM;
-
-	dev->ibdev.iwcm->connect = iwch_connect;
-	dev->ibdev.iwcm->accept = iwch_accept_cr;
-	dev->ibdev.iwcm->reject = iwch_reject_cr;
-	dev->ibdev.iwcm->create_listen = iwch_create_listen;
-	dev->ibdev.iwcm->destroy_listen = iwch_destroy_listen;
-	dev->ibdev.iwcm->add_ref = iwch_qp_add_ref;
-	dev->ibdev.iwcm->rem_ref = iwch_qp_rem_ref;
-	dev->ibdev.iwcm->get_qp = iwch_get_qp;
-	memcpy(dev->ibdev.iwcm->ifname, dev->rdev.t3cdev_p->lldev->name,
-	       sizeof(dev->ibdev.iwcm->ifname));
-=======
 	memcpy(dev->ibdev.iw_ifname, dev->rdev.t3cdev_p->lldev->name,
 	       sizeof(dev->ibdev.iw_ifname));
->>>>>>> 0ecfebd2
 
 	dev->ibdev.driver_id = RDMA_DRIVER_CXGB3;
 	rdma_set_device_sysfs_group(&dev->ibdev, &iwch_attr_group);
 	ib_set_device_ops(&dev->ibdev, &iwch_dev_ops);
-<<<<<<< HEAD
-	ret = ib_register_device(&dev->ibdev, "cxgb3_%d");
-	if (ret)
-		kfree(dev->ibdev.iwcm);
-	return ret;
-=======
 	return ib_register_device(&dev->ibdev, "cxgb3_%d");
->>>>>>> 0ecfebd2
 }
 
 void iwch_unregister_device(struct iwch_dev *dev)
