// SPDX-License-Identifier: GPL-2.0-or-later
/*
 */

#include <linux/init.h>
#include <linux/slab.h>
#include <linux/usb.h>
#include <linux/usb/audio.h>
#include <linux/usb/midi.h>
#include <linux/bits.h>

#include <sound/control.h>
#include <sound/core.h>
#include <sound/info.h>
#include <sound/pcm.h>

#include "usbaudio.h"
#include "card.h"
#include "mixer.h"
#include "mixer_quirks.h"
#include "midi.h"
#include "quirks.h"
#include "helper.h"
#include "endpoint.h"
#include "pcm.h"
#include "clock.h"
#include "stream.h"

/*
 * handle the quirks for the contained interfaces
 */
static int create_composite_quirk(struct snd_usb_audio *chip,
				  struct usb_interface *iface,
				  struct usb_driver *driver,
				  const struct snd_usb_audio_quirk *quirk_comp)
{
	int probed_ifnum = get_iface_desc(iface->altsetting)->bInterfaceNumber;
	const struct snd_usb_audio_quirk *quirk;
	int err;

	for (quirk = quirk_comp->data; quirk->ifnum >= 0; ++quirk) {
		iface = usb_ifnum_to_if(chip->dev, quirk->ifnum);
		if (!iface)
			continue;
		if (quirk->ifnum != probed_ifnum &&
		    usb_interface_claimed(iface))
			continue;
		err = snd_usb_create_quirk(chip, iface, driver, quirk);
		if (err < 0)
			return err;
	}

	for (quirk = quirk_comp->data; quirk->ifnum >= 0; ++quirk) {
		iface = usb_ifnum_to_if(chip->dev, quirk->ifnum);
		if (!iface)
			continue;
		if (quirk->ifnum != probed_ifnum &&
		    !usb_interface_claimed(iface)) {
			err = usb_driver_claim_interface(driver, iface,
							 USB_AUDIO_IFACE_UNUSED);
			if (err < 0)
				return err;
		}
	}

	return 0;
}

static int ignore_interface_quirk(struct snd_usb_audio *chip,
				  struct usb_interface *iface,
				  struct usb_driver *driver,
				  const struct snd_usb_audio_quirk *quirk)
{
	return 0;
}


static int create_any_midi_quirk(struct snd_usb_audio *chip,
				 struct usb_interface *intf,
				 struct usb_driver *driver,
				 const struct snd_usb_audio_quirk *quirk)
{
	return snd_usbmidi_create(chip->card, intf, &chip->midi_list, quirk);
}

/*
 * create a stream for an interface with proper descriptors
 */
static int create_standard_audio_quirk(struct snd_usb_audio *chip,
				       struct usb_interface *iface,
				       struct usb_driver *driver,
				       const struct snd_usb_audio_quirk *quirk)
{
	struct usb_host_interface *alts;
	struct usb_interface_descriptor *altsd;
	int err;

	alts = &iface->altsetting[0];
	altsd = get_iface_desc(alts);
	err = snd_usb_parse_audio_interface(chip, altsd->bInterfaceNumber);
	if (err < 0) {
		usb_audio_err(chip, "cannot setup if %d: error %d\n",
			   altsd->bInterfaceNumber, err);
		return err;
	}
	/* reset the current interface */
	usb_set_interface(chip->dev, altsd->bInterfaceNumber, 0);
	return 0;
}

/* create the audio stream and the corresponding endpoints from the fixed
 * audioformat object; this is used for quirks with the fixed EPs
 */
static int add_audio_stream_from_fixed_fmt(struct snd_usb_audio *chip,
					   struct audioformat *fp)
{
	int stream, err;

	stream = (fp->endpoint & USB_DIR_IN) ?
		SNDRV_PCM_STREAM_CAPTURE : SNDRV_PCM_STREAM_PLAYBACK;

	snd_usb_audioformat_set_sync_ep(chip, fp);

	err = snd_usb_add_audio_stream(chip, stream, fp);
	if (err < 0)
		return err;

	err = snd_usb_add_endpoint(chip, fp->endpoint,
				   SND_USB_ENDPOINT_TYPE_DATA);
	if (err < 0)
		return err;

	if (fp->sync_ep) {
		err = snd_usb_add_endpoint(chip, fp->sync_ep,
					   fp->implicit_fb ?
					   SND_USB_ENDPOINT_TYPE_DATA :
					   SND_USB_ENDPOINT_TYPE_SYNC);
		if (err < 0)
			return err;
	}

	return 0;
}

/*
 * create a stream for an endpoint/altsetting without proper descriptors
 */
static int create_fixed_stream_quirk(struct snd_usb_audio *chip,
				     struct usb_interface *iface,
				     struct usb_driver *driver,
				     const struct snd_usb_audio_quirk *quirk)
{
	struct audioformat *fp;
	struct usb_host_interface *alts;
	struct usb_interface_descriptor *altsd;
	unsigned *rate_table = NULL;
	int err;

	fp = kmemdup(quirk->data, sizeof(*fp), GFP_KERNEL);
	if (!fp)
		return -ENOMEM;

	INIT_LIST_HEAD(&fp->list);
	if (fp->nr_rates > MAX_NR_RATES) {
		kfree(fp);
		return -EINVAL;
	}
	if (fp->nr_rates > 0) {
		rate_table = kmemdup(fp->rate_table,
				     sizeof(int) * fp->nr_rates, GFP_KERNEL);
		if (!rate_table) {
			kfree(fp);
			return -ENOMEM;
		}
		fp->rate_table = rate_table;
	}

	if (fp->iface != get_iface_desc(&iface->altsetting[0])->bInterfaceNumber ||
	    fp->altset_idx >= iface->num_altsetting) {
		err = -EINVAL;
		goto error;
	}
	alts = &iface->altsetting[fp->altset_idx];
	altsd = get_iface_desc(alts);
	if (altsd->bNumEndpoints <= fp->ep_idx) {
		err = -EINVAL;
		goto error;
	}

	fp->protocol = altsd->bInterfaceProtocol;

	if (fp->datainterval == 0)
		fp->datainterval = snd_usb_parse_datainterval(chip, alts);
	if (fp->maxpacksize == 0)
		fp->maxpacksize = le16_to_cpu(get_endpoint(alts, fp->ep_idx)->wMaxPacketSize);
	if (!fp->fmt_type)
		fp->fmt_type = UAC_FORMAT_TYPE_I;

	err = add_audio_stream_from_fixed_fmt(chip, fp);
	if (err < 0)
		goto error;

	usb_set_interface(chip->dev, fp->iface, 0);
	snd_usb_init_pitch(chip, fp);
	snd_usb_init_sample_rate(chip, fp, fp->rate_max);
	return 0;

 error:
	list_del(&fp->list); /* unlink for avoiding double-free */
	kfree(fp);
	kfree(rate_table);
	return err;
}

static int create_auto_pcm_quirk(struct snd_usb_audio *chip,
				 struct usb_interface *iface,
				 struct usb_driver *driver)
{
	struct usb_host_interface *alts;
	struct usb_interface_descriptor *altsd;
	struct usb_endpoint_descriptor *epd;
	struct uac1_as_header_descriptor *ashd;
	struct uac_format_type_i_discrete_descriptor *fmtd;

	/*
	 * Most Roland/Yamaha audio streaming interfaces have more or less
	 * standard descriptors, but older devices might lack descriptors, and
	 * future ones might change, so ensure that we fail silently if the
	 * interface doesn't look exactly right.
	 */

	/* must have a non-zero altsetting for streaming */
	if (iface->num_altsetting < 2)
		return -ENODEV;
	alts = &iface->altsetting[1];
	altsd = get_iface_desc(alts);

	/* must have an isochronous endpoint for streaming */
	if (altsd->bNumEndpoints < 1)
		return -ENODEV;
	epd = get_endpoint(alts, 0);
	if (!usb_endpoint_xfer_isoc(epd))
		return -ENODEV;

	/* must have format descriptors */
	ashd = snd_usb_find_csint_desc(alts->extra, alts->extralen, NULL,
				       UAC_AS_GENERAL);
	fmtd = snd_usb_find_csint_desc(alts->extra, alts->extralen, NULL,
				       UAC_FORMAT_TYPE);
	if (!ashd || ashd->bLength < 7 ||
	    !fmtd || fmtd->bLength < 8)
		return -ENODEV;

	return create_standard_audio_quirk(chip, iface, driver, NULL);
}

static int create_yamaha_midi_quirk(struct snd_usb_audio *chip,
				    struct usb_interface *iface,
				    struct usb_driver *driver,
				    struct usb_host_interface *alts)
{
	static const struct snd_usb_audio_quirk yamaha_midi_quirk = {
		.type = QUIRK_MIDI_YAMAHA
	};
	struct usb_midi_in_jack_descriptor *injd;
	struct usb_midi_out_jack_descriptor *outjd;

	/* must have some valid jack descriptors */
	injd = snd_usb_find_csint_desc(alts->extra, alts->extralen,
				       NULL, USB_MS_MIDI_IN_JACK);
	outjd = snd_usb_find_csint_desc(alts->extra, alts->extralen,
					NULL, USB_MS_MIDI_OUT_JACK);
	if (!injd && !outjd)
		return -ENODEV;
	if ((injd && !snd_usb_validate_midi_desc(injd)) ||
	    (outjd && !snd_usb_validate_midi_desc(outjd)))
		return -ENODEV;
	if (injd && (injd->bLength < 5 ||
		     (injd->bJackType != USB_MS_EMBEDDED &&
		      injd->bJackType != USB_MS_EXTERNAL)))
		return -ENODEV;
	if (outjd && (outjd->bLength < 6 ||
		      (outjd->bJackType != USB_MS_EMBEDDED &&
		       outjd->bJackType != USB_MS_EXTERNAL)))
		return -ENODEV;
	return create_any_midi_quirk(chip, iface, driver, &yamaha_midi_quirk);
}

static int create_roland_midi_quirk(struct snd_usb_audio *chip,
				    struct usb_interface *iface,
				    struct usb_driver *driver,
				    struct usb_host_interface *alts)
{
	static const struct snd_usb_audio_quirk roland_midi_quirk = {
		.type = QUIRK_MIDI_ROLAND
	};
	u8 *roland_desc = NULL;

	/* might have a vendor-specific descriptor <06 24 F1 02 ...> */
	for (;;) {
		roland_desc = snd_usb_find_csint_desc(alts->extra,
						      alts->extralen,
						      roland_desc, 0xf1);
		if (!roland_desc)
			return -ENODEV;
		if (roland_desc[0] < 6 || roland_desc[3] != 2)
			continue;
		return create_any_midi_quirk(chip, iface, driver,
					     &roland_midi_quirk);
	}
}

static int create_std_midi_quirk(struct snd_usb_audio *chip,
				 struct usb_interface *iface,
				 struct usb_driver *driver,
				 struct usb_host_interface *alts)
{
	struct usb_ms_header_descriptor *mshd;
	struct usb_ms_endpoint_descriptor *msepd;

	/* must have the MIDIStreaming interface header descriptor*/
	mshd = (struct usb_ms_header_descriptor *)alts->extra;
	if (alts->extralen < 7 ||
	    mshd->bLength < 7 ||
	    mshd->bDescriptorType != USB_DT_CS_INTERFACE ||
	    mshd->bDescriptorSubtype != USB_MS_HEADER)
		return -ENODEV;
	/* must have the MIDIStreaming endpoint descriptor*/
	msepd = (struct usb_ms_endpoint_descriptor *)alts->endpoint[0].extra;
	if (alts->endpoint[0].extralen < 4 ||
	    msepd->bLength < 4 ||
	    msepd->bDescriptorType != USB_DT_CS_ENDPOINT ||
	    msepd->bDescriptorSubtype != UAC_MS_GENERAL ||
	    msepd->bNumEmbMIDIJack < 1 ||
	    msepd->bNumEmbMIDIJack > 16)
		return -ENODEV;

	return create_any_midi_quirk(chip, iface, driver, NULL);
}

static int create_auto_midi_quirk(struct snd_usb_audio *chip,
				  struct usb_interface *iface,
				  struct usb_driver *driver)
{
	struct usb_host_interface *alts;
	struct usb_interface_descriptor *altsd;
	struct usb_endpoint_descriptor *epd;
	int err;

	alts = &iface->altsetting[0];
	altsd = get_iface_desc(alts);

	/* must have at least one bulk/interrupt endpoint for streaming */
	if (altsd->bNumEndpoints < 1)
		return -ENODEV;
	epd = get_endpoint(alts, 0);
	if (!usb_endpoint_xfer_bulk(epd) &&
	    !usb_endpoint_xfer_int(epd))
		return -ENODEV;

	switch (USB_ID_VENDOR(chip->usb_id)) {
	case 0x0499: /* Yamaha */
		err = create_yamaha_midi_quirk(chip, iface, driver, alts);
		if (err != -ENODEV)
			return err;
		break;
	case 0x0582: /* Roland */
		err = create_roland_midi_quirk(chip, iface, driver, alts);
		if (err != -ENODEV)
			return err;
		break;
	}

	return create_std_midi_quirk(chip, iface, driver, alts);
}

static int create_autodetect_quirk(struct snd_usb_audio *chip,
				   struct usb_interface *iface,
				   struct usb_driver *driver)
{
	int err;

	err = create_auto_pcm_quirk(chip, iface, driver);
	if (err == -ENODEV)
		err = create_auto_midi_quirk(chip, iface, driver);
	return err;
}

static int create_autodetect_quirks(struct snd_usb_audio *chip,
				    struct usb_interface *iface,
				    struct usb_driver *driver,
				    const struct snd_usb_audio_quirk *quirk)
{
	int probed_ifnum = get_iface_desc(iface->altsetting)->bInterfaceNumber;
	int ifcount, ifnum, err;

	err = create_autodetect_quirk(chip, iface, driver);
	if (err < 0)
		return err;

	/*
	 * ALSA PCM playback/capture devices cannot be registered in two steps,
	 * so we have to claim the other corresponding interface here.
	 */
	ifcount = chip->dev->actconfig->desc.bNumInterfaces;
	for (ifnum = 0; ifnum < ifcount; ifnum++) {
		if (ifnum == probed_ifnum || quirk->ifnum >= 0)
			continue;
		iface = usb_ifnum_to_if(chip->dev, ifnum);
		if (!iface ||
		    usb_interface_claimed(iface) ||
		    get_iface_desc(iface->altsetting)->bInterfaceClass !=
							USB_CLASS_VENDOR_SPEC)
			continue;

		err = create_autodetect_quirk(chip, iface, driver);
		if (err >= 0) {
			err = usb_driver_claim_interface(driver, iface,
							 USB_AUDIO_IFACE_UNUSED);
			if (err < 0)
				return err;
		}
	}

	return 0;
}

/*
 * Create a stream for an Edirol UA-700/UA-25/UA-4FX interface.  
 * The only way to detect the sample rate is by looking at wMaxPacketSize.
 */
static int create_uaxx_quirk(struct snd_usb_audio *chip,
			     struct usb_interface *iface,
			     struct usb_driver *driver,
			     const struct snd_usb_audio_quirk *quirk)
{
	static const struct audioformat ua_format = {
		.formats = SNDRV_PCM_FMTBIT_S24_3LE,
		.channels = 2,
		.fmt_type = UAC_FORMAT_TYPE_I,
		.altsetting = 1,
		.altset_idx = 1,
		.rates = SNDRV_PCM_RATE_CONTINUOUS,
	};
	struct usb_host_interface *alts;
	struct usb_interface_descriptor *altsd;
	struct audioformat *fp;
	int err;

	/* both PCM and MIDI interfaces have 2 or more altsettings */
	if (iface->num_altsetting < 2)
		return -ENXIO;
	alts = &iface->altsetting[1];
	altsd = get_iface_desc(alts);

	if (altsd->bNumEndpoints == 2) {
		static const struct snd_usb_midi_endpoint_info ua700_ep = {
			.out_cables = 0x0003,
			.in_cables  = 0x0003
		};
		static const struct snd_usb_audio_quirk ua700_quirk = {
			.type = QUIRK_MIDI_FIXED_ENDPOINT,
			.data = &ua700_ep
		};
		static const struct snd_usb_midi_endpoint_info uaxx_ep = {
			.out_cables = 0x0001,
			.in_cables  = 0x0001
		};
		static const struct snd_usb_audio_quirk uaxx_quirk = {
			.type = QUIRK_MIDI_FIXED_ENDPOINT,
			.data = &uaxx_ep
		};
		const struct snd_usb_audio_quirk *quirk =
			chip->usb_id == USB_ID(0x0582, 0x002b)
			? &ua700_quirk : &uaxx_quirk;
		return __snd_usbmidi_create(chip->card, iface,
					  &chip->midi_list, quirk,
					  chip->usb_id);
	}

	if (altsd->bNumEndpoints != 1)
		return -ENXIO;

	fp = kmemdup(&ua_format, sizeof(*fp), GFP_KERNEL);
	if (!fp)
		return -ENOMEM;

	fp->iface = altsd->bInterfaceNumber;
	fp->endpoint = get_endpoint(alts, 0)->bEndpointAddress;
	fp->ep_attr = get_endpoint(alts, 0)->bmAttributes;
	fp->datainterval = 0;
	fp->maxpacksize = le16_to_cpu(get_endpoint(alts, 0)->wMaxPacketSize);
	INIT_LIST_HEAD(&fp->list);

	switch (fp->maxpacksize) {
	case 0x120:
		fp->rate_max = fp->rate_min = 44100;
		break;
	case 0x138:
	case 0x140:
		fp->rate_max = fp->rate_min = 48000;
		break;
	case 0x258:
	case 0x260:
		fp->rate_max = fp->rate_min = 96000;
		break;
	default:
		usb_audio_err(chip, "unknown sample rate\n");
		kfree(fp);
		return -ENXIO;
	}

	err = add_audio_stream_from_fixed_fmt(chip, fp);
	if (err < 0) {
		list_del(&fp->list); /* unlink for avoiding double-free */
		kfree(fp);
		return err;
	}
	usb_set_interface(chip->dev, fp->iface, 0);
	return 0;
}

/*
 * Create a standard mixer for the specified interface.
 */
static int create_standard_mixer_quirk(struct snd_usb_audio *chip,
				       struct usb_interface *iface,
				       struct usb_driver *driver,
				       const struct snd_usb_audio_quirk *quirk)
{
	if (quirk->ifnum < 0)
		return 0;

	return snd_usb_create_mixer(chip, quirk->ifnum);
}

/*
 * audio-interface quirks
 *
 * returns zero if no standard audio/MIDI parsing is needed.
 * returns a positive value if standard audio/midi interfaces are parsed
 * after this.
 * returns a negative value at error.
 */
int snd_usb_create_quirk(struct snd_usb_audio *chip,
			 struct usb_interface *iface,
			 struct usb_driver *driver,
			 const struct snd_usb_audio_quirk *quirk)
{
	typedef int (*quirk_func_t)(struct snd_usb_audio *,
				    struct usb_interface *,
				    struct usb_driver *,
				    const struct snd_usb_audio_quirk *);
	static const quirk_func_t quirk_funcs[] = {
		[QUIRK_IGNORE_INTERFACE] = ignore_interface_quirk,
		[QUIRK_COMPOSITE] = create_composite_quirk,
		[QUIRK_AUTODETECT] = create_autodetect_quirks,
		[QUIRK_MIDI_STANDARD_INTERFACE] = create_any_midi_quirk,
		[QUIRK_MIDI_FIXED_ENDPOINT] = create_any_midi_quirk,
		[QUIRK_MIDI_YAMAHA] = create_any_midi_quirk,
		[QUIRK_MIDI_ROLAND] = create_any_midi_quirk,
		[QUIRK_MIDI_MIDIMAN] = create_any_midi_quirk,
		[QUIRK_MIDI_NOVATION] = create_any_midi_quirk,
		[QUIRK_MIDI_RAW_BYTES] = create_any_midi_quirk,
		[QUIRK_MIDI_EMAGIC] = create_any_midi_quirk,
		[QUIRK_MIDI_CME] = create_any_midi_quirk,
		[QUIRK_MIDI_AKAI] = create_any_midi_quirk,
		[QUIRK_MIDI_FTDI] = create_any_midi_quirk,
		[QUIRK_MIDI_CH345] = create_any_midi_quirk,
		[QUIRK_AUDIO_STANDARD_INTERFACE] = create_standard_audio_quirk,
		[QUIRK_AUDIO_FIXED_ENDPOINT] = create_fixed_stream_quirk,
		[QUIRK_AUDIO_EDIROL_UAXX] = create_uaxx_quirk,
		[QUIRK_AUDIO_STANDARD_MIXER] = create_standard_mixer_quirk,
	};

	if (quirk->type < QUIRK_TYPE_COUNT) {
		return quirk_funcs[quirk->type](chip, iface, driver, quirk);
	} else {
		usb_audio_err(chip, "invalid quirk type %d\n", quirk->type);
		return -ENXIO;
	}
}

/*
 * boot quirks
 */

#define EXTIGY_FIRMWARE_SIZE_OLD 794
#define EXTIGY_FIRMWARE_SIZE_NEW 483

static int snd_usb_extigy_boot_quirk(struct usb_device *dev, struct usb_interface *intf)
{
	struct usb_host_config *config = dev->actconfig;
	int err;

	if (le16_to_cpu(get_cfg_desc(config)->wTotalLength) == EXTIGY_FIRMWARE_SIZE_OLD ||
	    le16_to_cpu(get_cfg_desc(config)->wTotalLength) == EXTIGY_FIRMWARE_SIZE_NEW) {
		dev_dbg(&dev->dev, "sending Extigy boot sequence...\n");
		/* Send message to force it to reconnect with full interface. */
		err = snd_usb_ctl_msg(dev, usb_sndctrlpipe(dev,0),
				      0x10, 0x43, 0x0001, 0x000a, NULL, 0);
		if (err < 0)
			dev_dbg(&dev->dev, "error sending boot message: %d\n", err);
		err = usb_get_descriptor(dev, USB_DT_DEVICE, 0,
				&dev->descriptor, sizeof(dev->descriptor));
		config = dev->actconfig;
		if (err < 0)
			dev_dbg(&dev->dev, "error usb_get_descriptor: %d\n", err);
		err = usb_reset_configuration(dev);
		if (err < 0)
			dev_dbg(&dev->dev, "error usb_reset_configuration: %d\n", err);
		dev_dbg(&dev->dev, "extigy_boot: new boot length = %d\n",
			    le16_to_cpu(get_cfg_desc(config)->wTotalLength));
		return -ENODEV; /* quit this anyway */
	}
	return 0;
}

static int snd_usb_audigy2nx_boot_quirk(struct usb_device *dev)
{
	u8 buf = 1;

	snd_usb_ctl_msg(dev, usb_rcvctrlpipe(dev, 0), 0x2a,
			USB_DIR_IN | USB_TYPE_VENDOR | USB_RECIP_OTHER,
			0, 0, &buf, 1);
	if (buf == 0) {
		snd_usb_ctl_msg(dev, usb_sndctrlpipe(dev, 0), 0x29,
				USB_DIR_OUT | USB_TYPE_VENDOR | USB_RECIP_OTHER,
				1, 2000, NULL, 0);
		return -ENODEV;
	}
	return 0;
}

static int snd_usb_fasttrackpro_boot_quirk(struct usb_device *dev)
{
	int err;

	if (dev->actconfig->desc.bConfigurationValue == 1) {
		dev_info(&dev->dev,
			   "Fast Track Pro switching to config #2\n");
		/* This function has to be available by the usb core module.
		 * if it is not avialable the boot quirk has to be left out
		 * and the configuration has to be set by udev or hotplug
		 * rules
		 */
		err = usb_driver_set_configuration(dev, 2);
		if (err < 0)
			dev_dbg(&dev->dev,
				"error usb_driver_set_configuration: %d\n",
				err);
		/* Always return an error, so that we stop creating a device
		   that will just be destroyed and recreated with a new
		   configuration */
		return -ENODEV;
	} else
		dev_info(&dev->dev, "Fast Track Pro config OK\n");

	return 0;
}

/*
 * C-Media CM106/CM106+ have four 16-bit internal registers that are nicely
 * documented in the device's data sheet.
 */
static int snd_usb_cm106_write_int_reg(struct usb_device *dev, int reg, u16 value)
{
	u8 buf[4];
	buf[0] = 0x20;
	buf[1] = value & 0xff;
	buf[2] = (value >> 8) & 0xff;
	buf[3] = reg;
	return snd_usb_ctl_msg(dev, usb_sndctrlpipe(dev, 0), USB_REQ_SET_CONFIGURATION,
			       USB_DIR_OUT | USB_TYPE_CLASS | USB_RECIP_ENDPOINT,
			       0, 0, &buf, 4);
}

static int snd_usb_cm106_boot_quirk(struct usb_device *dev)
{
	/*
	 * Enable line-out driver mode, set headphone source to front
	 * channels, enable stereo mic.
	 */
	return snd_usb_cm106_write_int_reg(dev, 2, 0x8004);
}

/*
 * CM6206 registers from the CM6206 datasheet rev 2.1
 */
#define CM6206_REG0_DMA_MASTER BIT(15)
#define CM6206_REG0_SPDIFO_RATE_48K (2 << 12)
#define CM6206_REG0_SPDIFO_RATE_96K (7 << 12)
/* Bit 4 thru 11 is the S/PDIF category code */
#define CM6206_REG0_SPDIFO_CAT_CODE_GENERAL (0 << 4)
#define CM6206_REG0_SPDIFO_EMPHASIS_CD BIT(3)
#define CM6206_REG0_SPDIFO_COPYRIGHT_NA BIT(2)
#define CM6206_REG0_SPDIFO_NON_AUDIO BIT(1)
#define CM6206_REG0_SPDIFO_PRO_FORMAT BIT(0)

#define CM6206_REG1_TEST_SEL_CLK BIT(14)
#define CM6206_REG1_PLLBIN_EN BIT(13)
#define CM6206_REG1_SOFT_MUTE_EN BIT(12)
#define CM6206_REG1_GPIO4_OUT BIT(11)
#define CM6206_REG1_GPIO4_OE BIT(10)
#define CM6206_REG1_GPIO3_OUT BIT(9)
#define CM6206_REG1_GPIO3_OE BIT(8)
#define CM6206_REG1_GPIO2_OUT BIT(7)
#define CM6206_REG1_GPIO2_OE BIT(6)
#define CM6206_REG1_GPIO1_OUT BIT(5)
#define CM6206_REG1_GPIO1_OE BIT(4)
#define CM6206_REG1_SPDIFO_INVALID BIT(3)
#define CM6206_REG1_SPDIF_LOOP_EN BIT(2)
#define CM6206_REG1_SPDIFO_DIS BIT(1)
#define CM6206_REG1_SPDIFI_MIX BIT(0)

#define CM6206_REG2_DRIVER_ON BIT(15)
#define CM6206_REG2_HEADP_SEL_SIDE_CHANNELS (0 << 13)
#define CM6206_REG2_HEADP_SEL_SURROUND_CHANNELS (1 << 13)
#define CM6206_REG2_HEADP_SEL_CENTER_SUBW (2 << 13)
#define CM6206_REG2_HEADP_SEL_FRONT_CHANNELS (3 << 13)
#define CM6206_REG2_MUTE_HEADPHONE_RIGHT BIT(12)
#define CM6206_REG2_MUTE_HEADPHONE_LEFT BIT(11)
#define CM6206_REG2_MUTE_REAR_SURROUND_RIGHT BIT(10)
#define CM6206_REG2_MUTE_REAR_SURROUND_LEFT BIT(9)
#define CM6206_REG2_MUTE_SIDE_SURROUND_RIGHT BIT(8)
#define CM6206_REG2_MUTE_SIDE_SURROUND_LEFT BIT(7)
#define CM6206_REG2_MUTE_SUBWOOFER BIT(6)
#define CM6206_REG2_MUTE_CENTER BIT(5)
#define CM6206_REG2_MUTE_RIGHT_FRONT BIT(3)
#define CM6206_REG2_MUTE_LEFT_FRONT BIT(3)
#define CM6206_REG2_EN_BTL BIT(2)
#define CM6206_REG2_MCUCLKSEL_1_5_MHZ (0)
#define CM6206_REG2_MCUCLKSEL_3_MHZ (1)
#define CM6206_REG2_MCUCLKSEL_6_MHZ (2)
#define CM6206_REG2_MCUCLKSEL_12_MHZ (3)

/* Bit 11..13 sets the sensitivity to FLY tuner volume control VP/VD signal */
#define CM6206_REG3_FLYSPEED_DEFAULT (2 << 11)
#define CM6206_REG3_VRAP25EN BIT(10)
#define CM6206_REG3_MSEL1 BIT(9)
#define CM6206_REG3_SPDIFI_RATE_44_1K BIT(0 << 7)
#define CM6206_REG3_SPDIFI_RATE_48K BIT(2 << 7)
#define CM6206_REG3_SPDIFI_RATE_32K BIT(3 << 7)
#define CM6206_REG3_PINSEL BIT(6)
#define CM6206_REG3_FOE BIT(5)
#define CM6206_REG3_ROE BIT(4)
#define CM6206_REG3_CBOE BIT(3)
#define CM6206_REG3_LOSE BIT(2)
#define CM6206_REG3_HPOE BIT(1)
#define CM6206_REG3_SPDIFI_CANREC BIT(0)

#define CM6206_REG5_DA_RSTN BIT(13)
#define CM6206_REG5_AD_RSTN BIT(12)
#define CM6206_REG5_SPDIFO_AD2SPDO BIT(12)
#define CM6206_REG5_SPDIFO_SEL_FRONT (0 << 9)
#define CM6206_REG5_SPDIFO_SEL_SIDE_SUR (1 << 9)
#define CM6206_REG5_SPDIFO_SEL_CEN_LFE (2 << 9)
#define CM6206_REG5_SPDIFO_SEL_REAR_SUR (3 << 9)
#define CM6206_REG5_CODECM BIT(8)
#define CM6206_REG5_EN_HPF BIT(7)
#define CM6206_REG5_T_SEL_DSDA4 BIT(6)
#define CM6206_REG5_T_SEL_DSDA3 BIT(5)
#define CM6206_REG5_T_SEL_DSDA2 BIT(4)
#define CM6206_REG5_T_SEL_DSDA1 BIT(3)
#define CM6206_REG5_T_SEL_DSDAD_NORMAL 0
#define CM6206_REG5_T_SEL_DSDAD_FRONT 4
#define CM6206_REG5_T_SEL_DSDAD_S_SURROUND 5
#define CM6206_REG5_T_SEL_DSDAD_CEN_LFE 6
#define CM6206_REG5_T_SEL_DSDAD_R_SURROUND 7

static int snd_usb_cm6206_boot_quirk(struct usb_device *dev)
{
	int err  = 0, reg;
	int val[] = {
		/*
		 * Values here are chosen based on sniffing USB traffic
		 * under Windows.
		 *
		 * REG0: DAC is master, sample rate 48kHz, no copyright
		 */
		CM6206_REG0_SPDIFO_RATE_48K |
		CM6206_REG0_SPDIFO_COPYRIGHT_NA,
		/*
		 * REG1: PLL binary search enable, soft mute enable.
		 */
		CM6206_REG1_PLLBIN_EN |
		CM6206_REG1_SOFT_MUTE_EN,
		/*
		 * REG2: enable output drivers,
		 * select front channels to the headphone output,
		 * then mute the headphone channels, run the MCU
		 * at 1.5 MHz.
		 */
		CM6206_REG2_DRIVER_ON |
		CM6206_REG2_HEADP_SEL_FRONT_CHANNELS |
		CM6206_REG2_MUTE_HEADPHONE_RIGHT |
		CM6206_REG2_MUTE_HEADPHONE_LEFT,
		/*
		 * REG3: default flyspeed, set 2.5V mic bias
		 * enable all line out ports and enable SPDIF
		 */
		CM6206_REG3_FLYSPEED_DEFAULT |
		CM6206_REG3_VRAP25EN |
		CM6206_REG3_FOE |
		CM6206_REG3_ROE |
		CM6206_REG3_CBOE |
		CM6206_REG3_LOSE |
		CM6206_REG3_HPOE |
		CM6206_REG3_SPDIFI_CANREC,
		/* REG4 is just a bunch of GPIO lines */
		0x0000,
		/* REG5: de-assert AD/DA reset signals */
		CM6206_REG5_DA_RSTN |
		CM6206_REG5_AD_RSTN };

	for (reg = 0; reg < ARRAY_SIZE(val); reg++) {
		err = snd_usb_cm106_write_int_reg(dev, reg, val[reg]);
		if (err < 0)
			return err;
	}

	return err;
}

/* quirk for Plantronics GameCom 780 with CM6302 chip */
static int snd_usb_gamecon780_boot_quirk(struct usb_device *dev)
{
	/* set the initial volume and don't change; other values are either
	 * too loud or silent due to firmware bug (bko#65251)
	 */
	u8 buf[2] = { 0x74, 0xe3 };
	return snd_usb_ctl_msg(dev, usb_sndctrlpipe(dev, 0), UAC_SET_CUR,
			USB_RECIP_INTERFACE | USB_TYPE_CLASS | USB_DIR_OUT,
			UAC_FU_VOLUME << 8, 9 << 8, buf, 2);
}

/*
 * Novation Twitch DJ controller
 * Focusrite Novation Saffire 6 USB audio card
 */
static int snd_usb_novation_boot_quirk(struct usb_device *dev)
{
	/* preemptively set up the device because otherwise the
	 * raw MIDI endpoints are not active */
	usb_set_interface(dev, 0, 1);
	return 0;
}

/*
 * This call will put the synth in "USB send" mode, i.e it will send MIDI
 * messages through USB (this is disabled at startup). The synth will
 * acknowledge by sending a sysex on endpoint 0x85 and by displaying a USB
 * sign on its LCD. Values here are chosen based on sniffing USB traffic
 * under Windows.
 */
static int snd_usb_accessmusic_boot_quirk(struct usb_device *dev)
{
	int err, actual_length;
	/* "midi send" enable */
	static const u8 seq[] = { 0x4e, 0x73, 0x52, 0x01 };
	void *buf;

	if (usb_pipe_type_check(dev, usb_sndintpipe(dev, 0x05)))
		return -EINVAL;
	buf = kmemdup(seq, ARRAY_SIZE(seq), GFP_KERNEL);
	if (!buf)
		return -ENOMEM;
	err = usb_interrupt_msg(dev, usb_sndintpipe(dev, 0x05), buf,
			ARRAY_SIZE(seq), &actual_length, 1000);
	kfree(buf);
	if (err < 0)
		return err;

	return 0;
}

/*
 * Some sound cards from Native Instruments are in fact compliant to the USB
 * audio standard of version 2 and other approved USB standards, even though
 * they come up as vendor-specific device when first connected.
 *
 * However, they can be told to come up with a new set of descriptors
 * upon their next enumeration, and the interfaces announced by the new
 * descriptors will then be handled by the kernel's class drivers. As the
 * product ID will also change, no further checks are required.
 */

static int snd_usb_nativeinstruments_boot_quirk(struct usb_device *dev)
{
	int ret;

	ret = usb_control_msg(dev, usb_sndctrlpipe(dev, 0),
				  0xaf, USB_TYPE_VENDOR | USB_RECIP_DEVICE,
				  1, 0, NULL, 0, 1000);

	if (ret < 0)
		return ret;

	usb_reset_device(dev);

	/* return -EAGAIN, so the creation of an audio interface for this
	 * temporary device is aborted. The device will reconnect with a
	 * new product ID */
	return -EAGAIN;
}

static void mbox2_setup_48_24_magic(struct usb_device *dev)
{
	u8 srate[3];
	u8 temp[12];

	/* Choose 48000Hz permanently */
	srate[0] = 0x80;
	srate[1] = 0xbb;
	srate[2] = 0x00;

	/* Send the magic! */
	snd_usb_ctl_msg(dev, usb_rcvctrlpipe(dev, 0),
		0x01, 0x22, 0x0100, 0x0085, &temp, 0x0003);
	snd_usb_ctl_msg(dev, usb_sndctrlpipe(dev, 0),
		0x81, 0xa2, 0x0100, 0x0085, &srate, 0x0003);
	snd_usb_ctl_msg(dev, usb_sndctrlpipe(dev, 0),
		0x81, 0xa2, 0x0100, 0x0086, &srate, 0x0003);
	snd_usb_ctl_msg(dev, usb_sndctrlpipe(dev, 0),
		0x81, 0xa2, 0x0100, 0x0003, &srate, 0x0003);
	return;
}

/* Digidesign Mbox 2 needs to load firmware onboard
 * and driver must wait a few seconds for initialisation.
 */

#define MBOX2_FIRMWARE_SIZE    646
#define MBOX2_BOOT_LOADING     0x01 /* Hard coded into the device */
#define MBOX2_BOOT_READY       0x02 /* Hard coded into the device */

static int snd_usb_mbox2_boot_quirk(struct usb_device *dev)
{
	struct usb_host_config *config = dev->actconfig;
	int err;
	u8 bootresponse[0x12];
	int fwsize;
	int count;

	fwsize = le16_to_cpu(get_cfg_desc(config)->wTotalLength);

	if (fwsize != MBOX2_FIRMWARE_SIZE) {
		dev_err(&dev->dev, "Invalid firmware size=%d.\n", fwsize);
		return -ENODEV;
	}

	dev_dbg(&dev->dev, "Sending Digidesign Mbox 2 boot sequence...\n");

	count = 0;
	bootresponse[0] = MBOX2_BOOT_LOADING;
	while ((bootresponse[0] == MBOX2_BOOT_LOADING) && (count < 10)) {
		msleep(500); /* 0.5 second delay */
		snd_usb_ctl_msg(dev, usb_rcvctrlpipe(dev, 0),
			/* Control magic - load onboard firmware */
			0x85, 0xc0, 0x0001, 0x0000, &bootresponse, 0x0012);
		if (bootresponse[0] == MBOX2_BOOT_READY)
			break;
		dev_dbg(&dev->dev, "device not ready, resending boot sequence...\n");
		count++;
	}

	if (bootresponse[0] != MBOX2_BOOT_READY) {
		dev_err(&dev->dev, "Unknown bootresponse=%d, or timed out, ignoring device.\n", bootresponse[0]);
		return -ENODEV;
	}

	dev_dbg(&dev->dev, "device initialised!\n");

	err = usb_get_descriptor(dev, USB_DT_DEVICE, 0,
		&dev->descriptor, sizeof(dev->descriptor));
	config = dev->actconfig;
	if (err < 0)
		dev_dbg(&dev->dev, "error usb_get_descriptor: %d\n", err);

	err = usb_reset_configuration(dev);
	if (err < 0)
		dev_dbg(&dev->dev, "error usb_reset_configuration: %d\n", err);
	dev_dbg(&dev->dev, "mbox2_boot: new boot length = %d\n",
		le16_to_cpu(get_cfg_desc(config)->wTotalLength));

	mbox2_setup_48_24_magic(dev);

	dev_info(&dev->dev, "Digidesign Mbox 2: 24bit 48kHz");

	return 0; /* Successful boot */
}

static int snd_usb_axefx3_boot_quirk(struct usb_device *dev)
{
	int err;

	dev_dbg(&dev->dev, "Waiting for Axe-Fx III to boot up...\n");

	/* If the Axe-Fx III has not fully booted, it will timeout when trying
	 * to enable the audio streaming interface. A more generous timeout is
	 * used here to detect when the Axe-Fx III has finished booting as the
	 * set interface message will be acked once it has
	 */
	err = usb_control_msg(dev, usb_sndctrlpipe(dev, 0),
				USB_REQ_SET_INTERFACE, USB_RECIP_INTERFACE,
				1, 1, NULL, 0, 120000);
	if (err < 0) {
		dev_err(&dev->dev,
			"failed waiting for Axe-Fx III to boot: %d\n", err);
		return err;
	}

	dev_dbg(&dev->dev, "Axe-Fx III is now ready\n");

	err = usb_set_interface(dev, 1, 0);
	if (err < 0)
		dev_dbg(&dev->dev,
			"error stopping Axe-Fx III interface: %d\n", err);

	return 0;
}


#define MICROBOOK_BUF_SIZE 128

static int snd_usb_motu_microbookii_communicate(struct usb_device *dev, u8 *buf,
						int buf_size, int *length)
{
	int err, actual_length;

	if (usb_pipe_type_check(dev, usb_sndintpipe(dev, 0x01)))
		return -EINVAL;
	err = usb_interrupt_msg(dev, usb_sndintpipe(dev, 0x01), buf, *length,
				&actual_length, 1000);
	if (err < 0)
		return err;

	print_hex_dump(KERN_DEBUG, "MicroBookII snd: ", DUMP_PREFIX_NONE, 16, 1,
		       buf, actual_length, false);

	memset(buf, 0, buf_size);

	if (usb_pipe_type_check(dev, usb_rcvintpipe(dev, 0x82)))
		return -EINVAL;
	err = usb_interrupt_msg(dev, usb_rcvintpipe(dev, 0x82), buf, buf_size,
				&actual_length, 1000);
	if (err < 0)
		return err;

	print_hex_dump(KERN_DEBUG, "MicroBookII rcv: ", DUMP_PREFIX_NONE, 16, 1,
		       buf, actual_length, false);

	*length = actual_length;
	return 0;
}

static int snd_usb_motu_microbookii_boot_quirk(struct usb_device *dev)
{
	int err, actual_length, poll_attempts = 0;
	static const u8 set_samplerate_seq[] = { 0x00, 0x00, 0x00, 0x00,
						 0x00, 0x00, 0x0b, 0x14,
						 0x00, 0x00, 0x00, 0x01 };
	static const u8 poll_ready_seq[] = { 0x00, 0x04, 0x00, 0x00,
					     0x00, 0x00, 0x0b, 0x18 };
	u8 *buf = kzalloc(MICROBOOK_BUF_SIZE, GFP_KERNEL);

	if (!buf)
		return -ENOMEM;

	dev_info(&dev->dev, "Waiting for MOTU Microbook II to boot up...\n");

	/* First we tell the device which sample rate to use. */
	memcpy(buf, set_samplerate_seq, sizeof(set_samplerate_seq));
	actual_length = sizeof(set_samplerate_seq);
	err = snd_usb_motu_microbookii_communicate(dev, buf, MICROBOOK_BUF_SIZE,
						   &actual_length);

	if (err < 0) {
		dev_err(&dev->dev,
			"failed setting the sample rate for Motu MicroBook II: %d\n",
			err);
		goto free_buf;
	}

	/* Then we poll every 100 ms until the device informs of its readiness. */
	while (true) {
		if (++poll_attempts > 100) {
			dev_err(&dev->dev,
				"failed booting Motu MicroBook II: timeout\n");
			err = -ENODEV;
			goto free_buf;
		}

		memset(buf, 0, MICROBOOK_BUF_SIZE);
		memcpy(buf, poll_ready_seq, sizeof(poll_ready_seq));

		actual_length = sizeof(poll_ready_seq);
		err = snd_usb_motu_microbookii_communicate(
			dev, buf, MICROBOOK_BUF_SIZE, &actual_length);
		if (err < 0) {
			dev_err(&dev->dev,
				"failed booting Motu MicroBook II: communication error %d\n",
				err);
			goto free_buf;
		}

		/* the device signals its readiness through a message of the
		 * form
		 *           XX 06 00 00 00 00 0b 18  00 00 00 01
		 * If the device is not yet ready to accept audio data, the
		 * last byte of that sequence is 00.
		 */
		if (actual_length == 12 && buf[actual_length - 1] == 1)
			break;

		msleep(100);
	}

	dev_info(&dev->dev, "MOTU MicroBook II ready\n");

free_buf:
	kfree(buf);
	return err;
}

static int snd_usb_motu_m_series_boot_quirk(struct usb_device *dev)
{
	msleep(4000);

	return 0;
}

/*
 * Setup quirks
 */
#define MAUDIO_SET		0x01 /* parse device_setup */
#define MAUDIO_SET_COMPATIBLE	0x80 /* use only "win-compatible" interfaces */
#define MAUDIO_SET_DTS		0x02 /* enable DTS Digital Output */
#define MAUDIO_SET_96K		0x04 /* 48-96kHz rate if set, 8-48kHz otherwise */
#define MAUDIO_SET_24B		0x08 /* 24bits sample if set, 16bits otherwise */
#define MAUDIO_SET_DI		0x10 /* enable Digital Input */
#define MAUDIO_SET_MASK		0x1f /* bit mask for setup value */
#define MAUDIO_SET_24B_48K_DI	 0x19 /* 24bits+48kHz+Digital Input */
#define MAUDIO_SET_24B_48K_NOTDI 0x09 /* 24bits+48kHz+No Digital Input */
#define MAUDIO_SET_16B_48K_DI	 0x11 /* 16bits+48kHz+Digital Input */
#define MAUDIO_SET_16B_48K_NOTDI 0x01 /* 16bits+48kHz+No Digital Input */

static int quattro_skip_setting_quirk(struct snd_usb_audio *chip,
				      int iface, int altno)
{
	/* Reset ALL ifaces to 0 altsetting.
	 * Call it for every possible altsetting of every interface.
	 */
	usb_set_interface(chip->dev, iface, 0);
	if (chip->setup & MAUDIO_SET) {
		if (chip->setup & MAUDIO_SET_COMPATIBLE) {
			if (iface != 1 && iface != 2)
				return 1; /* skip all interfaces but 1 and 2 */
		} else {
			unsigned int mask;
			if (iface == 1 || iface == 2)
				return 1; /* skip interfaces 1 and 2 */
			if ((chip->setup & MAUDIO_SET_96K) && altno != 1)
				return 1; /* skip this altsetting */
			mask = chip->setup & MAUDIO_SET_MASK;
			if (mask == MAUDIO_SET_24B_48K_DI && altno != 2)
				return 1; /* skip this altsetting */
			if (mask == MAUDIO_SET_24B_48K_NOTDI && altno != 3)
				return 1; /* skip this altsetting */
			if (mask == MAUDIO_SET_16B_48K_NOTDI && altno != 4)
				return 1; /* skip this altsetting */
		}
	}
	usb_audio_dbg(chip,
		    "using altsetting %d for interface %d config %d\n",
		    altno, iface, chip->setup);
	return 0; /* keep this altsetting */
}

static int audiophile_skip_setting_quirk(struct snd_usb_audio *chip,
					 int iface,
					 int altno)
{
	/* Reset ALL ifaces to 0 altsetting.
	 * Call it for every possible altsetting of every interface.
	 */
	usb_set_interface(chip->dev, iface, 0);

	if (chip->setup & MAUDIO_SET) {
		unsigned int mask;
		if ((chip->setup & MAUDIO_SET_DTS) && altno != 6)
			return 1; /* skip this altsetting */
		if ((chip->setup & MAUDIO_SET_96K) && altno != 1)
			return 1; /* skip this altsetting */
		mask = chip->setup & MAUDIO_SET_MASK;
		if (mask == MAUDIO_SET_24B_48K_DI && altno != 2)
			return 1; /* skip this altsetting */
		if (mask == MAUDIO_SET_24B_48K_NOTDI && altno != 3)
			return 1; /* skip this altsetting */
		if (mask == MAUDIO_SET_16B_48K_DI && altno != 4)
			return 1; /* skip this altsetting */
		if (mask == MAUDIO_SET_16B_48K_NOTDI && altno != 5)
			return 1; /* skip this altsetting */
	}

	return 0; /* keep this altsetting */
}

static int fasttrackpro_skip_setting_quirk(struct snd_usb_audio *chip,
					   int iface, int altno)
{
	/* Reset ALL ifaces to 0 altsetting.
	 * Call it for every possible altsetting of every interface.
	 */
	usb_set_interface(chip->dev, iface, 0);

	/* possible configuration where both inputs and only one output is
	 *used is not supported by the current setup
	 */
	if (chip->setup & (MAUDIO_SET | MAUDIO_SET_24B)) {
		if (chip->setup & MAUDIO_SET_96K) {
			if (altno != 3 && altno != 6)
				return 1;
		} else if (chip->setup & MAUDIO_SET_DI) {
			if (iface == 4)
				return 1; /* no analog input */
			if (altno != 2 && altno != 5)
				return 1; /* enable only altsets 2 and 5 */
		} else {
			if (iface == 5)
				return 1; /* disable digialt input */
			if (altno != 2 && altno != 5)
				return 1; /* enalbe only altsets 2 and 5 */
		}
	} else {
		/* keep only 16-Bit mode */
		if (altno != 1)
			return 1;
	}

	usb_audio_dbg(chip,
		    "using altsetting %d for interface %d config %d\n",
		    altno, iface, chip->setup);
	return 0; /* keep this altsetting */
}

static int s1810c_skip_setting_quirk(struct snd_usb_audio *chip,
					   int iface, int altno)
{
	/*
	 * Altno settings:
	 *
	 * Playback (Interface 1):
	 * 1: 6 Analog + 2 S/PDIF
	 * 2: 6 Analog + 2 S/PDIF
	 * 3: 6 Analog
	 *
	 * Capture (Interface 2):
	 * 1: 8 Analog + 2 S/PDIF + 8 ADAT
	 * 2: 8 Analog + 2 S/PDIF + 4 ADAT
	 * 3: 8 Analog
	 */

	/*
	 * I'll leave 2 as the default one and
	 * use device_setup to switch to the
	 * other two.
	 */
	if ((chip->setup == 0 || chip->setup > 2) && altno != 2)
		return 1;
	else if (chip->setup == 1 && altno != 1)
		return 1;
	else if (chip->setup == 2 && altno != 3)
		return 1;

	return 0;
}

int snd_usb_apply_interface_quirk(struct snd_usb_audio *chip,
				  int iface,
				  int altno)
{
	/* audiophile usb: skip altsets incompatible with device_setup */
	if (chip->usb_id == USB_ID(0x0763, 0x2003))
		return audiophile_skip_setting_quirk(chip, iface, altno);
	/* quattro usb: skip altsets incompatible with device_setup */
	if (chip->usb_id == USB_ID(0x0763, 0x2001))
		return quattro_skip_setting_quirk(chip, iface, altno);
	/* fasttrackpro usb: skip altsets incompatible with device_setup */
	if (chip->usb_id == USB_ID(0x0763, 0x2012))
		return fasttrackpro_skip_setting_quirk(chip, iface, altno);
	/* presonus studio 1810c: skip altsets incompatible with device_setup */
	if (chip->usb_id == USB_ID(0x194f, 0x010c))
		return s1810c_skip_setting_quirk(chip, iface, altno);


	return 0;
}

int snd_usb_apply_boot_quirk(struct usb_device *dev,
			     struct usb_interface *intf,
			     const struct snd_usb_audio_quirk *quirk,
			     unsigned int id)
{
	switch (id) {
	case USB_ID(0x041e, 0x3000):
		/* SB Extigy needs special boot-up sequence */
		/* if more models come, this will go to the quirk list. */
		return snd_usb_extigy_boot_quirk(dev, intf);

	case USB_ID(0x041e, 0x3020):
		/* SB Audigy 2 NX needs its own boot-up magic, too */
		return snd_usb_audigy2nx_boot_quirk(dev);

	case USB_ID(0x10f5, 0x0200):
		/* C-Media CM106 / Turtle Beach Audio Advantage Roadie */
		return snd_usb_cm106_boot_quirk(dev);

	case USB_ID(0x0d8c, 0x0102):
		/* C-Media CM6206 / CM106-Like Sound Device */
	case USB_ID(0x0ccd, 0x00b1): /* Terratec Aureon 7.1 USB */
		return snd_usb_cm6206_boot_quirk(dev);

	case USB_ID(0x0dba, 0x3000):
		/* Digidesign Mbox 2 */
		return snd_usb_mbox2_boot_quirk(dev);

	case USB_ID(0x1235, 0x0010): /* Focusrite Novation Saffire 6 USB */
	case USB_ID(0x1235, 0x0018): /* Focusrite Novation Twitch */
		return snd_usb_novation_boot_quirk(dev);

	case USB_ID(0x133e, 0x0815):
		/* Access Music VirusTI Desktop */
		return snd_usb_accessmusic_boot_quirk(dev);

	case USB_ID(0x17cc, 0x1000): /* Komplete Audio 6 */
	case USB_ID(0x17cc, 0x1010): /* Traktor Audio 6 */
	case USB_ID(0x17cc, 0x1020): /* Traktor Audio 10 */
		return snd_usb_nativeinstruments_boot_quirk(dev);
	case USB_ID(0x0763, 0x2012):  /* M-Audio Fast Track Pro USB */
		return snd_usb_fasttrackpro_boot_quirk(dev);
	case USB_ID(0x047f, 0xc010): /* Plantronics Gamecom 780 */
		return snd_usb_gamecon780_boot_quirk(dev);
	case USB_ID(0x2466, 0x8010): /* Fractal Audio Axe-Fx 3 */
		return snd_usb_axefx3_boot_quirk(dev);
	case USB_ID(0x07fd, 0x0004): /* MOTU MicroBook II */
		/*
		 * For some reason interface 3 with vendor-spec class is
		 * detected on MicroBook IIc.
		 */
		if (get_iface_desc(intf->altsetting)->bInterfaceClass ==
		    USB_CLASS_VENDOR_SPEC &&
		    get_iface_desc(intf->altsetting)->bInterfaceNumber < 3)
			return snd_usb_motu_microbookii_boot_quirk(dev);
		break;
	}

	return 0;
}

int snd_usb_apply_boot_quirk_once(struct usb_device *dev,
				  struct usb_interface *intf,
				  const struct snd_usb_audio_quirk *quirk,
				  unsigned int id)
{
	switch (id) {
	case USB_ID(0x07fd, 0x0008): /* MOTU M Series, 1st hardware version */
		return snd_usb_motu_m_series_boot_quirk(dev);
	}

	return 0;
}

/*
 * check if the device uses big-endian samples
 */
int snd_usb_is_big_endian_format(struct snd_usb_audio *chip,
				 const struct audioformat *fp)
{
	/* it depends on altsetting whether the device is big-endian or not */
	switch (chip->usb_id) {
	case USB_ID(0x0763, 0x2001): /* M-Audio Quattro: captured data only */
		if (fp->altsetting == 2 || fp->altsetting == 3 ||
			fp->altsetting == 5 || fp->altsetting == 6)
			return 1;
		break;
	case USB_ID(0x0763, 0x2003): /* M-Audio Audiophile USB */
		if (chip->setup == 0x00 ||
			fp->altsetting == 1 || fp->altsetting == 2 ||
			fp->altsetting == 3)
			return 1;
		break;
	case USB_ID(0x0763, 0x2012): /* M-Audio Fast Track Pro */
		if (fp->altsetting == 2 || fp->altsetting == 3 ||
			fp->altsetting == 5 || fp->altsetting == 6)
			return 1;
		break;
	}
	return 0;
}

/*
 * For E-Mu 0404USB/0202USB/TrackerPre/0204 sample rate should be set for device,
 * not for interface.
 */

enum {
	EMU_QUIRK_SR_44100HZ = 0,
	EMU_QUIRK_SR_48000HZ,
	EMU_QUIRK_SR_88200HZ,
	EMU_QUIRK_SR_96000HZ,
	EMU_QUIRK_SR_176400HZ,
	EMU_QUIRK_SR_192000HZ
};

static void set_format_emu_quirk(struct snd_usb_substream *subs,
				 const struct audioformat *fmt)
{
	unsigned char emu_samplerate_id = 0;

	/* When capture is active
	 * sample rate shouldn't be changed
	 * by playback substream
	 */
	if (subs->direction == SNDRV_PCM_STREAM_PLAYBACK) {
		if (subs->stream->substream[SNDRV_PCM_STREAM_CAPTURE].cur_audiofmt)
			return;
	}

	switch (fmt->rate_min) {
	case 48000:
		emu_samplerate_id = EMU_QUIRK_SR_48000HZ;
		break;
	case 88200:
		emu_samplerate_id = EMU_QUIRK_SR_88200HZ;
		break;
	case 96000:
		emu_samplerate_id = EMU_QUIRK_SR_96000HZ;
		break;
	case 176400:
		emu_samplerate_id = EMU_QUIRK_SR_176400HZ;
		break;
	case 192000:
		emu_samplerate_id = EMU_QUIRK_SR_192000HZ;
		break;
	default:
		emu_samplerate_id = EMU_QUIRK_SR_44100HZ;
		break;
	}
	snd_emuusb_set_samplerate(subs->stream->chip, emu_samplerate_id);
	subs->pkt_offset_adj = (emu_samplerate_id >= EMU_QUIRK_SR_176400HZ) ? 4 : 0;
}

static int pioneer_djm_set_format_quirk(struct snd_usb_substream *subs,
					u16 windex)
{
	unsigned int cur_rate = subs->data_endpoint->cur_rate;
	u8 sr[3];
	// Convert to little endian
	sr[0] = cur_rate & 0xff;
	sr[1] = (cur_rate >> 8) & 0xff;
	sr[2] = (cur_rate >> 16) & 0xff;
	usb_set_interface(subs->dev, 0, 1);
	// we should derive windex from fmt-sync_ep but it's not set
	snd_usb_ctl_msg(subs->stream->chip->dev,
		usb_sndctrlpipe(subs->stream->chip->dev, 0),
		0x01, 0x22, 0x0100, windex, &sr, 0x0003);
	return 0;
}

void snd_usb_set_format_quirk(struct snd_usb_substream *subs,
			      const struct audioformat *fmt)
{
	switch (subs->stream->chip->usb_id) {
	case USB_ID(0x041e, 0x3f02): /* E-Mu 0202 USB */
	case USB_ID(0x041e, 0x3f04): /* E-Mu 0404 USB */
	case USB_ID(0x041e, 0x3f0a): /* E-Mu Tracker Pre */
	case USB_ID(0x041e, 0x3f19): /* E-Mu 0204 USB */
		set_format_emu_quirk(subs, fmt);
		break;
	case USB_ID(0x534d, 0x0021): /* MacroSilicon MS2100/MS2106 */
	case USB_ID(0x534d, 0x2109): /* MacroSilicon MS2109 */
		subs->stream_offset_adj = 2;
		break;
	case USB_ID(0x2b73, 0x0013): /* Pioneer DJM-450 */
		pioneer_djm_set_format_quirk(subs, 0x0082);
		break;
	case USB_ID(0x08e4, 0x017f): /* Pioneer DJM-750 */
	case USB_ID(0x08e4, 0x0163): /* Pioneer DJM-850 */
		pioneer_djm_set_format_quirk(subs, 0x0086);
		break;
	}
}

int snd_usb_select_mode_quirk(struct snd_usb_audio *chip,
			      const struct audioformat *fmt)
{
	struct usb_device *dev = chip->dev;
	int err;

	if (chip->quirk_flags & QUIRK_FLAG_ITF_USB_DSD_DAC) {
		/* First switch to alt set 0, otherwise the mode switch cmd
		 * will not be accepted by the DAC
		 */
		err = usb_set_interface(dev, fmt->iface, 0);
		if (err < 0)
			return err;

		msleep(20); /* Delay needed after setting the interface */

		/* Vendor mode switch cmd is required. */
		if (fmt->formats & SNDRV_PCM_FMTBIT_DSD_U32_BE) {
			/* DSD mode (DSD_U32) requested */
			err = snd_usb_ctl_msg(dev, usb_sndctrlpipe(dev, 0), 0,
					      USB_DIR_OUT|USB_TYPE_VENDOR|USB_RECIP_INTERFACE,
					      1, 1, NULL, 0);
			if (err < 0)
				return err;

		} else {
			/* PCM or DOP mode (S32) requested */
			/* PCM mode (S16) requested */
			err = snd_usb_ctl_msg(dev, usb_sndctrlpipe(dev, 0), 0,
					      USB_DIR_OUT|USB_TYPE_VENDOR|USB_RECIP_INTERFACE,
					      0, 1, NULL, 0);
			if (err < 0)
				return err;

		}
		msleep(20);
	}
	return 0;
}

void snd_usb_endpoint_start_quirk(struct snd_usb_endpoint *ep)
{
	/*
	 * "Playback Design" products send bogus feedback data at the start
	 * of the stream. Ignore them.
	 */
	if (USB_ID_VENDOR(ep->chip->usb_id) == 0x23ba &&
	    ep->type == SND_USB_ENDPOINT_TYPE_SYNC)
		ep->skip_packets = 4;

	/*
	 * M-Audio Fast Track C400/C600 - when packets are not skipped, real
	 * world latency varies by approx. +/- 50 frames (at 96kHz) each time
	 * the stream is (re)started. When skipping packets 16 at endpoint
	 * start up, the real world latency is stable within +/- 1 frame (also
	 * across power cycles).
	 */
	if ((ep->chip->usb_id == USB_ID(0x0763, 0x2030) ||
	     ep->chip->usb_id == USB_ID(0x0763, 0x2031)) &&
	    ep->type == SND_USB_ENDPOINT_TYPE_DATA)
		ep->skip_packets = 16;

	/* Work around devices that report unreasonable feedback data */
	if ((ep->chip->usb_id == USB_ID(0x0644, 0x8038) ||  /* TEAC UD-H01 */
	     ep->chip->usb_id == USB_ID(0x1852, 0x5034)) && /* T+A Dac8 */
	    ep->syncmaxsize == 4)
		ep->tenor_fb_quirk = 1;
}

/* quirk applied after snd_usb_ctl_msg(); not applied during boot quirks */
void snd_usb_ctl_msg_quirk(struct usb_device *dev, unsigned int pipe,
			   __u8 request, __u8 requesttype, __u16 value,
			   __u16 index, void *data, __u16 size)
{
	struct snd_usb_audio *chip = dev_get_drvdata(&dev->dev);

	if (!chip || (requesttype & USB_TYPE_MASK) != USB_TYPE_CLASS)
		return;

	if (chip->quirk_flags & QUIRK_FLAG_CTL_MSG_DELAY)
		msleep(20);
	else if (chip->quirk_flags & QUIRK_FLAG_CTL_MSG_DELAY_1M)
		usleep_range(1000, 2000);
	else if (chip->quirk_flags & QUIRK_FLAG_CTL_MSG_DELAY_5M)
		usleep_range(5000, 6000);
}

/*
 * snd_usb_interface_dsd_format_quirks() is called from format.c to
 * augment the PCM format bit-field for DSD types. The UAC standards
 * don't have a designated bit field to denote DSD-capable interfaces,
 * hence all hardware that is known to support this format has to be
 * listed here.
 */
u64 snd_usb_interface_dsd_format_quirks(struct snd_usb_audio *chip,
					struct audioformat *fp,
					unsigned int sample_bytes)
{
	struct usb_interface *iface;

	/* Playback Designs */
	if (USB_ID_VENDOR(chip->usb_id) == 0x23ba &&
	    USB_ID_PRODUCT(chip->usb_id) < 0x0110) {
		switch (fp->altsetting) {
		case 1:
			fp->dsd_dop = true;
			return SNDRV_PCM_FMTBIT_DSD_U16_LE;
		case 2:
			fp->dsd_bitrev = true;
			return SNDRV_PCM_FMTBIT_DSD_U8;
		case 3:
			fp->dsd_bitrev = true;
			return SNDRV_PCM_FMTBIT_DSD_U16_LE;
		}
	}

	/* XMOS based USB DACs */
	switch (chip->usb_id) {
	case USB_ID(0x1511, 0x0037): /* AURALiC VEGA */
	case USB_ID(0x21ed, 0xd75a): /* Accuphase DAC-60 option card */
	case USB_ID(0x2522, 0x0012): /* LH Labs VI DAC Infinity */
	case USB_ID(0x2772, 0x0230): /* Pro-Ject Pre Box S2 Digital */
		if (fp->altsetting == 2)
			return SNDRV_PCM_FMTBIT_DSD_U32_BE;
		break;

	case USB_ID(0x0d8c, 0x0316): /* Hegel HD12 DSD */
	case USB_ID(0x10cb, 0x0103): /* The Bit Opus #3; with fp->dsd_raw */
	case USB_ID(0x16d0, 0x06b2): /* NuPrime DAC-10 */
	case USB_ID(0x16d0, 0x09dd): /* Encore mDSD */
	case USB_ID(0x16d0, 0x0733): /* Furutech ADL Stratos */
	case USB_ID(0x16d0, 0x09db): /* NuPrime Audio DAC-9 */
	case USB_ID(0x1db5, 0x0003): /* Bryston BDA3 */
	case USB_ID(0x22e1, 0xca01): /* HDTA Serenade DSD */
	case USB_ID(0x249c, 0x9326): /* M2Tech Young MkIII */
	case USB_ID(0x2616, 0x0106): /* PS Audio NuWave DAC */
	case USB_ID(0x2622, 0x0041): /* Audiolab M-DAC+ */
	case USB_ID(0x27f7, 0x3002): /* W4S DAC-2v2SE */
	case USB_ID(0x29a2, 0x0086): /* Mutec MC3+ USB */
	case USB_ID(0x6b42, 0x0042): /* MSB Technology */
		if (fp->altsetting == 3)
			return SNDRV_PCM_FMTBIT_DSD_U32_BE;
		break;

	/* Amanero Combo384 USB based DACs with native DSD support */
	case USB_ID(0x16d0, 0x071a):  /* Amanero - Combo384 */
	case USB_ID(0x2ab6, 0x0004):  /* T+A DAC8DSD-V2.0, MP1000E-V2.0, MP2000R-V2.0, MP2500R-V2.0, MP3100HV-V2.0 */
	case USB_ID(0x2ab6, 0x0005):  /* T+A USB HD Audio 1 */
	case USB_ID(0x2ab6, 0x0006):  /* T+A USB HD Audio 2 */
		if (fp->altsetting == 2) {
			switch (le16_to_cpu(chip->dev->descriptor.bcdDevice)) {
			case 0x199:
				return SNDRV_PCM_FMTBIT_DSD_U32_LE;
			case 0x19b:
			case 0x203:
				return SNDRV_PCM_FMTBIT_DSD_U32_BE;
			default:
				break;
			}
		}
		break;
	case USB_ID(0x16d0, 0x0a23):
		if (fp->altsetting == 2)
			return SNDRV_PCM_FMTBIT_DSD_U32_BE;
		break;

	default:
		break;
	}

	/* ITF-USB DSD based DACs */
	if (chip->quirk_flags & QUIRK_FLAG_ITF_USB_DSD_DAC) {
		iface = usb_ifnum_to_if(chip->dev, fp->iface);

		/* Altsetting 2 support native DSD if the num of altsets is
		 * three (0-2),
		 * Altsetting 3 support native DSD if the num of altsets is
		 * four (0-3).
		 */
		if (fp->altsetting == iface->num_altsetting - 1)
			return SNDRV_PCM_FMTBIT_DSD_U32_BE;
	}

	/* Mostly generic method to detect many DSD-capable implementations */
	if ((chip->quirk_flags & QUIRK_FLAG_DSD_RAW) && fp->dsd_raw)
		return SNDRV_PCM_FMTBIT_DSD_U32_BE;

	return 0;
}

void snd_usb_audioformat_attributes_quirk(struct snd_usb_audio *chip,
					  struct audioformat *fp,
					  int stream)
{
	switch (chip->usb_id) {
	case USB_ID(0x0a92, 0x0053): /* AudioTrak Optoplay */
		/* Optoplay sets the sample rate attribute although
		 * it seems not supporting it in fact.
		 */
		fp->attributes &= ~UAC_EP_CS_ATTR_SAMPLE_RATE;
		break;
	case USB_ID(0x041e, 0x3020): /* Creative SB Audigy 2 NX */
	case USB_ID(0x0763, 0x2003): /* M-Audio Audiophile USB */
		/* doesn't set the sample rate attribute, but supports it */
		fp->attributes |= UAC_EP_CS_ATTR_SAMPLE_RATE;
		break;
	case USB_ID(0x0763, 0x2001):  /* M-Audio Quattro USB */
	case USB_ID(0x0763, 0x2012):  /* M-Audio Fast Track Pro USB */
	case USB_ID(0x047f, 0x0ca1): /* plantronics headset */
	case USB_ID(0x077d, 0x07af): /* Griffin iMic (note that there is
					an older model 77d:223) */
	/*
	 * plantronics headset and Griffin iMic have set adaptive-in
	 * although it's really not...
	 */
		fp->ep_attr &= ~USB_ENDPOINT_SYNCTYPE;
		if (stream == SNDRV_PCM_STREAM_PLAYBACK)
			fp->ep_attr |= USB_ENDPOINT_SYNC_ADAPTIVE;
		else
			fp->ep_attr |= USB_ENDPOINT_SYNC_SYNC;
		break;
	case USB_ID(0x07fd, 0x0004):  /* MOTU MicroBook IIc */
		/*
		 * MaxPacketsOnly attribute is erroneously set in endpoint
		 * descriptors. As a result this card produces noise with
		 * all sample rates other than 96 kHz.
		 */
		fp->attributes &= ~UAC_EP_CS_ATTR_FILL_MAX;
		break;
	case USB_ID(0x1224, 0x2a25):  /* Jieli Technology USB PHY 2.0 */
		/* mic works only when ep packet size is set to wMaxPacketSize */
		fp->attributes |= UAC_EP_CS_ATTR_FILL_MAX;
		break;
	case USB_ID(0x3511, 0x2b1e): /* Opencomm2 UC USB Bluetooth dongle */
		/* mic works only when ep pitch control is not set */
		if (stream == SNDRV_PCM_STREAM_CAPTURE)
			fp->attributes &= ~UAC_EP_CS_ATTR_PITCH_CONTROL;
		break;
	}
}

/*
 * registration quirk:
 * the registration is skipped if a device matches with the given ID,
 * unless the interface reaches to the defined one.  This is for delaying
 * the registration until the last known interface, so that the card and
 * devices appear at the same time.
 */

struct registration_quirk {
	unsigned int usb_id;	/* composed via USB_ID() */
	unsigned int interface;	/* the interface to trigger register */
};

#define REG_QUIRK_ENTRY(vendor, product, iface) \
	{ .usb_id = USB_ID(vendor, product), .interface = (iface) }

static const struct registration_quirk registration_quirks[] = {
	REG_QUIRK_ENTRY(0x0951, 0x16d8, 2),	/* Kingston HyperX AMP */
	REG_QUIRK_ENTRY(0x0951, 0x16ed, 2),	/* Kingston HyperX Cloud Alpha S */
	REG_QUIRK_ENTRY(0x0951, 0x16ea, 2),	/* Kingston HyperX Cloud Flight S */
	REG_QUIRK_ENTRY(0x0ecb, 0x1f46, 2),	/* JBL Quantum 600 */
	REG_QUIRK_ENTRY(0x0ecb, 0x1f47, 2),	/* JBL Quantum 800 */
	REG_QUIRK_ENTRY(0x0ecb, 0x1f4c, 2),	/* JBL Quantum 400 */
	REG_QUIRK_ENTRY(0x0ecb, 0x2039, 2),	/* JBL Quantum 400 */
	REG_QUIRK_ENTRY(0x0ecb, 0x203c, 2),	/* JBL Quantum 600 */
	REG_QUIRK_ENTRY(0x0ecb, 0x203e, 2),	/* JBL Quantum 800 */
	{ 0 }					/* terminator */
};

/* return true if skipping registration */
bool snd_usb_registration_quirk(struct snd_usb_audio *chip, int iface)
{
	const struct registration_quirk *q;

	for (q = registration_quirks; q->usb_id; q++)
		if (chip->usb_id == q->usb_id)
			return iface < q->interface;

	/* Register as normal */
	return false;
}

/*
 * driver behavior quirk flags
 */
struct usb_audio_quirk_flags_table {
	u32 id;
	u32 flags;
};

#define DEVICE_FLG(vid, pid, _flags) \
	{ .id = USB_ID(vid, pid), .flags = (_flags) }
#define VENDOR_FLG(vid, _flags) DEVICE_FLG(vid, 0, _flags)

static const struct usb_audio_quirk_flags_table quirk_flags_table[] = {
	/* Device matches */
	DEVICE_FLG(0x041e, 0x3000, /* Creative SB Extigy */
		   QUIRK_FLAG_IGNORE_CTL_ERROR),
	DEVICE_FLG(0x041e, 0x4080, /* Creative Live Cam VF0610 */
		   QUIRK_FLAG_GET_SAMPLE_RATE),
	DEVICE_FLG(0x046d, 0x084c, /* Logitech ConferenceCam Connect */
		   QUIRK_FLAG_GET_SAMPLE_RATE | QUIRK_FLAG_CTL_MSG_DELAY_1M),
	DEVICE_FLG(0x046d, 0x0991, /* Logitech QuickCam Pro */
		   QUIRK_FLAG_CTL_MSG_DELAY_1M | QUIRK_FLAG_IGNORE_CTL_ERROR),
	DEVICE_FLG(0x046d, 0x09a4, /* Logitech QuickCam E 3500 */
		   QUIRK_FLAG_CTL_MSG_DELAY_1M | QUIRK_FLAG_IGNORE_CTL_ERROR),
	DEVICE_FLG(0x0499, 0x1509, /* Steinberg UR22 */
		   QUIRK_FLAG_GENERIC_IMPLICIT_FB),
	DEVICE_FLG(0x0499, 0x3108, /* Yamaha YIT-W12TX */
		   QUIRK_FLAG_GET_SAMPLE_RATE),
	DEVICE_FLG(0x04d8, 0xfeea, /* Benchmark DAC1 Pre */
		   QUIRK_FLAG_GET_SAMPLE_RATE),
	DEVICE_FLG(0x04e8, 0xa051, /* Samsung USBC Headset (AKG) */
		   QUIRK_FLAG_SKIP_CLOCK_SELECTOR | QUIRK_FLAG_CTL_MSG_DELAY_5M),
	DEVICE_FLG(0x0525, 0xa4ad, /* Hamedal C20 usb camero */
		   QUIRK_FLAG_IFACE_SKIP_CLOSE),
	DEVICE_FLG(0x054c, 0x0b8c, /* Sony WALKMAN NW-A45 DAC */
		   QUIRK_FLAG_SET_IFACE_FIRST),
	DEVICE_FLG(0x0556, 0x0014, /* Phoenix Audio TMX320VC */
		   QUIRK_FLAG_GET_SAMPLE_RATE),
	DEVICE_FLG(0x05a3, 0x9420, /* ELP HD USB Camera */
		   QUIRK_FLAG_GET_SAMPLE_RATE),
	DEVICE_FLG(0x05a7, 0x1020, /* Bose Companion 5 */
		   QUIRK_FLAG_GET_SAMPLE_RATE),
	DEVICE_FLG(0x05e1, 0x0408, /* Syntek STK1160 */
		   QUIRK_FLAG_ALIGN_TRANSFER),
	DEVICE_FLG(0x05e1, 0x0480, /* Hauppauge Woodbury */
		   QUIRK_FLAG_SHARE_MEDIA_DEVICE | QUIRK_FLAG_ALIGN_TRANSFER),
	DEVICE_FLG(0x0644, 0x8043, /* TEAC UD-501/UD-501V2/UD-503/NT-503 */
		   QUIRK_FLAG_ITF_USB_DSD_DAC | QUIRK_FLAG_CTL_MSG_DELAY |
		   QUIRK_FLAG_IFACE_DELAY),
	DEVICE_FLG(0x0644, 0x8044, /* Esoteric D-05X */
		   QUIRK_FLAG_ITF_USB_DSD_DAC | QUIRK_FLAG_CTL_MSG_DELAY |
		   QUIRK_FLAG_IFACE_DELAY),
	DEVICE_FLG(0x0644, 0x804a, /* TEAC UD-301 */
		   QUIRK_FLAG_ITF_USB_DSD_DAC | QUIRK_FLAG_CTL_MSG_DELAY |
		   QUIRK_FLAG_IFACE_DELAY),
	DEVICE_FLG(0x06f8, 0xb000, /* Hercules DJ Console (Windows Edition) */
		   QUIRK_FLAG_IGNORE_CTL_ERROR),
	DEVICE_FLG(0x06f8, 0xd002, /* Hercules DJ Console (Macintosh Edition) */
		   QUIRK_FLAG_IGNORE_CTL_ERROR),
	DEVICE_FLG(0x0711, 0x5800, /* MCT Trigger 5 USB-to-HDMI */
		   QUIRK_FLAG_GET_SAMPLE_RATE),
	DEVICE_FLG(0x074d, 0x3553, /* Outlaw RR2150 (Micronas UAC3553B) */
		   QUIRK_FLAG_GET_SAMPLE_RATE),
	DEVICE_FLG(0x0763, 0x2030, /* M-Audio Fast Track C400 */
		   QUIRK_FLAG_GENERIC_IMPLICIT_FB),
	DEVICE_FLG(0x0763, 0x2031, /* M-Audio Fast Track C600 */
		   QUIRK_FLAG_GENERIC_IMPLICIT_FB),
	DEVICE_FLG(0x07fd, 0x000b, /* MOTU M Series 2nd hardware revision */
		   QUIRK_FLAG_CTL_MSG_DELAY_1M),
	DEVICE_FLG(0x08bb, 0x2702, /* LineX FM Transmitter */
		   QUIRK_FLAG_IGNORE_CTL_ERROR),
	DEVICE_FLG(0x0951, 0x16ad, /* Kingston HyperX */
		   QUIRK_FLAG_CTL_MSG_DELAY_1M),
	DEVICE_FLG(0x0b0e, 0x0349, /* Jabra 550a */
		   QUIRK_FLAG_CTL_MSG_DELAY_1M),
	DEVICE_FLG(0x0ecb, 0x205c, /* JBL Quantum610 Wireless */
		   QUIRK_FLAG_FIXED_RATE),
	DEVICE_FLG(0x0ecb, 0x2069, /* JBL Quantum810 Wireless */
		   QUIRK_FLAG_FIXED_RATE),
	DEVICE_FLG(0x0fd9, 0x0008, /* Hauppauge HVR-950Q */
		   QUIRK_FLAG_SHARE_MEDIA_DEVICE | QUIRK_FLAG_ALIGN_TRANSFER),
	DEVICE_FLG(0x1224, 0x2a25, /* Jieli Technology USB PHY 2.0 */
		   QUIRK_FLAG_GET_SAMPLE_RATE),
	DEVICE_FLG(0x1395, 0x740a, /* Sennheiser DECT */
		   QUIRK_FLAG_GET_SAMPLE_RATE),
	DEVICE_FLG(0x1397, 0x0507, /* Behringer UMC202HD */
		   QUIRK_FLAG_PLAYBACK_FIRST | QUIRK_FLAG_GENERIC_IMPLICIT_FB),
	DEVICE_FLG(0x1397, 0x0508, /* Behringer UMC204HD */
		   QUIRK_FLAG_PLAYBACK_FIRST | QUIRK_FLAG_GENERIC_IMPLICIT_FB),
	DEVICE_FLG(0x1397, 0x0509, /* Behringer UMC404HD */
		   QUIRK_FLAG_PLAYBACK_FIRST | QUIRK_FLAG_GENERIC_IMPLICIT_FB),
	DEVICE_FLG(0x13e5, 0x0001, /* Serato Phono */
		   QUIRK_FLAG_IGNORE_CTL_ERROR),
	DEVICE_FLG(0x154e, 0x1002, /* Denon DCD-1500RE */
		   QUIRK_FLAG_ITF_USB_DSD_DAC | QUIRK_FLAG_CTL_MSG_DELAY),
	DEVICE_FLG(0x154e, 0x1003, /* Denon DA-300USB */
		   QUIRK_FLAG_ITF_USB_DSD_DAC | QUIRK_FLAG_CTL_MSG_DELAY),
	DEVICE_FLG(0x154e, 0x3005, /* Marantz HD-DAC1 */
		   QUIRK_FLAG_ITF_USB_DSD_DAC | QUIRK_FLAG_CTL_MSG_DELAY),
	DEVICE_FLG(0x154e, 0x3006, /* Marantz SA-14S1 */
		   QUIRK_FLAG_ITF_USB_DSD_DAC | QUIRK_FLAG_CTL_MSG_DELAY),
	DEVICE_FLG(0x154e, 0x500e, /* Denon DN-X1600 */
		   QUIRK_FLAG_IGNORE_CLOCK_SOURCE),
	DEVICE_FLG(0x1686, 0x00dd, /* Zoom R16/24 */
		   QUIRK_FLAG_TX_LENGTH | QUIRK_FLAG_CTL_MSG_DELAY_1M),
	DEVICE_FLG(0x17aa, 0x1046, /* Lenovo ThinkStation P620 Rear Line-in, Line-out and Microphone */
		   QUIRK_FLAG_DISABLE_AUTOSUSPEND),
	DEVICE_FLG(0x17aa, 0x104d, /* Lenovo ThinkStation P620 Internal Speaker + Front Headset */
		   QUIRK_FLAG_DISABLE_AUTOSUSPEND),
	DEVICE_FLG(0x1852, 0x5065, /* Luxman DA-06 */
		   QUIRK_FLAG_ITF_USB_DSD_DAC | QUIRK_FLAG_CTL_MSG_DELAY),
	DEVICE_FLG(0x1901, 0x0191, /* GE B850V3 CP2114 audio interface */
		   QUIRK_FLAG_GET_SAMPLE_RATE),
	DEVICE_FLG(0x19f7, 0x0035, /* RODE NT-USB+ */
		   QUIRK_FLAG_GET_SAMPLE_RATE),
	DEVICE_FLG(0x1bcf, 0x2283, /* NexiGo N930AF FHD Webcam */
		   QUIRK_FLAG_GET_SAMPLE_RATE),
	DEVICE_FLG(0x2040, 0x7200, /* Hauppauge HVR-950Q */
		   QUIRK_FLAG_SHARE_MEDIA_DEVICE | QUIRK_FLAG_ALIGN_TRANSFER),
	DEVICE_FLG(0x2040, 0x7201, /* Hauppauge HVR-950Q-MXL */
		   QUIRK_FLAG_SHARE_MEDIA_DEVICE | QUIRK_FLAG_ALIGN_TRANSFER),
	DEVICE_FLG(0x2040, 0x7210, /* Hauppauge HVR-950Q */
		   QUIRK_FLAG_SHARE_MEDIA_DEVICE | QUIRK_FLAG_ALIGN_TRANSFER),
	DEVICE_FLG(0x2040, 0x7211, /* Hauppauge HVR-950Q-MXL */
		   QUIRK_FLAG_SHARE_MEDIA_DEVICE | QUIRK_FLAG_ALIGN_TRANSFER),
	DEVICE_FLG(0x2040, 0x7213, /* Hauppauge HVR-950Q */
		   QUIRK_FLAG_SHARE_MEDIA_DEVICE | QUIRK_FLAG_ALIGN_TRANSFER),
	DEVICE_FLG(0x2040, 0x7217, /* Hauppauge HVR-950Q */
		   QUIRK_FLAG_SHARE_MEDIA_DEVICE | QUIRK_FLAG_ALIGN_TRANSFER),
	DEVICE_FLG(0x2040, 0x721b, /* Hauppauge HVR-950Q */
		   QUIRK_FLAG_SHARE_MEDIA_DEVICE | QUIRK_FLAG_ALIGN_TRANSFER),
	DEVICE_FLG(0x2040, 0x721e, /* Hauppauge HVR-950Q */
		   QUIRK_FLAG_SHARE_MEDIA_DEVICE | QUIRK_FLAG_ALIGN_TRANSFER),
	DEVICE_FLG(0x2040, 0x721f, /* Hauppauge HVR-950Q */
		   QUIRK_FLAG_SHARE_MEDIA_DEVICE | QUIRK_FLAG_ALIGN_TRANSFER),
	DEVICE_FLG(0x2040, 0x7240, /* Hauppauge HVR-850 */
		   QUIRK_FLAG_SHARE_MEDIA_DEVICE | QUIRK_FLAG_ALIGN_TRANSFER),
	DEVICE_FLG(0x2040, 0x7260, /* Hauppauge HVR-950Q */
		   QUIRK_FLAG_SHARE_MEDIA_DEVICE | QUIRK_FLAG_ALIGN_TRANSFER),
	DEVICE_FLG(0x2040, 0x7270, /* Hauppauge HVR-950Q */
		   QUIRK_FLAG_SHARE_MEDIA_DEVICE | QUIRK_FLAG_ALIGN_TRANSFER),
	DEVICE_FLG(0x2040, 0x7280, /* Hauppauge HVR-950Q */
		   QUIRK_FLAG_SHARE_MEDIA_DEVICE | QUIRK_FLAG_ALIGN_TRANSFER),
	DEVICE_FLG(0x2040, 0x7281, /* Hauppauge HVR-950Q-MXL */
		   QUIRK_FLAG_SHARE_MEDIA_DEVICE | QUIRK_FLAG_ALIGN_TRANSFER),
	DEVICE_FLG(0x2040, 0x8200, /* Hauppauge Woodbury */
		   QUIRK_FLAG_SHARE_MEDIA_DEVICE | QUIRK_FLAG_ALIGN_TRANSFER),
	DEVICE_FLG(0x21b4, 0x0081, /* AudioQuest DragonFly */
		   QUIRK_FLAG_GET_SAMPLE_RATE),
	DEVICE_FLG(0x2522, 0x0007, /* LH Labs Geek Out HD Audio 1V5 */
		   QUIRK_FLAG_SET_IFACE_FIRST),
	DEVICE_FLG(0x2708, 0x0002, /* Audient iD14 */
		   QUIRK_FLAG_IGNORE_CTL_ERROR),
	DEVICE_FLG(0x2912, 0x30c8, /* Audioengine D1 */
		   QUIRK_FLAG_GET_SAMPLE_RATE),
	DEVICE_FLG(0x2b53, 0x0023, /* Fiero SC-01 (firmware v1.0.0 @ 48 kHz) */
		   QUIRK_FLAG_GENERIC_IMPLICIT_FB),
	DEVICE_FLG(0x2b53, 0x0024, /* Fiero SC-01 (firmware v1.0.0 @ 96 kHz) */
		   QUIRK_FLAG_GENERIC_IMPLICIT_FB),
	DEVICE_FLG(0x2b53, 0x0031, /* Fiero SC-01 (firmware v1.1.0) */
		   QUIRK_FLAG_GENERIC_IMPLICIT_FB),
	DEVICE_FLG(0x30be, 0x0101, /* Schiit Hel */
		   QUIRK_FLAG_IGNORE_CTL_ERROR),
	DEVICE_FLG(0x413c, 0xa506, /* Dell AE515 sound bar */
		   QUIRK_FLAG_GET_SAMPLE_RATE),
	DEVICE_FLG(0x534d, 0x0021, /* MacroSilicon MS2100/MS2106 */
		   QUIRK_FLAG_ALIGN_TRANSFER),
	DEVICE_FLG(0x534d, 0x2109, /* MacroSilicon MS2109 */
		   QUIRK_FLAG_ALIGN_TRANSFER),
<<<<<<< HEAD
	DEVICE_FLG(0x1224, 0x2a25, /* Jieli Technology USB PHY 2.0 */
		   QUIRK_FLAG_GET_SAMPLE_RATE),
	DEVICE_FLG(0x2b53, 0x0023, /* Fiero SC-01 (firmware v1.0.0 @ 48 kHz) */
		   QUIRK_FLAG_GENERIC_IMPLICIT_FB),
	DEVICE_FLG(0x2b53, 0x0024, /* Fiero SC-01 (firmware v1.0.0 @ 96 kHz) */
		   QUIRK_FLAG_GENERIC_IMPLICIT_FB),
	DEVICE_FLG(0x2b53, 0x0031, /* Fiero SC-01 (firmware v1.1.0) */
		   QUIRK_FLAG_GENERIC_IMPLICIT_FB),
	DEVICE_FLG(0x0525, 0xa4ad, /* Hamedal C20 usb camero */
		   QUIRK_FLAG_IFACE_SKIP_CLOSE),
=======
>>>>>>> cad6da86

	/* Vendor matches */
	VENDOR_FLG(0x045e, /* MS Lifecam */
		   QUIRK_FLAG_GET_SAMPLE_RATE),
	VENDOR_FLG(0x046d, /* Logitech */
		   QUIRK_FLAG_CTL_MSG_DELAY_1M),
	VENDOR_FLG(0x047f, /* Plantronics */
		   QUIRK_FLAG_GET_SAMPLE_RATE | QUIRK_FLAG_CTL_MSG_DELAY),
	VENDOR_FLG(0x0644, /* TEAC Corp. */
		   QUIRK_FLAG_CTL_MSG_DELAY | QUIRK_FLAG_IFACE_DELAY),
	VENDOR_FLG(0x07fd, /* MOTU */
		   QUIRK_FLAG_VALIDATE_RATES),
	VENDOR_FLG(0x1235, /* Focusrite Novation */
		   QUIRK_FLAG_VALIDATE_RATES),
	VENDOR_FLG(0x152a, /* Thesycon devices */
		   QUIRK_FLAG_DSD_RAW),
	VENDOR_FLG(0x1de7, /* Phoenix Audio */
		   QUIRK_FLAG_GET_SAMPLE_RATE),
	VENDOR_FLG(0x20b1, /* XMOS based devices */
		   QUIRK_FLAG_DSD_RAW),
	VENDOR_FLG(0x22d9, /* Oppo */
		   QUIRK_FLAG_DSD_RAW),
	VENDOR_FLG(0x23ba, /* Playback Design */
		   QUIRK_FLAG_CTL_MSG_DELAY | QUIRK_FLAG_IFACE_DELAY |
		   QUIRK_FLAG_DSD_RAW),
	VENDOR_FLG(0x25ce, /* Mytek devices */
		   QUIRK_FLAG_DSD_RAW),
	VENDOR_FLG(0x278b, /* Rotel? */
		   QUIRK_FLAG_DSD_RAW),
	VENDOR_FLG(0x292b, /* Gustard/Ess based devices */
		   QUIRK_FLAG_DSD_RAW),
	VENDOR_FLG(0x2972, /* FiiO devices */
		   QUIRK_FLAG_DSD_RAW),
	VENDOR_FLG(0x2ab6, /* T+A devices */
		   QUIRK_FLAG_DSD_RAW),
	VENDOR_FLG(0x3336, /* HEM devices */
		   QUIRK_FLAG_DSD_RAW),
	VENDOR_FLG(0x3353, /* Khadas devices */
		   QUIRK_FLAG_DSD_RAW),
	VENDOR_FLG(0x3842, /* EVGA */
		   QUIRK_FLAG_DSD_RAW),
	VENDOR_FLG(0xc502, /* HiBy devices */
		   QUIRK_FLAG_DSD_RAW),

	{} /* terminator */
};

void snd_usb_init_quirk_flags(struct snd_usb_audio *chip)
{
	const struct usb_audio_quirk_flags_table *p;

	for (p = quirk_flags_table; p->id; p++) {
		if (chip->usb_id == p->id ||
		    (!USB_ID_PRODUCT(p->id) &&
		     USB_ID_VENDOR(chip->usb_id) == USB_ID_VENDOR(p->id))) {
			usb_audio_dbg(chip,
				      "Set quirk_flags 0x%x for device %04x:%04x\n",
				      p->flags, USB_ID_VENDOR(chip->usb_id),
				      USB_ID_PRODUCT(chip->usb_id));
			chip->quirk_flags |= p->flags;
			return;
		}
	}
}<|MERGE_RESOLUTION|>--- conflicted
+++ resolved
@@ -1850,10 +1850,6 @@
 		   QUIRK_FLAG_CTL_MSG_DELAY_1M),
 	DEVICE_FLG(0x0b0e, 0x0349, /* Jabra 550a */
 		   QUIRK_FLAG_CTL_MSG_DELAY_1M),
-	DEVICE_FLG(0x0ecb, 0x205c, /* JBL Quantum610 Wireless */
-		   QUIRK_FLAG_FIXED_RATE),
-	DEVICE_FLG(0x0ecb, 0x2069, /* JBL Quantum810 Wireless */
-		   QUIRK_FLAG_FIXED_RATE),
 	DEVICE_FLG(0x0fd9, 0x0008, /* Hauppauge HVR-950Q */
 		   QUIRK_FLAG_SHARE_MEDIA_DEVICE | QUIRK_FLAG_ALIGN_TRANSFER),
 	DEVICE_FLG(0x1224, 0x2a25, /* Jieli Technology USB PHY 2.0 */
@@ -1944,19 +1940,6 @@
 		   QUIRK_FLAG_ALIGN_TRANSFER),
 	DEVICE_FLG(0x534d, 0x2109, /* MacroSilicon MS2109 */
 		   QUIRK_FLAG_ALIGN_TRANSFER),
-<<<<<<< HEAD
-	DEVICE_FLG(0x1224, 0x2a25, /* Jieli Technology USB PHY 2.0 */
-		   QUIRK_FLAG_GET_SAMPLE_RATE),
-	DEVICE_FLG(0x2b53, 0x0023, /* Fiero SC-01 (firmware v1.0.0 @ 48 kHz) */
-		   QUIRK_FLAG_GENERIC_IMPLICIT_FB),
-	DEVICE_FLG(0x2b53, 0x0024, /* Fiero SC-01 (firmware v1.0.0 @ 96 kHz) */
-		   QUIRK_FLAG_GENERIC_IMPLICIT_FB),
-	DEVICE_FLG(0x2b53, 0x0031, /* Fiero SC-01 (firmware v1.1.0) */
-		   QUIRK_FLAG_GENERIC_IMPLICIT_FB),
-	DEVICE_FLG(0x0525, 0xa4ad, /* Hamedal C20 usb camero */
-		   QUIRK_FLAG_IFACE_SKIP_CLOSE),
-=======
->>>>>>> cad6da86
 
 	/* Vendor matches */
 	VENDOR_FLG(0x045e, /* MS Lifecam */
