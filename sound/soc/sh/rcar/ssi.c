--- conflicted
+++ resolved
@@ -370,7 +370,6 @@
 {
 	struct rsnd_ssi *ssi = rsnd_mod_to_ssi(mod);
 	int ret;
-<<<<<<< HEAD
 
 	ssi->usrcnt++;
 
@@ -383,20 +382,6 @@
 	if (rsnd_ssi_is_parent(mod, io))
 		return 0;
 
-=======
-
-	ssi->usrcnt++;
-
-	rsnd_mod_power_on(mod);
-
-	ret = rsnd_ssi_master_clk_start(ssi, io);
-	if (ret < 0)
-		return ret;
-
-	if (rsnd_ssi_is_parent(mod, io))
-		return 0;
-
->>>>>>> d0021d3b
 	ret = rsnd_ssi_config_init(ssi, io);
 	if (ret < 0)
 		return ret;
@@ -418,14 +403,6 @@
 	struct rsnd_ssi *ssi = rsnd_mod_to_ssi(mod);
 	struct device *dev = rsnd_priv_to_dev(priv);
 
-<<<<<<< HEAD
-	if (rsnd_ssi_is_parent(mod, io))
-		goto rsnd_ssi_quit_end;
-
-	if (ssi->err > 0)
-		dev_warn(dev, "%s[%d] under/over flow err = %d\n",
-			 rsnd_mod_name(mod), rsnd_mod_id(mod), ssi->err);
-=======
 	if (!ssi->usrcnt) {
 		dev_err(dev, "%s[%d] usrcnt error\n",
 			rsnd_mod_name(mod), rsnd_mod_id(mod));
@@ -443,26 +420,12 @@
 
 		rsnd_ssi_irq_disable(mod);
 	}
->>>>>>> d0021d3b
 
 	rsnd_ssi_master_clk_stop(ssi, io);
 
 	rsnd_mod_power_off(mod);
 
 	ssi->usrcnt--;
-
-	rsnd_ssi_irq_disable(mod);
-
-rsnd_ssi_quit_end:
-	rsnd_ssi_master_clk_stop(ssi, io);
-
-	rsnd_mod_power_off(mod);
-
-	ssi->usrcnt--;
-
-	if (ssi->usrcnt < 0)
-		dev_err(dev, "%s[%d] usrcnt error\n",
-			rsnd_mod_name(mod), rsnd_mod_id(mod));
 
 	return 0;
 }
