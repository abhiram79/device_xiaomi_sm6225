--- conflicted
+++ resolved
@@ -269,8 +269,6 @@
 DECLARE_HOOK(android_vh_tune_fault_around_bytes,
 	TP_PROTO(unsigned long *fault_around_bytes),
 	TP_ARGS(fault_around_bytes));
-<<<<<<< HEAD
-=======
 DECLARE_HOOK(android_vh_swapmem_gather_init,
 	TP_PROTO(struct mm_struct *mm),
 	TP_ARGS(mm));
@@ -314,7 +312,6 @@
 		pgoff_t start, pgoff_t len,
 		pgoff_t index, bool buffer),
 	TP_ARGS(file, start, len, index, buffer));
->>>>>>> 2576223e
 #endif /* _TRACE_HOOK_MM_H */
 
 /* This part must be outside protection */
