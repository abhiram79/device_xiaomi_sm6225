/* SPDX-License-Identifier: (GPL-2.0-only OR BSD-2-Clause) */
/*
 * Copyright (c) 2018-2019, The Linux Foundation. All rights reserved.
 * Copyright (c) 2021, Linaro Ltd.
 * Copyright (c) 2022, Qualcomm Innovation Center, Inc. All rights reserved.
 */

#ifndef _DT_BINDINGS_CLK_QCOM_GCC_SC8180X_H
#define _DT_BINDINGS_CLK_QCOM_GCC_SC8180X_H

#define GCC_AGGRE_NOC_PCIE_TBU_CLK				0
#define GCC_AGGRE_UFS_CARD_AXI_CLK				1
#define GCC_AGGRE_UFS_CARD_AXI_HW_CTL_CLK			2
#define GCC_AGGRE_UFS_PHY_AXI_CLK				3
#define GCC_AGGRE_UFS_PHY_AXI_HW_CTL_CLK			4
#define GCC_AGGRE_USB3_MP_AXI_CLK				5
#define GCC_AGGRE_USB3_PRIM_AXI_CLK				6
#define GCC_AGGRE_USB3_SEC_AXI_CLK				7
#define GCC_BOOT_ROM_AHB_CLK					8
#define GCC_CAMERA_HF_AXI_CLK					9
#define GCC_CAMERA_SF_AXI_CLK					10
#define GCC_CFG_NOC_USB3_MP_AXI_CLK				11
#define GCC_CFG_NOC_USB3_PRIM_AXI_CLK				12
#define GCC_CFG_NOC_USB3_SEC_AXI_CLK				13
#define GCC_CPUSS_AHB_CLK					14
#define GCC_CPUSS_AHB_CLK_SRC					15
#define GCC_CPUSS_RBCPR_CLK					16
#define GCC_DDRSS_GPU_AXI_CLK					17
#define GCC_DISP_HF_AXI_CLK					18
#define GCC_DISP_SF_AXI_CLK					19
#define GCC_EMAC_AXI_CLK					20
#define GCC_EMAC_PTP_CLK					21
#define GCC_EMAC_PTP_CLK_SRC					22
#define GCC_EMAC_RGMII_CLK					23
#define GCC_EMAC_RGMII_CLK_SRC					24
#define GCC_EMAC_SLV_AHB_CLK					25
#define GCC_GP1_CLK						26
#define GCC_GP1_CLK_SRC						27
#define GCC_GP2_CLK						28
#define GCC_GP2_CLK_SRC						29
#define GCC_GP3_CLK						30
#define GCC_GP3_CLK_SRC						31
#define GCC_GP4_CLK						32
#define GCC_GP4_CLK_SRC						33
#define GCC_GP5_CLK						34
#define GCC_GP5_CLK_SRC						35
#define GCC_GPU_GPLL0_CLK_SRC					36
#define GCC_GPU_GPLL0_DIV_CLK_SRC				37
#define GCC_GPU_MEMNOC_GFX_CLK					38
#define GCC_GPU_SNOC_DVM_GFX_CLK				39
#define GCC_NPU_AT_CLK						40
#define GCC_NPU_AXI_CLK						41
#define GCC_NPU_AXI_CLK_SRC					42
#define GCC_NPU_GPLL0_CLK_SRC					43
#define GCC_NPU_GPLL0_DIV_CLK_SRC				44
#define GCC_NPU_TRIG_CLK					45
#define GCC_PCIE0_PHY_REFGEN_CLK				46
#define GCC_PCIE1_PHY_REFGEN_CLK				47
#define GCC_PCIE2_PHY_REFGEN_CLK				48
#define GCC_PCIE3_PHY_REFGEN_CLK				49
#define GCC_PCIE_0_AUX_CLK					50
#define GCC_PCIE_0_AUX_CLK_SRC					51
#define GCC_PCIE_0_CFG_AHB_CLK					52
#define GCC_PCIE_0_MSTR_AXI_CLK					53
#define GCC_PCIE_0_PIPE_CLK					54
#define GCC_PCIE_0_SLV_AXI_CLK					55
#define GCC_PCIE_0_SLV_Q2A_AXI_CLK				56
#define GCC_PCIE_1_AUX_CLK					57
#define GCC_PCIE_1_AUX_CLK_SRC					58
#define GCC_PCIE_1_CFG_AHB_CLK					59
#define GCC_PCIE_1_MSTR_AXI_CLK					60
#define GCC_PCIE_1_PIPE_CLK					61
#define GCC_PCIE_1_SLV_AXI_CLK					62
#define GCC_PCIE_1_SLV_Q2A_AXI_CLK				63
#define GCC_PCIE_2_AUX_CLK					64
#define GCC_PCIE_2_AUX_CLK_SRC					65
#define GCC_PCIE_2_CFG_AHB_CLK					66
#define GCC_PCIE_2_MSTR_AXI_CLK					67
#define GCC_PCIE_2_PIPE_CLK					68
#define GCC_PCIE_2_SLV_AXI_CLK					69
#define GCC_PCIE_2_SLV_Q2A_AXI_CLK				70
#define GCC_PCIE_3_AUX_CLK					71
#define GCC_PCIE_3_AUX_CLK_SRC					72
#define GCC_PCIE_3_CFG_AHB_CLK					73
#define GCC_PCIE_3_MSTR_AXI_CLK					74
#define GCC_PCIE_3_PIPE_CLK					75
#define GCC_PCIE_3_SLV_AXI_CLK					76
#define GCC_PCIE_3_SLV_Q2A_AXI_CLK				77
#define GCC_PCIE_PHY_AUX_CLK					78
#define GCC_PCIE_PHY_REFGEN_CLK_SRC				79
#define GCC_PDM2_CLK						80
#define GCC_PDM2_CLK_SRC					81
#define GCC_PDM_AHB_CLK						82
#define GCC_PDM_XO4_CLK						83
#define GCC_PRNG_AHB_CLK					84
#define GCC_QMIP_CAMERA_NRT_AHB_CLK				85
#define GCC_QMIP_CAMERA_RT_AHB_CLK				86
#define GCC_QMIP_DISP_AHB_CLK					87
#define GCC_QMIP_VIDEO_CVP_AHB_CLK				88
#define GCC_QMIP_VIDEO_VCODEC_AHB_CLK				89
#define GCC_QSPI_1_CNOC_PERIPH_AHB_CLK				90
#define GCC_QSPI_1_CORE_CLK					91
#define GCC_QSPI_1_CORE_CLK_SRC					92
#define GCC_QSPI_CNOC_PERIPH_AHB_CLK				93
#define GCC_QSPI_CORE_CLK					94
#define GCC_QSPI_CORE_CLK_SRC					95
#define GCC_QUPV3_WRAP0_S0_CLK					96
#define GCC_QUPV3_WRAP0_S0_CLK_SRC				97
#define GCC_QUPV3_WRAP0_S1_CLK					98
#define GCC_QUPV3_WRAP0_S1_CLK_SRC				99
#define GCC_QUPV3_WRAP0_S2_CLK					100
#define GCC_QUPV3_WRAP0_S2_CLK_SRC				101
#define GCC_QUPV3_WRAP0_S3_CLK					102
#define GCC_QUPV3_WRAP0_S3_CLK_SRC				103
#define GCC_QUPV3_WRAP0_S4_CLK					104
#define GCC_QUPV3_WRAP0_S4_CLK_SRC				105
#define GCC_QUPV3_WRAP0_S5_CLK					106
#define GCC_QUPV3_WRAP0_S5_CLK_SRC				107
#define GCC_QUPV3_WRAP0_S6_CLK					108
#define GCC_QUPV3_WRAP0_S6_CLK_SRC				109
#define GCC_QUPV3_WRAP0_S7_CLK					110
#define GCC_QUPV3_WRAP0_S7_CLK_SRC				111
#define GCC_QUPV3_WRAP1_S0_CLK					112
#define GCC_QUPV3_WRAP1_S0_CLK_SRC				113
#define GCC_QUPV3_WRAP1_S1_CLK					114
#define GCC_QUPV3_WRAP1_S1_CLK_SRC				115
#define GCC_QUPV3_WRAP1_S2_CLK					116
#define GCC_QUPV3_WRAP1_S2_CLK_SRC				117
#define GCC_QUPV3_WRAP1_S3_CLK					118
#define GCC_QUPV3_WRAP1_S3_CLK_SRC				119
#define GCC_QUPV3_WRAP1_S4_CLK					120
#define GCC_QUPV3_WRAP1_S4_CLK_SRC				121
#define GCC_QUPV3_WRAP1_S5_CLK					122
#define GCC_QUPV3_WRAP1_S5_CLK_SRC				123
#define GCC_QUPV3_WRAP2_S0_CLK					124
#define GCC_QUPV3_WRAP2_S0_CLK_SRC				125
#define GCC_QUPV3_WRAP2_S1_CLK					126
#define GCC_QUPV3_WRAP2_S1_CLK_SRC				127
#define GCC_QUPV3_WRAP2_S2_CLK					128
#define GCC_QUPV3_WRAP2_S2_CLK_SRC				129
#define GCC_QUPV3_WRAP2_S3_CLK					130
#define GCC_QUPV3_WRAP2_S3_CLK_SRC				131
#define GCC_QUPV3_WRAP2_S4_CLK					132
#define GCC_QUPV3_WRAP2_S4_CLK_SRC				133
#define GCC_QUPV3_WRAP2_S5_CLK					134
#define GCC_QUPV3_WRAP2_S5_CLK_SRC				135
#define GCC_QUPV3_WRAP_0_M_AHB_CLK				136
#define GCC_QUPV3_WRAP_0_S_AHB_CLK				137
#define GCC_QUPV3_WRAP_1_M_AHB_CLK				138
#define GCC_QUPV3_WRAP_1_S_AHB_CLK				139
#define GCC_QUPV3_WRAP_2_M_AHB_CLK				140
#define GCC_QUPV3_WRAP_2_S_AHB_CLK				141
#define GCC_SDCC2_AHB_CLK					142
#define GCC_SDCC2_APPS_CLK					143
#define GCC_SDCC2_APPS_CLK_SRC					144
#define GCC_SDCC4_AHB_CLK					145
#define GCC_SDCC4_APPS_CLK					146
#define GCC_SDCC4_APPS_CLK_SRC					147
#define GCC_SYS_NOC_CPUSS_AHB_CLK				148
#define GCC_TSIF_AHB_CLK					149
#define GCC_TSIF_INACTIVITY_TIMERS_CLK				150
#define GCC_TSIF_REF_CLK					151
#define GCC_TSIF_REF_CLK_SRC					152
#define GCC_UFS_CARD_2_AHB_CLK					153
#define GCC_UFS_CARD_2_AXI_CLK					154
#define GCC_UFS_CARD_2_AXI_CLK_SRC				155
#define GCC_UFS_CARD_2_ICE_CORE_CLK				156
#define GCC_UFS_CARD_2_ICE_CORE_CLK_SRC				157
#define GCC_UFS_CARD_2_PHY_AUX_CLK				158
#define GCC_UFS_CARD_2_PHY_AUX_CLK_SRC				159
#define GCC_UFS_CARD_2_RX_SYMBOL_0_CLK				160
#define GCC_UFS_CARD_2_RX_SYMBOL_1_CLK				161
#define GCC_UFS_CARD_2_TX_SYMBOL_0_CLK				162
#define GCC_UFS_CARD_2_UNIPRO_CORE_CLK				163
#define GCC_UFS_CARD_2_UNIPRO_CORE_CLK_SRC			164
#define GCC_UFS_CARD_AHB_CLK					165
#define GCC_UFS_CARD_AXI_CLK					166
#define GCC_UFS_CARD_AXI_CLK_SRC				167
#define GCC_UFS_CARD_AXI_HW_CTL_CLK				168
#define GCC_UFS_CARD_ICE_CORE_CLK				169
#define GCC_UFS_CARD_ICE_CORE_CLK_SRC				170
#define GCC_UFS_CARD_ICE_CORE_HW_CTL_CLK			171
#define GCC_UFS_CARD_PHY_AUX_CLK				172
#define GCC_UFS_CARD_PHY_AUX_CLK_SRC				173
#define GCC_UFS_CARD_PHY_AUX_HW_CTL_CLK				174
#define GCC_UFS_CARD_RX_SYMBOL_0_CLK				175
#define GCC_UFS_CARD_RX_SYMBOL_1_CLK				176
#define GCC_UFS_CARD_TX_SYMBOL_0_CLK				177
#define GCC_UFS_CARD_UNIPRO_CORE_CLK				178
#define GCC_UFS_CARD_UNIPRO_CORE_CLK_SRC			179
#define GCC_UFS_CARD_UNIPRO_CORE_HW_CTL_CLK			180
#define GCC_UFS_PHY_AHB_CLK					181
#define GCC_UFS_PHY_AXI_CLK					182
#define GCC_UFS_PHY_AXI_CLK_SRC					183
#define GCC_UFS_PHY_AXI_HW_CTL_CLK				184
#define GCC_UFS_PHY_ICE_CORE_CLK				185
#define GCC_UFS_PHY_ICE_CORE_CLK_SRC				186
#define GCC_UFS_PHY_ICE_CORE_HW_CTL_CLK				187
#define GCC_UFS_PHY_PHY_AUX_CLK					188
#define GCC_UFS_PHY_PHY_AUX_CLK_SRC				189
#define GCC_UFS_PHY_PHY_AUX_HW_CTL_CLK				190
#define GCC_UFS_PHY_RX_SYMBOL_0_CLK				191
#define GCC_UFS_PHY_RX_SYMBOL_1_CLK				192
#define GCC_UFS_PHY_TX_SYMBOL_0_CLK				193
#define GCC_UFS_PHY_UNIPRO_CORE_CLK				194
#define GCC_UFS_PHY_UNIPRO_CORE_CLK_SRC				195
#define GCC_UFS_PHY_UNIPRO_CORE_HW_CTL_CLK			196
#define GCC_USB30_MP_MASTER_CLK					197
#define GCC_USB30_MP_MASTER_CLK_SRC				198
#define GCC_USB30_MP_MOCK_UTMI_CLK				199
#define GCC_USB30_MP_MOCK_UTMI_CLK_SRC				200
#define GCC_USB30_MP_SLEEP_CLK					201
#define GCC_USB30_PRIM_MASTER_CLK				202
#define GCC_USB30_PRIM_MASTER_CLK_SRC				203
#define GCC_USB30_PRIM_MOCK_UTMI_CLK				204
#define GCC_USB30_PRIM_MOCK_UTMI_CLK_SRC			205
#define GCC_USB30_PRIM_SLEEP_CLK				206
#define GCC_USB30_SEC_MASTER_CLK				207
#define GCC_USB30_SEC_MASTER_CLK_SRC				208
#define GCC_USB30_SEC_MOCK_UTMI_CLK				209
#define GCC_USB30_SEC_MOCK_UTMI_CLK_SRC				210
#define GCC_USB30_SEC_SLEEP_CLK					211
#define GCC_USB3_MP_PHY_AUX_CLK					212
#define GCC_USB3_MP_PHY_AUX_CLK_SRC				213
#define GCC_USB3_MP_PHY_COM_AUX_CLK				214
#define GCC_USB3_MP_PHY_PIPE_0_CLK				215
#define GCC_USB3_MP_PHY_PIPE_1_CLK				216
#define GCC_USB3_PRIM_PHY_AUX_CLK				217
#define GCC_USB3_PRIM_PHY_AUX_CLK_SRC				218
#define GCC_USB3_PRIM_PHY_COM_AUX_CLK				219
#define GCC_USB3_PRIM_PHY_PIPE_CLK				220
#define GCC_USB3_SEC_PHY_AUX_CLK				221
#define GCC_USB3_SEC_PHY_AUX_CLK_SRC				222
#define GCC_USB3_SEC_PHY_COM_AUX_CLK				223
#define GCC_USB3_SEC_PHY_PIPE_CLK				224
#define GCC_VIDEO_AXI0_CLK					225
#define GCC_VIDEO_AXI1_CLK					226
#define GCC_VIDEO_AXIC_CLK					227
#define GPLL0							228
#define GPLL0_OUT_EVEN						229
#define GPLL1							230
#define GPLL4							231
#define GPLL7							232
#define GCC_PCIE_0_CLKREF_CLK					233
#define GCC_PCIE_1_CLKREF_CLK					234
#define GCC_PCIE_2_CLKREF_CLK					235
#define GCC_PCIE_3_CLKREF_CLK					236
#define GCC_USB3_PRIM_CLKREF_CLK				237
#define GCC_USB3_SEC_CLKREF_CLK					238
<<<<<<< HEAD
#define GPLL9							239
#define GCC_AGGRE_UFS_CARD_2_AXI_CLK				240
#define GCC_CAMERA_AHB_CLK					241
#define GCC_CAMERA_XO_CLK					242
#define GCC_CPUSS_DVM_BUS_CLK					243
#define GCC_CPUSS_GNOC_CLK					244
#define GCC_DISP_AHB_CLK					245
#define GCC_DISP_XO_CLK						246
#define GCC_GPU_CFG_AHB_CLK					247
#define GCC_GPU_IREF_CLK					248
#define GCC_NPU_CFG_AHB_CLK					249
#define GCC_UFS_CARD_CLKREF_CLK					250
#define GCC_VIDEO_AHB_CLK					251
#define GCC_VIDEO_XO_CLK					252
#define GCC_UFS_MEM_CLKREF_CLK					254
=======
#define GCC_UFS_MEM_CLKREF_EN					239
#define GCC_UFS_CARD_CLKREF_EN					240
#define GPLL9							241
>>>>>>> 718e5ce2

#define GCC_EMAC_BCR						0
#define GCC_GPU_BCR						1
#define GCC_MMSS_BCR						2
#define GCC_NPU_BCR						3
#define GCC_PCIE_0_BCR						4
#define GCC_PCIE_0_PHY_BCR					5
#define GCC_PCIE_1_BCR						6
#define GCC_PCIE_1_PHY_BCR					7
#define GCC_PCIE_2_BCR						8
#define GCC_PCIE_2_PHY_BCR					9
#define GCC_PCIE_3_BCR						10
#define GCC_PCIE_3_PHY_BCR					11
#define GCC_PCIE_PHY_BCR					12
#define GCC_PDM_BCR						13
#define GCC_PRNG_BCR						14
#define GCC_QSPI_1_BCR						15
#define GCC_QSPI_BCR						16
#define GCC_QUPV3_WRAPPER_0_BCR					17
#define GCC_QUPV3_WRAPPER_1_BCR					18
#define GCC_QUPV3_WRAPPER_2_BCR					19
#define GCC_QUSB2PHY_5_BCR					20
#define GCC_QUSB2PHY_MP0_BCR					21
#define GCC_QUSB2PHY_MP1_BCR					22
#define GCC_QUSB2PHY_PRIM_BCR					23
#define GCC_QUSB2PHY_SEC_BCR					24
#define GCC_USB3_PHY_PRIM_SP0_BCR				25
#define GCC_USB3_PHY_PRIM_SP1_BCR				26
#define GCC_USB3_DP_PHY_PRIM_SP0_BCR				27
#define GCC_USB3_DP_PHY_PRIM_SP1_BCR				28
#define GCC_USB3_PHY_SEC_BCR					29
#define GCC_USB3PHY_PHY_SEC_BCR					30
#define GCC_SDCC2_BCR						31
#define GCC_SDCC4_BCR						32
#define GCC_TSIF_BCR						33
#define GCC_UFS_CARD_2_BCR					34
#define GCC_UFS_CARD_BCR					35
#define GCC_UFS_PHY_BCR						36
#define GCC_USB30_MP_BCR					37
#define GCC_USB30_PRIM_BCR					38
#define GCC_USB30_SEC_BCR					39
#define GCC_USB_PHY_CFG_AHB2PHY_BCR				40
#define GCC_VIDEO_AXIC_CLK_BCR					41
#define GCC_VIDEO_AXI0_CLK_BCR					42
#define GCC_VIDEO_AXI1_CLK_BCR					43
#define GCC_USB3_DP_PHY_SEC_BCR					44
#define GCC_USB3_UNIPHY_MP0_BCR					45
#define GCC_USB3_UNIPHY_MP1_BCR					46
#define GCC_USB3UNIPHY_PHY_MP0_BCR				47
#define GCC_USB3UNIPHY_PHY_MP1_BCR				48

/* GCC GDSCRs */
#define EMAC_GDSC						0
#define PCIE_0_GDSC						1
#define PCIE_1_GDSC						2
#define PCIE_2_GDSC						3
#define PCIE_3_GDSC						4
#define UFS_CARD_2_GDSC						5
#define UFS_CARD_GDSC						6
#define UFS_PHY_GDSC						7
#define USB30_MP_GDSC						8
#define USB30_PRIM_GDSC						9
#define USB30_SEC_GDSC						10

#endif<|MERGE_RESOLUTION|>--- conflicted
+++ resolved
@@ -247,7 +247,6 @@
 #define GCC_PCIE_3_CLKREF_CLK					236
 #define GCC_USB3_PRIM_CLKREF_CLK				237
 #define GCC_USB3_SEC_CLKREF_CLK					238
-<<<<<<< HEAD
 #define GPLL9							239
 #define GCC_AGGRE_UFS_CARD_2_AXI_CLK				240
 #define GCC_CAMERA_AHB_CLK					241
@@ -263,12 +262,6 @@
 #define GCC_VIDEO_AHB_CLK					251
 #define GCC_VIDEO_XO_CLK					252
 #define GCC_UFS_MEM_CLKREF_CLK					254
-=======
-#define GCC_UFS_MEM_CLKREF_EN					239
-#define GCC_UFS_CARD_CLKREF_EN					240
-#define GPLL9							241
->>>>>>> 718e5ce2
-
 #define GCC_EMAC_BCR						0
 #define GCC_GPU_BCR						1
 #define GCC_MMSS_BCR						2
