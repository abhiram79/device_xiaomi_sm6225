// SPDX-License-Identifier: GPL-2.0
/*
 * Copyright 2021 Google LLC
 */
#define _GNU_SOURCE

#include "test_fuse.h"

#include <errno.h>
#include <fcntl.h>
#include <stdlib.h>
#include <string.h>
#include <unistd.h>

#include <sys/file.h>
#include <sys/inotify.h>
#include <sys/mman.h>
#include <sys/mount.h>
#include <sys/syscall.h>
#include <sys/wait.h>

#include <linux/capability.h>
#include <linux/random.h>

#include <include/uapi/linux/fuse.h>
#include <include/uapi/linux/bpf.h>

static const char *ft_src = "ft-src";
static const char *ft_dst = "ft-dst";

static void fill_buffer(uint8_t *data, size_t len, int file, int block)
{
	int i;
	int seed = 7919 * file + block;

	for (i = 0; i < len; i++) {
		seed = 1103515245 * seed + 12345;
		data[i] = (uint8_t)(seed >> (i % 13));
	}
}

static bool test_buffer(uint8_t *data, size_t len, int file, int block)
{
	int i;
	int seed = 7919 * file + block;

	for (i = 0; i < len; i++) {
		seed = 1103515245 * seed + 12345;
		if (data[i] != (uint8_t)(seed >> (i % 13)))
			return false;
	}

	return true;
}

static int create_file(int dir, struct s name, int index, size_t blocks)
{
	int result = TEST_FAILURE;
	int fd = -1;
	int i;
	uint8_t data[PAGE_SIZE];

	TEST(fd = s_openat(dir, name, O_CREAT | O_WRONLY, 0777), fd != -1);
	for (i = 0; i < blocks; ++i) {
		fill_buffer(data, PAGE_SIZE, index, i);
		TESTEQUAL(write(fd, data, sizeof(data)), PAGE_SIZE);
	}
	TESTSYSCALL(close(fd));
	result = TEST_SUCCESS;

out:
	close(fd);
	return result;
}

static int bpf_clear_trace(void)
{
	int result = TEST_FAILURE;
	int tp = -1;

	TEST(tp = s_open(s_path(tracing_folder(), s("trace")),
			 O_WRONLY | O_TRUNC | O_CLOEXEC), tp != -1);

	result = TEST_SUCCESS;
out:
	close(tp);
	return result;
}

static int bpf_test_trace_maybe(const char *substr, bool present)
{
	int result = TEST_FAILURE;
	int tp = -1;
	char trace_buffer[4096] = {};
	ssize_t bytes_read;

	TEST(tp = s_open(s_path(tracing_folder(), s("trace_pipe")),
			 O_RDONLY | O_CLOEXEC),
	     tp != -1);
	fcntl(tp, F_SETFL, O_NONBLOCK);

	for (;;) {
		bytes_read = read(tp, trace_buffer, sizeof(trace_buffer));
		if (present)
			TESTCOND(bytes_read > 0);
		else if (bytes_read <= 0) {
			result = TEST_SUCCESS;
			break;
		}

		if (test_options.verbose)
			ksft_print_msg("%s\n", trace_buffer);

		if (strstr(trace_buffer, substr)) {
			if (present)
				result = TEST_SUCCESS;
			break;
		}
	}
out:
	close(tp);
	return result;
}

static int bpf_test_trace(const char *substr)
{
	return bpf_test_trace_maybe(substr, true);
}

static int bpf_test_no_trace(const char *substr)
{
	return bpf_test_trace_maybe(substr, false);
}

static int basic_test(const char *mount_dir)
{
	const char *test_name = "test";
	const char *test_data = "data";

	int result = TEST_FAILURE;
	int fuse_dev = -1;
	char *filename = NULL;
	int fd = -1;
	FUSE_DECLARE_DAEMON;

	TESTEQUAL(mount_fuse(mount_dir, -1, -1, &fuse_dev), 0);
	FUSE_START_DAEMON();
	if (action) {
		char data[256];

		filename = concat_file_name(mount_dir, test_name);
		TESTERR(fd = open(filename, O_RDONLY | O_CLOEXEC), fd != -1);
		TESTEQUAL(read(fd, data, strlen(test_data)), strlen(test_data));
		TESTCOND(!strcmp(data, test_data));
		TESTSYSCALL(close(fd));
		fd = -1;
	} else {
		DECL_FUSE_IN(open);
		DECL_FUSE_IN(read);
		DECL_FUSE_IN(flush);
		DECL_FUSE_IN(release);

		TESTFUSELOOKUP(test_name, 0);
		TESTFUSEOUT1(fuse_entry_out, ((struct fuse_entry_out) {
			.nodeid		= 2,
			.generation	= 1,
			.attr.ino = 100,
			.attr.size = 4,
			.attr.blksize = 512,
			.attr.mode = S_IFREG | 0777,
			}));

		TESTFUSEIN(FUSE_OPEN, open_in);
		TESTFUSEOUT1(fuse_open_out, ((struct fuse_open_out) {
			.fh = 1,
			.open_flags = open_in->flags,
		}));

		TESTFUSEINNULL(FUSE_CANONICAL_PATH);
		TESTFUSEOUTREAD("ignored", 7);

		TESTFUSEIN(FUSE_READ, read_in);
		TESTFUSEOUTREAD(test_data, strlen(test_data));

		TESTFUSEIN(FUSE_FLUSH, flush_in);
		TESTFUSEOUTEMPTY();

		TESTFUSEIN(FUSE_RELEASE, release_in);
		TESTFUSEOUTEMPTY();
		exit(TEST_SUCCESS);
	}
	FUSE_END_DAEMON();
	close(fuse_dev);
	close(fd);
	free(filename);
	umount(mount_dir);
	return result;
}

static int bpf_test_real(const char *mount_dir)
{
	const char *test_name = "real";
	const char *test_data = "Weebles wobble but they don't fall down";
	int result = TEST_FAILURE;
	int bpf_fd = -1;
	int src_fd = -1;
	int fuse_dev = -1;
	char *filename = NULL;
	int fd = -1;
	char read_buffer[256] = {};
	ssize_t bytes_read;

	TEST(src_fd = open(ft_src, O_DIRECTORY | O_RDONLY | O_CLOEXEC),
	     src_fd != -1);
	TEST(fd = openat(src_fd, test_name, O_CREAT | O_RDWR | O_CLOEXEC, 0777),
	     fd != -1);
	TESTEQUAL(write(fd, test_data, strlen(test_data)), strlen(test_data));
	TESTSYSCALL(close(fd));
	fd = -1;

	TESTEQUAL(install_elf_bpf("test_bpf.bpf", "test_trace",
				  &bpf_fd, NULL, NULL), 0);
	TESTEQUAL(mount_fuse(mount_dir, bpf_fd, src_fd, &fuse_dev), 0);

	filename = concat_file_name(mount_dir, test_name);
	TESTERR(fd = open(filename, O_RDONLY | O_CLOEXEC), fd != -1);
	bytes_read = read(fd, read_buffer, strlen(test_data));
	TESTEQUAL(bytes_read, strlen(test_data));
	TESTEQUAL(strcmp(test_data, read_buffer), 0);
	TESTEQUAL(bpf_test_trace("read"), 0);

	result = TEST_SUCCESS;
out:
	close(fuse_dev);
	close(fd);
	free(filename);
	umount(mount_dir);
	close(src_fd);
	close(bpf_fd);
	return result;
}


static int bpf_test_partial(const char *mount_dir)
{
	const char *test_name = "partial";
	int result = TEST_FAILURE;
	int bpf_fd = -1;
	int src_fd = -1;
	int fuse_dev = -1;
	char *filename = NULL;
	int fd = -1;
	FUSE_DECLARE_DAEMON;

	TEST(src_fd = open(ft_src, O_DIRECTORY | O_RDONLY | O_CLOEXEC),
	     src_fd != -1);
	TESTEQUAL(create_file(src_fd, s(test_name), 1, 2), 0);
	TESTEQUAL(install_elf_bpf("test_bpf.bpf", "test_trace",
				  &bpf_fd, NULL, NULL), 0);
	TESTEQUAL(mount_fuse(mount_dir, bpf_fd, src_fd, &fuse_dev), 0);

	FUSE_START_DAEMON();
	if (action) {
		uint8_t data[PAGE_SIZE];

		TEST(filename = concat_file_name(mount_dir, test_name),
		     filename);
		TESTERR(fd = open(filename, O_RDONLY | O_CLOEXEC), fd != -1);
		TESTEQUAL(read(fd, data, PAGE_SIZE), PAGE_SIZE);
		TESTEQUAL(bpf_test_trace("read"), 0);
		TESTCOND(test_buffer(data, PAGE_SIZE, 2, 0));
		TESTCOND(!test_buffer(data, PAGE_SIZE, 1, 0));
		TESTEQUAL(read(fd, data, PAGE_SIZE), PAGE_SIZE);
		TESTCOND(test_buffer(data, PAGE_SIZE, 1, 1));
		TESTCOND(!test_buffer(data, PAGE_SIZE, 2, 1));
		TESTSYSCALL(close(fd));
		fd = -1;
	} else {
		DECL_FUSE(open);
		DECL_FUSE(read);
		DECL_FUSE(release);
		uint8_t data[PAGE_SIZE];

		TESTFUSEIN2(FUSE_OPEN | FUSE_POSTFILTER, open_in, open_out);
		TESTFUSEOUT1(fuse_open_out, ((struct fuse_open_out) {
			.fh = 1,
			.open_flags = open_in->flags,
		}));

		TESTFUSEIN(FUSE_READ, read_in);
		fill_buffer(data, PAGE_SIZE, 2, 0);
		TESTFUSEOUTREAD(data, PAGE_SIZE);

		TESTFUSEIN(FUSE_RELEASE, release_in);
		TESTFUSEOUTEMPTY();
		exit(TEST_SUCCESS);
	}
	FUSE_END_DAEMON();
	close(fuse_dev);
	close(fd);
	free(filename);
	umount(mount_dir);
	close(src_fd);
	close(bpf_fd);
	return result;
}

static int bpf_test_attrs(const char *mount_dir)
{
	const char *test_name = "partial";
	int result = TEST_FAILURE;
	int bpf_fd = -1;
	int src_fd = -1;
	int fuse_dev = -1;
	char *filename = NULL;
	struct stat st;

	TEST(src_fd = open(ft_src, O_DIRECTORY | O_RDONLY | O_CLOEXEC),
	     src_fd != -1);
	TESTEQUAL(create_file(src_fd, s(test_name), 1, 2), 0);
	TESTEQUAL(install_elf_bpf("test_bpf.bpf", "test_trace",
				  &bpf_fd, NULL, NULL), 0);
	TESTEQUAL(mount_fuse(mount_dir, bpf_fd, src_fd, &fuse_dev), 0);

	TEST(filename = concat_file_name(mount_dir, test_name), filename);
	TESTSYSCALL(stat(filename, &st));
	TESTSYSCALL(chmod(filename, 0111));
	TESTSYSCALL(stat(filename, &st));
	TESTEQUAL(st.st_mode & 0777, 0111);
	TESTSYSCALL(chmod(filename, 0777));
	TESTSYSCALL(stat(filename, &st));
	TESTEQUAL(st.st_mode & 0777, 0777);
	TESTSYSCALL(chown(filename, 5, 6));
	TESTSYSCALL(stat(filename, &st));
	TESTEQUAL(st.st_uid, 5);
	TESTEQUAL(st.st_gid, 6);

	result = TEST_SUCCESS;
out:
	close(fuse_dev);
	free(filename);
	umount(mount_dir);
	close(src_fd);
	close(bpf_fd);
	return result;
}

static int bpf_test_readdir(const char *mount_dir)
{
	static const char * const names[] = {
		"real", "partial", "fake", ".", ".."
	};
	bool used[ARRAY_SIZE(names)] = { false };
	int result = TEST_FAILURE;
	int bpf_fd = -1;
	int src_fd = -1;
	int fuse_dev = -1;
	DIR *dir = NULL;
	struct dirent *dirent;
	FUSE_DECLARE_DAEMON;

	TEST(src_fd = open(ft_src, O_DIRECTORY | O_RDONLY | O_CLOEXEC),
	     src_fd != -1);
	TESTEQUAL(create_file(src_fd, s(names[0]), 1, 2), 0);
	TESTEQUAL(create_file(src_fd, s(names[1]), 1, 2), 0);
	TESTEQUAL(install_elf_bpf("test_bpf.bpf", "test_trace",
				  &bpf_fd, NULL, NULL), 0);
	TESTEQUAL(mount_fuse(mount_dir, bpf_fd, src_fd, &fuse_dev), 0);

	FUSE_START_DAEMON();
	if (action) {
		int i, j;

		TEST(dir = s_opendir(s(mount_dir)), dir);
		TESTEQUAL(bpf_test_trace("opendir"), 0);

		for (i = 0; i < ARRAY_SIZE(names); ++i) {
			TEST(dirent = readdir(dir), dirent);

			for (j = 0; j < ARRAY_SIZE(names); ++j)
				if (!used[j] &&
				    strcmp(names[j], dirent->d_name) == 0) {
					used[j] = true;
					break;
				}
			TESTNE(j, ARRAY_SIZE(names));
		}
		TEST(dirent = readdir(dir), dirent == NULL);
		TESTSYSCALL(closedir(dir));
		dir = NULL;
		TESTEQUAL(bpf_test_trace("readdir"), 0);
	} else {
		struct fuse_in_header *in_header =
			(struct fuse_in_header *)bytes_in;
		ssize_t res = read(fuse_dev, bytes_in, sizeof(bytes_in));
		struct fuse_read_out *read_out =
			(struct fuse_read_out *) (bytes_in +
					sizeof(*in_header) +
					sizeof(struct fuse_read_in));
		struct fuse_dirent *fuse_dirent =
			(struct fuse_dirent *) (bytes_in + res);

		TESTGE(res, sizeof(*in_header) + sizeof(struct fuse_read_in));
		TESTEQUAL(in_header->opcode, FUSE_READDIR | FUSE_POSTFILTER);
		*fuse_dirent = (struct fuse_dirent) {
			.ino = 100,
			.off = 5,
			.namelen = strlen("fake"),
			.type = DT_REG,
		};
		strcpy((char *)(bytes_in + res + sizeof(*fuse_dirent)), "fake");
		res += FUSE_DIRENT_ALIGN(sizeof(*fuse_dirent) + strlen("fake") +
					 1);
		TESTFUSEDIROUTREAD(read_out,
				bytes_in +
				   sizeof(struct fuse_in_header) +
				   sizeof(struct fuse_read_in) +
				   sizeof(struct fuse_read_out),
				res - sizeof(struct fuse_in_header) -
				    sizeof(struct fuse_read_in) -
				    sizeof(struct fuse_read_out));
		res = read(fuse_dev, bytes_in, sizeof(bytes_in));
		TESTEQUAL(res, sizeof(*in_header) +
			  sizeof(struct fuse_read_in) +
			  sizeof(struct fuse_read_out));
		TESTEQUAL(in_header->opcode, FUSE_READDIR | FUSE_POSTFILTER);
		TESTFUSEDIROUTREAD(read_out, bytes_in, 0);
		exit(TEST_SUCCESS);
	}
	FUSE_END_DAEMON();
	closedir(dir);
	close(fuse_dev);
	umount(mount_dir);
	close(src_fd);
	close(bpf_fd);
	return result;
}

static int bpf_test_redact_readdir(const char *mount_dir)
{
	static const char * const names[] = {
		"f1", "f2", "f3", "f4", "f5", "f6", ".", ".."
	};
	bool used[ARRAY_SIZE(names)] = { false };
	int num_shown = (ARRAY_SIZE(names) - 2) / 2 + 2;
	int result = TEST_FAILURE;
	int bpf_fd = -1;
	int src_fd = -1;
	int fuse_dev = -1;
	DIR *dir = NULL;
	struct dirent *dirent;
	int i;
	int count = 0;
	FUSE_DECLARE_DAEMON;

	TEST(src_fd = open(ft_src, O_DIRECTORY | O_RDONLY | O_CLOEXEC),
	     src_fd != -1);
	for (i = 0; i < ARRAY_SIZE(names) - 2; i++)
		TESTEQUAL(create_file(src_fd, s(names[i]), 1, 2), 0);

	TESTEQUAL(install_elf_bpf("test_bpf.bpf", "test_readdir_redact",
				  &bpf_fd, NULL, NULL), 0);
	TESTEQUAL(mount_fuse(mount_dir, bpf_fd, src_fd, &fuse_dev), 0);

	FUSE_START_DAEMON();
	if (action) {
		int j;

		TEST(dir = s_opendir(s(mount_dir)), dir);
		while ((dirent = readdir(dir))) {
			errno = 0;
			TESTEQUAL(errno, 0);

			for (j = 0; j < ARRAY_SIZE(names); ++j)
				if (!used[j] &&
				    strcmp(names[j], dirent->d_name) == 0) {
					used[j] = true;
					count++;
					break;
				}
			TESTNE(j, ARRAY_SIZE(names));
			TESTGE(num_shown, count);
		}
		TESTEQUAL(count, num_shown);
		TESTSYSCALL(closedir(dir));
		dir = NULL;
	} else {
		bool skip = true;

		for (int i = 0; i < ARRAY_SIZE(names) + 1; i++) {
			uint8_t bytes_in[FUSE_MIN_READ_BUFFER];
			uint8_t bytes_out[FUSE_MIN_READ_BUFFER];
			struct fuse_in_header *in_header =
				(struct fuse_in_header *)bytes_in;
			ssize_t res = read(fuse_dev, bytes_in, sizeof(bytes_in));
			int length_out = 0;
			uint8_t *pos;
			uint8_t *dirs_in;
			uint8_t *dirs_out;
			struct fuse_read_in *fuse_read_in;
			struct fuse_read_out *fuse_read_out_in;
			struct fuse_read_out *fuse_read_out_out;
			struct fuse_dirent *fuse_dirent_in = NULL;
			struct fuse_dirent *next = NULL;
			bool again = false;
			int dir_ent_len = 0;

			TESTGE(res, sizeof(struct fuse_in_header) +
					sizeof(struct fuse_read_in) +
					sizeof(struct fuse_read_out));

			pos = bytes_in + sizeof(struct fuse_in_header);
			fuse_read_in = (struct fuse_read_in *) pos;
			pos += sizeof(*fuse_read_in);
			fuse_read_out_in = (struct fuse_read_out *) pos;
			pos += sizeof(*fuse_read_out_in);
			dirs_in = pos;

			pos = bytes_out + sizeof(struct fuse_out_header);
			fuse_read_out_out = (struct fuse_read_out *) pos;
			pos += sizeof(*fuse_read_out_out);
			dirs_out = pos;

			if (dirs_in < bytes_in + res) {
				bool is_dot;

				fuse_dirent_in = (struct fuse_dirent *) dirs_in;
				is_dot = (fuse_dirent_in->namelen == 1 &&
						!strncmp(fuse_dirent_in->name, ".", 1)) ||
					 (fuse_dirent_in->namelen == 2 &&
						!strncmp(fuse_dirent_in->name, "..", 2));

				dir_ent_len = FUSE_DIRENT_ALIGN(
					sizeof(*fuse_dirent_in) +
					fuse_dirent_in->namelen);

				if (dirs_in + dir_ent_len < bytes_in + res)
					next = (struct fuse_dirent *)
							(dirs_in + dir_ent_len);

				if (!skip || is_dot) {
					memcpy(dirs_out, fuse_dirent_in,
					       sizeof(struct fuse_dirent) +
					       fuse_dirent_in->namelen);
					length_out += dir_ent_len;
				}
				again = ((skip && !is_dot) && next);

				if (!is_dot)
					skip = !skip;
			}

			fuse_read_out_out->offset = next ? next->off :
					fuse_read_out_in->offset;
			fuse_read_out_out->again = again;

			{
			struct fuse_out_header *out_header =
				(struct fuse_out_header *)bytes_out;

			*out_header = (struct fuse_out_header) {
				.len = sizeof(*out_header) +
				       sizeof(*fuse_read_out_out) + length_out,
				.unique = in_header->unique,
			};
			TESTEQUAL(write(fuse_dev, bytes_out, out_header->len),
				  out_header->len);
			}
		}
		exit(TEST_SUCCESS);
	}
	FUSE_END_DAEMON();
	closedir(dir);
	close(fuse_dev);
	umount(mount_dir);
	close(src_fd);
	close(bpf_fd);
	return result;
}

/*
 * This test is more to show what classic fuse does with a creat in a subdir
 * than a test of any new functionality
 */
static int bpf_test_creat(const char *mount_dir)
{
	const char *dir_name = "show";
	const char *file_name = "file";
	int result = TEST_FAILURE;
	int fuse_dev = -1;
	int fd = -1;
	FUSE_DECLARE_DAEMON;

	TESTEQUAL(mount_fuse(mount_dir, -1, -1, &fuse_dev), 0);

	FUSE_START_DAEMON();
	if (action) {
		TEST(fd = s_creat(s_path(s_path(s(mount_dir), s(dir_name)),
					 s(file_name)),
				  0777),
		     fd != -1);
		TESTSYSCALL(close(fd));
	} else {
		DECL_FUSE_IN(create);
		DECL_FUSE_IN(release);
		DECL_FUSE_IN(flush);

		TESTFUSELOOKUP(dir_name, 0);
		TESTFUSEOUT1(fuse_entry_out, ((struct fuse_entry_out) {
			.nodeid		= 3,
			.generation	= 1,
			.attr.ino = 100,
			.attr.size = 4,
			.attr.blksize = 512,
			.attr.mode = S_IFDIR | 0777,
			}));

		TESTFUSELOOKUP(file_name, 0);
		TESTFUSEOUTERROR(-ENOENT);

		TESTFUSEINEXT(FUSE_CREATE, create_in, strlen(file_name) + 1);
		TESTFUSEOUT2(fuse_entry_out, ((struct fuse_entry_out) {
			.nodeid		= 2,
			.generation	= 1,
			.attr.ino = 200,
			.attr.size = 4,
			.attr.blksize = 512,
			.attr.mode = S_IFREG,
			}),
			fuse_open_out, ((struct fuse_open_out) {
			.fh = 1,
			.open_flags = create_in->flags,
			}));

		TESTFUSEINNULL(FUSE_CANONICAL_PATH);
		TESTFUSEOUTREAD("ignored", 7);

		TESTFUSEIN(FUSE_FLUSH, flush_in);
		TESTFUSEOUTEMPTY();

		TESTFUSEIN(FUSE_RELEASE, release_in);
		TESTFUSEOUTEMPTY();
		exit(TEST_SUCCESS);
	}
	FUSE_END_DAEMON();
	close(fuse_dev);
	umount(mount_dir);
	return result;
}

static int bpf_test_hidden_entries(const char *mount_dir)
{
	static const char * const dir_names[] = {
		"show",
		"hide",
	};
	const char *file_name = "file";
	const char *data = "The quick brown fox jumps over the lazy dog\n";
	int result = TEST_FAILURE;
	int src_fd = -1;
	int bpf_fd = -1;
	int fuse_dev = -1;
	int fd = -1;

	TEST(src_fd = open(ft_src, O_DIRECTORY | O_RDONLY | O_CLOEXEC),
	     src_fd != -1);
	TESTSYSCALL(mkdirat(src_fd, dir_names[0], 0777));
	TESTSYSCALL(mkdirat(src_fd, dir_names[1], 0777));
	TESTEQUAL(install_elf_bpf("test_bpf.bpf", "test_hidden",
				  &bpf_fd, NULL, NULL), 0);
	TESTEQUAL(mount_fuse(mount_dir, bpf_fd, src_fd, &fuse_dev), 0);

	TEST(fd = s_creat(s_path(s_path(s(mount_dir), s(dir_names[0])),
				 s(file_name)),
			  0777),
	     fd != -1);
	TESTSYSCALL(fallocate(fd, 0, 0, 4096));
	TEST(write(fd, data, strlen(data)), strlen(data));
	TESTSYSCALL(close(fd));
	TESTEQUAL(bpf_test_trace("Create"), 0);

	result = TEST_SUCCESS;
out:
	close(fuse_dev);
	umount(mount_dir);
	close(bpf_fd);
	close(src_fd);
	return result;
}

static int bpf_test_dir(const char *mount_dir)
{
	const char *dir_name = "dir";
	int result = TEST_FAILURE;
	int src_fd = -1;
	int bpf_fd = -1;
	int fuse_dev = -1;
	struct stat st;

	TEST(src_fd = open(ft_src, O_DIRECTORY | O_RDONLY | O_CLOEXEC),
	     src_fd != -1);
	TESTEQUAL(install_elf_bpf("test_bpf.bpf", "test_trace",
				  &bpf_fd, NULL, NULL), 0);
	TESTEQUAL(mount_fuse(mount_dir, bpf_fd, src_fd, &fuse_dev), 0);

	TESTSYSCALL(s_mkdir(s_path(s(mount_dir), s(dir_name)), 0777));
	TESTEQUAL(bpf_test_trace("mkdir"), 0);
	TESTSYSCALL(s_stat(s_path(s(ft_src), s(dir_name)), &st));
	TESTSYSCALL(s_rmdir(s_path(s(mount_dir), s(dir_name))));
	TESTEQUAL(s_stat(s_path(s(ft_src), s(dir_name)), &st), -1);
	TESTEQUAL(errno, ENOENT);
	result = TEST_SUCCESS;
out:
	close(fuse_dev);
	umount(mount_dir);
	close(bpf_fd);
	close(src_fd);
	return result;
}

static int bpf_test_file(const char *mount_dir, bool close_first)
{
	const char *file_name = "real";
	int result = TEST_FAILURE;
	int src_fd = -1;
	int bpf_fd = -1;
	int fuse_dev = -1;
	int fd = -1;
	struct stat st;

	TEST(src_fd = open(ft_src, O_DIRECTORY | O_RDONLY | O_CLOEXEC),
	     src_fd != -1);
	TESTEQUAL(install_elf_bpf("test_bpf.bpf", "test_trace",
			  &bpf_fd, NULL, NULL), 0);
	TESTEQUAL(mount_fuse(mount_dir, bpf_fd, src_fd, &fuse_dev), 0);

	TEST(fd = s_creat(s_path(s(mount_dir), s(file_name)),
			  0777),
	     fd != -1);
	TESTEQUAL(bpf_test_trace("Create"), 0);
	if (close_first) {
		TESTSYSCALL(close(fd));
		fd = -1;
	}
	TESTSYSCALL(s_stat(s_path(s(ft_src), s(file_name)), &st));
	TESTSYSCALL(s_unlink(s_path(s(mount_dir), s(file_name))));
	TESTEQUAL(bpf_test_trace("unlink"), 0);
	TESTEQUAL(s_stat(s_path(s(ft_src), s(file_name)), &st), -1);
	TESTEQUAL(errno, ENOENT);
	if (!close_first) {
		TESTSYSCALL(close(fd));
		fd = -1;
	}
	result = TEST_SUCCESS;
out:
	close(fd);
	close(fuse_dev);
	umount(mount_dir);
	close(bpf_fd);
	close(src_fd);
	return result;
}

static int bpf_test_file_early_close(const char *mount_dir)
{
	return bpf_test_file(mount_dir, true);
}

static int bpf_test_file_late_close(const char *mount_dir)
{
	return bpf_test_file(mount_dir, false);
}

static int bpf_test_alter_errcode_bpf(const char *mount_dir)
{
	const char *dir_name = "dir";
	int result = TEST_FAILURE;
	int src_fd = -1;
	int bpf_fd = -1;
	int fuse_dev = -1;
	struct stat st;

	TEST(src_fd = open(ft_src, O_DIRECTORY | O_RDONLY | O_CLOEXEC),
	     src_fd != -1);
	TESTEQUAL(install_elf_bpf("test_bpf.bpf", "test_error",
				  &bpf_fd, NULL, NULL), 0);
	TESTEQUAL(mount_fuse(mount_dir, bpf_fd, src_fd, &fuse_dev), 0);

	TESTSYSCALL(s_mkdir(s_path(s(mount_dir), s(dir_name)), 0777));
	//TESTEQUAL(bpf_test_trace("mkdir"), 0);
	TESTSYSCALL(s_stat(s_path(s(ft_src), s(dir_name)), &st));
	TESTEQUAL(s_mkdir(s_path(s(mount_dir), s(dir_name)), 0777), -EPERM);
	TESTSYSCALL(s_rmdir(s_path(s(mount_dir), s(dir_name))));
	TESTEQUAL(s_stat(s_path(s(ft_src), s(dir_name)), &st), -1);
	TESTEQUAL(errno, ENOENT);
	result = TEST_SUCCESS;
out:
	close(fuse_dev);
	umount(mount_dir);
	close(bpf_fd);
	close(src_fd);
	return result;
}

static int bpf_test_alter_errcode_userspace(const char *mount_dir)
{
	const char *dir_name = "doesnotexist";
	int result = TEST_FAILURE;
	int src_fd = -1;
	int bpf_fd = -1;
	int fuse_dev = -1;
	FUSE_DECLARE_DAEMON;

	TEST(src_fd = open(ft_src, O_DIRECTORY | O_RDONLY | O_CLOEXEC),
	     src_fd != -1);
	TESTEQUAL(install_elf_bpf("test_bpf.bpf", "test_error",
				  &bpf_fd, NULL, NULL), 0);
	TESTEQUAL(mount_fuse(mount_dir, bpf_fd, src_fd, &fuse_dev), 0);

	FUSE_START_DAEMON();
	if (action) {
		TESTEQUAL(s_unlink(s_path(s(mount_dir), s(dir_name))),
		     -1);
		TESTEQUAL(errno, ENOMEM);
	} else {
		TESTFUSELOOKUP("doesnotexist", FUSE_POSTFILTER);
		TESTFUSEOUTERROR(-ENOMEM);
		exit(TEST_SUCCESS);
	}
	FUSE_END_DAEMON();
	close(fuse_dev);
	umount(mount_dir);
	close(bpf_fd);
	close(src_fd);
	return result;
}

static int bpf_test_mknod(const char *mount_dir)
{
	const char *file_name = "real";
	int result = TEST_FAILURE;
	int src_fd = -1;
	int bpf_fd = -1;
	int fuse_dev = -1;
	struct stat st;

	TEST(src_fd = open(ft_src, O_DIRECTORY | O_RDONLY | O_CLOEXEC),
	     src_fd != -1);
	TESTEQUAL(install_elf_bpf("test_bpf.bpf", "test_trace",
				  &bpf_fd, NULL, NULL), 0);
	TESTEQUAL(mount_fuse(mount_dir, bpf_fd, src_fd, &fuse_dev), 0);

	TESTSYSCALL(s_mkfifo(s_path(s(mount_dir), s(file_name)), 0777));
	TESTEQUAL(bpf_test_trace("mknod"), 0);
	TESTSYSCALL(s_stat(s_path(s(ft_src), s(file_name)), &st));
	TESTSYSCALL(s_unlink(s_path(s(mount_dir), s(file_name))));
	TESTEQUAL(bpf_test_trace("unlink"), 0);
	TESTEQUAL(s_stat(s_path(s(ft_src), s(file_name)), &st), -1);
	TESTEQUAL(errno, ENOENT);
	result = TEST_SUCCESS;
out:
	close(fuse_dev);
	umount(mount_dir);
	close(bpf_fd);
	close(src_fd);
	return result;
}

static int bpf_test_largedir(const char *mount_dir)
{
	const char *show = "show";
	const int files = 1000;

	int result = TEST_FAILURE;
	int src_fd = -1;
	int bpf_fd = -1;
	int fuse_dev = -1;
	struct map_relocation *map_relocations = NULL;
	size_t map_count = 0;
	FUSE_DECLARE_DAEMON;

	TEST(src_fd = open(ft_src, O_DIRECTORY | O_RDONLY | O_CLOEXEC),
	     src_fd != -1);
	TESTEQUAL(install_elf_bpf("fd_bpf.bpf", "test_daemon",
			  &bpf_fd, &map_relocations, &map_count), 0);
	TESTEQUAL(mount_fuse(mount_dir, bpf_fd, src_fd, &fuse_dev), 0);

	FUSE_START_DAEMON();
	if (action) {
		int i;
		int fd;
		DIR *dir = NULL;
		struct dirent *dirent;

		TESTSYSCALL(s_mkdir(s_path(s(mount_dir), s(show)), 0777));
		for (i = 0; i < files; ++i) {
			char filename[NAME_MAX];

			sprintf(filename, "%d", i);
			TEST(fd = s_creat(s_path(s_path(s(mount_dir), s(show)),
						 s(filename)), 0777), fd != -1);
			TESTSYSCALL(close(fd));
		}

		TEST(dir = s_opendir(s_path(s(mount_dir), s(show))), dir);
		for (dirent = readdir(dir); dirent; dirent = readdir(dir))
			;
		closedir(dir);
	} else {
		int i;

		for (i = 0; i < files + 2; ++i) {
			TESTFUSELOOKUP(show, FUSE_PREFILTER);
			TESTFUSEOUTREAD(show, 5);
		}
		exit(TEST_SUCCESS);
	}
	FUSE_END_DAEMON();
	close(fuse_dev);
	umount(mount_dir);
	close(bpf_fd);
	close(src_fd);
	return result;
}

static int bpf_test_link(const char *mount_dir)
{
	const char *file_name = "real";
	const char *link_name = "partial";
	int result = TEST_FAILURE;
	int fd = -1;
	int src_fd = -1;
	int bpf_fd = -1;
	int fuse_dev = -1;
	struct stat st;

	TEST(src_fd = open(ft_src, O_DIRECTORY | O_RDONLY | O_CLOEXEC),
	     src_fd != -1);
	TESTEQUAL(install_elf_bpf("test_bpf.bpf", "test_trace", &bpf_fd, NULL,
				  NULL),
		  0);
	TESTEQUAL(mount_fuse(mount_dir, bpf_fd, src_fd, &fuse_dev), 0);

	TEST(fd = s_creat(s_path(s(mount_dir), s(file_name)), 0777), fd != -1);
	TESTEQUAL(bpf_test_trace("Create"), 0);
	TESTSYSCALL(s_stat(s_path(s(ft_src), s(file_name)), &st));

	TESTSYSCALL(s_link(s_path(s(mount_dir), s(file_name)),
			   s_path(s(mount_dir), s(link_name))));

	TESTEQUAL(bpf_test_trace("link"), 0);
	TESTSYSCALL(s_stat(s_path(s(ft_src), s(link_name)), &st));

	TESTSYSCALL(s_unlink(s_path(s(mount_dir), s(link_name))));
	TESTEQUAL(bpf_test_trace("unlink"), 0);
	TESTEQUAL(s_stat(s_path(s(ft_src), s(link_name)), &st), -1);
	TESTEQUAL(errno, ENOENT);

	TESTSYSCALL(s_unlink(s_path(s(mount_dir), s(file_name))));
	TESTEQUAL(bpf_test_trace("unlink"), 0);
	TESTEQUAL(s_stat(s_path(s(ft_src), s(file_name)), &st), -1);
	TESTEQUAL(errno, ENOENT);

	result = TEST_SUCCESS;
out:
	close(fd);
	close(fuse_dev);
	umount(mount_dir);
	close(bpf_fd);
	close(src_fd);
	return result;
}

static int bpf_test_symlink(const char *mount_dir)
{
	const char *test_name = "real";
	const char *symlink_name = "partial";
	const char *test_data = "Weebles wobble but they don't fall down";
	int result = TEST_FAILURE;
	int bpf_fd = -1;
	int src_fd = -1;
	int fuse_dev = -1;
	int fd = -1;
	char read_buffer[256] = {};
	ssize_t bytes_read;

	TEST(src_fd = open(ft_src, O_DIRECTORY | O_RDONLY | O_CLOEXEC),
	     src_fd != -1);
	TEST(fd = openat(src_fd, test_name, O_CREAT | O_RDWR | O_CLOEXEC, 0777),
	     fd != -1);
	TESTEQUAL(write(fd, test_data, strlen(test_data)), strlen(test_data));
	TESTSYSCALL(close(fd));
	fd = -1;

	TESTEQUAL(install_elf_bpf("test_bpf.bpf", "test_trace",
				  &bpf_fd, NULL, NULL), 0);
	TESTEQUAL(mount_fuse(mount_dir, bpf_fd, src_fd, &fuse_dev), 0);

	TESTSYSCALL(s_symlink(s_path(s(mount_dir), s(test_name)),
				   s_path(s(mount_dir), s(symlink_name))));
	TESTEQUAL(bpf_test_trace("symlink"), 0);

	TESTERR(fd = s_open(s_path(s(mount_dir), s(symlink_name)), O_RDONLY | O_CLOEXEC), fd != -1);
	bytes_read = read(fd, read_buffer, strlen(test_data));
	TESTEQUAL(bpf_test_trace("readlink"), 0);
	TESTEQUAL(bytes_read, strlen(test_data));
	TESTEQUAL(strcmp(test_data, read_buffer), 0);

	result = TEST_SUCCESS;
out:
	close(fuse_dev);
	close(fd);
	umount(mount_dir);
	close(src_fd);
	close(bpf_fd);
	return result;
}

static int bpf_test_xattr(const char *mount_dir)
{
	static const char file_name[] = "real";
	static const char xattr_name[] = "user.xattr_test_name";
	static const char xattr_value[] = "this_is_a_test";
	const size_t xattr_size = sizeof(xattr_value);
	char xattr_value_ret[256];
	ssize_t xattr_size_ret;
	ssize_t xattr_size_ret_se;
	int result = TEST_FAILURE;
	int fd = -1;
	int src_fd = -1;
	int bpf_fd = -1;
	int fuse_dev = -1;
	struct stat st;

	memset(xattr_value_ret, '\0', sizeof(xattr_value_ret));

	TEST(src_fd = open(ft_src, O_DIRECTORY | O_RDONLY | O_CLOEXEC),
	     src_fd != -1);
	TESTEQUAL(install_elf_bpf("test_bpf.bpf", "test_trace", &bpf_fd, NULL,
				  NULL),
		  0);
	TESTEQUAL(mount_fuse(mount_dir, bpf_fd, src_fd, &fuse_dev), 0);

	TEST(fd = s_creat(s_path(s(mount_dir), s(file_name)), 0777), fd != -1);
	TESTEQUAL(bpf_test_trace("Create"), 0);
	TESTSYSCALL(close(fd));

	TESTSYSCALL(s_stat(s_path(s(ft_src), s(file_name)), &st));
	TEST(result = s_getxattr(s_path(s(mount_dir), s(file_name)), xattr_name,
				 xattr_value_ret, sizeof(xattr_value_ret),
				 &xattr_size_ret),
	     result == -1);
	TESTEQUAL(errno, ENODATA);
	TESTEQUAL(bpf_test_trace("getxattr"), 0);

	TESTSYSCALL(s_listxattr(s_path(s(mount_dir), s(file_name)),
				xattr_value_ret, sizeof(xattr_value_ret),
				&xattr_size_ret_se));
	TESTEQUAL(bpf_test_trace("listxattr"), 0);

	TESTSYSCALL(s_setxattr(s_path(s(mount_dir), s(file_name)), xattr_name,
			       xattr_value, xattr_size, 0));
	TESTEQUAL(bpf_test_trace("setxattr"), 0);

	TESTSYSCALL(s_listxattr(s_path(s(mount_dir), s(file_name)),
				xattr_value_ret, sizeof(xattr_value_ret),
				&xattr_size_ret));
	TESTEQUAL(bpf_test_trace("listxattr"), 0);
	TESTEQUAL(xattr_size_ret - xattr_size_ret_se, sizeof(xattr_name));
	TESTEQUAL(strcmp(xattr_name, xattr_value_ret + xattr_size_ret_se), 0);

	TESTSYSCALL(s_getxattr(s_path(s(mount_dir), s(file_name)), xattr_name,
			       xattr_value_ret, sizeof(xattr_value_ret),
			       &xattr_size_ret));
	TESTEQUAL(bpf_test_trace("getxattr"), 0);
	TESTEQUAL(xattr_size, xattr_size_ret);
	TESTEQUAL(strcmp(xattr_value, xattr_value_ret), 0);

	TESTSYSCALL(s_removexattr(s_path(s(mount_dir), s(file_name)), xattr_name));
	TESTEQUAL(bpf_test_trace("removexattr"), 0);

	TESTEQUAL(s_getxattr(s_path(s(mount_dir), s(file_name)), xattr_name,
			       xattr_value_ret, sizeof(xattr_value_ret),
			       &xattr_size_ret), -1);
	TESTEQUAL(errno, ENODATA);

	TESTSYSCALL(s_unlink(s_path(s(mount_dir), s(file_name))));
	TESTEQUAL(bpf_test_trace("unlink"), 0);
	TESTEQUAL(s_stat(s_path(s(ft_src), s(file_name)), &st), -1);
	TESTEQUAL(errno, ENOENT);

	result = TEST_SUCCESS;
out:
	close(fuse_dev);
	umount(mount_dir);
	close(bpf_fd);
	close(src_fd);
	return result;
}

static int bpf_test_set_backing(const char *mount_dir)
{
	const char *backing_name = "backing";
	const char *test_data = "data";
	const char *test_name = "test";

	int result = TEST_FAILURE;
	int fuse_dev = -1;
	int fd = -1;
	FUSE_DECLARE_DAEMON;

	TESTEQUAL(mount_fuse_no_init(mount_dir, -1, -1, &fuse_dev), 0);
	FUSE_START_DAEMON();
	if (action) {
		char data[256] = {0};

		TESTERR(fd = s_open(s_path(s(mount_dir), s(test_name)),
				    O_RDONLY | O_CLOEXEC), fd != -1);
		TESTEQUAL(read(fd, data, strlen(test_data)), strlen(test_data));
		TESTCOND(!strcmp(data, test_data));
		TESTSYSCALL(close(fd));
		fd = -1;
		TESTSYSCALL(umount(mount_dir));
	} else {
		int bpf_fd  = -1;
		int backing_fd = -1;

		TESTERR(backing_fd = s_creat(s_path(s(ft_src), s(backing_name)), 0777),
			backing_fd != -1);
		TESTEQUAL(write(backing_fd, test_data, strlen(test_data)),
			  strlen(test_data));
		TESTEQUAL(install_elf_bpf("test_bpf.bpf", "test_simple",
					  &bpf_fd, NULL, NULL), 0);

		TESTFUSEINIT();
		TESTFUSELOOKUP(test_name, 0);
		TESTFUSEOUT2(fuse_entry_out, ((struct fuse_entry_out) {0}),
			     fuse_entry_bpf_out, ((struct fuse_entry_bpf_out) {
			.backing_action = FUSE_ACTION_REPLACE,
			.backing_fd = backing_fd,
			.bpf_action = FUSE_ACTION_REPLACE,
			.bpf_fd = bpf_fd,
			}));
		read(fuse_dev, bytes_in, sizeof(bytes_in));
		TESTSYSCALL(close(bpf_fd));
		TESTSYSCALL(close(backing_fd));
		exit(TEST_SUCCESS);
	}
	FUSE_END_DAEMON();
	close(fuse_dev);
	close(fd);
	umount(mount_dir);
	return result;
}

static int bpf_test_remove_backing(const char *mount_dir)
{
	const char *folder1 = "folder1";
	const char *folder2 = "folder2";
	const char *file = "file1";
	const char *contents1 = "contents1";
	const char *contents2 = "contents2";

	int result = TEST_FAILURE;
	int fuse_dev = -1;
	int fd = -1;
	int src_fd = -1;
	int bpf_fd = -1;
	char data[256] = {0};
	FUSE_DECLARE_DAEMON;

	/*
	 * Create folder1/file
	 *        folder2/file
	 *
	 * test will install bpf into mount.
	 * bpf will postfilter root lookup to daemon.
	 * daemon will remove bpf and redirect opens on folder1 to folder2.
	 * test will open folder1/file which will be redirected to folder2.
	 * test will check no traces for file, and contents are folder2/file.
	 */
	TESTEQUAL(bpf_clear_trace(), 0);
	TESTSYSCALL(s_mkdir(s_path(s(ft_src), s(folder1)), 0777));
	TEST(fd = s_creat(s_pathn(3, s(ft_src), s(folder1), s(file)), 0777),
	     fd != -1);
	TESTEQUAL(write(fd, contents1, strlen(contents1)), strlen(contents1));
	TESTSYSCALL(close(fd));
	TESTSYSCALL(s_mkdir(s_path(s(ft_src), s(folder2)), 0777));
	TEST(fd = s_creat(s_pathn(3, s(ft_src), s(folder2), s(file)), 0777),
	     fd != -1);
	TESTEQUAL(write(fd, contents2, strlen(contents2)), strlen(contents2));
	TESTSYSCALL(close(fd));

	TEST(src_fd = open(ft_src, O_DIRECTORY | O_RDONLY | O_CLOEXEC),
	     src_fd != -1);
	TESTEQUAL(install_elf_bpf("test_bpf.bpf", "test_passthrough", &bpf_fd,
				  NULL, NULL), 0);
	TESTEQUAL(mount_fuse_no_init(mount_dir, bpf_fd, src_fd, &fuse_dev), 0);

	FUSE_START_DAEMON();
	if (action) {
		TESTERR(fd = s_open(s_pathn(3, s(mount_dir), s(folder1),
					    s(file)),
				    O_RDONLY | O_CLOEXEC), fd != -1);
		TESTEQUAL(read(fd, data, sizeof(data)), strlen(contents2));
		TESTCOND(!strcmp(data, contents2));
		TESTEQUAL(bpf_test_no_trace("file"), 0);
		TESTSYSCALL(close(fd));
		fd = -1;
		TESTSYSCALL(umount(mount_dir));
	} else {
		struct {
			char name[8];
			struct fuse_entry_out feo;
			struct fuse_entry_bpf_out febo;
		} __packed in;
		int backing_fd = -1;

		TESTFUSEINIT();
		TESTFUSEIN(FUSE_LOOKUP | FUSE_POSTFILTER, &in);
		TEST(backing_fd = s_open(s_path(s(ft_src), s(folder2)),
				 O_DIRECTORY | O_RDONLY | O_CLOEXEC),
		     backing_fd != -1);
		TESTFUSEOUT2(fuse_entry_out, ((struct fuse_entry_out) {0}),
			     fuse_entry_bpf_out, ((struct fuse_entry_bpf_out) {
			.bpf_action = FUSE_ACTION_REMOVE,
			.backing_action = FUSE_ACTION_REPLACE,
			.backing_fd = backing_fd,
			}));

		while (read(fuse_dev, bytes_in, sizeof(bytes_in)) != -1)
			;
		TESTSYSCALL(close(backing_fd));
		exit(TEST_SUCCESS);
	}
	FUSE_END_DAEMON();
	close(fuse_dev);
	close(fd);
	close(src_fd);
	close(bpf_fd);
	umount(mount_dir);
	return result;
}

static int bpf_test_dir_rename(const char *mount_dir)
{
	const char *dir_name = "dir";
	const char *dir_name2 = "dir2";
	int result = TEST_FAILURE;
	int src_fd = -1;
	int bpf_fd = -1;
	int fuse_dev = -1;
	struct stat st;

	TEST(src_fd = open(ft_src, O_DIRECTORY | O_RDONLY | O_CLOEXEC),
	     src_fd != -1);
	TESTEQUAL(install_elf_bpf("test_bpf.bpf", "test_trace",
				  &bpf_fd, NULL, NULL), 0);
	TESTEQUAL(mount_fuse(mount_dir, bpf_fd, src_fd, &fuse_dev), 0);

	TESTSYSCALL(s_mkdir(s_path(s(mount_dir), s(dir_name)), 0777));
	TESTEQUAL(bpf_test_trace("mkdir"), 0);
	TESTSYSCALL(s_stat(s_path(s(ft_src), s(dir_name)), &st));
	TESTSYSCALL(s_rename(s_path(s(mount_dir), s(dir_name)),
			     s_path(s(mount_dir), s(dir_name2))));
	TESTEQUAL(s_stat(s_path(s(ft_src), s(dir_name)), &st), -1);
	TESTEQUAL(errno, ENOENT);
	TESTSYSCALL(s_stat(s_path(s(ft_src), s(dir_name2)), &st));
	result = TEST_SUCCESS;
out:
	close(fuse_dev);
	umount(mount_dir);
	close(bpf_fd);
	close(src_fd);
	return result;
}

static int bpf_test_file_rename(const char *mount_dir)
{
	const char *dir = "dir";
	const char *file1 = "file1";
	const char *file2 = "file2";
	int result = TEST_FAILURE;
	int src_fd = -1;
	int bpf_fd = -1;
	int fuse_dev = -1;
	int fd = -1;

	TEST(src_fd = open(ft_src, O_DIRECTORY | O_RDONLY | O_CLOEXEC),
	     src_fd != -1);
	TESTEQUAL(install_elf_bpf("test_bpf.bpf", "test_trace",
				  &bpf_fd, NULL, NULL), 0);
	TESTEQUAL(mount_fuse(mount_dir, bpf_fd, src_fd, &fuse_dev), 0);

	TESTSYSCALL(s_mkdir(s_path(s(mount_dir), s(dir)), 0777));
	TEST(fd = s_creat(s_pathn(3, s(mount_dir), s(dir), s(file1)), 0777),
	     fd != -1);
	TESTSYSCALL(s_rename(s_pathn(3, s(mount_dir), s(dir), s(file1)),
			     s_pathn(3, s(mount_dir), s(dir), s(file2))));
	result = TEST_SUCCESS;
out:
	close(fd);
	umount(mount_dir);
	close(fuse_dev);
	close(bpf_fd);
	close(src_fd);
	return result;
}

static int mmap_test(const char *mount_dir)
{
	const char *file = "file";
	int result = TEST_FAILURE;
	int src_fd = -1;
	int fuse_dev = -1;
	int fd = -1;
	char *addr = NULL;

	TEST(src_fd = open(ft_src, O_DIRECTORY | O_RDONLY | O_CLOEXEC),
	     src_fd != -1);
	TESTEQUAL(mount_fuse(mount_dir, -1, src_fd, &fuse_dev), 0);
	TEST(fd = s_open(s_path(s(mount_dir), s(file)),
			 O_CREAT | O_RDWR | O_CLOEXEC, 0777),
	     fd != -1);
	TESTSYSCALL(fallocate(fd, 0, 4096, SEEK_CUR));
	TEST(addr = mmap(NULL, 4096, PROT_READ | PROT_WRITE, MAP_SHARED, fd, 0),
	     addr != (void *) -1);
	memset(addr, 'a', 4096);

	result = TEST_SUCCESS;
out:
	munmap(addr, 4096);
	close(fd);
	umount(mount_dir);
	close(fuse_dev);
	close(src_fd);
	return result;
}

static int flock_test(const char *mount_dir)
{
	const char *file = "file";
	int result = TEST_FAILURE;
	int src_fd = -1;
	int fuse_dev = -1;
	int fd = -1, fd2 = -1;
	int backing_fd = -1;

	TEST(src_fd = open(ft_src, O_DIRECTORY | O_RDONLY | O_CLOEXEC),
	     src_fd != -1);
	TESTEQUAL(mount_fuse(mount_dir, -1, src_fd, &fuse_dev), 0);
	TEST(fd = s_open(s_path(s(mount_dir), s(file)),
			 O_CREAT | O_RDWR | O_CLOEXEC, 0777),
	     fd != -1);
	TEST(fd2 = s_open(s_path(s(mount_dir), s(file)),
				 O_RDWR | O_CLOEXEC, 0777),
		     fd2 != -1);
	TESTSYSCALL(flock(fd, LOCK_EX | LOCK_NB));
	TESTCONDERR((flock(fd2, LOCK_EX | LOCK_NB)) == -1);
	TESTCOND(errno == EAGAIN);
	TESTSYSCALL(flock(fd, LOCK_UN));
	TESTSYSCALL(flock(fd2, LOCK_EX | LOCK_NB));
	TEST(backing_fd = s_open(s_path(s(ft_src), s(file)),
				 O_RDONLY | O_CLOEXEC),
				 backing_fd != -1);
	TESTCONDERR((flock(backing_fd, LOCK_EX | LOCK_NB)) == -1);
	TESTCOND(errno == EAGAIN);
	close(fd2);
	fd2 = 0;
	TESTSYSCALL(flock(backing_fd, LOCK_EX | LOCK_NB));

	result = TEST_SUCCESS;
out:
	close(fd);
	close(fd2);
	close(backing_fd);
	umount(mount_dir);
	close(fuse_dev);
	close(src_fd);
	return result;
}

static int readdir_perms_test(const char *mount_dir)
{
	int result = TEST_FAILURE;
	struct __user_cap_header_struct uchs = { _LINUX_CAPABILITY_VERSION_3 };
	struct __user_cap_data_struct ucds[2];
	int src_fd = -1;
	int fuse_dev = -1;
	DIR *dir = NULL;

	/* Must remove capabilities for this test. */
	TESTSYSCALL(syscall(SYS_capget, &uchs, ucds));
	ucds[0].effective &= ~(1 << CAP_DAC_OVERRIDE | 1 << CAP_DAC_READ_SEARCH);
	TESTSYSCALL(syscall(SYS_capset, &uchs, ucds));

	/* This is what we are testing in fuseland. First test without fuse, */
	TESTSYSCALL(mkdir("test", 0111));
	TEST(dir = opendir("test"), dir == NULL);
	closedir(dir);
	dir = NULL;

	TEST(src_fd = open(ft_src, O_DIRECTORY | O_RDONLY | O_CLOEXEC),
	     src_fd != -1);
	TESTEQUAL(mount_fuse(mount_dir, -1, src_fd, &fuse_dev), 0);

	TESTSYSCALL(s_mkdir(s_path(s(mount_dir), s("test")), 0111));
	TEST(dir = s_opendir(s_path(s(mount_dir), s("test"))), dir == NULL);

	result = TEST_SUCCESS;
out:
	ucds[0].effective |= 1 << CAP_DAC_OVERRIDE | 1 << CAP_DAC_READ_SEARCH;
	syscall(SYS_capset, &uchs, ucds);

	closedir(dir);
	s_rmdir(s_path(s(mount_dir), s("test")));
	umount(mount_dir);
	close(fuse_dev);
	close(src_fd);
	rmdir("test");
	return result;
}

static int inotify_test(const char *mount_dir)
{
	int result = TEST_FAILURE;
	int src_fd = -1;
	int fuse_dev = -1;
	struct s dir;
	int inotify_fd = -1;
	int watch;
	int fd = -1;
	char buffer[sizeof(struct inotify_event) + NAME_MAX + 1];

	TEST(src_fd = open(ft_src, O_DIRECTORY | O_RDONLY | O_CLOEXEC),
	     src_fd != -1);
	TESTEQUAL(mount_fuse(mount_dir, -1, src_fd, &fuse_dev), 0);

	TEST(inotify_fd = inotify_init1(IN_CLOEXEC), inotify_fd != -1);
	dir = s_path(s(mount_dir), s("dir"));
	TESTSYSCALL(mkdir(dir.s, 0777));
	TEST(watch = inotify_add_watch(inotify_fd, dir.s, IN_CREATE), watch);
	TEST(fd = s_creat(s_path(s(ft_src), s("dir/file")), 0777), fd != -1);
	// buffer will be two struct lengths, as "file" gets rounded up to the
	// next multiple of struct inotify_event
	TESTEQUAL(read(inotify_fd, &buffer, sizeof(buffer)),
		  sizeof(struct inotify_event) * 2);

	result = TEST_SUCCESS;
out:
	close(fd);
	s_unlink(s_path(s(ft_src), s("dir/file")));
	close(inotify_fd);
	rmdir(dir.s);
	free(dir.s);
	umount(mount_dir);
	close(fuse_dev);
	close(src_fd);
	return result;
}

static int bpf_test_statfs(const char *mount_dir)
{
	int result = TEST_FAILURE;
	int src_fd = -1;
	int bpf_fd = -1;
	int fuse_dev = -1;
	int fd = -1;
	struct statfs st;

	TEST(src_fd = open(ft_src, O_DIRECTORY | O_RDONLY | O_CLOEXEC),
	     src_fd != -1);
	TESTEQUAL(install_elf_bpf("test_bpf.bpf", "test_trace",
				  &bpf_fd, NULL, NULL), 0);
	TESTEQUAL(mount_fuse(mount_dir, bpf_fd, src_fd, &fuse_dev), 0);

	TESTSYSCALL(s_statfs(s(mount_dir), &st));
	TESTEQUAL(bpf_test_trace("statfs"), 0);
	TESTEQUAL(st.f_type, 0x65735546);
	result = TEST_SUCCESS;
out:
	close(fd);
	umount(mount_dir);
	close(fuse_dev);
	close(bpf_fd);
	close(src_fd);
	return result;
}

static int bpf_test_lseek(const char *mount_dir)
{
	const char *file = "real";
	const char *test_data = "data";
	int result = TEST_FAILURE;
	int src_fd = -1;
	int bpf_fd = -1;
	int fuse_dev = -1;
	int fd = -1;

	TEST(src_fd = open(ft_src, O_DIRECTORY | O_RDONLY | O_CLOEXEC),
	     src_fd != -1);
	TEST(fd = openat(src_fd, file, O_CREAT | O_RDWR | O_CLOEXEC, 0777),
	     fd != -1);
	TESTEQUAL(write(fd, test_data, strlen(test_data)), strlen(test_data));
	TESTSYSCALL(close(fd));
	fd = -1;
	TESTEQUAL(install_elf_bpf("test_bpf.bpf", "test_trace",
				  &bpf_fd, NULL, NULL), 0);
	TESTEQUAL(mount_fuse(mount_dir, bpf_fd, src_fd, &fuse_dev), 0);

	TEST(fd = s_open(s_path(s(mount_dir), s(file)), O_RDONLY | O_CLOEXEC),
	     fd != -1);
	TESTEQUAL(lseek(fd, 3, SEEK_SET), 3);
	TESTEQUAL(bpf_test_trace("lseek"), 0);
	TESTEQUAL(lseek(fd, 5, SEEK_END), 9);
	TESTEQUAL(bpf_test_trace("lseek"), 0);
	TESTEQUAL(lseek(fd, 1, SEEK_CUR), 10);
	TESTEQUAL(bpf_test_trace("lseek"), 0);
	TESTEQUAL(lseek(fd, 1, SEEK_DATA), 1);
	TESTEQUAL(bpf_test_trace("lseek"), 0);
	result = TEST_SUCCESS;
out:
	close(fd);
	umount(mount_dir);
	close(fuse_dev);
	close(bpf_fd);
	close(src_fd);
	return result;
}

/*
 * State:
 * Original: dst/folder1/content.txt
 *                  ^
 *                  |
 *                  |
 * Backing:  src/folder1/content.txt
 *
 * Step 1:  open(folder1) - set backing to src/folder1
 * Check 1: cat(content.txt) - check not receiving call on the fuse daemon
 *                             and content is the same
 * Step 2:  readdirplus(dst)
 * Check 2: cat(content.txt) - check not receiving call on the fuse daemon
 *                             and content is the same
 */
static int bpf_test_readdirplus_not_overriding_backing(const char *mount_dir)
{
	const char *folder1 = "folder1";
	const char *content_file = "content.txt";
	const char *content = "hello world";

	int result = TEST_FAILURE;
	int fuse_dev = -1;
	int src_fd = -1;
	int content_fd = -1;
	FUSE_DECLARE_DAEMON;

	TESTSYSCALL(s_mkdir(s_path(s(ft_src), s(folder1)), 0777));
	TEST(content_fd = s_creat(s_pathn(3, s(ft_src), s(folder1), s(content_file)), 0777),
		content_fd != -1);
	TESTEQUAL(write(content_fd, content, strlen(content)), strlen(content));
	TESTEQUAL(mount_fuse_no_init(mount_dir, -1, -1, &fuse_dev), 0);

	FUSE_START_DAEMON();
	if (action) {
		DIR *open_mount_dir = NULL;
		struct dirent *mount_dirent;
		int dst_folder1_fd = -1;
		int dst_content_fd = -1;
		char content_buffer[12];

		// Step 1: Lookup folder1
		TESTERR(dst_folder1_fd = s_open(s_path(s(mount_dir), s(folder1)),
			O_RDONLY | O_CLOEXEC), dst_folder1_fd != -1);

		// Check 1: Read content file (backed)
		TESTERR(dst_content_fd =
			s_open(s_pathn(3, s(mount_dir), s(folder1), s(content_file)),
			O_RDONLY | O_CLOEXEC), dst_content_fd != -1);

		TESTEQUAL(read(dst_content_fd, content_buffer, strlen(content)),
			  strlen(content));
		TESTEQUAL(strncmp(content, content_buffer, strlen(content)), 0);

		TESTSYSCALL(close(dst_content_fd));
		dst_content_fd = -1;
		TESTSYSCALL(close(dst_folder1_fd));
		dst_folder1_fd = -1;
		memset(content_buffer, 0, strlen(content));

		// Step 2: readdir folder 1
		TEST(open_mount_dir = s_opendir(s(mount_dir)),
			open_mount_dir != NULL);
		TEST(mount_dirent = readdir(open_mount_dir), mount_dirent != NULL);
		TESTSYSCALL(closedir(open_mount_dir));
		open_mount_dir = NULL;

		// Check 2: Read content file again (must be backed)
		TESTERR(dst_content_fd =
			s_open(s_pathn(3, s(mount_dir), s(folder1), s(content_file)),
			O_RDONLY | O_CLOEXEC), dst_content_fd != -1);

		TESTEQUAL(read(dst_content_fd, content_buffer, strlen(content)),
			  strlen(content));
		TESTEQUAL(strncmp(content, content_buffer, strlen(content)), 0);

		TESTSYSCALL(close(dst_content_fd));
		dst_content_fd = -1;
	} else {
		size_t read_size = 0;
		struct fuse_in_header *in_header = (struct fuse_in_header *)bytes_in;
		struct fuse_read_out *read_out = NULL;
		struct fuse_attr attr = {};
		int backing_fd = -1;
		DECL_FUSE_IN(open);
		DECL_FUSE_IN(getattr);

		TESTFUSEINITFLAGS(FUSE_DO_READDIRPLUS | FUSE_READDIRPLUS_AUTO);

		// Step 1: Lookup folder 1 with backing
		TESTFUSELOOKUP(folder1, 0);
		TESTSYSCALL(s_fuse_attr(s_path(s(ft_src), s(folder1)), &attr));
		TEST(backing_fd = s_open(s_path(s(ft_src), s(folder1)),
					 O_DIRECTORY | O_RDONLY | O_CLOEXEC),
		     backing_fd != -1);
		TESTFUSEOUT2(fuse_entry_out, ((struct fuse_entry_out) {
				.nodeid = attr.ino,
				.generation = 0,
				.entry_valid = UINT64_MAX,
				.attr_valid = UINT64_MAX,
				.entry_valid_nsec = UINT32_MAX,
				.attr_valid_nsec = UINT32_MAX,
				.attr = attr,
			     }), fuse_entry_bpf_out, ((struct fuse_entry_bpf_out) {
				.backing_action = FUSE_ACTION_REPLACE,
				.backing_fd = backing_fd,
			     }));
		TESTSYSCALL(close(backing_fd));

		// Step 2: Open root dir
		TESTFUSEIN(FUSE_OPENDIR, open_in);
		TESTFUSEOUT1(fuse_open_out, ((struct fuse_open_out) {
			.fh = 100,
			.open_flags = open_in->flags
		}));

		// Step 2: Handle getattr
		TESTFUSEIN(FUSE_GETATTR, getattr_in);
		TESTSYSCALL(s_fuse_attr(s(ft_src), &attr));
		TESTFUSEOUT1(fuse_attr_out, ((struct fuse_attr_out) {
			.attr_valid = UINT64_MAX,
			.attr_valid_nsec = UINT32_MAX,
			.attr = attr
		}));

		// Step 2: Handle readdirplus
		read_size = read(fuse_dev, bytes_in, sizeof(bytes_in));
		TESTEQUAL(in_header->opcode, FUSE_READDIRPLUS);

		struct fuse_direntplus *dirent_plus =
			(struct fuse_direntplus *) (bytes_in + read_size);
		struct fuse_dirent dirent;
		struct fuse_entry_out entry_out;

		read_out = (struct fuse_read_out *) (bytes_in +
					sizeof(*in_header) +
					sizeof(struct fuse_read_in));

		TESTSYSCALL(s_fuse_attr(s_path(s(ft_src), s(folder1)), &attr));

		dirent = (struct fuse_dirent) {
			.ino = attr.ino,
			.off = 1,
			.namelen = strlen(folder1),
			.type = DT_REG
		};
		entry_out = (struct fuse_entry_out) {
			.nodeid = attr.ino,
			.generation = 0,
			.entry_valid = UINT64_MAX,
			.attr_valid = UINT64_MAX,
			.entry_valid_nsec = UINT32_MAX,
			.attr_valid_nsec = UINT32_MAX,
			.attr = attr
		};
		*dirent_plus = (struct fuse_direntplus) {
			.dirent = dirent,
			.entry_out = entry_out
		};

		strcpy((char *)(bytes_in + read_size + sizeof(*dirent_plus)), folder1);
		read_size += FUSE_DIRENT_ALIGN(sizeof(*dirent_plus) + strlen(folder1) +
					1);
		TESTFUSEDIROUTREAD(read_out,
				bytes_in +
				sizeof(struct fuse_in_header) +
				sizeof(struct fuse_read_in) +
				sizeof(struct fuse_read_out),
				read_size - sizeof(struct fuse_in_header) -
					sizeof(struct fuse_read_in) -
					sizeof(struct fuse_read_out));
		exit(TEST_SUCCESS);
	}
	FUSE_END_DAEMON();
	close(fuse_dev);
	close(content_fd);
	close(src_fd);
	umount(mount_dir);
	return result;
}

static int bpf_test_no_readdirplus_without_nodeid(const char *mount_dir)
{
	const char *folder1 = "folder1";
	const char *folder2 = "folder2";
	int result = TEST_FAILURE;
	int fuse_dev = -1;
	int src_fd = -1;
	int content_fd = -1;
	int bpf_fd = -1;
	FUSE_DECLARE_DAEMON;

	TESTEQUAL(install_elf_bpf("test_bpf.bpf", "test_readdirplus",
					  &bpf_fd, NULL, NULL), 0);
	TESTSYSCALL(s_mkdir(s_path(s(ft_src), s(folder1)), 0777));
	TESTSYSCALL(s_mkdir(s_path(s(ft_src), s(folder2)), 0777));
	TESTEQUAL(mount_fuse_no_init(mount_dir, -1, -1, &fuse_dev), 0);
	FUSE_START_DAEMON();
	if (action) {
		DIR *open_dir = NULL;
		struct dirent *dirent;

		// Folder 1: Readdir with no nodeid
		TEST(open_dir = s_opendir(s_path(s(ft_dst), s(folder1))),
				open_dir != NULL);
		TEST(dirent = readdir(open_dir), dirent == NULL);
		TESTCOND(errno == EINVAL);
		TESTSYSCALL(closedir(open_dir));
		open_dir = NULL;

		// Folder 2: Readdir with a nodeid
		TEST(open_dir = s_opendir(s_path(s(ft_dst), s(folder2))),
				open_dir != NULL);
		TEST(dirent = readdir(open_dir), dirent == NULL);
		TESTCOND(errno == EINVAL);
		TESTSYSCALL(closedir(open_dir));
		open_dir = NULL;
	} else {
		size_t read_size;
		struct fuse_in_header *in_header = (struct fuse_in_header *)bytes_in;
		struct fuse_attr attr = {};
		int backing_fd = -1;

		TESTFUSEINITFLAGS(FUSE_DO_READDIRPLUS | FUSE_READDIRPLUS_AUTO);

		// folder 1: Set 0 as nodeid, Expect READDIR
		TESTFUSELOOKUP(folder1, 0);
		TEST(backing_fd = s_open(s_path(s(ft_src), s(folder1)),
					 O_DIRECTORY | O_RDONLY | O_CLOEXEC),
		     backing_fd != -1);
		TESTFUSEOUT2(fuse_entry_out, ((struct fuse_entry_out) {
				.nodeid = 0,
				.generation = 0,
				.entry_valid = UINT64_MAX,
				.attr_valid = UINT64_MAX,
				.entry_valid_nsec = UINT32_MAX,
				.attr_valid_nsec = UINT32_MAX,
				.attr = attr,
			     }), fuse_entry_bpf_out, ((struct fuse_entry_bpf_out) {
				.backing_action = FUSE_ACTION_REPLACE,
				.backing_fd = backing_fd,
				.bpf_action = FUSE_ACTION_REPLACE,
				.bpf_fd = bpf_fd,
			     }));
		TESTSYSCALL(close(backing_fd));
		TEST(read_size = read(fuse_dev, bytes_in, sizeof(bytes_in)), read_size > 0);
		TESTEQUAL(in_header->opcode, FUSE_READDIR);
		TESTFUSEOUTERROR(-EINVAL);

		// folder 2: Set 10 as nodeid, Expect READDIRPLUS
		TESTFUSELOOKUP(folder2, 0);
		TEST(backing_fd = s_open(s_path(s(ft_src), s(folder2)),
					 O_DIRECTORY | O_RDONLY | O_CLOEXEC),
		     backing_fd != -1);
		TESTFUSEOUT2(fuse_entry_out, ((struct fuse_entry_out) {
				.nodeid = 10,
				.generation = 0,
				.entry_valid = UINT64_MAX,
				.attr_valid = UINT64_MAX,
				.entry_valid_nsec = UINT32_MAX,
				.attr_valid_nsec = UINT32_MAX,
				.attr = attr,
			     }), fuse_entry_bpf_out, ((struct fuse_entry_bpf_out) {
				.backing_action = FUSE_ACTION_REPLACE,
				.backing_fd = backing_fd,
				.bpf_action = FUSE_ACTION_REPLACE,
				.bpf_fd = bpf_fd,
			     }));
		TESTSYSCALL(close(backing_fd));
		TEST(read_size = read(fuse_dev, bytes_in, sizeof(bytes_in)), read_size > 0);
		TESTEQUAL(in_header->opcode, FUSE_READDIRPLUS);
		TESTFUSEOUTERROR(-EINVAL);
		exit(TEST_SUCCESS);
	}
	FUSE_END_DAEMON();
	close(fuse_dev);
	close(content_fd);
	close(src_fd);
	close(bpf_fd);
	umount(mount_dir);
	return result;
}

/*
 * State:
 * Original: dst/folder1/content.txt
 *                  ^
 *                  |
 *                  |
 * Backing:  src/folder1/content.txt
 *
 * Step 1:  open(folder1) - lookup folder1 with entry_timeout set to 0
 * Step 2:  open(folder1) - lookup folder1 again to trigger revalidate wich will
 *                          set backing fd
 *
 * Check 1: cat(content.txt) - check not receiving call on the fuse daemon
 *                             and content is the same
 */
static int bpf_test_revalidate_handle_backing_fd(const char *mount_dir)
{
	const char *folder1 = "folder1";
	const char *content_file = "content.txt";
	const char *content = "hello world";
	int result = TEST_FAILURE;
	int fuse_dev = -1;
	int src_fd = -1;
	int content_fd = -1;
	FUSE_DECLARE_DAEMON;

	TESTSYSCALL(s_mkdir(s_path(s(ft_src), s(folder1)), 0777));
	TEST(content_fd = s_creat(s_pathn(3, s(ft_src), s(folder1), s(content_file)), 0777),
		content_fd != -1);
	TESTEQUAL(write(content_fd, content, strlen(content)), strlen(content));
	TESTSYSCALL(close(content_fd));
	content_fd = -1;
	TESTEQUAL(mount_fuse_no_init(mount_dir, -1, -1, &fuse_dev), 0);
	FUSE_START_DAEMON();
	if (action) {
		int dst_folder1_fd = -1;
		int dst_content_fd = -1;
		char content_buffer[9] = {0};
		// Step 1: Lookup folder1
		TESTERR(dst_folder1_fd = s_open(s_path(s(mount_dir), s(folder1)),
			O_RDONLY | O_CLOEXEC), dst_folder1_fd != -1);
		TESTSYSCALL(close(dst_folder1_fd));
		dst_folder1_fd = -1;
		// Step 2: Lookup folder1 again
		TESTERR(dst_folder1_fd = s_open(s_path(s(mount_dir), s(folder1)),
			O_RDONLY | O_CLOEXEC), dst_folder1_fd != -1);
		TESTSYSCALL(close(dst_folder1_fd));
		dst_folder1_fd = -1;
		// Check 1: Read content file (must be backed)
		TESTERR(dst_content_fd =
			s_open(s_pathn(3, s(mount_dir), s(folder1), s(content_file)),
			O_RDONLY | O_CLOEXEC), dst_content_fd != -1);
		TESTEQUAL(read(dst_content_fd, content_buffer, strlen(content)),
			  strlen(content));
		TESTEQUAL(strncmp(content, content_buffer, strlen(content)), 0);
		TESTSYSCALL(close(dst_content_fd));
		dst_content_fd = -1;
	} else {
		struct fuse_attr attr = {};
		int backing_fd = -1;

		TESTFUSEINITFLAGS(FUSE_DO_READDIRPLUS | FUSE_READDIRPLUS_AUTO);
		// Step 1: Lookup folder1 set entry_timeout to 0 to trigger
		// revalidate later
		TESTFUSELOOKUP(folder1, 0);
		TESTSYSCALL(s_fuse_attr(s_path(s(ft_src), s(folder1)), &attr));
		TEST(backing_fd = s_open(s_path(s(ft_src), s(folder1)),
					 O_DIRECTORY | O_RDONLY | O_CLOEXEC),
		     backing_fd != -1);
		TESTFUSEOUT2(fuse_entry_out, ((struct fuse_entry_out) {
				.nodeid = attr.ino,
				.generation = 0,
				.entry_valid = 0,
				.attr_valid = UINT64_MAX,
				.entry_valid_nsec = 0,
				.attr_valid_nsec = UINT32_MAX,
				.attr = attr,
			     }), fuse_entry_bpf_out, ((struct fuse_entry_bpf_out) {
				.backing_action = FUSE_ACTION_REPLACE,
				.backing_fd = backing_fd,
			     }));
		TESTSYSCALL(close(backing_fd));
		// Step 1: Lookup folder1 as a reaction to revalidate call
		// This attempts to change the backing node, which is not allowed on revalidate
		TESTFUSELOOKUP(folder1, 0);
		TESTSYSCALL(s_fuse_attr(s_path(s(ft_src), s(folder1)), &attr));
		TEST(backing_fd = s_open(s_path(s(ft_src), s(folder1)),
					 O_DIRECTORY | O_RDONLY | O_CLOEXEC),
		     backing_fd != -1);
		TESTFUSEOUT2(fuse_entry_out, ((struct fuse_entry_out) {
				.nodeid = attr.ino,
				.generation = 0,
				.entry_valid = UINT64_MAX,
				.attr_valid = UINT64_MAX,
				.entry_valid_nsec = UINT32_MAX,
				.attr_valid_nsec = UINT32_MAX,
				.attr = attr,
			     }), fuse_entry_bpf_out, ((struct fuse_entry_bpf_out) {
				.backing_action = FUSE_ACTION_REPLACE,
				.backing_fd = backing_fd,
			     }));
		TESTSYSCALL(close(backing_fd));

		// Lookup folder1 as a reaction to failed revalidate
		TESTFUSELOOKUP(folder1, 0);
		TESTSYSCALL(s_fuse_attr(s_path(s(ft_src), s(folder1)), &attr));
		TEST(backing_fd = s_open(s_path(s(ft_src), s(folder1)),
					 O_DIRECTORY | O_RDONLY | O_CLOEXEC),
		     backing_fd != -1);
		TESTFUSEOUT2(fuse_entry_out, ((struct fuse_entry_out) {
				.nodeid = attr.ino,
				.generation = 0,
				.entry_valid = UINT64_MAX,
				.attr_valid = UINT64_MAX,
				.entry_valid_nsec = UINT32_MAX,
				.attr_valid_nsec = UINT32_MAX,
				.attr = attr,
			     }), fuse_entry_bpf_out, ((struct fuse_entry_bpf_out) {
				.backing_action = FUSE_ACTION_REPLACE,
				.backing_fd = backing_fd,
			     }));
		TESTSYSCALL(close(backing_fd));
		exit(TEST_SUCCESS);
	}
	FUSE_END_DAEMON();
	close(fuse_dev);
	close(content_fd);
	close(src_fd);
	umount(mount_dir);
	return result;
}

static int bpf_test_lookup_postfilter(const char *mount_dir)
{
	const char *file1_name = "file1";
	const char *file2_name = "file2";
	const char *file3_name = "file3";
	int result = TEST_FAILURE;
	int bpf_fd = -1;
	int src_fd = -1;
	int fuse_dev = -1;
	int file_fd = -1;
	FUSE_DECLARE_DAEMON;

	TEST(file_fd = s_creat(s_path(s(ft_src), s(file1_name)), 0777),
	     file_fd != -1);
	TESTSYSCALL(close(file_fd));
	TEST(file_fd = s_creat(s_path(s(ft_src), s(file2_name)), 0777),
	     file_fd != -1);
	TESTSYSCALL(close(file_fd));
	file_fd = -1;
	TESTEQUAL(install_elf_bpf("test_bpf.bpf", "test_lookup_postfilter",
					  &bpf_fd, NULL, NULL), 0);
	TEST(src_fd = open(ft_src, O_DIRECTORY | O_RDONLY | O_CLOEXEC),
	     src_fd != -1);
	TESTEQUAL(mount_fuse(mount_dir, bpf_fd, src_fd, &fuse_dev), 0);
	FUSE_START_DAEMON();
	if (action) {
		int fd = -1;

		TESTEQUAL(s_open(s_path(s(mount_dir), s(file1_name)), O_RDONLY),
			  -1);
		TESTEQUAL(errno, ENOENT);
		TEST(fd = s_open(s_path(s(mount_dir), s(file2_name)), O_RDONLY),
		     fd != -1);
		TESTSYSCALL(close(fd));
		TESTEQUAL(s_open(s_path(s(mount_dir), s(file3_name)), O_RDONLY),
			  -1);
	} else {
		struct fuse_in_postfilter_header *in_header =
				(struct fuse_in_postfilter_header *)bytes_in;
		struct fuse_entry_out *feo;
		struct fuse_entry_bpf_out *febo;

		TESTFUSELOOKUP(file1_name, FUSE_POSTFILTER);
		TESTFUSEOUTERROR(-ENOENT);

		TESTFUSELOOKUP(file2_name, FUSE_POSTFILTER);
		feo = (struct fuse_entry_out *) (bytes_in +
			sizeof(struct fuse_in_header) +	strlen(file2_name) + 1);
		febo = (struct fuse_entry_bpf_out *) ((char *)feo +
			sizeof(*feo));
		TESTFUSEOUT2(fuse_entry_out, *feo, fuse_entry_bpf_out, *febo);

		TESTFUSELOOKUP(file3_name, FUSE_POSTFILTER);
		TESTEQUAL(in_header->error_in, -ENOENT);
		TESTFUSEOUTERROR(-ENOENT);
		exit(TEST_SUCCESS);
	}
	FUSE_END_DAEMON();
	close(file_fd);
	close(fuse_dev);
	umount(mount_dir);
	close(src_fd);
	close(bpf_fd);
	return result;
}

/**
 * Test that a file made via create_and_open correctly gets the bpf assigned
 * from the negative lookup
 * bpf blocks file open, but also removes itself from children
 * This test will fail if the 'remove' is unsuccessful
 */
static int bpf_test_create_and_remove_bpf(const char *mount_dir)
{
	const char *file = "file";

	int result = TEST_FAILURE;
	int src_fd = -1;
	int bpf_fd = -1;
	int fuse_dev = -1;
	int fd = -1;
	int fd2 = -1;

	TEST(src_fd = open(ft_src, O_DIRECTORY | O_RDONLY | O_CLOEXEC),
	     src_fd != -1);
	TESTEQUAL(install_elf_bpf("test_bpf.bpf", "test_create_remove", &bpf_fd,
				  NULL, NULL), 0);
	TESTEQUAL(mount_fuse_no_init(mount_dir, bpf_fd, src_fd, &fuse_dev), 0);
	TEST(fd = s_creat(s_path(s(mount_dir), s(file)), 0777),
	     fd != -1);
	TEST(fd2 = s_open(s_path(s(mount_dir), s(file)), O_RDONLY),
	     fd2 != -1);

	result = TEST_SUCCESS;
out:
	close(fd2);
	close(fd);
	close(fuse_dev);
	close(bpf_fd);
	close(src_fd);
	umount(mount_dir);
	return result;
}

static int bpf_test_mkdir_and_remove_bpf(const char *mount_dir)
{
	const char *dir = "dir";

	int result = TEST_FAILURE;
	int src_fd = -1;
	int bpf_fd = -1;
	int fuse_dev = -1;
	int fd = -1;
	int fd2 = -1;

	TEST(src_fd = open(ft_src, O_DIRECTORY | O_RDONLY | O_CLOEXEC),
	     src_fd != -1);
	TESTEQUAL(install_elf_bpf("test_bpf.bpf", "test_mkdir_remove", &bpf_fd,
				  NULL, NULL), 0);
	TESTEQUAL(mount_fuse_no_init(mount_dir, bpf_fd, src_fd, &fuse_dev), 0);
	TEST(fd = s_mkdir(s_path(s(mount_dir), s(dir)), 0777),
	     fd != -1);
	TEST(fd2 = s_open(s_path(s(mount_dir), s(dir)), O_RDONLY),
	     fd2 != -1);

	result = TEST_SUCCESS;
out:
	close(fd2);
	close(fd);
	close(fuse_dev);
	close(bpf_fd);
	close(src_fd);
	umount(mount_dir);
	return result;
}

static void parse_range(const char *ranges, bool *run_test, size_t tests)
{
	size_t i;
	char *range;

	for (i = 0; i < tests; ++i)
		run_test[i] = false;

	range = strtok(optarg, ",");
	while (range) {
		char *dash = strchr(range, '-');

		if (dash) {
			size_t start = 1, end = tests;
			char *end_ptr;

			if (dash > range) {
				start = strtol(range, &end_ptr, 10);
				if (*end_ptr != '-' || start <= 0 || start > tests)
					ksft_exit_fail_msg("Bad range\n");
			}

			if (dash[1]) {
				end = strtol(dash + 1, &end_ptr, 10);
				if (*end_ptr || end <= start || end > tests)
					ksft_exit_fail_msg("Bad range\n");
			}

			for (i = start; i <= end; ++i)
				run_test[i - 1] = true;
		} else {
			char *end;
			long value = strtol(range, &end, 10);

			if (*end || value <= 0 || value > tests)
				ksft_exit_fail_msg("Bad range\n");
			run_test[value - 1] = true;
		}
		range = strtok(NULL, ",");
	}
}

static int parse_options(int argc, char *const *argv, bool *run_test,
			 size_t tests)
{
	signed char c;

	while ((c = getopt(argc, argv, "f:t:v")) != -1)
		switch (c) {
		case 'f':
			test_options.file = strtol(optarg, NULL, 10);
			break;

		case 't':
			parse_range(optarg, run_test, tests);
			break;

		case 'v':
			test_options.verbose = true;
			break;

		default:
			return -EINVAL;
		}

	return 0;
}

struct test_case {
	int (*pfunc)(const char *dir);
	const char *name;
};

static void run_one_test(const char *mount_dir,
			 const struct test_case *test_case)
{
	ksft_print_msg("Running %s\n", test_case->name);
	if (test_case->pfunc(mount_dir) == TEST_SUCCESS)
		ksft_test_result_pass("%s\n", test_case->name);
	else
		ksft_test_result_fail("%s\n", test_case->name);
}

int main(int argc, char *argv[])
{
	char *mount_dir = NULL;
	char *src_dir = NULL;
	int i;
	int fd, count;

#define MAKE_TEST(test)                                                        \
	{                                                                      \
		test, #test                                                    \
	}
	const struct test_case cases[] = {
		MAKE_TEST(basic_test),
		MAKE_TEST(bpf_test_real),
		MAKE_TEST(bpf_test_partial),
		MAKE_TEST(bpf_test_attrs),
		MAKE_TEST(bpf_test_readdir),
		MAKE_TEST(bpf_test_creat),
		MAKE_TEST(bpf_test_hidden_entries),
		MAKE_TEST(bpf_test_dir),
		MAKE_TEST(bpf_test_file_early_close),
		MAKE_TEST(bpf_test_file_late_close),
		MAKE_TEST(bpf_test_mknod),
		MAKE_TEST(bpf_test_largedir),
		MAKE_TEST(bpf_test_link),
		MAKE_TEST(bpf_test_symlink),
		MAKE_TEST(bpf_test_xattr),
		MAKE_TEST(bpf_test_redact_readdir),
		MAKE_TEST(bpf_test_set_backing),
		MAKE_TEST(bpf_test_remove_backing),
		MAKE_TEST(bpf_test_dir_rename),
		MAKE_TEST(bpf_test_file_rename),
		MAKE_TEST(bpf_test_alter_errcode_bpf),
		MAKE_TEST(bpf_test_alter_errcode_userspace),
		MAKE_TEST(mmap_test),
		MAKE_TEST(readdir_perms_test),
		MAKE_TEST(inotify_test),
		MAKE_TEST(bpf_test_statfs),
		MAKE_TEST(bpf_test_lseek),
		MAKE_TEST(bpf_test_readdirplus_not_overriding_backing),
		MAKE_TEST(bpf_test_no_readdirplus_without_nodeid),
		MAKE_TEST(bpf_test_revalidate_handle_backing_fd),
		MAKE_TEST(bpf_test_lookup_postfilter),
		MAKE_TEST(flock_test),
		MAKE_TEST(bpf_test_create_and_remove_bpf),
<<<<<<< HEAD

=======
		MAKE_TEST(bpf_test_mkdir_and_remove_bpf),
>>>>>>> 0e7c7966
	};
#undef MAKE_TEST

	bool run_test[ARRAY_SIZE(cases)];

	for (int i = 0; i < ARRAY_SIZE(cases); ++i)
		run_test[i] = true;

	if (parse_options(argc, argv, run_test, ARRAY_SIZE(cases)))
		ksft_exit_fail_msg("Bad options\n");

	// Seed randomness pool for testing on QEMU
	// NOTE - this abuses the concept of randomness - do *not* ever do this
	// on a machine for production use - the device will think it has good
	// randomness when it does not.
	fd = open("/dev/urandom", O_WRONLY | O_CLOEXEC);
	count = 4096;
	for (int i = 0; i < 128; ++i)
		ioctl(fd, RNDADDTOENTCNT, &count);
	close(fd);

	ksft_print_header();

	if (geteuid() != 0)
		ksft_print_msg("Not a root, might fail to mount.\n");

	if (tracing_on() != TEST_SUCCESS)
		ksft_exit_fail_msg("Can't turn on tracing\n");

	src_dir = setup_mount_dir(ft_src);
	mount_dir = setup_mount_dir(ft_dst);
	if (src_dir == NULL || mount_dir == NULL)
		ksft_exit_fail_msg("Can't create a mount dir\n");

	ksft_set_plan(ARRAY_SIZE(run_test));

	for (i = 0; i < ARRAY_SIZE(run_test); ++i)
		if (run_test[i]) {
			delete_dir_tree(mount_dir, false);
			delete_dir_tree(src_dir, false);
			run_one_test(mount_dir, &cases[i]);
		} else
			ksft_cnt.ksft_xskip++;

	umount2(mount_dir, MNT_FORCE);
	delete_dir_tree(mount_dir, true);
	delete_dir_tree(src_dir, true);
	return !ksft_get_fail_cnt() ? ksft_exit_pass() : ksft_exit_fail();
}<|MERGE_RESOLUTION|>--- conflicted
+++ resolved
@@ -2207,11 +2207,7 @@
 		MAKE_TEST(bpf_test_lookup_postfilter),
 		MAKE_TEST(flock_test),
 		MAKE_TEST(bpf_test_create_and_remove_bpf),
-<<<<<<< HEAD
-
-=======
 		MAKE_TEST(bpf_test_mkdir_and_remove_bpf),
->>>>>>> 0e7c7966
 	};
 #undef MAKE_TEST
 
