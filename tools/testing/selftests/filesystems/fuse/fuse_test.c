--- conflicted
+++ resolved
@@ -1345,10 +1345,6 @@
 	int fuse_dev = -1;
 	int fd = -1, fd2 = -1;
 	int backing_fd = -1;
-<<<<<<< HEAD
-	char *addr = NULL;
-=======
->>>>>>> a78ea39d
 
 	TEST(src_fd = open(ft_src, O_DIRECTORY | O_RDONLY | O_CLOEXEC),
 	     src_fd != -1);
@@ -2178,10 +2174,8 @@
 		MAKE_TEST(bpf_test_revalidate_handle_backing_fd),
 		MAKE_TEST(bpf_test_lookup_postfilter),
 		MAKE_TEST(flock_test),
-<<<<<<< HEAD
-=======
 		MAKE_TEST(bpf_test_create_and_remove_bpf),
->>>>>>> a78ea39d
+
 	};
 #undef MAKE_TEST
 
