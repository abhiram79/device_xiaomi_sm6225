// SPDX-License-Identifier: GPL-2.0
/*
 * Generic ring buffer
 *
 * Copyright (C) 2008 Steven Rostedt <srostedt@redhat.com>
 */
#include <linux/trace_recursion.h>
#include <linux/trace_events.h>
#include <linux/ring_buffer.h>
#include <linux/trace_clock.h>
#include <linux/sched/clock.h>
#include <linux/trace_seq.h>
#include <linux/spinlock.h>
#include <linux/irq_work.h>
#include <linux/security.h>
#include <linux/uaccess.h>
#include <linux/hardirq.h>
#include <linux/kthread.h>	/* for self test */
#include <linux/module.h>
#include <linux/percpu.h>
#include <linux/mutex.h>
#include <linux/delay.h>
#include <linux/slab.h>
#include <linux/init.h>
#include <linux/hash.h>
#include <linux/list.h>
#include <linux/cpu.h>
#include <linux/oom.h>

#include <asm/local.h>

static void update_pages_handler(struct work_struct *work);

/*
 * The ring buffer header is special. We must manually up keep it.
 */
int ring_buffer_print_entry_header(struct trace_seq *s)
{
	trace_seq_puts(s, "# compressed entry header\n");
	trace_seq_puts(s, "\ttype_len    :    5 bits\n");
	trace_seq_puts(s, "\ttime_delta  :   27 bits\n");
	trace_seq_puts(s, "\tarray       :   32 bits\n");
	trace_seq_putc(s, '\n');
	trace_seq_printf(s, "\tpadding     : type == %d\n",
			 RINGBUF_TYPE_PADDING);
	trace_seq_printf(s, "\ttime_extend : type == %d\n",
			 RINGBUF_TYPE_TIME_EXTEND);
	trace_seq_printf(s, "\ttime_stamp : type == %d\n",
			 RINGBUF_TYPE_TIME_STAMP);
	trace_seq_printf(s, "\tdata max type_len  == %d\n",
			 RINGBUF_TYPE_DATA_TYPE_LEN_MAX);

	return !trace_seq_has_overflowed(s);
}

/*
 * The ring buffer is made up of a list of pages. A separate list of pages is
 * allocated for each CPU. A writer may only write to a buffer that is
 * associated with the CPU it is currently executing on.  A reader may read
 * from any per cpu buffer.
 *
 * The reader is special. For each per cpu buffer, the reader has its own
 * reader page. When a reader has read the entire reader page, this reader
 * page is swapped with another page in the ring buffer.
 *
 * Now, as long as the writer is off the reader page, the reader can do what
 * ever it wants with that page. The writer will never write to that page
 * again (as long as it is out of the ring buffer).
 *
 * Here's some silly ASCII art.
 *
 *   +------+
 *   |reader|          RING BUFFER
 *   |page  |
 *   +------+        +---+   +---+   +---+
 *                   |   |-->|   |-->|   |
 *                   +---+   +---+   +---+
 *                     ^               |
 *                     |               |
 *                     +---------------+
 *
 *
 *   +------+
 *   |reader|          RING BUFFER
 *   |page  |------------------v
 *   +------+        +---+   +---+   +---+
 *                   |   |-->|   |-->|   |
 *                   +---+   +---+   +---+
 *                     ^               |
 *                     |               |
 *                     +---------------+
 *
 *
 *   +------+
 *   |reader|          RING BUFFER
 *   |page  |------------------v
 *   +------+        +---+   +---+   +---+
 *      ^            |   |-->|   |-->|   |
 *      |            +---+   +---+   +---+
 *      |                              |
 *      |                              |
 *      +------------------------------+
 *
 *
 *   +------+
 *   |buffer|          RING BUFFER
 *   |page  |------------------v
 *   +------+        +---+   +---+   +---+
 *      ^            |   |   |   |-->|   |
 *      |   New      +---+   +---+   +---+
 *      |  Reader------^               |
 *      |   page                       |
 *      +------------------------------+
 *
 *
 * After we make this swap, the reader can hand this page off to the splice
 * code and be done with it. It can even allocate a new page if it needs to
 * and swap that into the ring buffer.
 *
 * We will be using cmpxchg soon to make all this lockless.
 *
 */

/* Used for individual buffers (after the counter) */
#define RB_BUFFER_OFF		(1 << 20)

#define BUF_PAGE_HDR_SIZE offsetof(struct buffer_data_page, data)

#define RB_EVNT_HDR_SIZE (offsetof(struct ring_buffer_event, array))
#define RB_ALIGNMENT		4U
#define RB_MAX_SMALL_DATA	(RB_ALIGNMENT * RINGBUF_TYPE_DATA_TYPE_LEN_MAX)
#define RB_EVNT_MIN_SIZE	8U	/* two 32bit words */

#ifndef CONFIG_HAVE_64BIT_ALIGNED_ACCESS
# define RB_FORCE_8BYTE_ALIGNMENT	0
# define RB_ARCH_ALIGNMENT		RB_ALIGNMENT
#else
# define RB_FORCE_8BYTE_ALIGNMENT	1
# define RB_ARCH_ALIGNMENT		8U
#endif

#define RB_ALIGN_DATA		__aligned(RB_ARCH_ALIGNMENT)

/* define RINGBUF_TYPE_DATA for 'case RINGBUF_TYPE_DATA:' */
#define RINGBUF_TYPE_DATA 0 ... RINGBUF_TYPE_DATA_TYPE_LEN_MAX

enum {
	RB_LEN_TIME_EXTEND = 8,
	RB_LEN_TIME_STAMP =  8,
};

#define skip_time_extend(event) \
	((struct ring_buffer_event *)((char *)event + RB_LEN_TIME_EXTEND))

#define extended_time(event) \
	(event->type_len >= RINGBUF_TYPE_TIME_EXTEND)

static inline int rb_null_event(struct ring_buffer_event *event)
{
	return event->type_len == RINGBUF_TYPE_PADDING && !event->time_delta;
}

static void rb_event_set_padding(struct ring_buffer_event *event)
{
	/* padding has a NULL time_delta */
	event->type_len = RINGBUF_TYPE_PADDING;
	event->time_delta = 0;
}

static unsigned
rb_event_data_length(struct ring_buffer_event *event)
{
	unsigned length;

	if (event->type_len)
		length = event->type_len * RB_ALIGNMENT;
	else
		length = event->array[0];
	return length + RB_EVNT_HDR_SIZE;
}

/*
 * Return the length of the given event. Will return
 * the length of the time extend if the event is a
 * time extend.
 */
static inline unsigned
rb_event_length(struct ring_buffer_event *event)
{
	switch (event->type_len) {
	case RINGBUF_TYPE_PADDING:
		if (rb_null_event(event))
			/* undefined */
			return -1;
		return  event->array[0] + RB_EVNT_HDR_SIZE;

	case RINGBUF_TYPE_TIME_EXTEND:
		return RB_LEN_TIME_EXTEND;

	case RINGBUF_TYPE_TIME_STAMP:
		return RB_LEN_TIME_STAMP;

	case RINGBUF_TYPE_DATA:
		return rb_event_data_length(event);
	default:
		WARN_ON_ONCE(1);
	}
	/* not hit */
	return 0;
}

/*
 * Return total length of time extend and data,
 *   or just the event length for all other events.
 */
static inline unsigned
rb_event_ts_length(struct ring_buffer_event *event)
{
	unsigned len = 0;

	if (extended_time(event)) {
		/* time extends include the data event after it */
		len = RB_LEN_TIME_EXTEND;
		event = skip_time_extend(event);
	}
	return len + rb_event_length(event);
}

/**
 * ring_buffer_event_length - return the length of the event
 * @event: the event to get the length of
 *
 * Returns the size of the data load of a data event.
 * If the event is something other than a data event, it
 * returns the size of the event itself. With the exception
 * of a TIME EXTEND, where it still returns the size of the
 * data load of the data event after it.
 */
unsigned ring_buffer_event_length(struct ring_buffer_event *event)
{
	unsigned length;

	if (extended_time(event))
		event = skip_time_extend(event);

	length = rb_event_length(event);
	if (event->type_len > RINGBUF_TYPE_DATA_TYPE_LEN_MAX)
		return length;
	length -= RB_EVNT_HDR_SIZE;
	if (length > RB_MAX_SMALL_DATA + sizeof(event->array[0]))
                length -= sizeof(event->array[0]);
	return length;
}
EXPORT_SYMBOL_GPL(ring_buffer_event_length);

/* inline for ring buffer fast paths */
static __always_inline void *
rb_event_data(struct ring_buffer_event *event)
{
	if (extended_time(event))
		event = skip_time_extend(event);
	WARN_ON_ONCE(event->type_len > RINGBUF_TYPE_DATA_TYPE_LEN_MAX);
	/* If length is in len field, then array[0] has the data */
	if (event->type_len)
		return (void *)&event->array[0];
	/* Otherwise length is in array[0] and array[1] has the data */
	return (void *)&event->array[1];
}

/**
 * ring_buffer_event_data - return the data of the event
 * @event: the event to get the data from
 */
void *ring_buffer_event_data(struct ring_buffer_event *event)
{
	return rb_event_data(event);
}
EXPORT_SYMBOL_GPL(ring_buffer_event_data);

#define for_each_buffer_cpu(buffer, cpu)		\
	for_each_cpu(cpu, buffer->cpumask)

#define for_each_online_buffer_cpu(buffer, cpu)		\
	for_each_cpu_and(cpu, buffer->cpumask, cpu_online_mask)

#define TS_SHIFT	27
#define TS_MASK		((1ULL << TS_SHIFT) - 1)
#define TS_DELTA_TEST	(~TS_MASK)

static u64 rb_event_time_stamp(struct ring_buffer_event *event)
{
	u64 ts;

	ts = event->array[0];
	ts <<= TS_SHIFT;
	ts += event->time_delta;

	return ts;
}

/* Flag when events were overwritten */
#define RB_MISSED_EVENTS	(1 << 31)
/* Missed count stored at end */
#define RB_MISSED_STORED	(1 << 30)

struct buffer_data_page {
	u64		 time_stamp;	/* page time stamp */
	local_t		 commit;	/* write committed index */
	unsigned char	 data[] RB_ALIGN_DATA;	/* data of buffer page */
};

/*
 * Note, the buffer_page list must be first. The buffer pages
 * are allocated in cache lines, which means that each buffer
 * page will be at the beginning of a cache line, and thus
 * the least significant bits will be zero. We use this to
 * add flags in the list struct pointers, to make the ring buffer
 * lockless.
 */
struct buffer_page {
	struct list_head list;		/* list of buffer pages */
	local_t		 write;		/* index for next write */
	unsigned	 read;		/* index for next read */
	local_t		 entries;	/* entries on this page */
	unsigned long	 real_end;	/* real end of data */
	struct buffer_data_page *page;	/* Actual data page */
};

/*
 * The buffer page counters, write and entries, must be reset
 * atomically when crossing page boundaries. To synchronize this
 * update, two counters are inserted into the number. One is
 * the actual counter for the write position or count on the page.
 *
 * The other is a counter of updaters. Before an update happens
 * the update partition of the counter is incremented. This will
 * allow the updater to update the counter atomically.
 *
 * The counter is 20 bits, and the state data is 12.
 */
#define RB_WRITE_MASK		0xfffff
#define RB_WRITE_INTCNT		(1 << 20)

static void rb_init_page(struct buffer_data_page *bpage)
{
	local_set(&bpage->commit, 0);
}

static __always_inline unsigned int rb_page_commit(struct buffer_page *bpage)
{
	return local_read(&bpage->page->commit);
}

static void free_buffer_page(struct buffer_page *bpage)
{
	free_page((unsigned long)bpage->page);
	kfree(bpage);
}

/*
 * We need to fit the time_stamp delta into 27 bits.
 */
static inline int test_time_stamp(u64 delta)
{
	if (delta & TS_DELTA_TEST)
		return 1;
	return 0;
}

#define BUF_PAGE_SIZE (PAGE_SIZE - BUF_PAGE_HDR_SIZE)

/* Max payload is BUF_PAGE_SIZE - header (8bytes) */
#define BUF_MAX_DATA_SIZE (BUF_PAGE_SIZE - (sizeof(u32) * 2))

int ring_buffer_print_page_header(struct trace_seq *s)
{
	struct buffer_data_page field;

	trace_seq_printf(s, "\tfield: u64 timestamp;\t"
			 "offset:0;\tsize:%u;\tsigned:%u;\n",
			 (unsigned int)sizeof(field.time_stamp),
			 (unsigned int)is_signed_type(u64));

	trace_seq_printf(s, "\tfield: local_t commit;\t"
			 "offset:%u;\tsize:%u;\tsigned:%u;\n",
			 (unsigned int)offsetof(typeof(field), commit),
			 (unsigned int)sizeof(field.commit),
			 (unsigned int)is_signed_type(long));

	trace_seq_printf(s, "\tfield: int overwrite;\t"
			 "offset:%u;\tsize:%u;\tsigned:%u;\n",
			 (unsigned int)offsetof(typeof(field), commit),
			 1,
			 (unsigned int)is_signed_type(long));

	trace_seq_printf(s, "\tfield: char data;\t"
			 "offset:%u;\tsize:%u;\tsigned:%u;\n",
			 (unsigned int)offsetof(typeof(field), data),
			 (unsigned int)BUF_PAGE_SIZE,
			 (unsigned int)is_signed_type(char));

	return !trace_seq_has_overflowed(s);
}

struct rb_irq_work {
	struct irq_work			work;
	wait_queue_head_t		waiters;
	wait_queue_head_t		full_waiters;
	long				wait_index;
	bool				waiters_pending;
	bool				full_waiters_pending;
	bool				wakeup_full;
};

/*
 * Structure to hold event state and handle nested events.
 */
struct rb_event_info {
	u64			ts;
	u64			delta;
	u64			before;
	u64			after;
	unsigned long		length;
	struct buffer_page	*tail_page;
	int			add_timestamp;
};

/*
 * Used for the add_timestamp
 *  NONE
 *  EXTEND - wants a time extend
 *  ABSOLUTE - the buffer requests all events to have absolute time stamps
 *  FORCE - force a full time stamp.
 */
enum {
	RB_ADD_STAMP_NONE		= 0,
	RB_ADD_STAMP_EXTEND		= BIT(1),
	RB_ADD_STAMP_ABSOLUTE		= BIT(2),
	RB_ADD_STAMP_FORCE		= BIT(3)
};
/*
 * Used for which event context the event is in.
 *  TRANSITION = 0
 *  NMI     = 1
 *  IRQ     = 2
 *  SOFTIRQ = 3
 *  NORMAL  = 4
 *
 * See trace_recursive_lock() comment below for more details.
 */
enum {
	RB_CTX_TRANSITION,
	RB_CTX_NMI,
	RB_CTX_IRQ,
	RB_CTX_SOFTIRQ,
	RB_CTX_NORMAL,
	RB_CTX_MAX
};

#if BITS_PER_LONG == 32
#define RB_TIME_32
#endif

/* To test on 64 bit machines */
//#define RB_TIME_32

#ifdef RB_TIME_32

struct rb_time_struct {
	local_t		cnt;
	local_t		top;
	local_t		bottom;
};
#else
#include <asm/local64.h>
struct rb_time_struct {
	local64_t	time;
};
#endif
typedef struct rb_time_struct rb_time_t;

#define MAX_NEST	5

/*
 * head_page == tail_page && head == tail then buffer is empty.
 */
struct ring_buffer_per_cpu {
	int				cpu;
	atomic_t			record_disabled;
	atomic_t			resize_disabled;
	struct trace_buffer	*buffer;
	raw_spinlock_t			reader_lock;	/* serialize readers */
	arch_spinlock_t			lock;
	struct lock_class_key		lock_key;
	struct buffer_data_page		*free_page;
	unsigned long			nr_pages;
	unsigned int			current_context;
	struct list_head		*pages;
	struct buffer_page		*head_page;	/* read from head */
	struct buffer_page		*tail_page;	/* write to tail */
	struct buffer_page		*commit_page;	/* committed pages */
	struct buffer_page		*reader_page;
	unsigned long			lost_events;
	unsigned long			last_overrun;
	unsigned long			nest;
	local_t				entries_bytes;
	local_t				entries;
	local_t				overrun;
	local_t				commit_overrun;
	local_t				dropped_events;
	local_t				committing;
	local_t				commits;
	local_t				pages_touched;
	local_t				pages_lost;
	local_t				pages_read;
	long				last_pages_touch;
	size_t				shortest_full;
	unsigned long			read;
	unsigned long			read_bytes;
	rb_time_t			write_stamp;
	rb_time_t			before_stamp;
	u64				event_stamp[MAX_NEST];
	u64				read_stamp;
	/* pages removed since last reset */
	unsigned long			pages_removed;
	/* ring buffer pages to update, > 0 to add, < 0 to remove */
	long				nr_pages_to_update;
	struct list_head		new_pages; /* new pages to add */
	struct work_struct		update_pages_work;
	struct completion		update_done;

	struct rb_irq_work		irq_work;
};

struct trace_buffer {
	unsigned			flags;
	int				cpus;
	atomic_t			record_disabled;
	atomic_t			resizing;
	cpumask_var_t			cpumask;

	struct lock_class_key		*reader_lock_key;

	struct mutex			mutex;

	struct ring_buffer_per_cpu	**buffers;

	struct hlist_node		node;
	u64				(*clock)(void);

	struct rb_irq_work		irq_work;
	bool				time_stamp_abs;
};

struct ring_buffer_iter {
	struct ring_buffer_per_cpu	*cpu_buffer;
	unsigned long			head;
	unsigned long			next_event;
	struct buffer_page		*head_page;
	struct buffer_page		*cache_reader_page;
	unsigned long			cache_read;
	unsigned long			cache_pages_removed;
	u64				read_stamp;
	u64				page_stamp;
	struct ring_buffer_event	*event;
	int				missed_events;
};

#ifdef RB_TIME_32

/*
 * On 32 bit machines, local64_t is very expensive. As the ring
 * buffer doesn't need all the features of a true 64 bit atomic,
 * on 32 bit, it uses these functions (64 still uses local64_t).
 *
 * For the ring buffer, 64 bit required operations for the time is
 * the following:
 *
 *  - Only need 59 bits (uses 60 to make it even).
 *  - Reads may fail if it interrupted a modification of the time stamp.
 *      It will succeed if it did not interrupt another write even if
 *      the read itself is interrupted by a write.
 *      It returns whether it was successful or not.
 *
 *  - Writes always succeed and will overwrite other writes and writes
 *      that were done by events interrupting the current write.
 *
 *  - A write followed by a read of the same time stamp will always succeed,
 *      but may not contain the same value.
 *
 *  - A cmpxchg will fail if it interrupted another write or cmpxchg.
 *      Other than that, it acts like a normal cmpxchg.
 *
 * The 60 bit time stamp is broken up by 30 bits in a top and bottom half
 *  (bottom being the least significant 30 bits of the 60 bit time stamp).
 *
 * The two most significant bits of each half holds a 2 bit counter (0-3).
 * Each update will increment this counter by one.
 * When reading the top and bottom, if the two counter bits match then the
 *  top and bottom together make a valid 60 bit number.
 */
#define RB_TIME_SHIFT	30
#define RB_TIME_VAL_MASK ((1 << RB_TIME_SHIFT) - 1)

static inline int rb_time_cnt(unsigned long val)
{
	return (val >> RB_TIME_SHIFT) & 3;
}

static inline u64 rb_time_val(unsigned long top, unsigned long bottom)
{
	u64 val;

	val = top & RB_TIME_VAL_MASK;
	val <<= RB_TIME_SHIFT;
	val |= bottom & RB_TIME_VAL_MASK;

	return val;
}

static inline bool __rb_time_read(rb_time_t *t, u64 *ret, unsigned long *cnt)
{
	unsigned long top, bottom;
	unsigned long c;

	/*
	 * If the read is interrupted by a write, then the cnt will
	 * be different. Loop until both top and bottom have been read
	 * without interruption.
	 */
	do {
		c = local_read(&t->cnt);
		top = local_read(&t->top);
		bottom = local_read(&t->bottom);
	} while (c != local_read(&t->cnt));

	*cnt = rb_time_cnt(top);

	/* If top and bottom counts don't match, this interrupted a write */
	if (*cnt != rb_time_cnt(bottom))
		return false;

	*ret = rb_time_val(top, bottom);
	return true;
}

static bool rb_time_read(rb_time_t *t, u64 *ret)
{
	unsigned long cnt;

	return __rb_time_read(t, ret, &cnt);
}

static inline unsigned long rb_time_val_cnt(unsigned long val, unsigned long cnt)
{
	return (val & RB_TIME_VAL_MASK) | ((cnt & 3) << RB_TIME_SHIFT);
}

static inline void rb_time_split(u64 val, unsigned long *top, unsigned long *bottom)
{
	*top = (unsigned long)((val >> RB_TIME_SHIFT) & RB_TIME_VAL_MASK);
	*bottom = (unsigned long)(val & RB_TIME_VAL_MASK);
}

static inline void rb_time_val_set(local_t *t, unsigned long val, unsigned long cnt)
{
	val = rb_time_val_cnt(val, cnt);
	local_set(t, val);
}

static void rb_time_set(rb_time_t *t, u64 val)
{
	unsigned long cnt, top, bottom;

	rb_time_split(val, &top, &bottom);

	/* Writes always succeed with a valid number even if it gets interrupted. */
	do {
		cnt = local_inc_return(&t->cnt);
		rb_time_val_set(&t->top, top, cnt);
		rb_time_val_set(&t->bottom, bottom, cnt);
	} while (cnt != local_read(&t->cnt));
}

static inline bool
rb_time_read_cmpxchg(local_t *l, unsigned long expect, unsigned long set)
{
	unsigned long ret;

	ret = local_cmpxchg(l, expect, set);
	return ret == expect;
}

<<<<<<< HEAD
static int rb_time_cmpxchg(rb_time_t *t, u64 expect, u64 set)
{
	unsigned long cnt, top, bottom;
	unsigned long cnt2, top2, bottom2;
	u64 val;

	/* Any interruptions in this function should cause a failure */
	cnt = local_read(&t->cnt);

	/* The cmpxchg always fails if it interrupted an update */
	 if (!__rb_time_read(t, &val, &cnt2))
		 return false;

	 if (val != expect)
		 return false;

	 if ((cnt & 3) != cnt2)
		 return false;

	 cnt2 = cnt + 1;

	 rb_time_split(val, &top, &bottom);
	 top = rb_time_val_cnt(top, cnt);
	 bottom = rb_time_val_cnt(bottom, cnt);

	 rb_time_split(set, &top2, &bottom2);
	 top2 = rb_time_val_cnt(top2, cnt2);
	 bottom2 = rb_time_val_cnt(bottom2, cnt2);

	if (!rb_time_read_cmpxchg(&t->cnt, cnt, cnt2))
		return false;
	if (!rb_time_read_cmpxchg(&t->top, top, top2))
		return false;
	if (!rb_time_read_cmpxchg(&t->bottom, bottom, bottom2))
		return false;
	return true;
}

=======
>>>>>>> 0436bb83
#else /* 64 bits */

/* local64_t always succeeds */

static inline bool rb_time_read(rb_time_t *t, u64 *ret)
{
	*ret = local64_read(&t->time);
	return true;
}
static void rb_time_set(rb_time_t *t, u64 val)
{
	local64_set(&t->time, val);
}
#endif

/*
 * Enable this to make sure that the event passed to
 * ring_buffer_event_time_stamp() is not committed and also
 * is on the buffer that it passed in.
 */
//#define RB_VERIFY_EVENT
#ifdef RB_VERIFY_EVENT
static struct list_head *rb_list_head(struct list_head *list);
static void verify_event(struct ring_buffer_per_cpu *cpu_buffer,
			 void *event)
{
	struct buffer_page *page = cpu_buffer->commit_page;
	struct buffer_page *tail_page = READ_ONCE(cpu_buffer->tail_page);
	struct list_head *next;
	long commit, write;
	unsigned long addr = (unsigned long)event;
	bool done = false;
	int stop = 0;

	/* Make sure the event exists and is not committed yet */
	do {
		if (page == tail_page || WARN_ON_ONCE(stop++ > 100))
			done = true;
		commit = local_read(&page->page->commit);
		write = local_read(&page->write);
		if (addr >= (unsigned long)&page->page->data[commit] &&
		    addr < (unsigned long)&page->page->data[write])
			return;

		next = rb_list_head(page->list.next);
		page = list_entry(next, struct buffer_page, list);
	} while (!done);
	WARN_ON_ONCE(1);
}
#else
static inline void verify_event(struct ring_buffer_per_cpu *cpu_buffer,
			 void *event)
{
}
#endif


static inline u64 rb_time_stamp(struct trace_buffer *buffer);

/**
 * ring_buffer_event_time_stamp - return the event's current time stamp
 * @buffer: The buffer that the event is on
 * @event: the event to get the time stamp of
 *
 * Note, this must be called after @event is reserved, and before it is
 * committed to the ring buffer. And must be called from the same
 * context where the event was reserved (normal, softirq, irq, etc).
 *
 * Returns the time stamp associated with the current event.
 * If the event has an extended time stamp, then that is used as
 * the time stamp to return.
 * In the highly unlikely case that the event was nested more than
 * the max nesting, then the write_stamp of the buffer is returned,
 * otherwise  current time is returned, but that really neither of
 * the last two cases should ever happen.
 */
u64 ring_buffer_event_time_stamp(struct trace_buffer *buffer,
				 struct ring_buffer_event *event)
{
	struct ring_buffer_per_cpu *cpu_buffer = buffer->buffers[smp_processor_id()];
	unsigned int nest;
	u64 ts;

	/* If the event includes an absolute time, then just use that */
	if (event->type_len == RINGBUF_TYPE_TIME_STAMP)
		return rb_event_time_stamp(event);

	nest = local_read(&cpu_buffer->committing);
	verify_event(cpu_buffer, event);
	if (WARN_ON_ONCE(!nest))
		goto fail;

	/* Read the current saved nesting level time stamp */
	if (likely(--nest < MAX_NEST))
		return cpu_buffer->event_stamp[nest];

	/* Shouldn't happen, warn if it does */
	WARN_ONCE(1, "nest (%d) greater than max", nest);

 fail:
	/* Can only fail on 32 bit */
	if (!rb_time_read(&cpu_buffer->write_stamp, &ts))
		/* Screw it, just read the current time */
		ts = rb_time_stamp(cpu_buffer->buffer);

	return ts;
}

/**
 * ring_buffer_nr_pages - get the number of buffer pages in the ring buffer
 * @buffer: The ring_buffer to get the number of pages from
 * @cpu: The cpu of the ring_buffer to get the number of pages from
 *
 * Returns the number of pages used by a per_cpu buffer of the ring buffer.
 */
size_t ring_buffer_nr_pages(struct trace_buffer *buffer, int cpu)
{
	return buffer->buffers[cpu]->nr_pages;
}

/**
 * ring_buffer_nr_pages_dirty - get the number of used pages in the ring buffer
 * @buffer: The ring_buffer to get the number of pages from
 * @cpu: The cpu of the ring_buffer to get the number of pages from
 *
 * Returns the number of pages that have content in the ring buffer.
 */
size_t ring_buffer_nr_dirty_pages(struct trace_buffer *buffer, int cpu)
{
	size_t read;
	size_t lost;
	size_t cnt;

	read = local_read(&buffer->buffers[cpu]->pages_read);
	lost = local_read(&buffer->buffers[cpu]->pages_lost);
	cnt = local_read(&buffer->buffers[cpu]->pages_touched);

	if (WARN_ON_ONCE(cnt < lost))
		return 0;

	cnt -= lost;

	/* The reader can read an empty page, but not more than that */
	if (cnt < read) {
		WARN_ON_ONCE(read > cnt + 1);
		return 0;
	}

	return cnt - read;
}

static __always_inline bool full_hit(struct trace_buffer *buffer, int cpu, int full)
{
	struct ring_buffer_per_cpu *cpu_buffer = buffer->buffers[cpu];
	size_t nr_pages;
	size_t dirty;

	nr_pages = cpu_buffer->nr_pages;
	if (!nr_pages || !full)
		return true;

	/*
	 * Add one as dirty will never equal nr_pages, as the sub-buffer
	 * that the writer is on is not counted as dirty.
	 * This is needed if "buffer_percent" is set to 100.
	 */
	dirty = ring_buffer_nr_dirty_pages(buffer, cpu) + 1;

	return (dirty * 100) >= (full * nr_pages);
}

/*
 * rb_wake_up_waiters - wake up tasks waiting for ring buffer input
 *
 * Schedules a delayed work to wake up any task that is blocked on the
 * ring buffer waiters queue.
 */
static void rb_wake_up_waiters(struct irq_work *work)
{
	struct rb_irq_work *rbwork = container_of(work, struct rb_irq_work, work);

	wake_up_all(&rbwork->waiters);
	if (rbwork->full_waiters_pending || rbwork->wakeup_full) {
		rbwork->wakeup_full = false;
		rbwork->full_waiters_pending = false;
		wake_up_all(&rbwork->full_waiters);
	}
}

/**
 * ring_buffer_wake_waiters - wake up any waiters on this ring buffer
 * @buffer: The ring buffer to wake waiters on
 *
 * In the case of a file that represents a ring buffer is closing,
 * it is prudent to wake up any waiters that are on this.
 */
void ring_buffer_wake_waiters(struct trace_buffer *buffer, int cpu)
{
	struct ring_buffer_per_cpu *cpu_buffer;
	struct rb_irq_work *rbwork;

	if (!buffer)
		return;

	if (cpu == RING_BUFFER_ALL_CPUS) {

		/* Wake up individual ones too. One level recursion */
		for_each_buffer_cpu(buffer, cpu)
			ring_buffer_wake_waiters(buffer, cpu);

		rbwork = &buffer->irq_work;
	} else {
		if (WARN_ON_ONCE(!buffer->buffers))
			return;
		if (WARN_ON_ONCE(cpu >= nr_cpu_ids))
			return;

		cpu_buffer = buffer->buffers[cpu];
		/* The CPU buffer may not have been initialized yet */
		if (!cpu_buffer)
			return;
		rbwork = &cpu_buffer->irq_work;
	}

	rbwork->wait_index++;
	/* make sure the waiters see the new index */
	smp_wmb();

	/* This can be called in any context */
	irq_work_queue(&rbwork->work);
}

/**
 * ring_buffer_wait - wait for input to the ring buffer
 * @buffer: buffer to wait on
 * @cpu: the cpu buffer to wait on
 * @full: wait until the percentage of pages are available, if @cpu != RING_BUFFER_ALL_CPUS
 *
 * If @cpu == RING_BUFFER_ALL_CPUS then the task will wake up as soon
 * as data is added to any of the @buffer's cpu buffers. Otherwise
 * it will wait for data to be added to a specific cpu buffer.
 */
int ring_buffer_wait(struct trace_buffer *buffer, int cpu, int full)
{
	struct ring_buffer_per_cpu *cpu_buffer;
	DEFINE_WAIT(wait);
	struct rb_irq_work *work;
	long wait_index;
	int ret = 0;

	/*
	 * Depending on what the caller is waiting for, either any
	 * data in any cpu buffer, or a specific buffer, put the
	 * caller on the appropriate wait queue.
	 */
	if (cpu == RING_BUFFER_ALL_CPUS) {
		work = &buffer->irq_work;
		/* Full only makes sense on per cpu reads */
		full = 0;
	} else {
		if (!cpumask_test_cpu(cpu, buffer->cpumask))
			return -ENODEV;
		cpu_buffer = buffer->buffers[cpu];
		work = &cpu_buffer->irq_work;
	}

	wait_index = READ_ONCE(work->wait_index);

	while (true) {
		if (full)
			prepare_to_wait(&work->full_waiters, &wait, TASK_INTERRUPTIBLE);
		else
			prepare_to_wait(&work->waiters, &wait, TASK_INTERRUPTIBLE);

		/*
		 * The events can happen in critical sections where
		 * checking a work queue can cause deadlocks.
		 * After adding a task to the queue, this flag is set
		 * only to notify events to try to wake up the queue
		 * using irq_work.
		 *
		 * We don't clear it even if the buffer is no longer
		 * empty. The flag only causes the next event to run
		 * irq_work to do the work queue wake up. The worse
		 * that can happen if we race with !trace_empty() is that
		 * an event will cause an irq_work to try to wake up
		 * an empty queue.
		 *
		 * There's no reason to protect this flag either, as
		 * the work queue and irq_work logic will do the necessary
		 * synchronization for the wake ups. The only thing
		 * that is necessary is that the wake up happens after
		 * a task has been queued. It's OK for spurious wake ups.
		 */
		if (full)
			work->full_waiters_pending = true;
		else
			work->waiters_pending = true;

		if (signal_pending(current)) {
			ret = -EINTR;
			break;
		}

		if (cpu == RING_BUFFER_ALL_CPUS && !ring_buffer_empty(buffer))
			break;

		if (cpu != RING_BUFFER_ALL_CPUS &&
		    !ring_buffer_empty_cpu(buffer, cpu)) {
			unsigned long flags;
			bool pagebusy;
			bool done;

			if (!full)
				break;

			raw_spin_lock_irqsave(&cpu_buffer->reader_lock, flags);
			pagebusy = cpu_buffer->reader_page == cpu_buffer->commit_page;
			done = !pagebusy && full_hit(buffer, cpu, full);

			if (!cpu_buffer->shortest_full ||
			    cpu_buffer->shortest_full > full)
				cpu_buffer->shortest_full = full;
			raw_spin_unlock_irqrestore(&cpu_buffer->reader_lock, flags);
			if (done)
				break;
		}

		schedule();

		/* Make sure to see the new wait index */
		smp_rmb();
		if (wait_index != work->wait_index)
			break;
	}

	if (full)
		finish_wait(&work->full_waiters, &wait);
	else
		finish_wait(&work->waiters, &wait);

	return ret;
}

/**
 * ring_buffer_poll_wait - poll on buffer input
 * @buffer: buffer to wait on
 * @cpu: the cpu buffer to wait on
 * @filp: the file descriptor
 * @poll_table: The poll descriptor
 * @full: wait until the percentage of pages are available, if @cpu != RING_BUFFER_ALL_CPUS
 *
 * If @cpu == RING_BUFFER_ALL_CPUS then the task will wake up as soon
 * as data is added to any of the @buffer's cpu buffers. Otherwise
 * it will wait for data to be added to a specific cpu buffer.
 *
 * Returns EPOLLIN | EPOLLRDNORM if data exists in the buffers,
 * zero otherwise.
 */
__poll_t ring_buffer_poll_wait(struct trace_buffer *buffer, int cpu,
			  struct file *filp, poll_table *poll_table, int full)
{
	struct ring_buffer_per_cpu *cpu_buffer;
	struct rb_irq_work *work;

	if (cpu == RING_BUFFER_ALL_CPUS) {
		work = &buffer->irq_work;
		full = 0;
	} else {
		if (!cpumask_test_cpu(cpu, buffer->cpumask))
			return -EINVAL;

		cpu_buffer = buffer->buffers[cpu];
		work = &cpu_buffer->irq_work;
	}

	if (full) {
		poll_wait(filp, &work->full_waiters, poll_table);
		work->full_waiters_pending = true;
		if (!cpu_buffer->shortest_full ||
		    cpu_buffer->shortest_full > full)
			cpu_buffer->shortest_full = full;
	} else {
		poll_wait(filp, &work->waiters, poll_table);
		work->waiters_pending = true;
	}

	/*
	 * There's a tight race between setting the waiters_pending and
	 * checking if the ring buffer is empty.  Once the waiters_pending bit
	 * is set, the next event will wake the task up, but we can get stuck
	 * if there's only a single event in.
	 *
	 * FIXME: Ideally, we need a memory barrier on the writer side as well,
	 * but adding a memory barrier to all events will cause too much of a
	 * performance hit in the fast path.  We only need a memory barrier when
	 * the buffer goes from empty to having content.  But as this race is
	 * extremely small, and it's not a problem if another event comes in, we
	 * will fix it later.
	 */
	smp_mb();

	if (full)
		return full_hit(buffer, cpu, full) ? EPOLLIN | EPOLLRDNORM : 0;

	if ((cpu == RING_BUFFER_ALL_CPUS && !ring_buffer_empty(buffer)) ||
	    (cpu != RING_BUFFER_ALL_CPUS && !ring_buffer_empty_cpu(buffer, cpu)))
		return EPOLLIN | EPOLLRDNORM;
	return 0;
}

/* buffer may be either ring_buffer or ring_buffer_per_cpu */
#define RB_WARN_ON(b, cond)						\
	({								\
		int _____ret = unlikely(cond);				\
		if (_____ret) {						\
			if (__same_type(*(b), struct ring_buffer_per_cpu)) { \
				struct ring_buffer_per_cpu *__b =	\
					(void *)b;			\
				atomic_inc(&__b->buffer->record_disabled); \
			} else						\
				atomic_inc(&b->record_disabled);	\
			WARN_ON(1);					\
		}							\
		_____ret;						\
	})

/* Up this if you want to test the TIME_EXTENTS and normalization */
#define DEBUG_SHIFT 0

static inline u64 rb_time_stamp(struct trace_buffer *buffer)
{
	u64 ts;

	/* Skip retpolines :-( */
	if (IS_ENABLED(CONFIG_RETPOLINE) && likely(buffer->clock == trace_clock_local))
		ts = trace_clock_local();
	else
		ts = buffer->clock();

	/* shift to debug/test normalization and TIME_EXTENTS */
	return ts << DEBUG_SHIFT;
}

u64 ring_buffer_time_stamp(struct trace_buffer *buffer)
{
	u64 time;

	preempt_disable_notrace();
	time = rb_time_stamp(buffer);
	preempt_enable_notrace();

	return time;
}
EXPORT_SYMBOL_GPL(ring_buffer_time_stamp);

void ring_buffer_normalize_time_stamp(struct trace_buffer *buffer,
				      int cpu, u64 *ts)
{
	/* Just stupid testing the normalize function and deltas */
	*ts >>= DEBUG_SHIFT;
}
EXPORT_SYMBOL_GPL(ring_buffer_normalize_time_stamp);

/*
 * Making the ring buffer lockless makes things tricky.
 * Although writes only happen on the CPU that they are on,
 * and they only need to worry about interrupts. Reads can
 * happen on any CPU.
 *
 * The reader page is always off the ring buffer, but when the
 * reader finishes with a page, it needs to swap its page with
 * a new one from the buffer. The reader needs to take from
 * the head (writes go to the tail). But if a writer is in overwrite
 * mode and wraps, it must push the head page forward.
 *
 * Here lies the problem.
 *
 * The reader must be careful to replace only the head page, and
 * not another one. As described at the top of the file in the
 * ASCII art, the reader sets its old page to point to the next
 * page after head. It then sets the page after head to point to
 * the old reader page. But if the writer moves the head page
 * during this operation, the reader could end up with the tail.
 *
 * We use cmpxchg to help prevent this race. We also do something
 * special with the page before head. We set the LSB to 1.
 *
 * When the writer must push the page forward, it will clear the
 * bit that points to the head page, move the head, and then set
 * the bit that points to the new head page.
 *
 * We also don't want an interrupt coming in and moving the head
 * page on another writer. Thus we use the second LSB to catch
 * that too. Thus:
 *
 * head->list->prev->next        bit 1          bit 0
 *                              -------        -------
 * Normal page                     0              0
 * Points to head page             0              1
 * New head page                   1              0
 *
 * Note we can not trust the prev pointer of the head page, because:
 *
 * +----+       +-----+        +-----+
 * |    |------>|  T  |---X--->|  N  |
 * |    |<------|     |        |     |
 * +----+       +-----+        +-----+
 *   ^                           ^ |
 *   |          +-----+          | |
 *   +----------|  R  |----------+ |
 *              |     |<-----------+
 *              +-----+
 *
 * Key:  ---X-->  HEAD flag set in pointer
 *         T      Tail page
 *         R      Reader page
 *         N      Next page
 *
 * (see __rb_reserve_next() to see where this happens)
 *
 *  What the above shows is that the reader just swapped out
 *  the reader page with a page in the buffer, but before it
 *  could make the new header point back to the new page added
 *  it was preempted by a writer. The writer moved forward onto
 *  the new page added by the reader and is about to move forward
 *  again.
 *
 *  You can see, it is legitimate for the previous pointer of
 *  the head (or any page) not to point back to itself. But only
 *  temporarily.
 */

#define RB_PAGE_NORMAL		0UL
#define RB_PAGE_HEAD		1UL
#define RB_PAGE_UPDATE		2UL


#define RB_FLAG_MASK		3UL

/* PAGE_MOVED is not part of the mask */
#define RB_PAGE_MOVED		4UL

/*
 * rb_list_head - remove any bit
 */
static struct list_head *rb_list_head(struct list_head *list)
{
	unsigned long val = (unsigned long)list;

	return (struct list_head *)(val & ~RB_FLAG_MASK);
}

/*
 * rb_is_head_page - test if the given page is the head page
 *
 * Because the reader may move the head_page pointer, we can
 * not trust what the head page is (it may be pointing to
 * the reader page). But if the next page is a header page,
 * its flags will be non zero.
 */
static inline int
rb_is_head_page(struct buffer_page *page, struct list_head *list)
{
	unsigned long val;

	val = (unsigned long)list->next;

	if ((val & ~RB_FLAG_MASK) != (unsigned long)&page->list)
		return RB_PAGE_MOVED;

	return val & RB_FLAG_MASK;
}

/*
 * rb_is_reader_page
 *
 * The unique thing about the reader page, is that, if the
 * writer is ever on it, the previous pointer never points
 * back to the reader page.
 */
static bool rb_is_reader_page(struct buffer_page *page)
{
	struct list_head *list = page->list.prev;

	return rb_list_head(list->next) != &page->list;
}

/*
 * rb_set_list_to_head - set a list_head to be pointing to head.
 */
static void rb_set_list_to_head(struct list_head *list)
{
	unsigned long *ptr;

	ptr = (unsigned long *)&list->next;
	*ptr |= RB_PAGE_HEAD;
	*ptr &= ~RB_PAGE_UPDATE;
}

/*
 * rb_head_page_activate - sets up head page
 */
static void rb_head_page_activate(struct ring_buffer_per_cpu *cpu_buffer)
{
	struct buffer_page *head;

	head = cpu_buffer->head_page;
	if (!head)
		return;

	/*
	 * Set the previous list pointer to have the HEAD flag.
	 */
	rb_set_list_to_head(head->list.prev);
}

static void rb_list_head_clear(struct list_head *list)
{
	unsigned long *ptr = (unsigned long *)&list->next;

	*ptr &= ~RB_FLAG_MASK;
}

/*
 * rb_head_page_deactivate - clears head page ptr (for free list)
 */
static void
rb_head_page_deactivate(struct ring_buffer_per_cpu *cpu_buffer)
{
	struct list_head *hd;

	/* Go through the whole list and clear any pointers found. */
	rb_list_head_clear(cpu_buffer->pages);

	list_for_each(hd, cpu_buffer->pages)
		rb_list_head_clear(hd);
}

static int rb_head_page_set(struct ring_buffer_per_cpu *cpu_buffer,
			    struct buffer_page *head,
			    struct buffer_page *prev,
			    int old_flag, int new_flag)
{
	struct list_head *list;
	unsigned long val = (unsigned long)&head->list;
	unsigned long ret;

	list = &prev->list;

	val &= ~RB_FLAG_MASK;

	ret = cmpxchg((unsigned long *)&list->next,
		      val | old_flag, val | new_flag);

	/* check if the reader took the page */
	if ((ret & ~RB_FLAG_MASK) != val)
		return RB_PAGE_MOVED;

	return ret & RB_FLAG_MASK;
}

static int rb_head_page_set_update(struct ring_buffer_per_cpu *cpu_buffer,
				   struct buffer_page *head,
				   struct buffer_page *prev,
				   int old_flag)
{
	return rb_head_page_set(cpu_buffer, head, prev,
				old_flag, RB_PAGE_UPDATE);
}

static int rb_head_page_set_head(struct ring_buffer_per_cpu *cpu_buffer,
				 struct buffer_page *head,
				 struct buffer_page *prev,
				 int old_flag)
{
	return rb_head_page_set(cpu_buffer, head, prev,
				old_flag, RB_PAGE_HEAD);
}

static int rb_head_page_set_normal(struct ring_buffer_per_cpu *cpu_buffer,
				   struct buffer_page *head,
				   struct buffer_page *prev,
				   int old_flag)
{
	return rb_head_page_set(cpu_buffer, head, prev,
				old_flag, RB_PAGE_NORMAL);
}

static inline void rb_inc_page(struct buffer_page **bpage)
{
	struct list_head *p = rb_list_head((*bpage)->list.next);

	*bpage = list_entry(p, struct buffer_page, list);
}

static struct buffer_page *
rb_set_head_page(struct ring_buffer_per_cpu *cpu_buffer)
{
	struct buffer_page *head;
	struct buffer_page *page;
	struct list_head *list;
	int i;

	if (RB_WARN_ON(cpu_buffer, !cpu_buffer->head_page))
		return NULL;

	/* sanity check */
	list = cpu_buffer->pages;
	if (RB_WARN_ON(cpu_buffer, rb_list_head(list->prev->next) != list))
		return NULL;

	page = head = cpu_buffer->head_page;
	/*
	 * It is possible that the writer moves the header behind
	 * where we started, and we miss in one loop.
	 * A second loop should grab the header, but we'll do
	 * three loops just because I'm paranoid.
	 */
	for (i = 0; i < 3; i++) {
		do {
			if (rb_is_head_page(page, page->list.prev)) {
				cpu_buffer->head_page = page;
				return page;
			}
			rb_inc_page(&page);
		} while (page != head);
	}

	RB_WARN_ON(cpu_buffer, 1);

	return NULL;
}

static int rb_head_page_replace(struct buffer_page *old,
				struct buffer_page *new)
{
	unsigned long *ptr = (unsigned long *)&old->list.prev->next;
	unsigned long val;
	unsigned long ret;

	val = *ptr & ~RB_FLAG_MASK;
	val |= RB_PAGE_HEAD;

	ret = cmpxchg(ptr, val, (unsigned long)&new->list);

	return ret == val;
}

/*
 * rb_tail_page_update - move the tail page forward
 */
static void rb_tail_page_update(struct ring_buffer_per_cpu *cpu_buffer,
			       struct buffer_page *tail_page,
			       struct buffer_page *next_page)
{
	unsigned long old_entries;
	unsigned long old_write;

	/*
	 * The tail page now needs to be moved forward.
	 *
	 * We need to reset the tail page, but without messing
	 * with possible erasing of data brought in by interrupts
	 * that have moved the tail page and are currently on it.
	 *
	 * We add a counter to the write field to denote this.
	 */
	old_write = local_add_return(RB_WRITE_INTCNT, &next_page->write);
	old_entries = local_add_return(RB_WRITE_INTCNT, &next_page->entries);

	local_inc(&cpu_buffer->pages_touched);
	/*
	 * Just make sure we have seen our old_write and synchronize
	 * with any interrupts that come in.
	 */
	barrier();

	/*
	 * If the tail page is still the same as what we think
	 * it is, then it is up to us to update the tail
	 * pointer.
	 */
	if (tail_page == READ_ONCE(cpu_buffer->tail_page)) {
		/* Zero the write counter */
		unsigned long val = old_write & ~RB_WRITE_MASK;
		unsigned long eval = old_entries & ~RB_WRITE_MASK;

		/*
		 * This will only succeed if an interrupt did
		 * not come in and change it. In which case, we
		 * do not want to modify it.
		 *
		 * We add (void) to let the compiler know that we do not care
		 * about the return value of these functions. We use the
		 * cmpxchg to only update if an interrupt did not already
		 * do it for us. If the cmpxchg fails, we don't care.
		 */
		(void)local_cmpxchg(&next_page->write, old_write, val);
		(void)local_cmpxchg(&next_page->entries, old_entries, eval);

		/*
		 * No need to worry about races with clearing out the commit.
		 * it only can increment when a commit takes place. But that
		 * only happens in the outer most nested commit.
		 */
		local_set(&next_page->page->commit, 0);

		/* Again, either we update tail_page or an interrupt does */
		(void)cmpxchg(&cpu_buffer->tail_page, tail_page, next_page);
	}
}

static int rb_check_bpage(struct ring_buffer_per_cpu *cpu_buffer,
			  struct buffer_page *bpage)
{
	unsigned long val = (unsigned long)bpage;

	if (RB_WARN_ON(cpu_buffer, val & RB_FLAG_MASK))
		return 1;

	return 0;
}

/**
 * rb_check_pages - integrity check of buffer pages
 * @cpu_buffer: CPU buffer with pages to test
 *
 * As a safety measure we check to make sure the data pages have not
 * been corrupted.
 */
static int rb_check_pages(struct ring_buffer_per_cpu *cpu_buffer)
{
	struct list_head *head = rb_list_head(cpu_buffer->pages);
	struct list_head *tmp;

	if (RB_WARN_ON(cpu_buffer,
			rb_list_head(rb_list_head(head->next)->prev) != head))
		return -1;

	if (RB_WARN_ON(cpu_buffer,
			rb_list_head(rb_list_head(head->prev)->next) != head))
		return -1;

	for (tmp = rb_list_head(head->next); tmp != head; tmp = rb_list_head(tmp->next)) {
		if (RB_WARN_ON(cpu_buffer,
				rb_list_head(rb_list_head(tmp->next)->prev) != tmp))
			return -1;

		if (RB_WARN_ON(cpu_buffer,
				rb_list_head(rb_list_head(tmp->prev)->next) != tmp))
			return -1;
	}

	return 0;
}

static int __rb_allocate_pages(struct ring_buffer_per_cpu *cpu_buffer,
		long nr_pages, struct list_head *pages)
{
	struct buffer_page *bpage, *tmp;
	bool user_thread = current->mm != NULL;
	gfp_t mflags;
	long i;

	/*
	 * Check if the available memory is there first.
	 * Note, si_mem_available() only gives us a rough estimate of available
	 * memory. It may not be accurate. But we don't care, we just want
	 * to prevent doing any allocation when it is obvious that it is
	 * not going to succeed.
	 */
	i = si_mem_available();
	if (i < nr_pages)
		return -ENOMEM;

	/*
	 * __GFP_RETRY_MAYFAIL flag makes sure that the allocation fails
	 * gracefully without invoking oom-killer and the system is not
	 * destabilized.
	 */
	mflags = GFP_KERNEL | __GFP_RETRY_MAYFAIL;

	/*
	 * If a user thread allocates too much, and si_mem_available()
	 * reports there's enough memory, even though there is not.
	 * Make sure the OOM killer kills this thread. This can happen
	 * even with RETRY_MAYFAIL because another task may be doing
	 * an allocation after this task has taken all memory.
	 * This is the task the OOM killer needs to take out during this
	 * loop, even if it was triggered by an allocation somewhere else.
	 */
	if (user_thread)
		set_current_oom_origin();
	for (i = 0; i < nr_pages; i++) {
		struct page *page;

		bpage = kzalloc_node(ALIGN(sizeof(*bpage), cache_line_size()),
				    mflags, cpu_to_node(cpu_buffer->cpu));
		if (!bpage)
			goto free_pages;

		rb_check_bpage(cpu_buffer, bpage);

		list_add(&bpage->list, pages);

		page = alloc_pages_node(cpu_to_node(cpu_buffer->cpu), mflags, 0);
		if (!page)
			goto free_pages;
		bpage->page = page_address(page);
		rb_init_page(bpage->page);

		if (user_thread && fatal_signal_pending(current))
			goto free_pages;
	}
	if (user_thread)
		clear_current_oom_origin();

	return 0;

free_pages:
	list_for_each_entry_safe(bpage, tmp, pages, list) {
		list_del_init(&bpage->list);
		free_buffer_page(bpage);
	}
	if (user_thread)
		clear_current_oom_origin();

	return -ENOMEM;
}

static int rb_allocate_pages(struct ring_buffer_per_cpu *cpu_buffer,
			     unsigned long nr_pages)
{
	LIST_HEAD(pages);

	WARN_ON(!nr_pages);

	if (__rb_allocate_pages(cpu_buffer, nr_pages, &pages))
		return -ENOMEM;

	/*
	 * The ring buffer page list is a circular list that does not
	 * start and end with a list head. All page list items point to
	 * other pages.
	 */
	cpu_buffer->pages = pages.next;
	list_del(&pages);

	cpu_buffer->nr_pages = nr_pages;

	rb_check_pages(cpu_buffer);

	return 0;
}

static struct ring_buffer_per_cpu *
rb_allocate_cpu_buffer(struct trace_buffer *buffer, long nr_pages, int cpu)
{
	struct ring_buffer_per_cpu *cpu_buffer;
	struct buffer_page *bpage;
	struct page *page;
	int ret;

	cpu_buffer = kzalloc_node(ALIGN(sizeof(*cpu_buffer), cache_line_size()),
				  GFP_KERNEL, cpu_to_node(cpu));
	if (!cpu_buffer)
		return NULL;

	cpu_buffer->cpu = cpu;
	cpu_buffer->buffer = buffer;
	raw_spin_lock_init(&cpu_buffer->reader_lock);
	lockdep_set_class(&cpu_buffer->reader_lock, buffer->reader_lock_key);
	cpu_buffer->lock = (arch_spinlock_t)__ARCH_SPIN_LOCK_UNLOCKED;
	INIT_WORK(&cpu_buffer->update_pages_work, update_pages_handler);
	init_completion(&cpu_buffer->update_done);
	init_irq_work(&cpu_buffer->irq_work.work, rb_wake_up_waiters);
	init_waitqueue_head(&cpu_buffer->irq_work.waiters);
	init_waitqueue_head(&cpu_buffer->irq_work.full_waiters);

	bpage = kzalloc_node(ALIGN(sizeof(*bpage), cache_line_size()),
			    GFP_KERNEL, cpu_to_node(cpu));
	if (!bpage)
		goto fail_free_buffer;

	rb_check_bpage(cpu_buffer, bpage);

	cpu_buffer->reader_page = bpage;
	page = alloc_pages_node(cpu_to_node(cpu), GFP_KERNEL, 0);
	if (!page)
		goto fail_free_reader;
	bpage->page = page_address(page);
	rb_init_page(bpage->page);

	INIT_LIST_HEAD(&cpu_buffer->reader_page->list);
	INIT_LIST_HEAD(&cpu_buffer->new_pages);

	ret = rb_allocate_pages(cpu_buffer, nr_pages);
	if (ret < 0)
		goto fail_free_reader;

	cpu_buffer->head_page
		= list_entry(cpu_buffer->pages, struct buffer_page, list);
	cpu_buffer->tail_page = cpu_buffer->commit_page = cpu_buffer->head_page;

	rb_head_page_activate(cpu_buffer);

	return cpu_buffer;

 fail_free_reader:
	free_buffer_page(cpu_buffer->reader_page);

 fail_free_buffer:
	kfree(cpu_buffer);
	return NULL;
}

static void rb_free_cpu_buffer(struct ring_buffer_per_cpu *cpu_buffer)
{
	struct list_head *head = cpu_buffer->pages;
	struct buffer_page *bpage, *tmp;

	irq_work_sync(&cpu_buffer->irq_work.work);

	free_buffer_page(cpu_buffer->reader_page);

	if (head) {
		rb_head_page_deactivate(cpu_buffer);

		list_for_each_entry_safe(bpage, tmp, head, list) {
			list_del_init(&bpage->list);
			free_buffer_page(bpage);
		}
		bpage = list_entry(head, struct buffer_page, list);
		free_buffer_page(bpage);
	}

	free_page((unsigned long)cpu_buffer->free_page);

	kfree(cpu_buffer);
}

/**
 * __ring_buffer_alloc - allocate a new ring_buffer
 * @size: the size in bytes per cpu that is needed.
 * @flags: attributes to set for the ring buffer.
 * @key: ring buffer reader_lock_key.
 *
 * Currently the only flag that is available is the RB_FL_OVERWRITE
 * flag. This flag means that the buffer will overwrite old data
 * when the buffer wraps. If this flag is not set, the buffer will
 * drop data when the tail hits the head.
 */
struct trace_buffer *__ring_buffer_alloc(unsigned long size, unsigned flags,
					struct lock_class_key *key)
{
	struct trace_buffer *buffer;
	long nr_pages;
	int bsize;
	int cpu;
	int ret;

	/* keep it in its own cache line */
	buffer = kzalloc(ALIGN(sizeof(*buffer), cache_line_size()),
			 GFP_KERNEL);
	if (!buffer)
		return NULL;

	if (!zalloc_cpumask_var(&buffer->cpumask, GFP_KERNEL))
		goto fail_free_buffer;

	nr_pages = DIV_ROUND_UP(size, BUF_PAGE_SIZE);
	buffer->flags = flags;
	buffer->clock = trace_clock_local;
	buffer->reader_lock_key = key;

	init_irq_work(&buffer->irq_work.work, rb_wake_up_waiters);
	init_waitqueue_head(&buffer->irq_work.waiters);

	/* need at least two pages */
	if (nr_pages < 2)
		nr_pages = 2;

	buffer->cpus = nr_cpu_ids;

	bsize = sizeof(void *) * nr_cpu_ids;
	buffer->buffers = kzalloc(ALIGN(bsize, cache_line_size()),
				  GFP_KERNEL);
	if (!buffer->buffers)
		goto fail_free_cpumask;

	cpu = raw_smp_processor_id();
	cpumask_set_cpu(cpu, buffer->cpumask);
	buffer->buffers[cpu] = rb_allocate_cpu_buffer(buffer, nr_pages, cpu);
	if (!buffer->buffers[cpu])
		goto fail_free_buffers;

	ret = cpuhp_state_add_instance(CPUHP_TRACE_RB_PREPARE, &buffer->node);
	if (ret < 0)
		goto fail_free_buffers;

	mutex_init(&buffer->mutex);

	return buffer;

 fail_free_buffers:
	for_each_buffer_cpu(buffer, cpu) {
		if (buffer->buffers[cpu])
			rb_free_cpu_buffer(buffer->buffers[cpu]);
	}
	kfree(buffer->buffers);

 fail_free_cpumask:
	free_cpumask_var(buffer->cpumask);

 fail_free_buffer:
	kfree(buffer);
	return NULL;
}
EXPORT_SYMBOL_GPL(__ring_buffer_alloc);

/**
 * ring_buffer_free - free a ring buffer.
 * @buffer: the buffer to free.
 */
void
ring_buffer_free(struct trace_buffer *buffer)
{
	int cpu;

	cpuhp_state_remove_instance(CPUHP_TRACE_RB_PREPARE, &buffer->node);

	irq_work_sync(&buffer->irq_work.work);

	for_each_buffer_cpu(buffer, cpu)
		rb_free_cpu_buffer(buffer->buffers[cpu]);

	kfree(buffer->buffers);
	free_cpumask_var(buffer->cpumask);

	kfree(buffer);
}
EXPORT_SYMBOL_GPL(ring_buffer_free);

void ring_buffer_set_clock(struct trace_buffer *buffer,
			   u64 (*clock)(void))
{
	buffer->clock = clock;
}

void ring_buffer_set_time_stamp_abs(struct trace_buffer *buffer, bool abs)
{
	buffer->time_stamp_abs = abs;
}

bool ring_buffer_time_stamp_abs(struct trace_buffer *buffer)
{
	return buffer->time_stamp_abs;
}

static void rb_reset_cpu(struct ring_buffer_per_cpu *cpu_buffer);

static inline unsigned long rb_page_entries(struct buffer_page *bpage)
{
	return local_read(&bpage->entries) & RB_WRITE_MASK;
}

static inline unsigned long rb_page_write(struct buffer_page *bpage)
{
	return local_read(&bpage->write) & RB_WRITE_MASK;
}

static int
rb_remove_pages(struct ring_buffer_per_cpu *cpu_buffer, unsigned long nr_pages)
{
	struct list_head *tail_page, *to_remove, *next_page;
	struct buffer_page *to_remove_page, *tmp_iter_page;
	struct buffer_page *last_page, *first_page;
	unsigned long nr_removed;
	unsigned long head_bit;
	int page_entries;

	head_bit = 0;

	raw_spin_lock_irq(&cpu_buffer->reader_lock);
	atomic_inc(&cpu_buffer->record_disabled);
	/*
	 * We don't race with the readers since we have acquired the reader
	 * lock. We also don't race with writers after disabling recording.
	 * This makes it easy to figure out the first and the last page to be
	 * removed from the list. We unlink all the pages in between including
	 * the first and last pages. This is done in a busy loop so that we
	 * lose the least number of traces.
	 * The pages are freed after we restart recording and unlock readers.
	 */
	tail_page = &cpu_buffer->tail_page->list;

	/*
	 * tail page might be on reader page, we remove the next page
	 * from the ring buffer
	 */
	if (cpu_buffer->tail_page == cpu_buffer->reader_page)
		tail_page = rb_list_head(tail_page->next);
	to_remove = tail_page;

	/* start of pages to remove */
	first_page = list_entry(rb_list_head(to_remove->next),
				struct buffer_page, list);

	for (nr_removed = 0; nr_removed < nr_pages; nr_removed++) {
		to_remove = rb_list_head(to_remove)->next;
		head_bit |= (unsigned long)to_remove & RB_PAGE_HEAD;
	}
	/* Read iterators need to reset themselves when some pages removed */
	cpu_buffer->pages_removed += nr_removed;

	next_page = rb_list_head(to_remove)->next;

	/*
	 * Now we remove all pages between tail_page and next_page.
	 * Make sure that we have head_bit value preserved for the
	 * next page
	 */
	tail_page->next = (struct list_head *)((unsigned long)next_page |
						head_bit);
	next_page = rb_list_head(next_page);
	next_page->prev = tail_page;

	/* make sure pages points to a valid page in the ring buffer */
	cpu_buffer->pages = next_page;

	/* update head page */
	if (head_bit)
		cpu_buffer->head_page = list_entry(next_page,
						struct buffer_page, list);

	/* pages are removed, resume tracing and then free the pages */
	atomic_dec(&cpu_buffer->record_disabled);
	raw_spin_unlock_irq(&cpu_buffer->reader_lock);

	RB_WARN_ON(cpu_buffer, list_empty(cpu_buffer->pages));

	/* last buffer page to remove */
	last_page = list_entry(rb_list_head(to_remove), struct buffer_page,
				list);
	tmp_iter_page = first_page;

	do {
		cond_resched();

		to_remove_page = tmp_iter_page;
		rb_inc_page(&tmp_iter_page);

		/* update the counters */
		page_entries = rb_page_entries(to_remove_page);
		if (page_entries) {
			/*
			 * If something was added to this page, it was full
			 * since it is not the tail page. So we deduct the
			 * bytes consumed in ring buffer from here.
			 * Increment overrun to account for the lost events.
			 */
			local_add(page_entries, &cpu_buffer->overrun);
			local_sub(rb_page_commit(to_remove_page), &cpu_buffer->entries_bytes);
			local_inc(&cpu_buffer->pages_lost);
		}

		/*
		 * We have already removed references to this list item, just
		 * free up the buffer_page and its page
		 */
		free_buffer_page(to_remove_page);
		nr_removed--;

	} while (to_remove_page != last_page);

	RB_WARN_ON(cpu_buffer, nr_removed);

	return nr_removed == 0;
}

static int
rb_insert_pages(struct ring_buffer_per_cpu *cpu_buffer)
{
	struct list_head *pages = &cpu_buffer->new_pages;
	int retries, success;

	raw_spin_lock_irq(&cpu_buffer->reader_lock);
	/*
	 * We are holding the reader lock, so the reader page won't be swapped
	 * in the ring buffer. Now we are racing with the writer trying to
	 * move head page and the tail page.
	 * We are going to adapt the reader page update process where:
	 * 1. We first splice the start and end of list of new pages between
	 *    the head page and its previous page.
	 * 2. We cmpxchg the prev_page->next to point from head page to the
	 *    start of new pages list.
	 * 3. Finally, we update the head->prev to the end of new list.
	 *
	 * We will try this process 10 times, to make sure that we don't keep
	 * spinning.
	 */
	retries = 10;
	success = 0;
	while (retries--) {
		struct list_head *head_page, *prev_page, *r;
		struct list_head *last_page, *first_page;
		struct list_head *head_page_with_bit;

		head_page = &rb_set_head_page(cpu_buffer)->list;
		if (!head_page)
			break;
		prev_page = head_page->prev;

		first_page = pages->next;
		last_page  = pages->prev;

		head_page_with_bit = (struct list_head *)
				     ((unsigned long)head_page | RB_PAGE_HEAD);

		last_page->next = head_page_with_bit;
		first_page->prev = prev_page;

		r = cmpxchg(&prev_page->next, head_page_with_bit, first_page);

		if (r == head_page_with_bit) {
			/*
			 * yay, we replaced the page pointer to our new list,
			 * now, we just have to update to head page's prev
			 * pointer to point to end of list
			 */
			head_page->prev = last_page;
			success = 1;
			break;
		}
	}

	if (success)
		INIT_LIST_HEAD(pages);
	/*
	 * If we weren't successful in adding in new pages, warn and stop
	 * tracing
	 */
	RB_WARN_ON(cpu_buffer, !success);
	raw_spin_unlock_irq(&cpu_buffer->reader_lock);

	/* free pages if they weren't inserted */
	if (!success) {
		struct buffer_page *bpage, *tmp;
		list_for_each_entry_safe(bpage, tmp, &cpu_buffer->new_pages,
					 list) {
			list_del_init(&bpage->list);
			free_buffer_page(bpage);
		}
	}
	return success;
}

static void rb_update_pages(struct ring_buffer_per_cpu *cpu_buffer)
{
	int success;

	if (cpu_buffer->nr_pages_to_update > 0)
		success = rb_insert_pages(cpu_buffer);
	else
		success = rb_remove_pages(cpu_buffer,
					-cpu_buffer->nr_pages_to_update);

	if (success)
		cpu_buffer->nr_pages += cpu_buffer->nr_pages_to_update;
}

static void update_pages_handler(struct work_struct *work)
{
	struct ring_buffer_per_cpu *cpu_buffer = container_of(work,
			struct ring_buffer_per_cpu, update_pages_work);
	rb_update_pages(cpu_buffer);
	complete(&cpu_buffer->update_done);
}

/**
 * ring_buffer_resize - resize the ring buffer
 * @buffer: the buffer to resize.
 * @size: the new size.
 * @cpu_id: the cpu buffer to resize
 *
 * Minimum size is 2 * BUF_PAGE_SIZE.
 *
 * Returns 0 on success and < 0 on failure.
 */
int ring_buffer_resize(struct trace_buffer *buffer, unsigned long size,
			int cpu_id)
{
	struct ring_buffer_per_cpu *cpu_buffer;
	unsigned long nr_pages;
	int cpu, err;

	/*
	 * Always succeed at resizing a non-existent buffer:
	 */
	if (!buffer)
		return 0;

	/* Make sure the requested buffer exists */
	if (cpu_id != RING_BUFFER_ALL_CPUS &&
	    !cpumask_test_cpu(cpu_id, buffer->cpumask))
		return 0;

	nr_pages = DIV_ROUND_UP(size, BUF_PAGE_SIZE);

	/* we need a minimum of two pages */
	if (nr_pages < 2)
		nr_pages = 2;

	/* prevent another thread from changing buffer sizes */
	mutex_lock(&buffer->mutex);
	atomic_inc(&buffer->resizing);

	if (cpu_id == RING_BUFFER_ALL_CPUS) {
		/*
		 * Don't succeed if resizing is disabled, as a reader might be
		 * manipulating the ring buffer and is expecting a sane state while
		 * this is true.
		 */
		for_each_buffer_cpu(buffer, cpu) {
			cpu_buffer = buffer->buffers[cpu];
			if (atomic_read(&cpu_buffer->resize_disabled)) {
				err = -EBUSY;
				goto out_err_unlock;
			}
		}

		/* calculate the pages to update */
		for_each_buffer_cpu(buffer, cpu) {
			cpu_buffer = buffer->buffers[cpu];

			cpu_buffer->nr_pages_to_update = nr_pages -
							cpu_buffer->nr_pages;
			/*
			 * nothing more to do for removing pages or no update
			 */
			if (cpu_buffer->nr_pages_to_update <= 0)
				continue;
			/*
			 * to add pages, make sure all new pages can be
			 * allocated without receiving ENOMEM
			 */
			INIT_LIST_HEAD(&cpu_buffer->new_pages);
			if (__rb_allocate_pages(cpu_buffer, cpu_buffer->nr_pages_to_update,
						&cpu_buffer->new_pages)) {
				/* not enough memory for new pages */
				err = -ENOMEM;
				goto out_err;
			}

			cond_resched();
		}

		cpus_read_lock();
		/*
		 * Fire off all the required work handlers
		 * We can't schedule on offline CPUs, but it's not necessary
		 * since we can change their buffer sizes without any race.
		 */
		for_each_buffer_cpu(buffer, cpu) {
			cpu_buffer = buffer->buffers[cpu];
			if (!cpu_buffer->nr_pages_to_update)
				continue;

			/* Can't run something on an offline CPU. */
			if (!cpu_online(cpu)) {
				rb_update_pages(cpu_buffer);
				cpu_buffer->nr_pages_to_update = 0;
			} else {
				schedule_work_on(cpu,
						&cpu_buffer->update_pages_work);
			}
		}

		/* wait for all the updates to complete */
		for_each_buffer_cpu(buffer, cpu) {
			cpu_buffer = buffer->buffers[cpu];
			if (!cpu_buffer->nr_pages_to_update)
				continue;

			if (cpu_online(cpu))
				wait_for_completion(&cpu_buffer->update_done);
			cpu_buffer->nr_pages_to_update = 0;
		}

		cpus_read_unlock();
	} else {
		cpu_buffer = buffer->buffers[cpu_id];

		if (nr_pages == cpu_buffer->nr_pages)
			goto out;

		/*
		 * Don't succeed if resizing is disabled, as a reader might be
		 * manipulating the ring buffer and is expecting a sane state while
		 * this is true.
		 */
		if (atomic_read(&cpu_buffer->resize_disabled)) {
			err = -EBUSY;
			goto out_err_unlock;
		}

		cpu_buffer->nr_pages_to_update = nr_pages -
						cpu_buffer->nr_pages;

		INIT_LIST_HEAD(&cpu_buffer->new_pages);
		if (cpu_buffer->nr_pages_to_update > 0 &&
			__rb_allocate_pages(cpu_buffer, cpu_buffer->nr_pages_to_update,
					    &cpu_buffer->new_pages)) {
			err = -ENOMEM;
			goto out_err;
		}

		cpus_read_lock();

		/* Can't run something on an offline CPU. */
		if (!cpu_online(cpu_id))
			rb_update_pages(cpu_buffer);
		else {
			schedule_work_on(cpu_id,
					 &cpu_buffer->update_pages_work);
			wait_for_completion(&cpu_buffer->update_done);
		}

		cpu_buffer->nr_pages_to_update = 0;
		cpus_read_unlock();
	}

 out:
	/*
	 * The ring buffer resize can happen with the ring buffer
	 * enabled, so that the update disturbs the tracing as little
	 * as possible. But if the buffer is disabled, we do not need
	 * to worry about that, and we can take the time to verify
	 * that the buffer is not corrupt.
	 */
	if (atomic_read(&buffer->record_disabled)) {
		atomic_inc(&buffer->record_disabled);
		/*
		 * Even though the buffer was disabled, we must make sure
		 * that it is truly disabled before calling rb_check_pages.
		 * There could have been a race between checking
		 * record_disable and incrementing it.
		 */
		synchronize_rcu();
		for_each_buffer_cpu(buffer, cpu) {
			cpu_buffer = buffer->buffers[cpu];
			rb_check_pages(cpu_buffer);
		}
		atomic_dec(&buffer->record_disabled);
	}

	atomic_dec(&buffer->resizing);
	mutex_unlock(&buffer->mutex);
	return 0;

 out_err:
	for_each_buffer_cpu(buffer, cpu) {
		struct buffer_page *bpage, *tmp;

		cpu_buffer = buffer->buffers[cpu];
		cpu_buffer->nr_pages_to_update = 0;

		if (list_empty(&cpu_buffer->new_pages))
			continue;

		list_for_each_entry_safe(bpage, tmp, &cpu_buffer->new_pages,
					list) {
			list_del_init(&bpage->list);
			free_buffer_page(bpage);
		}
	}
 out_err_unlock:
	atomic_dec(&buffer->resizing);
	mutex_unlock(&buffer->mutex);
	return err;
}
EXPORT_SYMBOL_GPL(ring_buffer_resize);

void ring_buffer_change_overwrite(struct trace_buffer *buffer, int val)
{
	mutex_lock(&buffer->mutex);
	if (val)
		buffer->flags |= RB_FL_OVERWRITE;
	else
		buffer->flags &= ~RB_FL_OVERWRITE;
	mutex_unlock(&buffer->mutex);
}
EXPORT_SYMBOL_GPL(ring_buffer_change_overwrite);

static __always_inline void *__rb_page_index(struct buffer_page *bpage, unsigned index)
{
	return bpage->page->data + index;
}

static __always_inline struct ring_buffer_event *
rb_reader_event(struct ring_buffer_per_cpu *cpu_buffer)
{
	return __rb_page_index(cpu_buffer->reader_page,
			       cpu_buffer->reader_page->read);
}

static struct ring_buffer_event *
rb_iter_head_event(struct ring_buffer_iter *iter)
{
	struct ring_buffer_event *event;
	struct buffer_page *iter_head_page = iter->head_page;
	unsigned long commit;
	unsigned length;

	if (iter->head != iter->next_event)
		return iter->event;

	/*
	 * When the writer goes across pages, it issues a cmpxchg which
	 * is a mb(), which will synchronize with the rmb here.
	 * (see rb_tail_page_update() and __rb_reserve_next())
	 */
	commit = rb_page_commit(iter_head_page);
	smp_rmb();

	/* An event needs to be at least 8 bytes in size */
	if (iter->head > commit - 8)
		goto reset;

	event = __rb_page_index(iter_head_page, iter->head);
	length = rb_event_length(event);

	/*
	 * READ_ONCE() doesn't work on functions and we don't want the
	 * compiler doing any crazy optimizations with length.
	 */
	barrier();

	if ((iter->head + length) > commit || length > BUF_PAGE_SIZE)
		/* Writer corrupted the read? */
		goto reset;

	memcpy(iter->event, event, length);
	/*
	 * If the page stamp is still the same after this rmb() then the
	 * event was safely copied without the writer entering the page.
	 */
	smp_rmb();

	/* Make sure the page didn't change since we read this */
	if (iter->page_stamp != iter_head_page->page->time_stamp ||
	    commit > rb_page_commit(iter_head_page))
		goto reset;

	iter->next_event = iter->head + length;
	return iter->event;
 reset:
	/* Reset to the beginning */
	iter->page_stamp = iter->read_stamp = iter->head_page->page->time_stamp;
	iter->head = 0;
	iter->next_event = 0;
	iter->missed_events = 1;
	return NULL;
}

/* Size is determined by what has been committed */
static __always_inline unsigned rb_page_size(struct buffer_page *bpage)
{
	return rb_page_commit(bpage);
}

static __always_inline unsigned
rb_commit_index(struct ring_buffer_per_cpu *cpu_buffer)
{
	return rb_page_commit(cpu_buffer->commit_page);
}

static __always_inline unsigned
rb_event_index(struct ring_buffer_event *event)
{
	unsigned long addr = (unsigned long)event;

	return (addr & ~PAGE_MASK) - BUF_PAGE_HDR_SIZE;
}

static void rb_inc_iter(struct ring_buffer_iter *iter)
{
	struct ring_buffer_per_cpu *cpu_buffer = iter->cpu_buffer;

	/*
	 * The iterator could be on the reader page (it starts there).
	 * But the head could have moved, since the reader was
	 * found. Check for this case and assign the iterator
	 * to the head page instead of next.
	 */
	if (iter->head_page == cpu_buffer->reader_page)
		iter->head_page = rb_set_head_page(cpu_buffer);
	else
		rb_inc_page(&iter->head_page);

	iter->page_stamp = iter->read_stamp = iter->head_page->page->time_stamp;
	iter->head = 0;
	iter->next_event = 0;
}

/*
 * rb_handle_head_page - writer hit the head page
 *
 * Returns: +1 to retry page
 *           0 to continue
 *          -1 on error
 */
static int
rb_handle_head_page(struct ring_buffer_per_cpu *cpu_buffer,
		    struct buffer_page *tail_page,
		    struct buffer_page *next_page)
{
	struct buffer_page *new_head;
	int entries;
	int type;
	int ret;

	entries = rb_page_entries(next_page);

	/*
	 * The hard part is here. We need to move the head
	 * forward, and protect against both readers on
	 * other CPUs and writers coming in via interrupts.
	 */
	type = rb_head_page_set_update(cpu_buffer, next_page, tail_page,
				       RB_PAGE_HEAD);

	/*
	 * type can be one of four:
	 *  NORMAL - an interrupt already moved it for us
	 *  HEAD   - we are the first to get here.
	 *  UPDATE - we are the interrupt interrupting
	 *           a current move.
	 *  MOVED  - a reader on another CPU moved the next
	 *           pointer to its reader page. Give up
	 *           and try again.
	 */

	switch (type) {
	case RB_PAGE_HEAD:
		/*
		 * We changed the head to UPDATE, thus
		 * it is our responsibility to update
		 * the counters.
		 */
		local_add(entries, &cpu_buffer->overrun);
		local_sub(rb_page_commit(next_page), &cpu_buffer->entries_bytes);
		local_inc(&cpu_buffer->pages_lost);

		/*
		 * The entries will be zeroed out when we move the
		 * tail page.
		 */

		/* still more to do */
		break;

	case RB_PAGE_UPDATE:
		/*
		 * This is an interrupt that interrupt the
		 * previous update. Still more to do.
		 */
		break;
	case RB_PAGE_NORMAL:
		/*
		 * An interrupt came in before the update
		 * and processed this for us.
		 * Nothing left to do.
		 */
		return 1;
	case RB_PAGE_MOVED:
		/*
		 * The reader is on another CPU and just did
		 * a swap with our next_page.
		 * Try again.
		 */
		return 1;
	default:
		RB_WARN_ON(cpu_buffer, 1); /* WTF??? */
		return -1;
	}

	/*
	 * Now that we are here, the old head pointer is
	 * set to UPDATE. This will keep the reader from
	 * swapping the head page with the reader page.
	 * The reader (on another CPU) will spin till
	 * we are finished.
	 *
	 * We just need to protect against interrupts
	 * doing the job. We will set the next pointer
	 * to HEAD. After that, we set the old pointer
	 * to NORMAL, but only if it was HEAD before.
	 * otherwise we are an interrupt, and only
	 * want the outer most commit to reset it.
	 */
	new_head = next_page;
	rb_inc_page(&new_head);

	ret = rb_head_page_set_head(cpu_buffer, new_head, next_page,
				    RB_PAGE_NORMAL);

	/*
	 * Valid returns are:
	 *  HEAD   - an interrupt came in and already set it.
	 *  NORMAL - One of two things:
	 *            1) We really set it.
	 *            2) A bunch of interrupts came in and moved
	 *               the page forward again.
	 */
	switch (ret) {
	case RB_PAGE_HEAD:
	case RB_PAGE_NORMAL:
		/* OK */
		break;
	default:
		RB_WARN_ON(cpu_buffer, 1);
		return -1;
	}

	/*
	 * It is possible that an interrupt came in,
	 * set the head up, then more interrupts came in
	 * and moved it again. When we get back here,
	 * the page would have been set to NORMAL but we
	 * just set it back to HEAD.
	 *
	 * How do you detect this? Well, if that happened
	 * the tail page would have moved.
	 */
	if (ret == RB_PAGE_NORMAL) {
		struct buffer_page *buffer_tail_page;

		buffer_tail_page = READ_ONCE(cpu_buffer->tail_page);
		/*
		 * If the tail had moved passed next, then we need
		 * to reset the pointer.
		 */
		if (buffer_tail_page != tail_page &&
		    buffer_tail_page != next_page)
			rb_head_page_set_normal(cpu_buffer, new_head,
						next_page,
						RB_PAGE_HEAD);
	}

	/*
	 * If this was the outer most commit (the one that
	 * changed the original pointer from HEAD to UPDATE),
	 * then it is up to us to reset it to NORMAL.
	 */
	if (type == RB_PAGE_HEAD) {
		ret = rb_head_page_set_normal(cpu_buffer, next_page,
					      tail_page,
					      RB_PAGE_UPDATE);
		if (RB_WARN_ON(cpu_buffer,
			       ret != RB_PAGE_UPDATE))
			return -1;
	}

	return 0;
}

static inline void
rb_reset_tail(struct ring_buffer_per_cpu *cpu_buffer,
	      unsigned long tail, struct rb_event_info *info)
{
	struct buffer_page *tail_page = info->tail_page;
	struct ring_buffer_event *event;
	unsigned long length = info->length;

	/*
	 * Only the event that crossed the page boundary
	 * must fill the old tail_page with padding.
	 */
	if (tail >= BUF_PAGE_SIZE) {
		/*
		 * If the page was filled, then we still need
		 * to update the real_end. Reset it to zero
		 * and the reader will ignore it.
		 */
		if (tail == BUF_PAGE_SIZE)
			tail_page->real_end = 0;

		local_sub(length, &tail_page->write);
		return;
	}

	event = __rb_page_index(tail_page, tail);

	/*
	 * Save the original length to the meta data.
	 * This will be used by the reader to add lost event
	 * counter.
	 */
	tail_page->real_end = tail;

	/*
	 * If this event is bigger than the minimum size, then
	 * we need to be careful that we don't subtract the
	 * write counter enough to allow another writer to slip
	 * in on this page.
	 * We put in a discarded commit instead, to make sure
	 * that this space is not used again, and this space will
	 * not be accounted into 'entries_bytes'.
	 *
	 * If we are less than the minimum size, we don't need to
	 * worry about it.
	 */
	if (tail > (BUF_PAGE_SIZE - RB_EVNT_MIN_SIZE)) {
		/* No room for any events */

		/* Mark the rest of the page with padding */
		rb_event_set_padding(event);

		/* Make sure the padding is visible before the write update */
		smp_wmb();

		/* Set the write back to the previous setting */
		local_sub(length, &tail_page->write);
		return;
	}

	/* Put in a discarded event */
	event->array[0] = (BUF_PAGE_SIZE - tail) - RB_EVNT_HDR_SIZE;
	event->type_len = RINGBUF_TYPE_PADDING;
	/* time delta must be non zero */
	event->time_delta = 1;

	/* account for padding bytes */
	local_add(BUF_PAGE_SIZE - tail, &cpu_buffer->entries_bytes);

	/* Make sure the padding is visible before the tail_page->write update */
	smp_wmb();

	/* Set write to end of buffer */
	length = (tail + length) - BUF_PAGE_SIZE;
	local_sub(length, &tail_page->write);
}

static inline void rb_end_commit(struct ring_buffer_per_cpu *cpu_buffer);

/*
 * This is the slow path, force gcc not to inline it.
 */
static noinline struct ring_buffer_event *
rb_move_tail(struct ring_buffer_per_cpu *cpu_buffer,
	     unsigned long tail, struct rb_event_info *info)
{
	struct buffer_page *tail_page = info->tail_page;
	struct buffer_page *commit_page = cpu_buffer->commit_page;
	struct trace_buffer *buffer = cpu_buffer->buffer;
	struct buffer_page *next_page;
	int ret;

	next_page = tail_page;

	rb_inc_page(&next_page);

	/*
	 * If for some reason, we had an interrupt storm that made
	 * it all the way around the buffer, bail, and warn
	 * about it.
	 */
	if (unlikely(next_page == commit_page)) {
		local_inc(&cpu_buffer->commit_overrun);
		goto out_reset;
	}

	/*
	 * This is where the fun begins!
	 *
	 * We are fighting against races between a reader that
	 * could be on another CPU trying to swap its reader
	 * page with the buffer head.
	 *
	 * We are also fighting against interrupts coming in and
	 * moving the head or tail on us as well.
	 *
	 * If the next page is the head page then we have filled
	 * the buffer, unless the commit page is still on the
	 * reader page.
	 */
	if (rb_is_head_page(next_page, &tail_page->list)) {

		/*
		 * If the commit is not on the reader page, then
		 * move the header page.
		 */
		if (!rb_is_reader_page(cpu_buffer->commit_page)) {
			/*
			 * If we are not in overwrite mode,
			 * this is easy, just stop here.
			 */
			if (!(buffer->flags & RB_FL_OVERWRITE)) {
				local_inc(&cpu_buffer->dropped_events);
				goto out_reset;
			}

			ret = rb_handle_head_page(cpu_buffer,
						  tail_page,
						  next_page);
			if (ret < 0)
				goto out_reset;
			if (ret)
				goto out_again;
		} else {
			/*
			 * We need to be careful here too. The
			 * commit page could still be on the reader
			 * page. We could have a small buffer, and
			 * have filled up the buffer with events
			 * from interrupts and such, and wrapped.
			 *
			 * Note, if the tail page is also on the
			 * reader_page, we let it move out.
			 */
			if (unlikely((cpu_buffer->commit_page !=
				      cpu_buffer->tail_page) &&
				     (cpu_buffer->commit_page ==
				      cpu_buffer->reader_page))) {
				local_inc(&cpu_buffer->commit_overrun);
				goto out_reset;
			}
		}
	}

	rb_tail_page_update(cpu_buffer, tail_page, next_page);

 out_again:

	rb_reset_tail(cpu_buffer, tail, info);

	/* Commit what we have for now. */
	rb_end_commit(cpu_buffer);
	/* rb_end_commit() decs committing */
	local_inc(&cpu_buffer->committing);

	/* fail and let the caller try again */
	return ERR_PTR(-EAGAIN);

 out_reset:
	/* reset write */
	rb_reset_tail(cpu_buffer, tail, info);

	return NULL;
}

/* Slow path */
static struct ring_buffer_event *
rb_add_time_stamp(struct ring_buffer_event *event, u64 delta, bool abs)
{
	if (abs)
		event->type_len = RINGBUF_TYPE_TIME_STAMP;
	else
		event->type_len = RINGBUF_TYPE_TIME_EXTEND;

	/* Not the first event on the page, or not delta? */
	if (abs || rb_event_index(event)) {
		event->time_delta = delta & TS_MASK;
		event->array[0] = delta >> TS_SHIFT;
	} else {
		/* nope, just zero it */
		event->time_delta = 0;
		event->array[0] = 0;
	}

	return skip_time_extend(event);
}

#ifndef CONFIG_HAVE_UNSTABLE_SCHED_CLOCK
static inline bool sched_clock_stable(void)
{
	return true;
}
#endif

static void
rb_check_timestamp(struct ring_buffer_per_cpu *cpu_buffer,
		   struct rb_event_info *info)
{
	u64 write_stamp;

	WARN_ONCE(1, "Delta way too big! %llu ts=%llu before=%llu after=%llu write stamp=%llu\n%s",
		  (unsigned long long)info->delta,
		  (unsigned long long)info->ts,
		  (unsigned long long)info->before,
		  (unsigned long long)info->after,
		  (unsigned long long)(rb_time_read(&cpu_buffer->write_stamp, &write_stamp) ? write_stamp : 0),
		  sched_clock_stable() ? "" :
		  "If you just came from a suspend/resume,\n"
		  "please switch to the trace global clock:\n"
		  "  echo global > /sys/kernel/debug/tracing/trace_clock\n"
		  "or add trace_clock=global to the kernel command line\n");
}

static void rb_add_timestamp(struct ring_buffer_per_cpu *cpu_buffer,
				      struct ring_buffer_event **event,
				      struct rb_event_info *info,
				      u64 *delta,
				      unsigned int *length)
{
	bool abs = info->add_timestamp &
		(RB_ADD_STAMP_FORCE | RB_ADD_STAMP_ABSOLUTE);

	if (unlikely(info->delta > (1ULL << 59))) {
		/* did the clock go backwards */
		if (info->before == info->after && info->before > info->ts) {
			/* not interrupted */
			static int once;

			/*
			 * This is possible with a recalibrating of the TSC.
			 * Do not produce a call stack, but just report it.
			 */
			if (!once) {
				once++;
				pr_warn("Ring buffer clock went backwards: %llu -> %llu\n",
					info->before, info->ts);
			}
		} else
			rb_check_timestamp(cpu_buffer, info);
		if (!abs)
			info->delta = 0;
	}
	*event = rb_add_time_stamp(*event, info->delta, abs);
	*length -= RB_LEN_TIME_EXTEND;
	*delta = 0;
}

/**
 * rb_update_event - update event type and data
 * @cpu_buffer: The per cpu buffer of the @event
 * @event: the event to update
 * @info: The info to update the @event with (contains length and delta)
 *
 * Update the type and data fields of the @event. The length
 * is the actual size that is written to the ring buffer,
 * and with this, we can determine what to place into the
 * data field.
 */
static void
rb_update_event(struct ring_buffer_per_cpu *cpu_buffer,
		struct ring_buffer_event *event,
		struct rb_event_info *info)
{
	unsigned length = info->length;
	u64 delta = info->delta;
	unsigned int nest = local_read(&cpu_buffer->committing) - 1;

	if (!WARN_ON_ONCE(nest >= MAX_NEST))
		cpu_buffer->event_stamp[nest] = info->ts;

	/*
	 * If we need to add a timestamp, then we
	 * add it to the start of the reserved space.
	 */
	if (unlikely(info->add_timestamp))
		rb_add_timestamp(cpu_buffer, &event, info, &delta, &length);

	event->time_delta = delta;
	length -= RB_EVNT_HDR_SIZE;
	if (length > RB_MAX_SMALL_DATA || RB_FORCE_8BYTE_ALIGNMENT) {
		event->type_len = 0;
		event->array[0] = length;
	} else
		event->type_len = DIV_ROUND_UP(length, RB_ALIGNMENT);
}

static unsigned rb_calculate_event_length(unsigned length)
{
	struct ring_buffer_event event; /* Used only for sizeof array */

	/* zero length can cause confusions */
	if (!length)
		length++;

	if (length > RB_MAX_SMALL_DATA || RB_FORCE_8BYTE_ALIGNMENT)
		length += sizeof(event.array[0]);

	length += RB_EVNT_HDR_SIZE;
	length = ALIGN(length, RB_ARCH_ALIGNMENT);

	/*
	 * In case the time delta is larger than the 27 bits for it
	 * in the header, we need to add a timestamp. If another
	 * event comes in when trying to discard this one to increase
	 * the length, then the timestamp will be added in the allocated
	 * space of this event. If length is bigger than the size needed
	 * for the TIME_EXTEND, then padding has to be used. The events
	 * length must be either RB_LEN_TIME_EXTEND, or greater than or equal
	 * to RB_LEN_TIME_EXTEND + 8, as 8 is the minimum size for padding.
	 * As length is a multiple of 4, we only need to worry if it
	 * is 12 (RB_LEN_TIME_EXTEND + 4).
	 */
	if (length == RB_LEN_TIME_EXTEND + RB_ALIGNMENT)
		length += RB_ALIGNMENT;

	return length;
}

static inline int
rb_try_to_discard(struct ring_buffer_per_cpu *cpu_buffer,
		  struct ring_buffer_event *event)
{
	unsigned long new_index, old_index;
	struct buffer_page *bpage;
	unsigned long index;
	unsigned long addr;

	new_index = rb_event_index(event);
	old_index = new_index + rb_event_ts_length(event);
	addr = (unsigned long)event;
	addr &= PAGE_MASK;

	bpage = READ_ONCE(cpu_buffer->tail_page);

	/*
	 * Make sure the tail_page is still the same and
	 * the next write location is the end of this event
	 */
	if (bpage->page == (void *)addr && rb_page_write(bpage) == old_index) {
		unsigned long write_mask =
			local_read(&bpage->write) & ~RB_WRITE_MASK;
		unsigned long event_length = rb_event_length(event);

<<<<<<< HEAD
		/*
		 * For the before_stamp to be different than the write_stamp
		 * to make sure that the next event adds an absolute
		 * value and does not rely on the saved write stamp, which
		 * is now going to be bogus.
		 */
		rb_time_set(&cpu_buffer->before_stamp, 0);

		/* Something came in, can't discard */
		if (!rb_time_cmpxchg(&cpu_buffer->write_stamp,
				       write_stamp, write_stamp - delta))
			return 0;

		/*
=======
		/*
		 * For the before_stamp to be different than the write_stamp
		 * to make sure that the next event adds an absolute
		 * value and does not rely on the saved write stamp, which
		 * is now going to be bogus.
		 *
		 * By setting the before_stamp to zero, the next event
		 * is not going to use the write_stamp and will instead
		 * create an absolute timestamp. This means there's no
		 * reason to update the wirte_stamp!
		 */
		rb_time_set(&cpu_buffer->before_stamp, 0);

		/*
>>>>>>> 0436bb83
		 * If an event were to come in now, it would see that the
		 * write_stamp and the before_stamp are different, and assume
		 * that this event just added itself before updating
		 * the write stamp. The interrupting event will fix the
		 * write stamp for us, and use an absolute timestamp.
		 */

		/*
		 * This is on the tail page. It is possible that
		 * a write could come in and move the tail page
		 * and write to the next page. That is fine
		 * because we just shorten what is on this page.
		 */
		old_index += write_mask;
		new_index += write_mask;
		index = local_cmpxchg(&bpage->write, old_index, new_index);
		if (index == old_index) {
			/* update counters */
			local_sub(event_length, &cpu_buffer->entries_bytes);
			return 1;
		}
	}

	/* could not discard */
	return 0;
}

static void rb_start_commit(struct ring_buffer_per_cpu *cpu_buffer)
{
	local_inc(&cpu_buffer->committing);
	local_inc(&cpu_buffer->commits);
}

static __always_inline void
rb_set_commit_to_write(struct ring_buffer_per_cpu *cpu_buffer)
{
	unsigned long max_count;

	/*
	 * We only race with interrupts and NMIs on this CPU.
	 * If we own the commit event, then we can commit
	 * all others that interrupted us, since the interruptions
	 * are in stack format (they finish before they come
	 * back to us). This allows us to do a simple loop to
	 * assign the commit to the tail.
	 */
 again:
	max_count = cpu_buffer->nr_pages * 100;

	while (cpu_buffer->commit_page != READ_ONCE(cpu_buffer->tail_page)) {
		if (RB_WARN_ON(cpu_buffer, !(--max_count)))
			return;
		if (RB_WARN_ON(cpu_buffer,
			       rb_is_reader_page(cpu_buffer->tail_page)))
			return;
		/*
		 * No need for a memory barrier here, as the update
		 * of the tail_page did it for this page.
		 */
		local_set(&cpu_buffer->commit_page->page->commit,
			  rb_page_write(cpu_buffer->commit_page));
		rb_inc_page(&cpu_buffer->commit_page);
		/* add barrier to keep gcc from optimizing too much */
		barrier();
	}
	while (rb_commit_index(cpu_buffer) !=
	       rb_page_write(cpu_buffer->commit_page)) {

		/* Make sure the readers see the content of what is committed. */
		smp_wmb();
		local_set(&cpu_buffer->commit_page->page->commit,
			  rb_page_write(cpu_buffer->commit_page));
		RB_WARN_ON(cpu_buffer,
			   local_read(&cpu_buffer->commit_page->page->commit) &
			   ~RB_WRITE_MASK);
		barrier();
	}

	/* again, keep gcc from optimizing */
	barrier();

	/*
	 * If an interrupt came in just after the first while loop
	 * and pushed the tail page forward, we will be left with
	 * a dangling commit that will never go forward.
	 */
	if (unlikely(cpu_buffer->commit_page != READ_ONCE(cpu_buffer->tail_page)))
		goto again;
}

static __always_inline void rb_end_commit(struct ring_buffer_per_cpu *cpu_buffer)
{
	unsigned long commits;

	if (RB_WARN_ON(cpu_buffer,
		       !local_read(&cpu_buffer->committing)))
		return;

 again:
	commits = local_read(&cpu_buffer->commits);
	/* synchronize with interrupts */
	barrier();
	if (local_read(&cpu_buffer->committing) == 1)
		rb_set_commit_to_write(cpu_buffer);

	local_dec(&cpu_buffer->committing);

	/* synchronize with interrupts */
	barrier();

	/*
	 * Need to account for interrupts coming in between the
	 * updating of the commit page and the clearing of the
	 * committing counter.
	 */
	if (unlikely(local_read(&cpu_buffer->commits) != commits) &&
	    !local_read(&cpu_buffer->committing)) {
		local_inc(&cpu_buffer->committing);
		goto again;
	}
}

static inline void rb_event_discard(struct ring_buffer_event *event)
{
	if (extended_time(event))
		event = skip_time_extend(event);

	/* array[0] holds the actual length for the discarded event */
	event->array[0] = rb_event_data_length(event) - RB_EVNT_HDR_SIZE;
	event->type_len = RINGBUF_TYPE_PADDING;
	/* time delta must be non zero */
	if (!event->time_delta)
		event->time_delta = 1;
}

static void rb_commit(struct ring_buffer_per_cpu *cpu_buffer,
		      struct ring_buffer_event *event)
{
	local_inc(&cpu_buffer->entries);
	rb_end_commit(cpu_buffer);
}

static __always_inline void
rb_wakeups(struct trace_buffer *buffer, struct ring_buffer_per_cpu *cpu_buffer)
{
	if (buffer->irq_work.waiters_pending) {
		buffer->irq_work.waiters_pending = false;
		/* irq_work_queue() supplies it's own memory barriers */
		irq_work_queue(&buffer->irq_work.work);
	}

	if (cpu_buffer->irq_work.waiters_pending) {
		cpu_buffer->irq_work.waiters_pending = false;
		/* irq_work_queue() supplies it's own memory barriers */
		irq_work_queue(&cpu_buffer->irq_work.work);
	}

	if (cpu_buffer->last_pages_touch == local_read(&cpu_buffer->pages_touched))
		return;

	if (cpu_buffer->reader_page == cpu_buffer->commit_page)
		return;

	if (!cpu_buffer->irq_work.full_waiters_pending)
		return;

	cpu_buffer->last_pages_touch = local_read(&cpu_buffer->pages_touched);

	if (!full_hit(buffer, cpu_buffer->cpu, cpu_buffer->shortest_full))
		return;

	cpu_buffer->irq_work.wakeup_full = true;
	cpu_buffer->irq_work.full_waiters_pending = false;
	/* irq_work_queue() supplies it's own memory barriers */
	irq_work_queue(&cpu_buffer->irq_work.work);
}

#ifdef CONFIG_RING_BUFFER_RECORD_RECURSION
# define do_ring_buffer_record_recursion()	\
	do_ftrace_record_recursion(_THIS_IP_, _RET_IP_)
#else
# define do_ring_buffer_record_recursion() do { } while (0)
#endif

/*
 * The lock and unlock are done within a preempt disable section.
 * The current_context per_cpu variable can only be modified
 * by the current task between lock and unlock. But it can
 * be modified more than once via an interrupt. To pass this
 * information from the lock to the unlock without having to
 * access the 'in_interrupt()' functions again (which do show
 * a bit of overhead in something as critical as function tracing,
 * we use a bitmask trick.
 *
 *  bit 1 =  NMI context
 *  bit 2 =  IRQ context
 *  bit 3 =  SoftIRQ context
 *  bit 4 =  normal context.
 *
 * This works because this is the order of contexts that can
 * preempt other contexts. A SoftIRQ never preempts an IRQ
 * context.
 *
 * When the context is determined, the corresponding bit is
 * checked and set (if it was set, then a recursion of that context
 * happened).
 *
 * On unlock, we need to clear this bit. To do so, just subtract
 * 1 from the current_context and AND it to itself.
 *
 * (binary)
 *  101 - 1 = 100
 *  101 & 100 = 100 (clearing bit zero)
 *
 *  1010 - 1 = 1001
 *  1010 & 1001 = 1000 (clearing bit 1)
 *
 * The least significant bit can be cleared this way, and it
 * just so happens that it is the same bit corresponding to
 * the current context.
 *
 * Now the TRANSITION bit breaks the above slightly. The TRANSITION bit
 * is set when a recursion is detected at the current context, and if
 * the TRANSITION bit is already set, it will fail the recursion.
 * This is needed because there's a lag between the changing of
 * interrupt context and updating the preempt count. In this case,
 * a false positive will be found. To handle this, one extra recursion
 * is allowed, and this is done by the TRANSITION bit. If the TRANSITION
 * bit is already set, then it is considered a recursion and the function
 * ends. Otherwise, the TRANSITION bit is set, and that bit is returned.
 *
 * On the trace_recursive_unlock(), the TRANSITION bit will be the first
 * to be cleared. Even if it wasn't the context that set it. That is,
 * if an interrupt comes in while NORMAL bit is set and the ring buffer
 * is called before preempt_count() is updated, since the check will
 * be on the NORMAL bit, the TRANSITION bit will then be set. If an
 * NMI then comes in, it will set the NMI bit, but when the NMI code
 * does the trace_recursive_unlock() it will clear the TRANSITION bit
 * and leave the NMI bit set. But this is fine, because the interrupt
 * code that set the TRANSITION bit will then clear the NMI bit when it
 * calls trace_recursive_unlock(). If another NMI comes in, it will
 * set the TRANSITION bit and continue.
 *
 * Note: The TRANSITION bit only handles a single transition between context.
 */

static __always_inline int
trace_recursive_lock(struct ring_buffer_per_cpu *cpu_buffer)
{
	unsigned int val = cpu_buffer->current_context;
	int bit = interrupt_context_level();

	bit = RB_CTX_NORMAL - bit;

	if (unlikely(val & (1 << (bit + cpu_buffer->nest)))) {
		/*
		 * It is possible that this was called by transitioning
		 * between interrupt context, and preempt_count() has not
		 * been updated yet. In this case, use the TRANSITION bit.
		 */
		bit = RB_CTX_TRANSITION;
		if (val & (1 << (bit + cpu_buffer->nest))) {
			do_ring_buffer_record_recursion();
			return 1;
		}
	}

	val |= (1 << (bit + cpu_buffer->nest));
	cpu_buffer->current_context = val;

	return 0;
}

static __always_inline void
trace_recursive_unlock(struct ring_buffer_per_cpu *cpu_buffer)
{
	cpu_buffer->current_context &=
		cpu_buffer->current_context - (1 << cpu_buffer->nest);
}

/* The recursive locking above uses 5 bits */
#define NESTED_BITS 5

/**
 * ring_buffer_nest_start - Allow to trace while nested
 * @buffer: The ring buffer to modify
 *
 * The ring buffer has a safety mechanism to prevent recursion.
 * But there may be a case where a trace needs to be done while
 * tracing something else. In this case, calling this function
 * will allow this function to nest within a currently active
 * ring_buffer_lock_reserve().
 *
 * Call this function before calling another ring_buffer_lock_reserve() and
 * call ring_buffer_nest_end() after the nested ring_buffer_unlock_commit().
 */
void ring_buffer_nest_start(struct trace_buffer *buffer)
{
	struct ring_buffer_per_cpu *cpu_buffer;
	int cpu;

	/* Enabled by ring_buffer_nest_end() */
	preempt_disable_notrace();
	cpu = raw_smp_processor_id();
	cpu_buffer = buffer->buffers[cpu];
	/* This is the shift value for the above recursive locking */
	cpu_buffer->nest += NESTED_BITS;
}

/**
 * ring_buffer_nest_end - Allow to trace while nested
 * @buffer: The ring buffer to modify
 *
 * Must be called after ring_buffer_nest_start() and after the
 * ring_buffer_unlock_commit().
 */
void ring_buffer_nest_end(struct trace_buffer *buffer)
{
	struct ring_buffer_per_cpu *cpu_buffer;
	int cpu;

	/* disabled by ring_buffer_nest_start() */
	cpu = raw_smp_processor_id();
	cpu_buffer = buffer->buffers[cpu];
	/* This is the shift value for the above recursive locking */
	cpu_buffer->nest -= NESTED_BITS;
	preempt_enable_notrace();
}

/**
 * ring_buffer_unlock_commit - commit a reserved
 * @buffer: The buffer to commit to
 * @event: The event pointer to commit.
 *
 * This commits the data to the ring buffer, and releases any locks held.
 *
 * Must be paired with ring_buffer_lock_reserve.
 */
int ring_buffer_unlock_commit(struct trace_buffer *buffer,
			      struct ring_buffer_event *event)
{
	struct ring_buffer_per_cpu *cpu_buffer;
	int cpu = raw_smp_processor_id();

	cpu_buffer = buffer->buffers[cpu];

	rb_commit(cpu_buffer, event);

	rb_wakeups(buffer, cpu_buffer);

	trace_recursive_unlock(cpu_buffer);

	preempt_enable_notrace();

	return 0;
}
EXPORT_SYMBOL_GPL(ring_buffer_unlock_commit);

/* Special value to validate all deltas on a page. */
#define CHECK_FULL_PAGE		1L

#ifdef CONFIG_RING_BUFFER_VALIDATE_TIME_DELTAS
static void dump_buffer_page(struct buffer_data_page *bpage,
			     struct rb_event_info *info,
			     unsigned long tail)
{
	struct ring_buffer_event *event;
	u64 ts, delta;
	int e;

	ts = bpage->time_stamp;
	pr_warn("  [%lld] PAGE TIME STAMP\n", ts);

	for (e = 0; e < tail; e += rb_event_length(event)) {

		event = (struct ring_buffer_event *)(bpage->data + e);

		switch (event->type_len) {

		case RINGBUF_TYPE_TIME_EXTEND:
			delta = rb_event_time_stamp(event);
			ts += delta;
			pr_warn("  [%lld] delta:%lld TIME EXTEND\n", ts, delta);
			break;

		case RINGBUF_TYPE_TIME_STAMP:
			delta = rb_event_time_stamp(event);
			ts = delta;
			pr_warn("  [%lld] absolute:%lld TIME STAMP\n", ts, delta);
			break;

		case RINGBUF_TYPE_PADDING:
			ts += event->time_delta;
			pr_warn("  [%lld] delta:%d PADDING\n", ts, event->time_delta);
			break;

		case RINGBUF_TYPE_DATA:
			ts += event->time_delta;
			pr_warn("  [%lld] delta:%d\n", ts, event->time_delta);
			break;

		default:
			break;
		}
	}
}

static DEFINE_PER_CPU(atomic_t, checking);
static atomic_t ts_dump;

/*
 * Check if the current event time stamp matches the deltas on
 * the buffer page.
 */
static void check_buffer(struct ring_buffer_per_cpu *cpu_buffer,
			 struct rb_event_info *info,
			 unsigned long tail)
{
	struct ring_buffer_event *event;
	struct buffer_data_page *bpage;
	u64 ts, delta;
	bool full = false;
	int e;

	bpage = info->tail_page->page;

	if (tail == CHECK_FULL_PAGE) {
		full = true;
		tail = local_read(&bpage->commit);
	} else if (info->add_timestamp &
		   (RB_ADD_STAMP_FORCE | RB_ADD_STAMP_ABSOLUTE)) {
		/* Ignore events with absolute time stamps */
		return;
	}

	/*
	 * Do not check the first event (skip possible extends too).
	 * Also do not check if previous events have not been committed.
	 */
	if (tail <= 8 || tail > local_read(&bpage->commit))
		return;

	/*
	 * If this interrupted another event,
	 */
	if (atomic_inc_return(this_cpu_ptr(&checking)) != 1)
		goto out;

	ts = bpage->time_stamp;

	for (e = 0; e < tail; e += rb_event_length(event)) {

		event = (struct ring_buffer_event *)(bpage->data + e);

		switch (event->type_len) {

		case RINGBUF_TYPE_TIME_EXTEND:
			delta = rb_event_time_stamp(event);
			ts += delta;
			break;

		case RINGBUF_TYPE_TIME_STAMP:
			delta = rb_event_time_stamp(event);
			ts = delta;
			break;

		case RINGBUF_TYPE_PADDING:
			if (event->time_delta == 1)
				break;
			fallthrough;
		case RINGBUF_TYPE_DATA:
			ts += event->time_delta;
			break;

		default:
			RB_WARN_ON(cpu_buffer, 1);
		}
	}
	if ((full && ts > info->ts) ||
	    (!full && ts + info->delta != info->ts)) {
		/* If another report is happening, ignore this one */
		if (atomic_inc_return(&ts_dump) != 1) {
			atomic_dec(&ts_dump);
			goto out;
		}
		atomic_inc(&cpu_buffer->record_disabled);
		/* There's some cases in boot up that this can happen */
		WARN_ON_ONCE(system_state != SYSTEM_BOOTING);
		pr_warn("[CPU: %d]TIME DOES NOT MATCH expected:%lld actual:%lld delta:%lld before:%lld after:%lld%s\n",
			cpu_buffer->cpu,
			ts + info->delta, info->ts, info->delta,
			info->before, info->after,
			full ? " (full)" : "");
		dump_buffer_page(bpage, info, tail);
		atomic_dec(&ts_dump);
		/* Do not re-enable checking */
		return;
	}
out:
	atomic_dec(this_cpu_ptr(&checking));
}
#else
static inline void check_buffer(struct ring_buffer_per_cpu *cpu_buffer,
			 struct rb_event_info *info,
			 unsigned long tail)
{
}
#endif /* CONFIG_RING_BUFFER_VALIDATE_TIME_DELTAS */

static struct ring_buffer_event *
__rb_reserve_next(struct ring_buffer_per_cpu *cpu_buffer,
		  struct rb_event_info *info)
{
	struct ring_buffer_event *event;
	struct buffer_page *tail_page;
	unsigned long tail, write, w;
	bool a_ok;
	bool b_ok;

	/* Don't let the compiler play games with cpu_buffer->tail_page */
	tail_page = info->tail_page = READ_ONCE(cpu_buffer->tail_page);

 /*A*/	w = local_read(&tail_page->write) & RB_WRITE_MASK;
	barrier();
	b_ok = rb_time_read(&cpu_buffer->before_stamp, &info->before);
	a_ok = rb_time_read(&cpu_buffer->write_stamp, &info->after);
	barrier();
	info->ts = rb_time_stamp(cpu_buffer->buffer);

	if ((info->add_timestamp & RB_ADD_STAMP_ABSOLUTE)) {
		info->delta = info->ts;
	} else {
		/*
		 * If interrupting an event time update, we may need an
		 * absolute timestamp.
		 * Don't bother if this is the start of a new page (w == 0).
		 */
		if (!w) {
			/* Use the sub-buffer timestamp */
			info->delta = 0;
		} else if (unlikely(!a_ok || !b_ok || info->before != info->after)) {
			info->add_timestamp |= RB_ADD_STAMP_FORCE | RB_ADD_STAMP_EXTEND;
			info->length += RB_LEN_TIME_EXTEND;
		} else {
			info->delta = info->ts - info->after;
			if (unlikely(test_time_stamp(info->delta))) {
				info->add_timestamp |= RB_ADD_STAMP_EXTEND;
				info->length += RB_LEN_TIME_EXTEND;
			}
		}
	}

 /*B*/	rb_time_set(&cpu_buffer->before_stamp, info->ts);

 /*C*/	write = local_add_return(info->length, &tail_page->write);

	/* set write to only the index of the write */
	write &= RB_WRITE_MASK;

	tail = write - info->length;

	/* See if we shot pass the end of this buffer page */
	if (unlikely(write > BUF_PAGE_SIZE)) {
		check_buffer(cpu_buffer, info, CHECK_FULL_PAGE);
		return rb_move_tail(cpu_buffer, tail, info);
	}

	if (likely(tail == w)) {
		/* Nothing interrupted us between A and C */
 /*D*/		rb_time_set(&cpu_buffer->write_stamp, info->ts);
		/*
		 * If something came in between C and D, the write stamp
		 * may now not be in sync. But that's fine as the before_stamp
		 * will be different and then next event will just be forced
		 * to use an absolute timestamp.
		 */
		if (likely(!(info->add_timestamp &
			     (RB_ADD_STAMP_FORCE | RB_ADD_STAMP_ABSOLUTE))))
			/* This did not interrupt any time update */
			info->delta = info->ts - info->after;
		else
			/* Just use full timestamp for interrupting event */
			info->delta = info->ts;
		check_buffer(cpu_buffer, info, tail);
	} else {
		u64 ts;
		/* SLOW PATH - Interrupted between A and C */

		/* Save the old before_stamp */
		a_ok = rb_time_read(&cpu_buffer->before_stamp, &info->before);
		RB_WARN_ON(cpu_buffer, !a_ok);

		/*
		 * Read a new timestamp and update the before_stamp to make
		 * the next event after this one force using an absolute
		 * timestamp. This is in case an interrupt were to come in
		 * between E and F.
		 */
		ts = rb_time_stamp(cpu_buffer->buffer);
		rb_time_set(&cpu_buffer->before_stamp, ts);

		barrier();
 /*E*/		a_ok = rb_time_read(&cpu_buffer->write_stamp, &info->after);
		/* Was interrupted before here, write_stamp must be valid */
		RB_WARN_ON(cpu_buffer, !a_ok);
		barrier();
 /*F*/		if (write == (local_read(&tail_page->write) & RB_WRITE_MASK) &&
		    info->after == info->before && info->after < ts) {
			/*
			 * Nothing came after this event between C and F, it is
			 * safe to use info->after for the delta as it
			 * matched info->before and is still valid.
			 */
			info->delta = ts - info->after;
		} else {
			/*
			 * Interrupted between C and F:
			 * Lost the previous events time stamp. Just set the
			 * delta to zero, and this will be the same time as
			 * the event this event interrupted. And the events that
			 * came after this will still be correct (as they would
			 * have built their delta on the previous event.
			 */
			info->delta = 0;
		}
		info->ts = ts;
		info->add_timestamp &= ~RB_ADD_STAMP_FORCE;
	}

	/*
	 * If this is the first commit on the page, then it has the same
	 * timestamp as the page itself.
	 */
	if (unlikely(!tail && !(info->add_timestamp &
				(RB_ADD_STAMP_FORCE | RB_ADD_STAMP_ABSOLUTE))))
		info->delta = 0;

	/* We reserved something on the buffer */

	event = __rb_page_index(tail_page, tail);
	rb_update_event(cpu_buffer, event, info);

	local_inc(&tail_page->entries);

	/*
	 * If this is the first commit on the page, then update
	 * its timestamp.
	 */
	if (unlikely(!tail))
		tail_page->page->time_stamp = info->ts;

	/* account for these added bytes */
	local_add(info->length, &cpu_buffer->entries_bytes);

	return event;
}

static __always_inline struct ring_buffer_event *
rb_reserve_next_event(struct trace_buffer *buffer,
		      struct ring_buffer_per_cpu *cpu_buffer,
		      unsigned long length)
{
	struct ring_buffer_event *event;
	struct rb_event_info info;
	int nr_loops = 0;
	int add_ts_default;

	/* ring buffer does cmpxchg, make sure it is safe in NMI context */
	if (!IS_ENABLED(CONFIG_ARCH_HAVE_NMI_SAFE_CMPXCHG) &&
	    (unlikely(in_nmi()))) {
		return NULL;
	}

	rb_start_commit(cpu_buffer);
	/* The commit page can not change after this */

#ifdef CONFIG_RING_BUFFER_ALLOW_SWAP
	/*
	 * Due to the ability to swap a cpu buffer from a buffer
	 * it is possible it was swapped before we committed.
	 * (committing stops a swap). We check for it here and
	 * if it happened, we have to fail the write.
	 */
	barrier();
	if (unlikely(READ_ONCE(cpu_buffer->buffer) != buffer)) {
		local_dec(&cpu_buffer->committing);
		local_dec(&cpu_buffer->commits);
		return NULL;
	}
#endif

	info.length = rb_calculate_event_length(length);

	if (ring_buffer_time_stamp_abs(cpu_buffer->buffer)) {
		add_ts_default = RB_ADD_STAMP_ABSOLUTE;
		info.length += RB_LEN_TIME_EXTEND;
		if (info.length > BUF_MAX_DATA_SIZE)
			goto out_fail;
	} else {
		add_ts_default = RB_ADD_STAMP_NONE;
	}

 again:
	info.add_timestamp = add_ts_default;
	info.delta = 0;

	/*
	 * We allow for interrupts to reenter here and do a trace.
	 * If one does, it will cause this original code to loop
	 * back here. Even with heavy interrupts happening, this
	 * should only happen a few times in a row. If this happens
	 * 1000 times in a row, there must be either an interrupt
	 * storm or we have something buggy.
	 * Bail!
	 */
	if (RB_WARN_ON(cpu_buffer, ++nr_loops > 1000))
		goto out_fail;

	event = __rb_reserve_next(cpu_buffer, &info);

	if (unlikely(PTR_ERR(event) == -EAGAIN)) {
		if (info.add_timestamp & (RB_ADD_STAMP_FORCE | RB_ADD_STAMP_EXTEND))
			info.length -= RB_LEN_TIME_EXTEND;
		goto again;
	}

	if (likely(event))
		return event;
 out_fail:
	rb_end_commit(cpu_buffer);
	return NULL;
}

/**
 * ring_buffer_lock_reserve - reserve a part of the buffer
 * @buffer: the ring buffer to reserve from
 * @length: the length of the data to reserve (excluding event header)
 *
 * Returns a reserved event on the ring buffer to copy directly to.
 * The user of this interface will need to get the body to write into
 * and can use the ring_buffer_event_data() interface.
 *
 * The length is the length of the data needed, not the event length
 * which also includes the event header.
 *
 * Must be paired with ring_buffer_unlock_commit, unless NULL is returned.
 * If NULL is returned, then nothing has been allocated or locked.
 */
struct ring_buffer_event *
ring_buffer_lock_reserve(struct trace_buffer *buffer, unsigned long length)
{
	struct ring_buffer_per_cpu *cpu_buffer;
	struct ring_buffer_event *event;
	int cpu;

	/* If we are tracing schedule, we don't want to recurse */
	preempt_disable_notrace();

	if (unlikely(atomic_read(&buffer->record_disabled)))
		goto out;

	cpu = raw_smp_processor_id();

	if (unlikely(!cpumask_test_cpu(cpu, buffer->cpumask)))
		goto out;

	cpu_buffer = buffer->buffers[cpu];

	if (unlikely(atomic_read(&cpu_buffer->record_disabled)))
		goto out;

	if (unlikely(length > BUF_MAX_DATA_SIZE))
		goto out;

	if (unlikely(trace_recursive_lock(cpu_buffer)))
		goto out;

	event = rb_reserve_next_event(buffer, cpu_buffer, length);
	if (!event)
		goto out_unlock;

	return event;

 out_unlock:
	trace_recursive_unlock(cpu_buffer);
 out:
	preempt_enable_notrace();
	return NULL;
}
EXPORT_SYMBOL_GPL(ring_buffer_lock_reserve);

/*
 * Decrement the entries to the page that an event is on.
 * The event does not even need to exist, only the pointer
 * to the page it is on. This may only be called before the commit
 * takes place.
 */
static inline void
rb_decrement_entry(struct ring_buffer_per_cpu *cpu_buffer,
		   struct ring_buffer_event *event)
{
	unsigned long addr = (unsigned long)event;
	struct buffer_page *bpage = cpu_buffer->commit_page;
	struct buffer_page *start;

	addr &= PAGE_MASK;

	/* Do the likely case first */
	if (likely(bpage->page == (void *)addr)) {
		local_dec(&bpage->entries);
		return;
	}

	/*
	 * Because the commit page may be on the reader page we
	 * start with the next page and check the end loop there.
	 */
	rb_inc_page(&bpage);
	start = bpage;
	do {
		if (bpage->page == (void *)addr) {
			local_dec(&bpage->entries);
			return;
		}
		rb_inc_page(&bpage);
	} while (bpage != start);

	/* commit not part of this buffer?? */
	RB_WARN_ON(cpu_buffer, 1);
}

/**
 * ring_buffer_discard_commit - discard an event that has not been committed
 * @buffer: the ring buffer
 * @event: non committed event to discard
 *
 * Sometimes an event that is in the ring buffer needs to be ignored.
 * This function lets the user discard an event in the ring buffer
 * and then that event will not be read later.
 *
 * This function only works if it is called before the item has been
 * committed. It will try to free the event from the ring buffer
 * if another event has not been added behind it.
 *
 * If another event has been added behind it, it will set the event
 * up as discarded, and perform the commit.
 *
 * If this function is called, do not call ring_buffer_unlock_commit on
 * the event.
 */
void ring_buffer_discard_commit(struct trace_buffer *buffer,
				struct ring_buffer_event *event)
{
	struct ring_buffer_per_cpu *cpu_buffer;
	int cpu;

	/* The event is discarded regardless */
	rb_event_discard(event);

	cpu = smp_processor_id();
	cpu_buffer = buffer->buffers[cpu];

	/*
	 * This must only be called if the event has not been
	 * committed yet. Thus we can assume that preemption
	 * is still disabled.
	 */
	RB_WARN_ON(buffer, !local_read(&cpu_buffer->committing));

	rb_decrement_entry(cpu_buffer, event);
	if (rb_try_to_discard(cpu_buffer, event))
		goto out;

 out:
	rb_end_commit(cpu_buffer);

	trace_recursive_unlock(cpu_buffer);

	preempt_enable_notrace();

}
EXPORT_SYMBOL_GPL(ring_buffer_discard_commit);

/**
 * ring_buffer_write - write data to the buffer without reserving
 * @buffer: The ring buffer to write to.
 * @length: The length of the data being written (excluding the event header)
 * @data: The data to write to the buffer.
 *
 * This is like ring_buffer_lock_reserve and ring_buffer_unlock_commit as
 * one function. If you already have the data to write to the buffer, it
 * may be easier to simply call this function.
 *
 * Note, like ring_buffer_lock_reserve, the length is the length of the data
 * and not the length of the event which would hold the header.
 */
int ring_buffer_write(struct trace_buffer *buffer,
		      unsigned long length,
		      void *data)
{
	struct ring_buffer_per_cpu *cpu_buffer;
	struct ring_buffer_event *event;
	void *body;
	int ret = -EBUSY;
	int cpu;

	preempt_disable_notrace();

	if (atomic_read(&buffer->record_disabled))
		goto out;

	cpu = raw_smp_processor_id();

	if (!cpumask_test_cpu(cpu, buffer->cpumask))
		goto out;

	cpu_buffer = buffer->buffers[cpu];

	if (atomic_read(&cpu_buffer->record_disabled))
		goto out;

	if (length > BUF_MAX_DATA_SIZE)
		goto out;

	if (unlikely(trace_recursive_lock(cpu_buffer)))
		goto out;

	event = rb_reserve_next_event(buffer, cpu_buffer, length);
	if (!event)
		goto out_unlock;

	body = rb_event_data(event);

	memcpy(body, data, length);

	rb_commit(cpu_buffer, event);

	rb_wakeups(buffer, cpu_buffer);

	ret = 0;

 out_unlock:
	trace_recursive_unlock(cpu_buffer);

 out:
	preempt_enable_notrace();

	return ret;
}
EXPORT_SYMBOL_GPL(ring_buffer_write);

static bool rb_per_cpu_empty(struct ring_buffer_per_cpu *cpu_buffer)
{
	struct buffer_page *reader = cpu_buffer->reader_page;
	struct buffer_page *head = rb_set_head_page(cpu_buffer);
	struct buffer_page *commit = cpu_buffer->commit_page;

	/* In case of error, head will be NULL */
	if (unlikely(!head))
		return true;

	/* Reader should exhaust content in reader page */
	if (reader->read != rb_page_commit(reader))
		return false;

	/*
	 * If writers are committing on the reader page, knowing all
	 * committed content has been read, the ring buffer is empty.
	 */
	if (commit == reader)
		return true;

	/*
	 * If writers are committing on a page other than reader page
	 * and head page, there should always be content to read.
	 */
	if (commit != head)
		return false;

	/*
	 * Writers are committing on the head page, we just need
	 * to care about there're committed data, and the reader will
	 * swap reader page with head page when it is to read data.
	 */
	return rb_page_commit(commit) == 0;
}

/**
 * ring_buffer_record_disable - stop all writes into the buffer
 * @buffer: The ring buffer to stop writes to.
 *
 * This prevents all writes to the buffer. Any attempt to write
 * to the buffer after this will fail and return NULL.
 *
 * The caller should call synchronize_rcu() after this.
 */
void ring_buffer_record_disable(struct trace_buffer *buffer)
{
	atomic_inc(&buffer->record_disabled);
}
EXPORT_SYMBOL_GPL(ring_buffer_record_disable);

/**
 * ring_buffer_record_enable - enable writes to the buffer
 * @buffer: The ring buffer to enable writes
 *
 * Note, multiple disables will need the same number of enables
 * to truly enable the writing (much like preempt_disable).
 */
void ring_buffer_record_enable(struct trace_buffer *buffer)
{
	atomic_dec(&buffer->record_disabled);
}
EXPORT_SYMBOL_GPL(ring_buffer_record_enable);

/**
 * ring_buffer_record_off - stop all writes into the buffer
 * @buffer: The ring buffer to stop writes to.
 *
 * This prevents all writes to the buffer. Any attempt to write
 * to the buffer after this will fail and return NULL.
 *
 * This is different than ring_buffer_record_disable() as
 * it works like an on/off switch, where as the disable() version
 * must be paired with a enable().
 */
void ring_buffer_record_off(struct trace_buffer *buffer)
{
	unsigned int rd;
	unsigned int new_rd;

	do {
		rd = atomic_read(&buffer->record_disabled);
		new_rd = rd | RB_BUFFER_OFF;
	} while (atomic_cmpxchg(&buffer->record_disabled, rd, new_rd) != rd);
}
EXPORT_SYMBOL_GPL(ring_buffer_record_off);

/**
 * ring_buffer_record_on - restart writes into the buffer
 * @buffer: The ring buffer to start writes to.
 *
 * This enables all writes to the buffer that was disabled by
 * ring_buffer_record_off().
 *
 * This is different than ring_buffer_record_enable() as
 * it works like an on/off switch, where as the enable() version
 * must be paired with a disable().
 */
void ring_buffer_record_on(struct trace_buffer *buffer)
{
	unsigned int rd;
	unsigned int new_rd;

	do {
		rd = atomic_read(&buffer->record_disabled);
		new_rd = rd & ~RB_BUFFER_OFF;
	} while (atomic_cmpxchg(&buffer->record_disabled, rd, new_rd) != rd);
}
EXPORT_SYMBOL_GPL(ring_buffer_record_on);

/**
 * ring_buffer_record_is_on - return true if the ring buffer can write
 * @buffer: The ring buffer to see if write is enabled
 *
 * Returns true if the ring buffer is in a state that it accepts writes.
 */
bool ring_buffer_record_is_on(struct trace_buffer *buffer)
{
	return !atomic_read(&buffer->record_disabled);
}

/**
 * ring_buffer_record_is_set_on - return true if the ring buffer is set writable
 * @buffer: The ring buffer to see if write is set enabled
 *
 * Returns true if the ring buffer is set writable by ring_buffer_record_on().
 * Note that this does NOT mean it is in a writable state.
 *
 * It may return true when the ring buffer has been disabled by
 * ring_buffer_record_disable(), as that is a temporary disabling of
 * the ring buffer.
 */
bool ring_buffer_record_is_set_on(struct trace_buffer *buffer)
{
	return !(atomic_read(&buffer->record_disabled) & RB_BUFFER_OFF);
}

/**
 * ring_buffer_record_disable_cpu - stop all writes into the cpu_buffer
 * @buffer: The ring buffer to stop writes to.
 * @cpu: The CPU buffer to stop
 *
 * This prevents all writes to the buffer. Any attempt to write
 * to the buffer after this will fail and return NULL.
 *
 * The caller should call synchronize_rcu() after this.
 */
void ring_buffer_record_disable_cpu(struct trace_buffer *buffer, int cpu)
{
	struct ring_buffer_per_cpu *cpu_buffer;

	if (!cpumask_test_cpu(cpu, buffer->cpumask))
		return;

	cpu_buffer = buffer->buffers[cpu];
	atomic_inc(&cpu_buffer->record_disabled);
}
EXPORT_SYMBOL_GPL(ring_buffer_record_disable_cpu);

/**
 * ring_buffer_record_enable_cpu - enable writes to the buffer
 * @buffer: The ring buffer to enable writes
 * @cpu: The CPU to enable.
 *
 * Note, multiple disables will need the same number of enables
 * to truly enable the writing (much like preempt_disable).
 */
void ring_buffer_record_enable_cpu(struct trace_buffer *buffer, int cpu)
{
	struct ring_buffer_per_cpu *cpu_buffer;

	if (!cpumask_test_cpu(cpu, buffer->cpumask))
		return;

	cpu_buffer = buffer->buffers[cpu];
	atomic_dec(&cpu_buffer->record_disabled);
}
EXPORT_SYMBOL_GPL(ring_buffer_record_enable_cpu);

/*
 * The total entries in the ring buffer is the running counter
 * of entries entered into the ring buffer, minus the sum of
 * the entries read from the ring buffer and the number of
 * entries that were overwritten.
 */
static inline unsigned long
rb_num_of_entries(struct ring_buffer_per_cpu *cpu_buffer)
{
	return local_read(&cpu_buffer->entries) -
		(local_read(&cpu_buffer->overrun) + cpu_buffer->read);
}

/**
 * ring_buffer_oldest_event_ts - get the oldest event timestamp from the buffer
 * @buffer: The ring buffer
 * @cpu: The per CPU buffer to read from.
 */
u64 ring_buffer_oldest_event_ts(struct trace_buffer *buffer, int cpu)
{
	unsigned long flags;
	struct ring_buffer_per_cpu *cpu_buffer;
	struct buffer_page *bpage;
	u64 ret = 0;

	if (!cpumask_test_cpu(cpu, buffer->cpumask))
		return 0;

	cpu_buffer = buffer->buffers[cpu];
	raw_spin_lock_irqsave(&cpu_buffer->reader_lock, flags);
	/*
	 * if the tail is on reader_page, oldest time stamp is on the reader
	 * page
	 */
	if (cpu_buffer->tail_page == cpu_buffer->reader_page)
		bpage = cpu_buffer->reader_page;
	else
		bpage = rb_set_head_page(cpu_buffer);
	if (bpage)
		ret = bpage->page->time_stamp;
	raw_spin_unlock_irqrestore(&cpu_buffer->reader_lock, flags);

	return ret;
}
EXPORT_SYMBOL_GPL(ring_buffer_oldest_event_ts);

/**
 * ring_buffer_bytes_cpu - get the number of bytes unconsumed in a cpu buffer
 * @buffer: The ring buffer
 * @cpu: The per CPU buffer to read from.
 */
unsigned long ring_buffer_bytes_cpu(struct trace_buffer *buffer, int cpu)
{
	struct ring_buffer_per_cpu *cpu_buffer;
	unsigned long ret;

	if (!cpumask_test_cpu(cpu, buffer->cpumask))
		return 0;

	cpu_buffer = buffer->buffers[cpu];
	ret = local_read(&cpu_buffer->entries_bytes) - cpu_buffer->read_bytes;

	return ret;
}
EXPORT_SYMBOL_GPL(ring_buffer_bytes_cpu);

/**
 * ring_buffer_entries_cpu - get the number of entries in a cpu buffer
 * @buffer: The ring buffer
 * @cpu: The per CPU buffer to get the entries from.
 */
unsigned long ring_buffer_entries_cpu(struct trace_buffer *buffer, int cpu)
{
	struct ring_buffer_per_cpu *cpu_buffer;

	if (!cpumask_test_cpu(cpu, buffer->cpumask))
		return 0;

	cpu_buffer = buffer->buffers[cpu];

	return rb_num_of_entries(cpu_buffer);
}
EXPORT_SYMBOL_GPL(ring_buffer_entries_cpu);

/**
 * ring_buffer_overrun_cpu - get the number of overruns caused by the ring
 * buffer wrapping around (only if RB_FL_OVERWRITE is on).
 * @buffer: The ring buffer
 * @cpu: The per CPU buffer to get the number of overruns from
 */
unsigned long ring_buffer_overrun_cpu(struct trace_buffer *buffer, int cpu)
{
	struct ring_buffer_per_cpu *cpu_buffer;
	unsigned long ret;

	if (!cpumask_test_cpu(cpu, buffer->cpumask))
		return 0;

	cpu_buffer = buffer->buffers[cpu];
	ret = local_read(&cpu_buffer->overrun);

	return ret;
}
EXPORT_SYMBOL_GPL(ring_buffer_overrun_cpu);

/**
 * ring_buffer_commit_overrun_cpu - get the number of overruns caused by
 * commits failing due to the buffer wrapping around while there are uncommitted
 * events, such as during an interrupt storm.
 * @buffer: The ring buffer
 * @cpu: The per CPU buffer to get the number of overruns from
 */
unsigned long
ring_buffer_commit_overrun_cpu(struct trace_buffer *buffer, int cpu)
{
	struct ring_buffer_per_cpu *cpu_buffer;
	unsigned long ret;

	if (!cpumask_test_cpu(cpu, buffer->cpumask))
		return 0;

	cpu_buffer = buffer->buffers[cpu];
	ret = local_read(&cpu_buffer->commit_overrun);

	return ret;
}
EXPORT_SYMBOL_GPL(ring_buffer_commit_overrun_cpu);

/**
 * ring_buffer_dropped_events_cpu - get the number of dropped events caused by
 * the ring buffer filling up (only if RB_FL_OVERWRITE is off).
 * @buffer: The ring buffer
 * @cpu: The per CPU buffer to get the number of overruns from
 */
unsigned long
ring_buffer_dropped_events_cpu(struct trace_buffer *buffer, int cpu)
{
	struct ring_buffer_per_cpu *cpu_buffer;
	unsigned long ret;

	if (!cpumask_test_cpu(cpu, buffer->cpumask))
		return 0;

	cpu_buffer = buffer->buffers[cpu];
	ret = local_read(&cpu_buffer->dropped_events);

	return ret;
}
EXPORT_SYMBOL_GPL(ring_buffer_dropped_events_cpu);

/**
 * ring_buffer_read_events_cpu - get the number of events successfully read
 * @buffer: The ring buffer
 * @cpu: The per CPU buffer to get the number of events read
 */
unsigned long
ring_buffer_read_events_cpu(struct trace_buffer *buffer, int cpu)
{
	struct ring_buffer_per_cpu *cpu_buffer;

	if (!cpumask_test_cpu(cpu, buffer->cpumask))
		return 0;

	cpu_buffer = buffer->buffers[cpu];
	return cpu_buffer->read;
}
EXPORT_SYMBOL_GPL(ring_buffer_read_events_cpu);

/**
 * ring_buffer_entries - get the number of entries in a buffer
 * @buffer: The ring buffer
 *
 * Returns the total number of entries in the ring buffer
 * (all CPU entries)
 */
unsigned long ring_buffer_entries(struct trace_buffer *buffer)
{
	struct ring_buffer_per_cpu *cpu_buffer;
	unsigned long entries = 0;
	int cpu;

	/* if you care about this being correct, lock the buffer */
	for_each_buffer_cpu(buffer, cpu) {
		cpu_buffer = buffer->buffers[cpu];
		entries += rb_num_of_entries(cpu_buffer);
	}

	return entries;
}
EXPORT_SYMBOL_GPL(ring_buffer_entries);

/**
 * ring_buffer_overruns - get the number of overruns in buffer
 * @buffer: The ring buffer
 *
 * Returns the total number of overruns in the ring buffer
 * (all CPU entries)
 */
unsigned long ring_buffer_overruns(struct trace_buffer *buffer)
{
	struct ring_buffer_per_cpu *cpu_buffer;
	unsigned long overruns = 0;
	int cpu;

	/* if you care about this being correct, lock the buffer */
	for_each_buffer_cpu(buffer, cpu) {
		cpu_buffer = buffer->buffers[cpu];
		overruns += local_read(&cpu_buffer->overrun);
	}

	return overruns;
}
EXPORT_SYMBOL_GPL(ring_buffer_overruns);

static void rb_iter_reset(struct ring_buffer_iter *iter)
{
	struct ring_buffer_per_cpu *cpu_buffer = iter->cpu_buffer;

	/* Iterator usage is expected to have record disabled */
	iter->head_page = cpu_buffer->reader_page;
	iter->head = cpu_buffer->reader_page->read;
	iter->next_event = iter->head;

	iter->cache_reader_page = iter->head_page;
	iter->cache_read = cpu_buffer->read;
	iter->cache_pages_removed = cpu_buffer->pages_removed;

	if (iter->head) {
		iter->read_stamp = cpu_buffer->read_stamp;
		iter->page_stamp = cpu_buffer->reader_page->page->time_stamp;
	} else {
		iter->read_stamp = iter->head_page->page->time_stamp;
		iter->page_stamp = iter->read_stamp;
	}
}

/**
 * ring_buffer_iter_reset - reset an iterator
 * @iter: The iterator to reset
 *
 * Resets the iterator, so that it will start from the beginning
 * again.
 */
void ring_buffer_iter_reset(struct ring_buffer_iter *iter)
{
	struct ring_buffer_per_cpu *cpu_buffer;
	unsigned long flags;

	if (!iter)
		return;

	cpu_buffer = iter->cpu_buffer;

	raw_spin_lock_irqsave(&cpu_buffer->reader_lock, flags);
	rb_iter_reset(iter);
	raw_spin_unlock_irqrestore(&cpu_buffer->reader_lock, flags);
}
EXPORT_SYMBOL_GPL(ring_buffer_iter_reset);

/**
 * ring_buffer_iter_empty - check if an iterator has no more to read
 * @iter: The iterator to check
 */
int ring_buffer_iter_empty(struct ring_buffer_iter *iter)
{
	struct ring_buffer_per_cpu *cpu_buffer;
	struct buffer_page *reader;
	struct buffer_page *head_page;
	struct buffer_page *commit_page;
	struct buffer_page *curr_commit_page;
	unsigned commit;
	u64 curr_commit_ts;
	u64 commit_ts;

	cpu_buffer = iter->cpu_buffer;
	reader = cpu_buffer->reader_page;
	head_page = cpu_buffer->head_page;
	commit_page = cpu_buffer->commit_page;
	commit_ts = commit_page->page->time_stamp;

	/*
	 * When the writer goes across pages, it issues a cmpxchg which
	 * is a mb(), which will synchronize with the rmb here.
	 * (see rb_tail_page_update())
	 */
	smp_rmb();
	commit = rb_page_commit(commit_page);
	/* We want to make sure that the commit page doesn't change */
	smp_rmb();

	/* Make sure commit page didn't change */
	curr_commit_page = READ_ONCE(cpu_buffer->commit_page);
	curr_commit_ts = READ_ONCE(curr_commit_page->page->time_stamp);

	/* If the commit page changed, then there's more data */
	if (curr_commit_page != commit_page ||
	    curr_commit_ts != commit_ts)
		return 0;

	/* Still racy, as it may return a false positive, but that's OK */
	return ((iter->head_page == commit_page && iter->head >= commit) ||
		(iter->head_page == reader && commit_page == head_page &&
		 head_page->read == commit &&
		 iter->head == rb_page_commit(cpu_buffer->reader_page)));
}
EXPORT_SYMBOL_GPL(ring_buffer_iter_empty);

static void
rb_update_read_stamp(struct ring_buffer_per_cpu *cpu_buffer,
		     struct ring_buffer_event *event)
{
	u64 delta;

	switch (event->type_len) {
	case RINGBUF_TYPE_PADDING:
		return;

	case RINGBUF_TYPE_TIME_EXTEND:
		delta = rb_event_time_stamp(event);
		cpu_buffer->read_stamp += delta;
		return;

	case RINGBUF_TYPE_TIME_STAMP:
		delta = rb_event_time_stamp(event);
		cpu_buffer->read_stamp = delta;
		return;

	case RINGBUF_TYPE_DATA:
		cpu_buffer->read_stamp += event->time_delta;
		return;

	default:
		RB_WARN_ON(cpu_buffer, 1);
	}
	return;
}

static void
rb_update_iter_read_stamp(struct ring_buffer_iter *iter,
			  struct ring_buffer_event *event)
{
	u64 delta;

	switch (event->type_len) {
	case RINGBUF_TYPE_PADDING:
		return;

	case RINGBUF_TYPE_TIME_EXTEND:
		delta = rb_event_time_stamp(event);
		iter->read_stamp += delta;
		return;

	case RINGBUF_TYPE_TIME_STAMP:
		delta = rb_event_time_stamp(event);
		iter->read_stamp = delta;
		return;

	case RINGBUF_TYPE_DATA:
		iter->read_stamp += event->time_delta;
		return;

	default:
		RB_WARN_ON(iter->cpu_buffer, 1);
	}
	return;
}

static struct buffer_page *
rb_get_reader_page(struct ring_buffer_per_cpu *cpu_buffer)
{
	struct buffer_page *reader = NULL;
	unsigned long overwrite;
	unsigned long flags;
	int nr_loops = 0;
	int ret;

	local_irq_save(flags);
	arch_spin_lock(&cpu_buffer->lock);

 again:
	/*
	 * This should normally only loop twice. But because the
	 * start of the reader inserts an empty page, it causes
	 * a case where we will loop three times. There should be no
	 * reason to loop four times (that I know of).
	 */
	if (RB_WARN_ON(cpu_buffer, ++nr_loops > 3)) {
		reader = NULL;
		goto out;
	}

	reader = cpu_buffer->reader_page;

	/* If there's more to read, return this page */
	if (cpu_buffer->reader_page->read < rb_page_size(reader))
		goto out;

	/* Never should we have an index greater than the size */
	if (RB_WARN_ON(cpu_buffer,
		       cpu_buffer->reader_page->read > rb_page_size(reader)))
		goto out;

	/* check if we caught up to the tail */
	reader = NULL;
	if (cpu_buffer->commit_page == cpu_buffer->reader_page)
		goto out;

	/* Don't bother swapping if the ring buffer is empty */
	if (rb_num_of_entries(cpu_buffer) == 0)
		goto out;

	/*
	 * Reset the reader page to size zero.
	 */
	local_set(&cpu_buffer->reader_page->write, 0);
	local_set(&cpu_buffer->reader_page->entries, 0);
	local_set(&cpu_buffer->reader_page->page->commit, 0);
	cpu_buffer->reader_page->real_end = 0;

 spin:
	/*
	 * Splice the empty reader page into the list around the head.
	 */
	reader = rb_set_head_page(cpu_buffer);
	if (!reader)
		goto out;
	cpu_buffer->reader_page->list.next = rb_list_head(reader->list.next);
	cpu_buffer->reader_page->list.prev = reader->list.prev;

	/*
	 * cpu_buffer->pages just needs to point to the buffer, it
	 *  has no specific buffer page to point to. Lets move it out
	 *  of our way so we don't accidentally swap it.
	 */
	cpu_buffer->pages = reader->list.prev;

	/* The reader page will be pointing to the new head */
	rb_set_list_to_head(&cpu_buffer->reader_page->list);

	/*
	 * We want to make sure we read the overruns after we set up our
	 * pointers to the next object. The writer side does a
	 * cmpxchg to cross pages which acts as the mb on the writer
	 * side. Note, the reader will constantly fail the swap
	 * while the writer is updating the pointers, so this
	 * guarantees that the overwrite recorded here is the one we
	 * want to compare with the last_overrun.
	 */
	smp_mb();
	overwrite = local_read(&(cpu_buffer->overrun));

	/*
	 * Here's the tricky part.
	 *
	 * We need to move the pointer past the header page.
	 * But we can only do that if a writer is not currently
	 * moving it. The page before the header page has the
	 * flag bit '1' set if it is pointing to the page we want.
	 * but if the writer is in the process of moving it
	 * than it will be '2' or already moved '0'.
	 */

	ret = rb_head_page_replace(reader, cpu_buffer->reader_page);

	/*
	 * If we did not convert it, then we must try again.
	 */
	if (!ret)
		goto spin;

	/*
	 * Yay! We succeeded in replacing the page.
	 *
	 * Now make the new head point back to the reader page.
	 */
	rb_list_head(reader->list.next)->prev = &cpu_buffer->reader_page->list;
	rb_inc_page(&cpu_buffer->head_page);

	local_inc(&cpu_buffer->pages_read);

	/* Finally update the reader page to the new head */
	cpu_buffer->reader_page = reader;
	cpu_buffer->reader_page->read = 0;

	if (overwrite != cpu_buffer->last_overrun) {
		cpu_buffer->lost_events = overwrite - cpu_buffer->last_overrun;
		cpu_buffer->last_overrun = overwrite;
	}

	goto again;

 out:
	/* Update the read_stamp on the first event */
	if (reader && reader->read == 0)
		cpu_buffer->read_stamp = reader->page->time_stamp;

	arch_spin_unlock(&cpu_buffer->lock);
	local_irq_restore(flags);

	/*
	 * The writer has preempt disable, wait for it. But not forever
	 * Although, 1 second is pretty much "forever"
	 */
#define USECS_WAIT	1000000
        for (nr_loops = 0; nr_loops < USECS_WAIT; nr_loops++) {
		/* If the write is past the end of page, a writer is still updating it */
		if (likely(!reader || rb_page_write(reader) <= BUF_PAGE_SIZE))
			break;

		udelay(1);

		/* Get the latest version of the reader write value */
		smp_rmb();
	}

	/* The writer is not moving forward? Something is wrong */
	if (RB_WARN_ON(cpu_buffer, nr_loops == USECS_WAIT))
		reader = NULL;

	/*
	 * Make sure we see any padding after the write update
	 * (see rb_reset_tail()).
	 *
	 * In addition, a writer may be writing on the reader page
	 * if the page has not been fully filled, so the read barrier
	 * is also needed to make sure we see the content of what is
	 * committed by the writer (see rb_set_commit_to_write()).
	 */
	smp_rmb();


	return reader;
}

static void rb_advance_reader(struct ring_buffer_per_cpu *cpu_buffer)
{
	struct ring_buffer_event *event;
	struct buffer_page *reader;
	unsigned length;

	reader = rb_get_reader_page(cpu_buffer);

	/* This function should not be called when buffer is empty */
	if (RB_WARN_ON(cpu_buffer, !reader))
		return;

	event = rb_reader_event(cpu_buffer);

	if (event->type_len <= RINGBUF_TYPE_DATA_TYPE_LEN_MAX)
		cpu_buffer->read++;

	rb_update_read_stamp(cpu_buffer, event);

	length = rb_event_length(event);
	cpu_buffer->reader_page->read += length;
	cpu_buffer->read_bytes += length;
}

static void rb_advance_iter(struct ring_buffer_iter *iter)
{
	struct ring_buffer_per_cpu *cpu_buffer;

	cpu_buffer = iter->cpu_buffer;

	/* If head == next_event then we need to jump to the next event */
	if (iter->head == iter->next_event) {
		/* If the event gets overwritten again, there's nothing to do */
		if (rb_iter_head_event(iter) == NULL)
			return;
	}

	iter->head = iter->next_event;

	/*
	 * Check if we are at the end of the buffer.
	 */
	if (iter->next_event >= rb_page_size(iter->head_page)) {
		/* discarded commits can make the page empty */
		if (iter->head_page == cpu_buffer->commit_page)
			return;
		rb_inc_iter(iter);
		return;
	}

	rb_update_iter_read_stamp(iter, iter->event);
}

static int rb_lost_events(struct ring_buffer_per_cpu *cpu_buffer)
{
	return cpu_buffer->lost_events;
}

static struct ring_buffer_event *
rb_buffer_peek(struct ring_buffer_per_cpu *cpu_buffer, u64 *ts,
	       unsigned long *lost_events)
{
	struct ring_buffer_event *event;
	struct buffer_page *reader;
	int nr_loops = 0;

	if (ts)
		*ts = 0;
 again:
	/*
	 * We repeat when a time extend is encountered.
	 * Since the time extend is always attached to a data event,
	 * we should never loop more than once.
	 * (We never hit the following condition more than twice).
	 */
	if (RB_WARN_ON(cpu_buffer, ++nr_loops > 2))
		return NULL;

	reader = rb_get_reader_page(cpu_buffer);
	if (!reader)
		return NULL;

	event = rb_reader_event(cpu_buffer);

	switch (event->type_len) {
	case RINGBUF_TYPE_PADDING:
		if (rb_null_event(event))
			RB_WARN_ON(cpu_buffer, 1);
		/*
		 * Because the writer could be discarding every
		 * event it creates (which would probably be bad)
		 * if we were to go back to "again" then we may never
		 * catch up, and will trigger the warn on, or lock
		 * the box. Return the padding, and we will release
		 * the current locks, and try again.
		 */
		return event;

	case RINGBUF_TYPE_TIME_EXTEND:
		/* Internal data, OK to advance */
		rb_advance_reader(cpu_buffer);
		goto again;

	case RINGBUF_TYPE_TIME_STAMP:
		if (ts) {
			*ts = rb_event_time_stamp(event);
			ring_buffer_normalize_time_stamp(cpu_buffer->buffer,
							 cpu_buffer->cpu, ts);
		}
		/* Internal data, OK to advance */
		rb_advance_reader(cpu_buffer);
		goto again;

	case RINGBUF_TYPE_DATA:
		if (ts && !(*ts)) {
			*ts = cpu_buffer->read_stamp + event->time_delta;
			ring_buffer_normalize_time_stamp(cpu_buffer->buffer,
							 cpu_buffer->cpu, ts);
		}
		if (lost_events)
			*lost_events = rb_lost_events(cpu_buffer);
		return event;

	default:
		RB_WARN_ON(cpu_buffer, 1);
	}

	return NULL;
}
EXPORT_SYMBOL_GPL(ring_buffer_peek);

static struct ring_buffer_event *
rb_iter_peek(struct ring_buffer_iter *iter, u64 *ts)
{
	struct trace_buffer *buffer;
	struct ring_buffer_per_cpu *cpu_buffer;
	struct ring_buffer_event *event;
	int nr_loops = 0;

	if (ts)
		*ts = 0;

	cpu_buffer = iter->cpu_buffer;
	buffer = cpu_buffer->buffer;

	/*
	 * Check if someone performed a consuming read to the buffer
	 * or removed some pages from the buffer. In these cases,
	 * iterator was invalidated and we need to reset it.
	 */
	if (unlikely(iter->cache_read != cpu_buffer->read ||
		     iter->cache_reader_page != cpu_buffer->reader_page ||
		     iter->cache_pages_removed != cpu_buffer->pages_removed))
		rb_iter_reset(iter);

 again:
	if (ring_buffer_iter_empty(iter))
		return NULL;

	/*
	 * As the writer can mess with what the iterator is trying
	 * to read, just give up if we fail to get an event after
	 * three tries. The iterator is not as reliable when reading
	 * the ring buffer with an active write as the consumer is.
	 * Do not warn if the three failures is reached.
	 */
	if (++nr_loops > 3)
		return NULL;

	if (rb_per_cpu_empty(cpu_buffer))
		return NULL;

	if (iter->head >= rb_page_size(iter->head_page)) {
		rb_inc_iter(iter);
		goto again;
	}

	event = rb_iter_head_event(iter);
	if (!event)
		goto again;

	switch (event->type_len) {
	case RINGBUF_TYPE_PADDING:
		if (rb_null_event(event)) {
			rb_inc_iter(iter);
			goto again;
		}
		rb_advance_iter(iter);
		return event;

	case RINGBUF_TYPE_TIME_EXTEND:
		/* Internal data, OK to advance */
		rb_advance_iter(iter);
		goto again;

	case RINGBUF_TYPE_TIME_STAMP:
		if (ts) {
			*ts = rb_event_time_stamp(event);
			ring_buffer_normalize_time_stamp(cpu_buffer->buffer,
							 cpu_buffer->cpu, ts);
		}
		/* Internal data, OK to advance */
		rb_advance_iter(iter);
		goto again;

	case RINGBUF_TYPE_DATA:
		if (ts && !(*ts)) {
			*ts = iter->read_stamp + event->time_delta;
			ring_buffer_normalize_time_stamp(buffer,
							 cpu_buffer->cpu, ts);
		}
		return event;

	default:
		RB_WARN_ON(cpu_buffer, 1);
	}

	return NULL;
}
EXPORT_SYMBOL_GPL(ring_buffer_iter_peek);

static inline bool rb_reader_lock(struct ring_buffer_per_cpu *cpu_buffer)
{
	if (likely(!in_nmi())) {
		raw_spin_lock(&cpu_buffer->reader_lock);
		return true;
	}

	/*
	 * If an NMI die dumps out the content of the ring buffer
	 * trylock must be used to prevent a deadlock if the NMI
	 * preempted a task that holds the ring buffer locks. If
	 * we get the lock then all is fine, if not, then continue
	 * to do the read, but this can corrupt the ring buffer,
	 * so it must be permanently disabled from future writes.
	 * Reading from NMI is a oneshot deal.
	 */
	if (raw_spin_trylock(&cpu_buffer->reader_lock))
		return true;

	/* Continue without locking, but disable the ring buffer */
	atomic_inc(&cpu_buffer->record_disabled);
	return false;
}

static inline void
rb_reader_unlock(struct ring_buffer_per_cpu *cpu_buffer, bool locked)
{
	if (likely(locked))
		raw_spin_unlock(&cpu_buffer->reader_lock);
	return;
}

/**
 * ring_buffer_peek - peek at the next event to be read
 * @buffer: The ring buffer to read
 * @cpu: The cpu to peak at
 * @ts: The timestamp counter of this event.
 * @lost_events: a variable to store if events were lost (may be NULL)
 *
 * This will return the event that will be read next, but does
 * not consume the data.
 */
struct ring_buffer_event *
ring_buffer_peek(struct trace_buffer *buffer, int cpu, u64 *ts,
		 unsigned long *lost_events)
{
	struct ring_buffer_per_cpu *cpu_buffer = buffer->buffers[cpu];
	struct ring_buffer_event *event;
	unsigned long flags;
	bool dolock;

	if (!cpumask_test_cpu(cpu, buffer->cpumask))
		return NULL;

 again:
	local_irq_save(flags);
	dolock = rb_reader_lock(cpu_buffer);
	event = rb_buffer_peek(cpu_buffer, ts, lost_events);
	if (event && event->type_len == RINGBUF_TYPE_PADDING)
		rb_advance_reader(cpu_buffer);
	rb_reader_unlock(cpu_buffer, dolock);
	local_irq_restore(flags);

	if (event && event->type_len == RINGBUF_TYPE_PADDING)
		goto again;

	return event;
}

/** ring_buffer_iter_dropped - report if there are dropped events
 * @iter: The ring buffer iterator
 *
 * Returns true if there was dropped events since the last peek.
 */
bool ring_buffer_iter_dropped(struct ring_buffer_iter *iter)
{
	bool ret = iter->missed_events != 0;

	iter->missed_events = 0;
	return ret;
}
EXPORT_SYMBOL_GPL(ring_buffer_iter_dropped);

/**
 * ring_buffer_iter_peek - peek at the next event to be read
 * @iter: The ring buffer iterator
 * @ts: The timestamp counter of this event.
 *
 * This will return the event that will be read next, but does
 * not increment the iterator.
 */
struct ring_buffer_event *
ring_buffer_iter_peek(struct ring_buffer_iter *iter, u64 *ts)
{
	struct ring_buffer_per_cpu *cpu_buffer = iter->cpu_buffer;
	struct ring_buffer_event *event;
	unsigned long flags;

 again:
	raw_spin_lock_irqsave(&cpu_buffer->reader_lock, flags);
	event = rb_iter_peek(iter, ts);
	raw_spin_unlock_irqrestore(&cpu_buffer->reader_lock, flags);

	if (event && event->type_len == RINGBUF_TYPE_PADDING)
		goto again;

	return event;
}

/**
 * ring_buffer_consume - return an event and consume it
 * @buffer: The ring buffer to get the next event from
 * @cpu: the cpu to read the buffer from
 * @ts: a variable to store the timestamp (may be NULL)
 * @lost_events: a variable to store if events were lost (may be NULL)
 *
 * Returns the next event in the ring buffer, and that event is consumed.
 * Meaning, that sequential reads will keep returning a different event,
 * and eventually empty the ring buffer if the producer is slower.
 */
struct ring_buffer_event *
ring_buffer_consume(struct trace_buffer *buffer, int cpu, u64 *ts,
		    unsigned long *lost_events)
{
	struct ring_buffer_per_cpu *cpu_buffer;
	struct ring_buffer_event *event = NULL;
	unsigned long flags;
	bool dolock;

 again:
	/* might be called in atomic */
	preempt_disable();

	if (!cpumask_test_cpu(cpu, buffer->cpumask))
		goto out;

	cpu_buffer = buffer->buffers[cpu];
	local_irq_save(flags);
	dolock = rb_reader_lock(cpu_buffer);

	event = rb_buffer_peek(cpu_buffer, ts, lost_events);
	if (event) {
		cpu_buffer->lost_events = 0;
		rb_advance_reader(cpu_buffer);
	}

	rb_reader_unlock(cpu_buffer, dolock);
	local_irq_restore(flags);

 out:
	preempt_enable();

	if (event && event->type_len == RINGBUF_TYPE_PADDING)
		goto again;

	return event;
}
EXPORT_SYMBOL_GPL(ring_buffer_consume);

/**
 * ring_buffer_read_prepare - Prepare for a non consuming read of the buffer
 * @buffer: The ring buffer to read from
 * @cpu: The cpu buffer to iterate over
 * @flags: gfp flags to use for memory allocation
 *
 * This performs the initial preparations necessary to iterate
 * through the buffer.  Memory is allocated, buffer recording
 * is disabled, and the iterator pointer is returned to the caller.
 *
 * Disabling buffer recording prevents the reading from being
 * corrupted. This is not a consuming read, so a producer is not
 * expected.
 *
 * After a sequence of ring_buffer_read_prepare calls, the user is
 * expected to make at least one call to ring_buffer_read_prepare_sync.
 * Afterwards, ring_buffer_read_start is invoked to get things going
 * for real.
 *
 * This overall must be paired with ring_buffer_read_finish.
 */
struct ring_buffer_iter *
ring_buffer_read_prepare(struct trace_buffer *buffer, int cpu, gfp_t flags)
{
	struct ring_buffer_per_cpu *cpu_buffer;
	struct ring_buffer_iter *iter;

	if (!cpumask_test_cpu(cpu, buffer->cpumask))
		return NULL;

	iter = kzalloc(sizeof(*iter), flags);
	if (!iter)
		return NULL;

	/* Holds the entire event: data and meta data */
	iter->event = kmalloc(BUF_PAGE_SIZE, flags);
	if (!iter->event) {
		kfree(iter);
		return NULL;
	}

	cpu_buffer = buffer->buffers[cpu];

	iter->cpu_buffer = cpu_buffer;

	atomic_inc(&cpu_buffer->resize_disabled);

	return iter;
}
EXPORT_SYMBOL_GPL(ring_buffer_read_prepare);

/**
 * ring_buffer_read_prepare_sync - Synchronize a set of prepare calls
 *
 * All previously invoked ring_buffer_read_prepare calls to prepare
 * iterators will be synchronized.  Afterwards, read_buffer_read_start
 * calls on those iterators are allowed.
 */
void
ring_buffer_read_prepare_sync(void)
{
	synchronize_rcu();
}
EXPORT_SYMBOL_GPL(ring_buffer_read_prepare_sync);

/**
 * ring_buffer_read_start - start a non consuming read of the buffer
 * @iter: The iterator returned by ring_buffer_read_prepare
 *
 * This finalizes the startup of an iteration through the buffer.
 * The iterator comes from a call to ring_buffer_read_prepare and
 * an intervening ring_buffer_read_prepare_sync must have been
 * performed.
 *
 * Must be paired with ring_buffer_read_finish.
 */
void
ring_buffer_read_start(struct ring_buffer_iter *iter)
{
	struct ring_buffer_per_cpu *cpu_buffer;
	unsigned long flags;

	if (!iter)
		return;

	cpu_buffer = iter->cpu_buffer;

	raw_spin_lock_irqsave(&cpu_buffer->reader_lock, flags);
	arch_spin_lock(&cpu_buffer->lock);
	rb_iter_reset(iter);
	arch_spin_unlock(&cpu_buffer->lock);
	raw_spin_unlock_irqrestore(&cpu_buffer->reader_lock, flags);
}
EXPORT_SYMBOL_GPL(ring_buffer_read_start);

/**
 * ring_buffer_read_finish - finish reading the iterator of the buffer
 * @iter: The iterator retrieved by ring_buffer_start
 *
 * This re-enables the recording to the buffer, and frees the
 * iterator.
 */
void
ring_buffer_read_finish(struct ring_buffer_iter *iter)
{
	struct ring_buffer_per_cpu *cpu_buffer = iter->cpu_buffer;
	unsigned long flags;

	/*
	 * Ring buffer is disabled from recording, here's a good place
	 * to check the integrity of the ring buffer.
	 * Must prevent readers from trying to read, as the check
	 * clears the HEAD page and readers require it.
	 */
	raw_spin_lock_irqsave(&cpu_buffer->reader_lock, flags);
	rb_check_pages(cpu_buffer);
	raw_spin_unlock_irqrestore(&cpu_buffer->reader_lock, flags);

	atomic_dec(&cpu_buffer->resize_disabled);
	kfree(iter->event);
	kfree(iter);
}
EXPORT_SYMBOL_GPL(ring_buffer_read_finish);

/**
 * ring_buffer_iter_advance - advance the iterator to the next location
 * @iter: The ring buffer iterator
 *
 * Move the location of the iterator such that the next read will
 * be the next location of the iterator.
 */
void ring_buffer_iter_advance(struct ring_buffer_iter *iter)
{
	struct ring_buffer_per_cpu *cpu_buffer = iter->cpu_buffer;
	unsigned long flags;

	raw_spin_lock_irqsave(&cpu_buffer->reader_lock, flags);

	rb_advance_iter(iter);

	raw_spin_unlock_irqrestore(&cpu_buffer->reader_lock, flags);
}
EXPORT_SYMBOL_GPL(ring_buffer_iter_advance);

/**
 * ring_buffer_size - return the size of the ring buffer (in bytes)
 * @buffer: The ring buffer.
 * @cpu: The CPU to get ring buffer size from.
 */
unsigned long ring_buffer_size(struct trace_buffer *buffer, int cpu)
{
	/*
	 * Earlier, this method returned
	 *	BUF_PAGE_SIZE * buffer->nr_pages
	 * Since the nr_pages field is now removed, we have converted this to
	 * return the per cpu buffer value.
	 */
	if (!cpumask_test_cpu(cpu, buffer->cpumask))
		return 0;

	return BUF_PAGE_SIZE * buffer->buffers[cpu]->nr_pages;
}
EXPORT_SYMBOL_GPL(ring_buffer_size);

static void rb_clear_buffer_page(struct buffer_page *page)
{
	local_set(&page->write, 0);
	local_set(&page->entries, 0);
	rb_init_page(page->page);
	page->read = 0;
}

static void
rb_reset_cpu(struct ring_buffer_per_cpu *cpu_buffer)
{
	struct buffer_page *page;

	rb_head_page_deactivate(cpu_buffer);

	cpu_buffer->head_page
		= list_entry(cpu_buffer->pages, struct buffer_page, list);
	rb_clear_buffer_page(cpu_buffer->head_page);
	list_for_each_entry(page, cpu_buffer->pages, list) {
		rb_clear_buffer_page(page);
	}

	cpu_buffer->tail_page = cpu_buffer->head_page;
	cpu_buffer->commit_page = cpu_buffer->head_page;

	INIT_LIST_HEAD(&cpu_buffer->reader_page->list);
	INIT_LIST_HEAD(&cpu_buffer->new_pages);
	rb_clear_buffer_page(cpu_buffer->reader_page);

	local_set(&cpu_buffer->entries_bytes, 0);
	local_set(&cpu_buffer->overrun, 0);
	local_set(&cpu_buffer->commit_overrun, 0);
	local_set(&cpu_buffer->dropped_events, 0);
	local_set(&cpu_buffer->entries, 0);
	local_set(&cpu_buffer->committing, 0);
	local_set(&cpu_buffer->commits, 0);
	local_set(&cpu_buffer->pages_touched, 0);
	local_set(&cpu_buffer->pages_lost, 0);
	local_set(&cpu_buffer->pages_read, 0);
	cpu_buffer->last_pages_touch = 0;
	cpu_buffer->shortest_full = 0;
	cpu_buffer->read = 0;
	cpu_buffer->read_bytes = 0;

	rb_time_set(&cpu_buffer->write_stamp, 0);
	rb_time_set(&cpu_buffer->before_stamp, 0);

	memset(cpu_buffer->event_stamp, 0, sizeof(cpu_buffer->event_stamp));

	cpu_buffer->lost_events = 0;
	cpu_buffer->last_overrun = 0;

	rb_head_page_activate(cpu_buffer);
	cpu_buffer->pages_removed = 0;
}

/* Must have disabled the cpu buffer then done a synchronize_rcu */
static void reset_disabled_cpu_buffer(struct ring_buffer_per_cpu *cpu_buffer)
{
	unsigned long flags;

	raw_spin_lock_irqsave(&cpu_buffer->reader_lock, flags);

	if (RB_WARN_ON(cpu_buffer, local_read(&cpu_buffer->committing)))
		goto out;

	arch_spin_lock(&cpu_buffer->lock);

	rb_reset_cpu(cpu_buffer);

	arch_spin_unlock(&cpu_buffer->lock);

 out:
	raw_spin_unlock_irqrestore(&cpu_buffer->reader_lock, flags);
}

/**
 * ring_buffer_reset_cpu - reset a ring buffer per CPU buffer
 * @buffer: The ring buffer to reset a per cpu buffer of
 * @cpu: The CPU buffer to be reset
 */
void ring_buffer_reset_cpu(struct trace_buffer *buffer, int cpu)
{
	struct ring_buffer_per_cpu *cpu_buffer = buffer->buffers[cpu];

	if (!cpumask_test_cpu(cpu, buffer->cpumask))
		return;

	/* prevent another thread from changing buffer sizes */
	mutex_lock(&buffer->mutex);

	atomic_inc(&cpu_buffer->resize_disabled);
	atomic_inc(&cpu_buffer->record_disabled);

	/* Make sure all commits have finished */
	synchronize_rcu();

	reset_disabled_cpu_buffer(cpu_buffer);

	atomic_dec(&cpu_buffer->record_disabled);
	atomic_dec(&cpu_buffer->resize_disabled);

	mutex_unlock(&buffer->mutex);
}
EXPORT_SYMBOL_GPL(ring_buffer_reset_cpu);

/* Flag to ensure proper resetting of atomic variables */
#define RESET_BIT	(1 << 30)

/**
 * ring_buffer_reset_cpu - reset a ring buffer per CPU buffer
 * @buffer: The ring buffer to reset a per cpu buffer of
 * @cpu: The CPU buffer to be reset
 */
void ring_buffer_reset_online_cpus(struct trace_buffer *buffer)
{
	struct ring_buffer_per_cpu *cpu_buffer;
	int cpu;

	/* prevent another thread from changing buffer sizes */
	mutex_lock(&buffer->mutex);

	for_each_online_buffer_cpu(buffer, cpu) {
		cpu_buffer = buffer->buffers[cpu];

		atomic_add(RESET_BIT, &cpu_buffer->resize_disabled);
		atomic_inc(&cpu_buffer->record_disabled);
	}

	/* Make sure all commits have finished */
	synchronize_rcu();

	for_each_buffer_cpu(buffer, cpu) {
		cpu_buffer = buffer->buffers[cpu];

		/*
		 * If a CPU came online during the synchronize_rcu(), then
		 * ignore it.
		 */
		if (!(atomic_read(&cpu_buffer->resize_disabled) & RESET_BIT))
			continue;

		reset_disabled_cpu_buffer(cpu_buffer);

		atomic_dec(&cpu_buffer->record_disabled);
		atomic_sub(RESET_BIT, &cpu_buffer->resize_disabled);
	}

	mutex_unlock(&buffer->mutex);
}

/**
 * ring_buffer_reset - reset a ring buffer
 * @buffer: The ring buffer to reset all cpu buffers
 */
void ring_buffer_reset(struct trace_buffer *buffer)
{
	struct ring_buffer_per_cpu *cpu_buffer;
	int cpu;

	/* prevent another thread from changing buffer sizes */
	mutex_lock(&buffer->mutex);

	for_each_buffer_cpu(buffer, cpu) {
		cpu_buffer = buffer->buffers[cpu];

		atomic_inc(&cpu_buffer->resize_disabled);
		atomic_inc(&cpu_buffer->record_disabled);
	}

	/* Make sure all commits have finished */
	synchronize_rcu();

	for_each_buffer_cpu(buffer, cpu) {
		cpu_buffer = buffer->buffers[cpu];

		reset_disabled_cpu_buffer(cpu_buffer);

		atomic_dec(&cpu_buffer->record_disabled);
		atomic_dec(&cpu_buffer->resize_disabled);
	}

	mutex_unlock(&buffer->mutex);
}
EXPORT_SYMBOL_GPL(ring_buffer_reset);

/**
 * rind_buffer_empty - is the ring buffer empty?
 * @buffer: The ring buffer to test
 */
bool ring_buffer_empty(struct trace_buffer *buffer)
{
	struct ring_buffer_per_cpu *cpu_buffer;
	unsigned long flags;
	bool dolock;
	int cpu;
	int ret;

	/* yes this is racy, but if you don't like the race, lock the buffer */
	for_each_buffer_cpu(buffer, cpu) {
		cpu_buffer = buffer->buffers[cpu];
		local_irq_save(flags);
		dolock = rb_reader_lock(cpu_buffer);
		ret = rb_per_cpu_empty(cpu_buffer);
		rb_reader_unlock(cpu_buffer, dolock);
		local_irq_restore(flags);

		if (!ret)
			return false;
	}

	return true;
}
EXPORT_SYMBOL_GPL(ring_buffer_empty);

/**
 * ring_buffer_empty_cpu - is a cpu buffer of a ring buffer empty?
 * @buffer: The ring buffer
 * @cpu: The CPU buffer to test
 */
bool ring_buffer_empty_cpu(struct trace_buffer *buffer, int cpu)
{
	struct ring_buffer_per_cpu *cpu_buffer;
	unsigned long flags;
	bool dolock;
	int ret;

	if (!cpumask_test_cpu(cpu, buffer->cpumask))
		return true;

	cpu_buffer = buffer->buffers[cpu];
	local_irq_save(flags);
	dolock = rb_reader_lock(cpu_buffer);
	ret = rb_per_cpu_empty(cpu_buffer);
	rb_reader_unlock(cpu_buffer, dolock);
	local_irq_restore(flags);

	return ret;
}
EXPORT_SYMBOL_GPL(ring_buffer_empty_cpu);

#ifdef CONFIG_RING_BUFFER_ALLOW_SWAP
/**
 * ring_buffer_swap_cpu - swap a CPU buffer between two ring buffers
 * @buffer_a: One buffer to swap with
 * @buffer_b: The other buffer to swap with
 * @cpu: the CPU of the buffers to swap
 *
 * This function is useful for tracers that want to take a "snapshot"
 * of a CPU buffer and has another back up buffer lying around.
 * it is expected that the tracer handles the cpu buffer not being
 * used at the moment.
 */
int ring_buffer_swap_cpu(struct trace_buffer *buffer_a,
			 struct trace_buffer *buffer_b, int cpu)
{
	struct ring_buffer_per_cpu *cpu_buffer_a;
	struct ring_buffer_per_cpu *cpu_buffer_b;
	int ret = -EINVAL;

	if (!cpumask_test_cpu(cpu, buffer_a->cpumask) ||
	    !cpumask_test_cpu(cpu, buffer_b->cpumask))
		goto out;

	cpu_buffer_a = buffer_a->buffers[cpu];
	cpu_buffer_b = buffer_b->buffers[cpu];

	/* At least make sure the two buffers are somewhat the same */
	if (cpu_buffer_a->nr_pages != cpu_buffer_b->nr_pages)
		goto out;

	ret = -EAGAIN;

	if (atomic_read(&buffer_a->record_disabled))
		goto out;

	if (atomic_read(&buffer_b->record_disabled))
		goto out;

	if (atomic_read(&cpu_buffer_a->record_disabled))
		goto out;

	if (atomic_read(&cpu_buffer_b->record_disabled))
		goto out;

	/*
	 * We can't do a synchronize_rcu here because this
	 * function can be called in atomic context.
	 * Normally this will be called from the same CPU as cpu.
	 * If not it's up to the caller to protect this.
	 */
	atomic_inc(&cpu_buffer_a->record_disabled);
	atomic_inc(&cpu_buffer_b->record_disabled);

	ret = -EBUSY;
	if (local_read(&cpu_buffer_a->committing))
		goto out_dec;
	if (local_read(&cpu_buffer_b->committing))
		goto out_dec;

	/*
	 * When resize is in progress, we cannot swap it because
	 * it will mess the state of the cpu buffer.
	 */
	if (atomic_read(&buffer_a->resizing))
		goto out_dec;
	if (atomic_read(&buffer_b->resizing))
		goto out_dec;

	buffer_a->buffers[cpu] = cpu_buffer_b;
	buffer_b->buffers[cpu] = cpu_buffer_a;

	cpu_buffer_b->buffer = buffer_a;
	cpu_buffer_a->buffer = buffer_b;

	ret = 0;

out_dec:
	atomic_dec(&cpu_buffer_a->record_disabled);
	atomic_dec(&cpu_buffer_b->record_disabled);
out:
	return ret;
}
EXPORT_SYMBOL_GPL(ring_buffer_swap_cpu);
#endif /* CONFIG_RING_BUFFER_ALLOW_SWAP */

/**
 * ring_buffer_alloc_read_page - allocate a page to read from buffer
 * @buffer: the buffer to allocate for.
 * @cpu: the cpu buffer to allocate.
 *
 * This function is used in conjunction with ring_buffer_read_page.
 * When reading a full page from the ring buffer, these functions
 * can be used to speed up the process. The calling function should
 * allocate a few pages first with this function. Then when it
 * needs to get pages from the ring buffer, it passes the result
 * of this function into ring_buffer_read_page, which will swap
 * the page that was allocated, with the read page of the buffer.
 *
 * Returns:
 *  The page allocated, or ERR_PTR
 */
void *ring_buffer_alloc_read_page(struct trace_buffer *buffer, int cpu)
{
	struct ring_buffer_per_cpu *cpu_buffer;
	struct buffer_data_page *bpage = NULL;
	unsigned long flags;
	struct page *page;

	if (!cpumask_test_cpu(cpu, buffer->cpumask))
		return ERR_PTR(-ENODEV);

	cpu_buffer = buffer->buffers[cpu];
	local_irq_save(flags);
	arch_spin_lock(&cpu_buffer->lock);

	if (cpu_buffer->free_page) {
		bpage = cpu_buffer->free_page;
		cpu_buffer->free_page = NULL;
	}

	arch_spin_unlock(&cpu_buffer->lock);
	local_irq_restore(flags);

	if (bpage)
		goto out;

	page = alloc_pages_node(cpu_to_node(cpu),
				GFP_KERNEL | __GFP_NORETRY, 0);
	if (!page)
		return ERR_PTR(-ENOMEM);

	bpage = page_address(page);

 out:
	rb_init_page(bpage);

	return bpage;
}
EXPORT_SYMBOL_GPL(ring_buffer_alloc_read_page);

/**
 * ring_buffer_free_read_page - free an allocated read page
 * @buffer: the buffer the page was allocate for
 * @cpu: the cpu buffer the page came from
 * @data: the page to free
 *
 * Free a page allocated from ring_buffer_alloc_read_page.
 */
void ring_buffer_free_read_page(struct trace_buffer *buffer, int cpu, void *data)
{
	struct ring_buffer_per_cpu *cpu_buffer;
	struct buffer_data_page *bpage = data;
	struct page *page = virt_to_page(bpage);
	unsigned long flags;

	if (!buffer || !buffer->buffers || !buffer->buffers[cpu])
		return;

	cpu_buffer = buffer->buffers[cpu];

	/* If the page is still in use someplace else, we can't reuse it */
	if (page_ref_count(page) > 1)
		goto out;

	local_irq_save(flags);
	arch_spin_lock(&cpu_buffer->lock);

	if (!cpu_buffer->free_page) {
		cpu_buffer->free_page = bpage;
		bpage = NULL;
	}

	arch_spin_unlock(&cpu_buffer->lock);
	local_irq_restore(flags);

 out:
	free_page((unsigned long)bpage);
}
EXPORT_SYMBOL_GPL(ring_buffer_free_read_page);

/**
 * ring_buffer_read_page - extract a page from the ring buffer
 * @buffer: buffer to extract from
 * @data_page: the page to use allocated from ring_buffer_alloc_read_page
 * @len: amount to extract
 * @cpu: the cpu of the buffer to extract
 * @full: should the extraction only happen when the page is full.
 *
 * This function will pull out a page from the ring buffer and consume it.
 * @data_page must be the address of the variable that was returned
 * from ring_buffer_alloc_read_page. This is because the page might be used
 * to swap with a page in the ring buffer.
 *
 * for example:
 *	rpage = ring_buffer_alloc_read_page(buffer, cpu);
 *	if (IS_ERR(rpage))
 *		return PTR_ERR(rpage);
 *	ret = ring_buffer_read_page(buffer, &rpage, len, cpu, 0);
 *	if (ret >= 0)
 *		process_page(rpage, ret);
 *
 * When @full is set, the function will not return true unless
 * the writer is off the reader page.
 *
 * Note: it is up to the calling functions to handle sleeps and wakeups.
 *  The ring buffer can be used anywhere in the kernel and can not
 *  blindly call wake_up. The layer that uses the ring buffer must be
 *  responsible for that.
 *
 * Returns:
 *  >=0 if data has been transferred, returns the offset of consumed data.
 *  <0 if no data has been transferred.
 */
int ring_buffer_read_page(struct trace_buffer *buffer,
			  void **data_page, size_t len, int cpu, int full)
{
	struct ring_buffer_per_cpu *cpu_buffer = buffer->buffers[cpu];
	struct ring_buffer_event *event;
	struct buffer_data_page *bpage;
	struct buffer_page *reader;
	unsigned long missed_events;
	unsigned long flags;
	unsigned int commit;
	unsigned int read;
	u64 save_timestamp;
	int ret = -1;

	if (!cpumask_test_cpu(cpu, buffer->cpumask))
		goto out;

	/*
	 * If len is not big enough to hold the page header, then
	 * we can not copy anything.
	 */
	if (len <= BUF_PAGE_HDR_SIZE)
		goto out;

	len -= BUF_PAGE_HDR_SIZE;

	if (!data_page)
		goto out;

	bpage = *data_page;
	if (!bpage)
		goto out;

	raw_spin_lock_irqsave(&cpu_buffer->reader_lock, flags);

	reader = rb_get_reader_page(cpu_buffer);
	if (!reader)
		goto out_unlock;

	event = rb_reader_event(cpu_buffer);

	read = reader->read;
	commit = rb_page_commit(reader);

	/* Check if any events were dropped */
	missed_events = cpu_buffer->lost_events;

	/*
	 * If this page has been partially read or
	 * if len is not big enough to read the rest of the page or
	 * a writer is still on the page, then
	 * we must copy the data from the page to the buffer.
	 * Otherwise, we can simply swap the page with the one passed in.
	 */
	if (read || (len < (commit - read)) ||
	    cpu_buffer->reader_page == cpu_buffer->commit_page) {
		struct buffer_data_page *rpage = cpu_buffer->reader_page->page;
		unsigned int rpos = read;
		unsigned int pos = 0;
		unsigned int size;

		/*
		 * If a full page is expected, this can still be returned
		 * if there's been a previous partial read and the
		 * rest of the page can be read and the commit page is off
		 * the reader page.
		 */
		if (full &&
		    (!read || (len < (commit - read)) ||
		     cpu_buffer->reader_page == cpu_buffer->commit_page))
			goto out_unlock;

		if (len > (commit - read))
			len = (commit - read);

		/* Always keep the time extend and data together */
		size = rb_event_ts_length(event);

		if (len < size)
			goto out_unlock;

		/* save the current timestamp, since the user will need it */
		save_timestamp = cpu_buffer->read_stamp;

		/* Need to copy one event at a time */
		do {
			/* We need the size of one event, because
			 * rb_advance_reader only advances by one event,
			 * whereas rb_event_ts_length may include the size of
			 * one or two events.
			 * We have already ensured there's enough space if this
			 * is a time extend. */
			size = rb_event_length(event);
			memcpy(bpage->data + pos, rpage->data + rpos, size);

			len -= size;

			rb_advance_reader(cpu_buffer);
			rpos = reader->read;
			pos += size;

			if (rpos >= commit)
				break;

			event = rb_reader_event(cpu_buffer);
			/* Always keep the time extend and data together */
			size = rb_event_ts_length(event);
		} while (len >= size);

		/* update bpage */
		local_set(&bpage->commit, pos);
		bpage->time_stamp = save_timestamp;

		/* we copied everything to the beginning */
		read = 0;
	} else {
		/* update the entry counter */
		cpu_buffer->read += rb_page_entries(reader);
		cpu_buffer->read_bytes += rb_page_commit(reader);

		/* swap the pages */
		rb_init_page(bpage);
		bpage = reader->page;
		reader->page = *data_page;
		local_set(&reader->write, 0);
		local_set(&reader->entries, 0);
		reader->read = 0;
		*data_page = bpage;

		/*
		 * Use the real_end for the data size,
		 * This gives us a chance to store the lost events
		 * on the page.
		 */
		if (reader->real_end)
			local_set(&bpage->commit, reader->real_end);
	}
	ret = read;

	cpu_buffer->lost_events = 0;

	commit = local_read(&bpage->commit);
	/*
	 * Set a flag in the commit field if we lost events
	 */
	if (missed_events) {
		/* If there is room at the end of the page to save the
		 * missed events, then record it there.
		 */
		if (BUF_PAGE_SIZE - commit >= sizeof(missed_events)) {
			memcpy(&bpage->data[commit], &missed_events,
			       sizeof(missed_events));
			local_add(RB_MISSED_STORED, &bpage->commit);
			commit += sizeof(missed_events);
		}
		local_add(RB_MISSED_EVENTS, &bpage->commit);
	}

	/*
	 * This page may be off to user land. Zero it out here.
	 */
	if (commit < BUF_PAGE_SIZE)
		memset(&bpage->data[commit], 0, BUF_PAGE_SIZE - commit);

 out_unlock:
	raw_spin_unlock_irqrestore(&cpu_buffer->reader_lock, flags);

 out:
	return ret;
}
EXPORT_SYMBOL_GPL(ring_buffer_read_page);

/*
 * We only allocate new buffers, never free them if the CPU goes down.
 * If we were to free the buffer, then the user would lose any trace that was in
 * the buffer.
 */
int trace_rb_cpu_prepare(unsigned int cpu, struct hlist_node *node)
{
	struct trace_buffer *buffer;
	long nr_pages_same;
	int cpu_i;
	unsigned long nr_pages;

	buffer = container_of(node, struct trace_buffer, node);
	if (cpumask_test_cpu(cpu, buffer->cpumask))
		return 0;

	nr_pages = 0;
	nr_pages_same = 1;
	/* check if all cpu sizes are same */
	for_each_buffer_cpu(buffer, cpu_i) {
		/* fill in the size from first enabled cpu */
		if (nr_pages == 0)
			nr_pages = buffer->buffers[cpu_i]->nr_pages;
		if (nr_pages != buffer->buffers[cpu_i]->nr_pages) {
			nr_pages_same = 0;
			break;
		}
	}
	/* allocate minimum pages, user can later expand it */
	if (!nr_pages_same)
		nr_pages = 2;
	buffer->buffers[cpu] =
		rb_allocate_cpu_buffer(buffer, nr_pages, cpu);
	if (!buffer->buffers[cpu]) {
		WARN(1, "failed to allocate ring buffer on CPU %u\n",
		     cpu);
		return -ENOMEM;
	}
	smp_wmb();
	cpumask_set_cpu(cpu, buffer->cpumask);
	return 0;
}

#ifdef CONFIG_RING_BUFFER_STARTUP_TEST
/*
 * This is a basic integrity check of the ring buffer.
 * Late in the boot cycle this test will run when configured in.
 * It will kick off a thread per CPU that will go into a loop
 * writing to the per cpu ring buffer various sizes of data.
 * Some of the data will be large items, some small.
 *
 * Another thread is created that goes into a spin, sending out
 * IPIs to the other CPUs to also write into the ring buffer.
 * this is to test the nesting ability of the buffer.
 *
 * Basic stats are recorded and reported. If something in the
 * ring buffer should happen that's not expected, a big warning
 * is displayed and all ring buffers are disabled.
 */
static struct task_struct *rb_threads[NR_CPUS] __initdata;

struct rb_test_data {
	struct trace_buffer *buffer;
	unsigned long		events;
	unsigned long		bytes_written;
	unsigned long		bytes_alloc;
	unsigned long		bytes_dropped;
	unsigned long		events_nested;
	unsigned long		bytes_written_nested;
	unsigned long		bytes_alloc_nested;
	unsigned long		bytes_dropped_nested;
	int			min_size_nested;
	int			max_size_nested;
	int			max_size;
	int			min_size;
	int			cpu;
	int			cnt;
};

static struct rb_test_data rb_data[NR_CPUS] __initdata;

/* 1 meg per cpu */
#define RB_TEST_BUFFER_SIZE	1048576

static char rb_string[] __initdata =
	"abcdefghijklmnopqrstuvwxyz1234567890!@#$%^&*()?+\\"
	"?+|:';\",.<>/?abcdefghijklmnopqrstuvwxyz1234567890"
	"!@#$%^&*()?+\\?+|:';\",.<>/?abcdefghijklmnopqrstuv";

static bool rb_test_started __initdata;

struct rb_item {
	int size;
	char str[];
};

static __init int rb_write_something(struct rb_test_data *data, bool nested)
{
	struct ring_buffer_event *event;
	struct rb_item *item;
	bool started;
	int event_len;
	int size;
	int len;
	int cnt;

	/* Have nested writes different that what is written */
	cnt = data->cnt + (nested ? 27 : 0);

	/* Multiply cnt by ~e, to make some unique increment */
	size = (cnt * 68 / 25) % (sizeof(rb_string) - 1);

	len = size + sizeof(struct rb_item);

	started = rb_test_started;
	/* read rb_test_started before checking buffer enabled */
	smp_rmb();

	event = ring_buffer_lock_reserve(data->buffer, len);
	if (!event) {
		/* Ignore dropped events before test starts. */
		if (started) {
			if (nested)
				data->bytes_dropped += len;
			else
				data->bytes_dropped_nested += len;
		}
		return len;
	}

	event_len = ring_buffer_event_length(event);

	if (RB_WARN_ON(data->buffer, event_len < len))
		goto out;

	item = ring_buffer_event_data(event);
	item->size = size;
	memcpy(item->str, rb_string, size);

	if (nested) {
		data->bytes_alloc_nested += event_len;
		data->bytes_written_nested += len;
		data->events_nested++;
		if (!data->min_size_nested || len < data->min_size_nested)
			data->min_size_nested = len;
		if (len > data->max_size_nested)
			data->max_size_nested = len;
	} else {
		data->bytes_alloc += event_len;
		data->bytes_written += len;
		data->events++;
		if (!data->min_size || len < data->min_size)
			data->max_size = len;
		if (len > data->max_size)
			data->max_size = len;
	}

 out:
	ring_buffer_unlock_commit(data->buffer, event);

	return 0;
}

static __init int rb_test(void *arg)
{
	struct rb_test_data *data = arg;

	while (!kthread_should_stop()) {
		rb_write_something(data, false);
		data->cnt++;

		set_current_state(TASK_INTERRUPTIBLE);
		/* Now sleep between a min of 100-300us and a max of 1ms */
		usleep_range(((data->cnt % 3) + 1) * 100, 1000);
	}

	return 0;
}

static __init void rb_ipi(void *ignore)
{
	struct rb_test_data *data;
	int cpu = smp_processor_id();

	data = &rb_data[cpu];
	rb_write_something(data, true);
}

static __init int rb_hammer_test(void *arg)
{
	while (!kthread_should_stop()) {

		/* Send an IPI to all cpus to write data! */
		smp_call_function(rb_ipi, NULL, 1);
		/* No sleep, but for non preempt, let others run */
		schedule();
	}

	return 0;
}

static __init int test_ringbuffer(void)
{
	struct task_struct *rb_hammer;
	struct trace_buffer *buffer;
	int cpu;
	int ret = 0;

	if (security_locked_down(LOCKDOWN_TRACEFS)) {
		pr_warn("Lockdown is enabled, skipping ring buffer tests\n");
		return 0;
	}

	pr_info("Running ring buffer tests...\n");

	buffer = ring_buffer_alloc(RB_TEST_BUFFER_SIZE, RB_FL_OVERWRITE);
	if (WARN_ON(!buffer))
		return 0;

	/* Disable buffer so that threads can't write to it yet */
	ring_buffer_record_off(buffer);

	for_each_online_cpu(cpu) {
		rb_data[cpu].buffer = buffer;
		rb_data[cpu].cpu = cpu;
		rb_data[cpu].cnt = cpu;
		rb_threads[cpu] = kthread_create(rb_test, &rb_data[cpu],
						 "rbtester/%d", cpu);
		if (WARN_ON(IS_ERR(rb_threads[cpu]))) {
			pr_cont("FAILED\n");
			ret = PTR_ERR(rb_threads[cpu]);
			goto out_free;
		}

		kthread_bind(rb_threads[cpu], cpu);
 		wake_up_process(rb_threads[cpu]);
	}

	/* Now create the rb hammer! */
	rb_hammer = kthread_run(rb_hammer_test, NULL, "rbhammer");
	if (WARN_ON(IS_ERR(rb_hammer))) {
		pr_cont("FAILED\n");
		ret = PTR_ERR(rb_hammer);
		goto out_free;
	}

	ring_buffer_record_on(buffer);
	/*
	 * Show buffer is enabled before setting rb_test_started.
	 * Yes there's a small race window where events could be
	 * dropped and the thread wont catch it. But when a ring
	 * buffer gets enabled, there will always be some kind of
	 * delay before other CPUs see it. Thus, we don't care about
	 * those dropped events. We care about events dropped after
	 * the threads see that the buffer is active.
	 */
	smp_wmb();
	rb_test_started = true;

	set_current_state(TASK_INTERRUPTIBLE);
	/* Just run for 10 seconds */;
	schedule_timeout(10 * HZ);

	kthread_stop(rb_hammer);

 out_free:
	for_each_online_cpu(cpu) {
		if (!rb_threads[cpu])
			break;
		kthread_stop(rb_threads[cpu]);
	}
	if (ret) {
		ring_buffer_free(buffer);
		return ret;
	}

	/* Report! */
	pr_info("finished\n");
	for_each_online_cpu(cpu) {
		struct ring_buffer_event *event;
		struct rb_test_data *data = &rb_data[cpu];
		struct rb_item *item;
		unsigned long total_events;
		unsigned long total_dropped;
		unsigned long total_written;
		unsigned long total_alloc;
		unsigned long total_read = 0;
		unsigned long total_size = 0;
		unsigned long total_len = 0;
		unsigned long total_lost = 0;
		unsigned long lost;
		int big_event_size;
		int small_event_size;

		ret = -1;

		total_events = data->events + data->events_nested;
		total_written = data->bytes_written + data->bytes_written_nested;
		total_alloc = data->bytes_alloc + data->bytes_alloc_nested;
		total_dropped = data->bytes_dropped + data->bytes_dropped_nested;

		big_event_size = data->max_size + data->max_size_nested;
		small_event_size = data->min_size + data->min_size_nested;

		pr_info("CPU %d:\n", cpu);
		pr_info("              events:    %ld\n", total_events);
		pr_info("       dropped bytes:    %ld\n", total_dropped);
		pr_info("       alloced bytes:    %ld\n", total_alloc);
		pr_info("       written bytes:    %ld\n", total_written);
		pr_info("       biggest event:    %d\n", big_event_size);
		pr_info("      smallest event:    %d\n", small_event_size);

		if (RB_WARN_ON(buffer, total_dropped))
			break;

		ret = 0;

		while ((event = ring_buffer_consume(buffer, cpu, NULL, &lost))) {
			total_lost += lost;
			item = ring_buffer_event_data(event);
			total_len += ring_buffer_event_length(event);
			total_size += item->size + sizeof(struct rb_item);
			if (memcmp(&item->str[0], rb_string, item->size) != 0) {
				pr_info("FAILED!\n");
				pr_info("buffer had: %.*s\n", item->size, item->str);
				pr_info("expected:   %.*s\n", item->size, rb_string);
				RB_WARN_ON(buffer, 1);
				ret = -1;
				break;
			}
			total_read++;
		}
		if (ret)
			break;

		ret = -1;

		pr_info("         read events:   %ld\n", total_read);
		pr_info("         lost events:   %ld\n", total_lost);
		pr_info("        total events:   %ld\n", total_lost + total_read);
		pr_info("  recorded len bytes:   %ld\n", total_len);
		pr_info(" recorded size bytes:   %ld\n", total_size);
		if (total_lost)
			pr_info(" With dropped events, record len and size may not match\n"
				" alloced and written from above\n");
		if (!total_lost) {
			if (RB_WARN_ON(buffer, total_len != total_alloc ||
				       total_size != total_written))
				break;
		}
		if (RB_WARN_ON(buffer, total_lost + total_read != total_events))
			break;

		ret = 0;
	}
	if (!ret)
		pr_info("Ring buffer PASSED!\n");

	ring_buffer_free(buffer);
	return 0;
}

late_initcall(test_ringbuffer);
#endif /* CONFIG_RING_BUFFER_STARTUP_TEST */<|MERGE_RESOLUTION|>--- conflicted
+++ resolved
@@ -691,47 +691,6 @@
 	return ret == expect;
 }
 
-<<<<<<< HEAD
-static int rb_time_cmpxchg(rb_time_t *t, u64 expect, u64 set)
-{
-	unsigned long cnt, top, bottom;
-	unsigned long cnt2, top2, bottom2;
-	u64 val;
-
-	/* Any interruptions in this function should cause a failure */
-	cnt = local_read(&t->cnt);
-
-	/* The cmpxchg always fails if it interrupted an update */
-	 if (!__rb_time_read(t, &val, &cnt2))
-		 return false;
-
-	 if (val != expect)
-		 return false;
-
-	 if ((cnt & 3) != cnt2)
-		 return false;
-
-	 cnt2 = cnt + 1;
-
-	 rb_time_split(val, &top, &bottom);
-	 top = rb_time_val_cnt(top, cnt);
-	 bottom = rb_time_val_cnt(bottom, cnt);
-
-	 rb_time_split(set, &top2, &bottom2);
-	 top2 = rb_time_val_cnt(top2, cnt2);
-	 bottom2 = rb_time_val_cnt(bottom2, cnt2);
-
-	if (!rb_time_read_cmpxchg(&t->cnt, cnt, cnt2))
-		return false;
-	if (!rb_time_read_cmpxchg(&t->top, top, top2))
-		return false;
-	if (!rb_time_read_cmpxchg(&t->bottom, bottom, bottom2))
-		return false;
-	return true;
-}
-
-=======
->>>>>>> 0436bb83
 #else /* 64 bits */
 
 /* local64_t always succeeds */
@@ -2963,22 +2922,6 @@
 			local_read(&bpage->write) & ~RB_WRITE_MASK;
 		unsigned long event_length = rb_event_length(event);
 
-<<<<<<< HEAD
-		/*
-		 * For the before_stamp to be different than the write_stamp
-		 * to make sure that the next event adds an absolute
-		 * value and does not rely on the saved write stamp, which
-		 * is now going to be bogus.
-		 */
-		rb_time_set(&cpu_buffer->before_stamp, 0);
-
-		/* Something came in, can't discard */
-		if (!rb_time_cmpxchg(&cpu_buffer->write_stamp,
-				       write_stamp, write_stamp - delta))
-			return 0;
-
-		/*
-=======
 		/*
 		 * For the before_stamp to be different than the write_stamp
 		 * to make sure that the next event adds an absolute
@@ -2993,7 +2936,6 @@
 		rb_time_set(&cpu_buffer->before_stamp, 0);
 
 		/*
->>>>>>> 0436bb83
 		 * If an event were to come in now, it would see that the
 		 * write_stamp and the before_stamp are different, and assume
 		 * that this event just added itself before updating
