--- conflicted
+++ resolved
@@ -1085,8 +1085,6 @@
 	}
 }
 
-<<<<<<< HEAD
-=======
 static inline int drv_join_ibss(struct ieee80211_local *local,
 				struct ieee80211_sub_if_data *sdata)
 {
@@ -1114,5 +1112,4 @@
 	trace_drv_return_void(local);
 }
 
->>>>>>> d8ec26d7
 #endif /* __MAC80211_DRIVER_OPS */