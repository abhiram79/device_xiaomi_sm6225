--- conflicted
+++ resolved
@@ -61,17 +61,11 @@
 	if (skb->sk)
 		sock_hold(skb->sk);
 
-<<<<<<< HEAD
-	rc = wait_for_completion_interruptible(&qdev->prepared);
-	if (rc)
-		goto free_skb;
-=======
 	rc = wait_for_completion_interruptible_timeout(&qdev->prepared, msecs_to_jiffies(5000));
 	if (rc <= 0) {
 		pr_err("%s : timeout:%d\n", __func__, rc);
 		goto free_skb;
 	}
->>>>>>> 2576223e
 
 	rc = skb_linearize(skb);
 	if (rc)
