// SPDX-License-Identifier: GPL-2.0
/*
 *
 * Copyright (C) 2019-2021 Paragon Software GmbH, All rights reserved.
 *
 */

#include <linux/fs.h>
#include <linux/posix_acl.h>
#include <linux/posix_acl_xattr.h>
#include <linux/xattr.h>

#include "debug.h"
#include "ntfs.h"
#include "ntfs_fs.h"

// clang-format off
#define SYSTEM_DOS_ATTRIB    "system.dos_attrib"
#define SYSTEM_NTFS_ATTRIB   "system.ntfs_attrib"
#define SYSTEM_NTFS_SECURITY "system.ntfs_security"
// clang-format on

static inline size_t unpacked_ea_size(const struct EA_FULL *ea)
{
	return ea->size ? le32_to_cpu(ea->size)
			: ALIGN(struct_size(ea, name,
					    1 + ea->name_len +
						    le16_to_cpu(ea->elength)),
				4);
}

static inline size_t packed_ea_size(const struct EA_FULL *ea)
{
	return struct_size(ea, name,
			   1 + ea->name_len + le16_to_cpu(ea->elength)) -
	       offsetof(struct EA_FULL, flags);
}

/*
 * find_ea
 *
 * Assume there is at least one xattr in the list.
 */
static inline bool find_ea(const struct EA_FULL *ea_all, u32 bytes,
			   const char *name, u8 name_len, u32 *off, u32 *ea_sz)
{
	u32 ea_size;

	*off = 0;
	if (!ea_all)
		return false;

	for (; *off < bytes; *off += ea_size) {
		const struct EA_FULL *ea = Add2Ptr(ea_all, *off);
		ea_size = unpacked_ea_size(ea);
		if (ea->name_len == name_len &&
		    !memcmp(ea->name, name, name_len)) {
			if (ea_sz)
				*ea_sz = ea_size;
			return true;
		}
	}

	return false;
}

/*
 * ntfs_read_ea - Read all extended attributes.
 * @ea:		New allocated memory.
 * @info:	Pointer into resident data.
 */
static int ntfs_read_ea(struct ntfs_inode *ni, struct EA_FULL **ea,
			size_t add_bytes, const struct EA_INFO **info)
{
	int err = -EINVAL;
	struct ntfs_sb_info *sbi = ni->mi.sbi;
	struct ATTR_LIST_ENTRY *le = NULL;
	struct ATTRIB *attr_info, *attr_ea;
	void *ea_p;
	u32 size, off, ea_size;

	static_assert(le32_to_cpu(ATTR_EA_INFO) < le32_to_cpu(ATTR_EA));

	*ea = NULL;
	*info = NULL;

	attr_info =
		ni_find_attr(ni, NULL, &le, ATTR_EA_INFO, NULL, 0, NULL, NULL);
	attr_ea =
		ni_find_attr(ni, attr_info, &le, ATTR_EA, NULL, 0, NULL, NULL);

	if (!attr_ea || !attr_info)
		return 0;

	*info = resident_data_ex(attr_info, sizeof(struct EA_INFO));
	if (!*info)
		goto out;

	/* Check Ea limit. */
	size = le32_to_cpu((*info)->size);
	if (size > sbi->ea_max_size) {
		err = -EFBIG;
		goto out;
	}

	if (attr_size(attr_ea) > sbi->ea_max_size) {
		err = -EFBIG;
		goto out;
	}

	if (!size) {
		/* EA info persists, but xattr is empty. Looks like EA problem. */
		goto out;
	}

	/* Allocate memory for packed Ea. */
	ea_p = kmalloc(size_add(size, add_bytes), GFP_NOFS);
	if (!ea_p)
		return -ENOMEM;

	if (attr_ea->non_res) {
		struct runs_tree run;

		run_init(&run);

		err = attr_load_runs_range(ni, ATTR_EA, NULL, 0, &run, 0, size);
		if (!err)
			err = ntfs_read_run_nb(sbi, &run, 0, ea_p, size, NULL);
		run_close(&run);

		if (err)
			goto out1;
	} else {
		void *p = resident_data_ex(attr_ea, size);

		if (!p)
			goto out1;
		memcpy(ea_p, p, size);
	}

	memset(Add2Ptr(ea_p, size), 0, add_bytes);

	/* Check all attributes for consistency. */
	for (off = 0; off < size; off += ea_size) {
		const struct EA_FULL *ef = Add2Ptr(ea_p, off);
		u32 bytes = size - off;

		/* Check if we can use field ea->size. */
		if (bytes < sizeof(ef->size))
			goto out1;

		if (ef->size) {
			ea_size = le32_to_cpu(ef->size);
			if (ea_size > bytes)
				goto out1;
			continue;
		}

		/* Check if we can use fields ef->name_len and ef->elength. */
		if (bytes < offsetof(struct EA_FULL, name))
			goto out1;

		ea_size = ALIGN(struct_size(ef, name,
					    1 + ef->name_len +
						    le16_to_cpu(ef->elength)),
				4);
		if (ea_size > bytes)
			goto out1;
	}

	*ea = ea_p;
	return 0;

out1:
	kfree(ea_p);
out:
	ntfs_set_state(sbi, NTFS_DIRTY_DIRTY);
	return err;
}

/*
 * ntfs_list_ea
 *
 * Copy a list of xattrs names into the buffer
 * provided, or compute the buffer size required.
 *
 * Return:
 * * Number of bytes used / required on
 * * -ERRNO - on failure
 */
static ssize_t ntfs_list_ea(struct ntfs_inode *ni, char *buffer,
			    size_t bytes_per_buffer)
{
	const struct EA_INFO *info;
	struct EA_FULL *ea_all = NULL;
	const struct EA_FULL *ea;
	u32 off, size;
	int err;
	int ea_size;
	size_t ret;

	err = ntfs_read_ea(ni, &ea_all, 0, &info);
	if (err)
		return err;

	if (!info || !ea_all)
		return 0;

	size = le32_to_cpu(info->size);

	/* Enumerate all xattrs. */
	for (ret = 0, off = 0; off < size; off += ea_size) {
		ea = Add2Ptr(ea_all, off);
		ea_size = unpacked_ea_size(ea);
<<<<<<< HEAD
=======

		if (!ea->name_len)
			break;
>>>>>>> ea586874

		if (buffer) {
			if (ret + ea->name_len + 1 > bytes_per_buffer) {
				err = -ERANGE;
				goto out;
			}

			memcpy(buffer + ret, ea->name, ea->name_len);
			buffer[ret + ea->name_len] = 0;
		}

		ret += ea->name_len + 1;
	}

out:
	kfree(ea_all);
	return err ? err : ret;
}

static int ntfs_get_ea(struct inode *inode, const char *name, size_t name_len,
		       void *buffer, size_t size, size_t *required)
{
	struct ntfs_inode *ni = ntfs_i(inode);
	const struct EA_INFO *info;
	struct EA_FULL *ea_all = NULL;
	const struct EA_FULL *ea;
	u32 off, len;
	int err;

	if (!(ni->ni_flags & NI_FLAG_EA))
		return -ENODATA;

	if (!required)
		ni_lock(ni);

	len = 0;

	if (name_len > 255) {
		err = -ENAMETOOLONG;
		goto out;
	}

	err = ntfs_read_ea(ni, &ea_all, 0, &info);
	if (err)
		goto out;

	if (!info)
		goto out;

	/* Enumerate all xattrs. */
	if (!find_ea(ea_all, le32_to_cpu(info->size), name, name_len, &off,
		     NULL)) {
		err = -ENODATA;
		goto out;
	}
	ea = Add2Ptr(ea_all, off);

	len = le16_to_cpu(ea->elength);
	if (!buffer) {
		err = 0;
		goto out;
	}

	if (len > size) {
		err = -ERANGE;
		if (required)
			*required = len;
		goto out;
	}

	memcpy(buffer, ea->name + ea->name_len + 1, len);
	err = 0;

out:
	kfree(ea_all);
	if (!required)
		ni_unlock(ni);

	return err ? err : len;
}

static noinline int ntfs_set_ea(struct inode *inode, const char *name,
				size_t name_len, const void *value,
				size_t val_size, int flags)
{
	struct ntfs_inode *ni = ntfs_i(inode);
	struct ntfs_sb_info *sbi = ni->mi.sbi;
	int err;
	struct EA_INFO ea_info;
	const struct EA_INFO *info;
	struct EA_FULL *new_ea;
	struct EA_FULL *ea_all = NULL;
	size_t add, new_pack;
	u32 off, size, ea_sz;
	__le16 size_pack;
	struct ATTRIB *attr;
	struct ATTR_LIST_ENTRY *le;
	struct mft_inode *mi;
	struct runs_tree ea_run;
	u64 new_sz;
	void *p;

	ni_lock(ni);

	run_init(&ea_run);

	if (name_len > 255) {
		err = -ENAMETOOLONG;
		goto out;
	}

	add = ALIGN(struct_size(ea_all, name, 1 + name_len + val_size), 4);

	err = ntfs_read_ea(ni, &ea_all, add, &info);
	if (err)
		goto out;

	if (!info) {
		memset(&ea_info, 0, sizeof(ea_info));
		size = 0;
		size_pack = 0;
	} else {
		memcpy(&ea_info, info, sizeof(ea_info));
		size = le32_to_cpu(ea_info.size);
		size_pack = ea_info.size_pack;
	}

	if (info && find_ea(ea_all, size, name, name_len, &off, &ea_sz)) {
		struct EA_FULL *ea;

		if (flags & XATTR_CREATE) {
			err = -EEXIST;
			goto out;
		}

		ea = Add2Ptr(ea_all, off);

		/*
		 * Check simple case when we try to insert xattr with the same value
		 * e.g. ntfs_save_wsl_perm
		 */
		if (val_size && le16_to_cpu(ea->elength) == val_size &&
		    !memcmp(ea->name + ea->name_len + 1, value, val_size)) {
			/* xattr already contains the required value. */
			goto out;
		}

		/* Remove current xattr. */
		if (ea->flags & FILE_NEED_EA)
			le16_add_cpu(&ea_info.count, -1);

		le16_add_cpu(&ea_info.size_pack, 0 - packed_ea_size(ea));

		memmove(ea, Add2Ptr(ea, ea_sz), size - off - ea_sz);

		size -= ea_sz;
		memset(Add2Ptr(ea_all, size), 0, ea_sz);

		ea_info.size = cpu_to_le32(size);

		if ((flags & XATTR_REPLACE) && !val_size) {
			/* Remove xattr. */
			goto update_ea;
		}
	} else {
		if (flags & XATTR_REPLACE) {
			err = -ENODATA;
			goto out;
		}

		if (!ea_all) {
			ea_all = kzalloc(add, GFP_NOFS);
			if (!ea_all) {
				err = -ENOMEM;
				goto out;
			}
		}
	}

	/* Append new xattr. */
	new_ea = Add2Ptr(ea_all, size);
	new_ea->size = cpu_to_le32(add);
	new_ea->flags = 0;
	new_ea->name_len = name_len;
	new_ea->elength = cpu_to_le16(val_size);
	memcpy(new_ea->name, name, name_len);
	new_ea->name[name_len] = 0;
	memcpy(new_ea->name + name_len + 1, value, val_size);
	new_pack = le16_to_cpu(ea_info.size_pack) + packed_ea_size(new_ea);
	ea_info.size_pack = cpu_to_le16(new_pack);
	/* New size of ATTR_EA. */
	size += add;
	ea_info.size = cpu_to_le32(size);

	/*
	 * 1. Check ea_info.size_pack for overflow.
	 * 2. New attibute size must fit value from $AttrDef
	 */
	if (new_pack > 0xffff || size > sbi->ea_max_size) {
		ntfs_inode_warn(
			inode,
			"The size of extended attributes must not exceed 64KiB");
		err = -EFBIG; // -EINVAL?
		goto out;
	}

update_ea:

	if (!info) {
		/* Create xattr. */
		if (!size) {
			err = 0;
			goto out;
		}

		err = ni_insert_resident(ni, sizeof(struct EA_INFO),
					 ATTR_EA_INFO, NULL, 0, NULL, NULL,
					 NULL);
		if (err)
			goto out;

		err = ni_insert_resident(ni, 0, ATTR_EA, NULL, 0, NULL, NULL,
					 NULL);
		if (err)
			goto out;
	}

	new_sz = size;
	err = attr_set_size(ni, ATTR_EA, NULL, 0, &ea_run, new_sz, &new_sz,
			    false, NULL);
	if (err)
		goto out;

	le = NULL;
	attr = ni_find_attr(ni, NULL, &le, ATTR_EA_INFO, NULL, 0, NULL, &mi);
	if (!attr) {
		err = -EINVAL;
		goto out;
	}

	if (!size) {
		/* Delete xattr, ATTR_EA_INFO */
		ni_remove_attr_le(ni, attr, mi, le);
	} else {
		p = resident_data_ex(attr, sizeof(struct EA_INFO));
		if (!p) {
			err = -EINVAL;
			goto out;
		}
		memcpy(p, &ea_info, sizeof(struct EA_INFO));
		mi->dirty = true;
	}

	le = NULL;
	attr = ni_find_attr(ni, NULL, &le, ATTR_EA, NULL, 0, NULL, &mi);
	if (!attr) {
		err = -EINVAL;
		goto out;
	}

	if (!size) {
		/* Delete xattr, ATTR_EA */
		ni_remove_attr_le(ni, attr, mi, le);
	} else if (attr->non_res) {
		err = attr_load_runs_range(ni, ATTR_EA, NULL, 0, &ea_run, 0,
					   size);
		if (err)
			goto out;

		err = ntfs_sb_write_run(sbi, &ea_run, 0, ea_all, size, 0);
		if (err)
			goto out;
	} else {
		p = resident_data_ex(attr, size);
		if (!p) {
			err = -EINVAL;
			goto out;
		}
		memcpy(p, ea_all, size);
		mi->dirty = true;
	}

	/* Check if we delete the last xattr. */
	if (size)
		ni->ni_flags |= NI_FLAG_EA;
	else
		ni->ni_flags &= ~NI_FLAG_EA;

	if (ea_info.size_pack != size_pack)
		ni->ni_flags |= NI_FLAG_UPDATE_PARENT;
	mark_inode_dirty(&ni->vfs_inode);

out:
	ni_unlock(ni);

	run_close(&ea_run);
	kfree(ea_all);

	return err;
}

#ifdef CONFIG_NTFS3_FS_POSIX_ACL
static struct posix_acl *ntfs_get_acl_ex(struct inode *inode, int type,
					 int locked)
{
	struct ntfs_inode *ni = ntfs_i(inode);
	const char *name;
	size_t name_len;
	struct posix_acl *acl;
	size_t req;
	int err;
	void *buf;

	/* Allocate PATH_MAX bytes. */
	buf = __getname();
	if (!buf)
		return ERR_PTR(-ENOMEM);

	/* Possible values of 'type' was already checked above. */
	if (type == ACL_TYPE_ACCESS) {
		name = XATTR_NAME_POSIX_ACL_ACCESS;
		name_len = sizeof(XATTR_NAME_POSIX_ACL_ACCESS) - 1;
	} else {
		name = XATTR_NAME_POSIX_ACL_DEFAULT;
		name_len = sizeof(XATTR_NAME_POSIX_ACL_DEFAULT) - 1;
	}

	if (!locked)
		ni_lock(ni);

	err = ntfs_get_ea(inode, name, name_len, buf, PATH_MAX, &req);

	if (!locked)
		ni_unlock(ni);

	/* Translate extended attribute to acl. */
	if (err >= 0) {
		acl = posix_acl_from_xattr(&init_user_ns, buf, err);
	} else if (err == -ENODATA) {
		acl = NULL;
	} else {
		acl = ERR_PTR(err);
	}

	if (!IS_ERR(acl))
		set_cached_acl(inode, type, acl);

	__putname(buf);

	return acl;
}

/*
 * ntfs_get_acl - inode_operations::get_acl
 */
struct posix_acl *ntfs_get_acl(struct inode *inode, int type, bool rcu)
{
	if (rcu)
		return ERR_PTR(-ECHILD);

	return ntfs_get_acl_ex(inode, type, 0);
}

static noinline int ntfs_set_acl_ex(struct user_namespace *mnt_userns,
				    struct inode *inode, struct posix_acl *acl,
				    int type, bool init_acl)
{
	const char *name;
	size_t size, name_len;
	void *value;
	int err;
	int flags;
	umode_t mode;

	if (S_ISLNK(inode->i_mode))
		return -EOPNOTSUPP;

	mode = inode->i_mode;
	switch (type) {
	case ACL_TYPE_ACCESS:
		/* Do not change i_mode if we are in init_acl */
		if (acl && !init_acl) {
			err = posix_acl_update_mode(mnt_userns, inode, &mode,
						    &acl);
			if (err)
				return err;
		}
		name = XATTR_NAME_POSIX_ACL_ACCESS;
		name_len = sizeof(XATTR_NAME_POSIX_ACL_ACCESS) - 1;
		break;

	case ACL_TYPE_DEFAULT:
		if (!S_ISDIR(inode->i_mode))
			return acl ? -EACCES : 0;
		name = XATTR_NAME_POSIX_ACL_DEFAULT;
		name_len = sizeof(XATTR_NAME_POSIX_ACL_DEFAULT) - 1;
		break;

	default:
		return -EINVAL;
	}

	if (!acl) {
		/* Remove xattr if it can be presented via mode. */
		size = 0;
		value = NULL;
		flags = XATTR_REPLACE;
	} else {
		size = posix_acl_xattr_size(acl->a_count);
		value = kmalloc(size, GFP_NOFS);
		if (!value)
			return -ENOMEM;
		err = posix_acl_to_xattr(&init_user_ns, acl, value, size);
		if (err < 0)
			goto out;
		flags = 0;
	}

	err = ntfs_set_ea(inode, name, name_len, value, size, flags);
	if (err == -ENODATA && !size)
		err = 0; /* Removing non existed xattr. */
	if (!err) {
		set_cached_acl(inode, type, acl);
		if (inode->i_mode != mode) {
			inode->i_mode = mode;
			mark_inode_dirty(inode);
		}
	}

out:
	kfree(value);

	return err;
}

/*
 * ntfs_set_acl - inode_operations::set_acl
 */
int ntfs_set_acl(struct user_namespace *mnt_userns, struct inode *inode,
		 struct posix_acl *acl, int type)
{
	return ntfs_set_acl_ex(mnt_userns, inode, acl, type, false);
}

/*
 * ntfs_init_acl - Initialize the ACLs of a new inode.
 *
 * Called from ntfs_create_inode().
 */
int ntfs_init_acl(struct user_namespace *mnt_userns, struct inode *inode,
		  struct inode *dir)
{
	struct posix_acl *default_acl, *acl;
	int err;

	err = posix_acl_create(dir, &inode->i_mode, &default_acl, &acl);
	if (err)
		return err;

	if (default_acl) {
		err = ntfs_set_acl_ex(mnt_userns, inode, default_acl,
				      ACL_TYPE_DEFAULT, true);
		posix_acl_release(default_acl);
	} else {
		inode->i_default_acl = NULL;
	}

	if (!acl)
		inode->i_acl = NULL;
	else {
		if (!err)
			err = ntfs_set_acl_ex(mnt_userns, inode, acl,
					      ACL_TYPE_ACCESS, true);
		posix_acl_release(acl);
	}

	return err;
}
#endif

/*
 * ntfs_acl_chmod - Helper for ntfs3_setattr().
 */
int ntfs_acl_chmod(struct user_namespace *mnt_userns, struct inode *inode)
{
	struct super_block *sb = inode->i_sb;

	if (!(sb->s_flags & SB_POSIXACL))
		return 0;

	if (S_ISLNK(inode->i_mode))
		return -EOPNOTSUPP;

	return posix_acl_chmod(mnt_userns, inode, inode->i_mode);
}

/*
 * ntfs_permission - inode_operations::permission
 */
int ntfs_permission(struct user_namespace *mnt_userns, struct inode *inode,
		    int mask)
{
	if (ntfs_sb(inode->i_sb)->options->noacsrules) {
		/* "No access rules" mode - Allow all changes. */
		return 0;
	}

	return generic_permission(mnt_userns, inode, mask);
}

/*
 * ntfs_listxattr - inode_operations::listxattr
 */
ssize_t ntfs_listxattr(struct dentry *dentry, char *buffer, size_t size)
{
	struct inode *inode = d_inode(dentry);
	struct ntfs_inode *ni = ntfs_i(inode);
	ssize_t ret;

	if (!(ni->ni_flags & NI_FLAG_EA)) {
		/* no xattr in file */
		return 0;
	}

	ni_lock(ni);

	ret = ntfs_list_ea(ni, buffer, size);

	ni_unlock(ni);

	return ret;
}

static int ntfs_getxattr(const struct xattr_handler *handler, struct dentry *de,
			 struct inode *inode, const char *name, void *buffer,
			 size_t size)
{
	int err;
	struct ntfs_inode *ni = ntfs_i(inode);
	size_t name_len = strlen(name);

	/* Dispatch request. */
	if (name_len == sizeof(SYSTEM_DOS_ATTRIB) - 1 &&
	    !memcmp(name, SYSTEM_DOS_ATTRIB, sizeof(SYSTEM_DOS_ATTRIB))) {
		/* system.dos_attrib */
		if (!buffer) {
			err = sizeof(u8);
		} else if (size < sizeof(u8)) {
			err = -ENODATA;
		} else {
			err = sizeof(u8);
			*(u8 *)buffer = le32_to_cpu(ni->std_fa);
		}
		goto out;
	}

	if (name_len == sizeof(SYSTEM_NTFS_ATTRIB) - 1 &&
	    !memcmp(name, SYSTEM_NTFS_ATTRIB, sizeof(SYSTEM_NTFS_ATTRIB))) {
		/* system.ntfs_attrib */
		if (!buffer) {
			err = sizeof(u32);
		} else if (size < sizeof(u32)) {
			err = -ENODATA;
		} else {
			err = sizeof(u32);
			*(u32 *)buffer = le32_to_cpu(ni->std_fa);
		}
		goto out;
	}

	if (name_len == sizeof(SYSTEM_NTFS_SECURITY) - 1 &&
	    !memcmp(name, SYSTEM_NTFS_SECURITY, sizeof(SYSTEM_NTFS_SECURITY))) {
		/* system.ntfs_security*/
		struct SECURITY_DESCRIPTOR_RELATIVE *sd = NULL;
		size_t sd_size = 0;

		if (!is_ntfs3(ni->mi.sbi)) {
			/* We should get nt4 security. */
			err = -EINVAL;
			goto out;
		} else if (le32_to_cpu(ni->std_security_id) <
			   SECURITY_ID_FIRST) {
			err = -ENOENT;
			goto out;
		}

		err = ntfs_get_security_by_id(ni->mi.sbi, ni->std_security_id,
					      &sd, &sd_size);
		if (err)
			goto out;

		if (!is_sd_valid(sd, sd_size)) {
			ntfs_inode_warn(
				inode,
				"looks like you get incorrect security descriptor id=%u",
				ni->std_security_id);
		}

		if (!buffer) {
			err = sd_size;
		} else if (size < sd_size) {
			err = -ENODATA;
		} else {
			err = sd_size;
			memcpy(buffer, sd, sd_size);
		}
		kfree(sd);
		goto out;
	}

	/* Deal with NTFS extended attribute. */
	err = ntfs_get_ea(inode, name, name_len, buffer, size, NULL);

out:
	return err;
}

/*
 * ntfs_setxattr - inode_operations::setxattr
 */
static noinline int ntfs_setxattr(const struct xattr_handler *handler,
				  struct user_namespace *mnt_userns,
				  struct dentry *de, struct inode *inode,
				  const char *name, const void *value,
				  size_t size, int flags)
{
	int err = -EINVAL;
	struct ntfs_inode *ni = ntfs_i(inode);
	size_t name_len = strlen(name);
	enum FILE_ATTRIBUTE new_fa;

	/* Dispatch request. */
	if (name_len == sizeof(SYSTEM_DOS_ATTRIB) - 1 &&
	    !memcmp(name, SYSTEM_DOS_ATTRIB, sizeof(SYSTEM_DOS_ATTRIB))) {
		if (sizeof(u8) != size)
			goto out;
		new_fa = cpu_to_le32(*(u8 *)value);
		goto set_new_fa;
	}

	if (name_len == sizeof(SYSTEM_NTFS_ATTRIB) - 1 &&
	    !memcmp(name, SYSTEM_NTFS_ATTRIB, sizeof(SYSTEM_NTFS_ATTRIB))) {
		if (size != sizeof(u32))
			goto out;
		new_fa = cpu_to_le32(*(u32 *)value);

		if (S_ISREG(inode->i_mode)) {
			/* Process compressed/sparsed in special way. */
			ni_lock(ni);
			err = ni_new_attr_flags(ni, new_fa);
			ni_unlock(ni);
			if (err)
				goto out;
		}
set_new_fa:
		/*
		 * Thanks Mark Harmstone:
		 * Keep directory bit consistency.
		 */
		if (S_ISDIR(inode->i_mode))
			new_fa |= FILE_ATTRIBUTE_DIRECTORY;
		else
			new_fa &= ~FILE_ATTRIBUTE_DIRECTORY;

		if (ni->std_fa != new_fa) {
			ni->std_fa = new_fa;
			if (new_fa & FILE_ATTRIBUTE_READONLY)
				inode->i_mode &= ~0222;
			else
				inode->i_mode |= 0222;
			/* Std attribute always in primary record. */
			ni->mi.dirty = true;
			mark_inode_dirty(inode);
		}
		err = 0;

		goto out;
	}

	if (name_len == sizeof(SYSTEM_NTFS_SECURITY) - 1 &&
	    !memcmp(name, SYSTEM_NTFS_SECURITY, sizeof(SYSTEM_NTFS_SECURITY))) {
		/* system.ntfs_security*/
		__le32 security_id;
		bool inserted;
		struct ATTR_STD_INFO5 *std;

		if (!is_ntfs3(ni->mi.sbi)) {
			/*
			 * We should replace ATTR_SECURE.
			 * Skip this way cause it is nt4 feature.
			 */
			err = -EINVAL;
			goto out;
		}

		if (!is_sd_valid(value, size)) {
			err = -EINVAL;
			ntfs_inode_warn(
				inode,
				"you try to set invalid security descriptor");
			goto out;
		}

		err = ntfs_insert_security(ni->mi.sbi, value, size,
					   &security_id, &inserted);
		if (err)
			goto out;

		ni_lock(ni);
		std = ni_std5(ni);
		if (!std) {
			err = -EINVAL;
		} else if (std->security_id != security_id) {
			std->security_id = ni->std_security_id = security_id;
			/* Std attribute always in primary record. */
			ni->mi.dirty = true;
			mark_inode_dirty(&ni->vfs_inode);
		}
		ni_unlock(ni);
		goto out;
	}

	/* Deal with NTFS extended attribute. */
	err = ntfs_set_ea(inode, name, name_len, value, size, flags);

out:
	inode->i_ctime = current_time(inode);
	mark_inode_dirty(inode);

	return err;
}

/*
 * ntfs_save_wsl_perm
 *
 * save uid/gid/mode in xattr
 */
int ntfs_save_wsl_perm(struct inode *inode)
{
	int err;
	__le32 value;

	/* TODO: refactor this, so we don't lock 4 times in ntfs_set_ea */
	value = cpu_to_le32(i_uid_read(inode));
	err = ntfs_set_ea(inode, "$LXUID", sizeof("$LXUID") - 1, &value,
			  sizeof(value), 0);
	if (err)
		goto out;

	value = cpu_to_le32(i_gid_read(inode));
	err = ntfs_set_ea(inode, "$LXGID", sizeof("$LXGID") - 1, &value,
			  sizeof(value), 0);
	if (err)
		goto out;

	value = cpu_to_le32(inode->i_mode);
	err = ntfs_set_ea(inode, "$LXMOD", sizeof("$LXMOD") - 1, &value,
			  sizeof(value), 0);
	if (err)
		goto out;

	if (S_ISCHR(inode->i_mode) || S_ISBLK(inode->i_mode)) {
		value = cpu_to_le32(inode->i_rdev);
		err = ntfs_set_ea(inode, "$LXDEV", sizeof("$LXDEV") - 1, &value,
				  sizeof(value), 0);
		if (err)
			goto out;
	}

out:
	/* In case of error should we delete all WSL xattr? */
	return err;
}

/*
 * ntfs_get_wsl_perm
 *
 * get uid/gid/mode from xattr
 * it is called from ntfs_iget5->ntfs_read_mft
 */
void ntfs_get_wsl_perm(struct inode *inode)
{
	size_t sz;
	__le32 value[3];

	if (ntfs_get_ea(inode, "$LXUID", sizeof("$LXUID") - 1, &value[0],
			sizeof(value[0]), &sz) == sizeof(value[0]) &&
	    ntfs_get_ea(inode, "$LXGID", sizeof("$LXGID") - 1, &value[1],
			sizeof(value[1]), &sz) == sizeof(value[1]) &&
	    ntfs_get_ea(inode, "$LXMOD", sizeof("$LXMOD") - 1, &value[2],
			sizeof(value[2]), &sz) == sizeof(value[2])) {
		i_uid_write(inode, (uid_t)le32_to_cpu(value[0]));
		i_gid_write(inode, (gid_t)le32_to_cpu(value[1]));
		inode->i_mode = le32_to_cpu(value[2]);

		if (ntfs_get_ea(inode, "$LXDEV", sizeof("$$LXDEV") - 1,
				&value[0], sizeof(value),
				&sz) == sizeof(value[0])) {
			inode->i_rdev = le32_to_cpu(value[0]);
		}
	}
}

static bool ntfs_xattr_user_list(struct dentry *dentry)
{
	return true;
}

// clang-format off
static const struct xattr_handler ntfs_other_xattr_handler = {
	.prefix	= "",
	.get	= ntfs_getxattr,
	.set	= ntfs_setxattr,
	.list	= ntfs_xattr_user_list,
};

const struct xattr_handler *ntfs_xattr_handlers[] = {
#ifdef CONFIG_NTFS3_FS_POSIX_ACL
	&posix_acl_access_xattr_handler,
	&posix_acl_default_xattr_handler,
#endif
	&ntfs_other_xattr_handler,
	NULL,
};
// clang-format on<|MERGE_RESOLUTION|>--- conflicted
+++ resolved
@@ -212,12 +212,9 @@
 	for (ret = 0, off = 0; off < size; off += ea_size) {
 		ea = Add2Ptr(ea_all, off);
 		ea_size = unpacked_ea_size(ea);
-<<<<<<< HEAD
-=======
 
 		if (!ea->name_len)
 			break;
->>>>>>> ea586874
 
 		if (buffer) {
 			if (ret + ea->name_len + 1 > bytes_per_buffer) {
