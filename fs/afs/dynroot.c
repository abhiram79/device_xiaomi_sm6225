// SPDX-License-Identifier: GPL-2.0-or-later
/* AFS dynamic root handling
 *
 * Copyright (C) 2018 Red Hat, Inc. All Rights Reserved.
 * Written by David Howells (dhowells@redhat.com)
 */

#include <linux/fs.h>
#include <linux/namei.h>
#include <linux/dns_resolver.h>
#include "internal.h"

static atomic_t afs_autocell_ino;

/*
 * iget5() comparator for inode created by autocell operations
 *
 * These pseudo inodes don't match anything.
 */
static int afs_iget5_pseudo_test(struct inode *inode, void *opaque)
{
	return 0;
}

/*
 * iget5() inode initialiser
 */
static int afs_iget5_pseudo_set(struct inode *inode, void *opaque)
{
	struct afs_super_info *as = AFS_FS_S(inode->i_sb);
	struct afs_vnode *vnode = AFS_FS_I(inode);
	struct afs_fid *fid = opaque;

	vnode->volume		= as->volume;
	vnode->fid		= *fid;
	inode->i_ino		= fid->vnode;
	inode->i_generation	= fid->unique;
	return 0;
}

/*
 * Create an inode for a dynamic root directory or an autocell dynamic
 * automount dir.
 */
struct inode *afs_iget_pseudo_dir(struct super_block *sb, bool root)
{
	struct afs_super_info *as = AFS_FS_S(sb);
	struct afs_vnode *vnode;
	struct inode *inode;
	struct afs_fid fid = {};

	_enter("");

	if (as->volume)
		fid.vid = as->volume->vid;
	if (root) {
		fid.vnode = 1;
		fid.unique = 1;
	} else {
		fid.vnode = atomic_inc_return(&afs_autocell_ino);
		fid.unique = 0;
	}

	inode = iget5_locked(sb, fid.vnode,
			     afs_iget5_pseudo_test, afs_iget5_pseudo_set, &fid);
	if (!inode) {
		_leave(" = -ENOMEM");
		return ERR_PTR(-ENOMEM);
	}

	_debug("GOT INODE %p { ino=%lu, vl=%llx, vn=%llx, u=%x }",
	       inode, inode->i_ino, fid.vid, fid.vnode, fid.unique);

	vnode = AFS_FS_I(inode);

	/* there shouldn't be an existing inode */
	BUG_ON(!(inode->i_state & I_NEW));

	inode->i_size		= 0;
	inode->i_mode		= S_IFDIR | S_IRUGO | S_IXUGO;
	if (root) {
		inode->i_op	= &afs_dynroot_inode_operations;
		inode->i_fop	= &simple_dir_operations;
	} else {
		inode->i_op	= &afs_autocell_inode_operations;
	}
	set_nlink(inode, 2);
	inode->i_uid		= GLOBAL_ROOT_UID;
	inode->i_gid		= GLOBAL_ROOT_GID;
	inode->i_ctime = inode->i_atime = inode->i_mtime = current_time(inode);
	inode->i_blocks		= 0;
	inode->i_generation	= 0;

	set_bit(AFS_VNODE_PSEUDODIR, &vnode->flags);
	if (!root) {
		set_bit(AFS_VNODE_MOUNTPOINT, &vnode->flags);
		inode->i_flags |= S_AUTOMOUNT;
	}

	inode->i_flags |= S_NOATIME;
	unlock_new_inode(inode);
	_leave(" = %p", inode);
	return inode;
}

/*
 * Probe to see if a cell may exist.  This prevents positive dentries from
 * being created unnecessarily.
 */
static int afs_probe_cell_name(struct dentry *dentry)
{
	struct afs_cell *cell;
	struct afs_net *net = afs_d2net(dentry);
	const char *name = dentry->d_name.name;
	size_t len = dentry->d_name.len;
	char *result = NULL;
	int ret;

	/* Names prefixed with a dot are R/W mounts. */
	if (name[0] == '.') {
		if (len == 1)
			return -EINVAL;
		name++;
		len--;
	}

	cell = afs_find_cell(net, name, len, afs_cell_trace_use_probe);
	if (!IS_ERR(cell)) {
		afs_unuse_cell(net, cell, afs_cell_trace_unuse_probe);
		return 0;
	}

	ret = dns_query(net->net, "afsdb", name, len, "srv=1",
<<<<<<< HEAD
			NULL, NULL, false);
	if (ret == -ENODATA || ret == -ENOKEY)
		ret = -ENOENT;
=======
			&result, NULL, false);
	if (ret == -ENODATA || ret == -ENOKEY || ret == 0)
		ret = -ENOENT;
	if (ret > 0 && ret >= sizeof(struct dns_server_list_v1_header)) {
		struct dns_server_list_v1_header *v1 = (void *)result;

		if (v1->hdr.zero == 0 &&
		    v1->hdr.content == DNS_PAYLOAD_IS_SERVER_LIST &&
		    v1->hdr.version == 1 &&
		    (v1->status != DNS_LOOKUP_GOOD &&
		     v1->status != DNS_LOOKUP_GOOD_WITH_BAD))
			return -ENOENT;

	}

	kfree(result);
>>>>>>> 0436bb83
	return ret;
}

/*
 * Try to auto mount the mountpoint with pseudo directory, if the autocell
 * operation is setted.
 */
struct inode *afs_try_auto_mntpt(struct dentry *dentry, struct inode *dir)
{
	struct afs_vnode *vnode = AFS_FS_I(dir);
	struct inode *inode;
	int ret = -ENOENT;

	_enter("%p{%pd}, {%llx:%llu}",
	       dentry, dentry, vnode->fid.vid, vnode->fid.vnode);

	if (!test_bit(AFS_VNODE_AUTOCELL, &vnode->flags))
		goto out;

	ret = afs_probe_cell_name(dentry);
	if (ret < 0)
		goto out;

	inode = afs_iget_pseudo_dir(dir->i_sb, false);
	if (IS_ERR(inode)) {
		ret = PTR_ERR(inode);
		goto out;
	}

	_leave("= %p", inode);
	return inode;

out:
	_leave("= %d", ret);
	return ret == -ENOENT ? NULL : ERR_PTR(ret);
}

/*
 * Look up @cell in a dynroot directory.  This is a substitution for the
 * local cell name for the net namespace.
 */
static struct dentry *afs_lookup_atcell(struct dentry *dentry)
{
	struct afs_cell *cell;
	struct afs_net *net = afs_d2net(dentry);
	struct dentry *ret;
	char *name;
	int len;

	if (!net->ws_cell)
		return ERR_PTR(-ENOENT);

	ret = ERR_PTR(-ENOMEM);
	name = kmalloc(AFS_MAXCELLNAME + 1, GFP_KERNEL);
	if (!name)
		goto out_p;

	down_read(&net->cells_lock);
	cell = net->ws_cell;
	if (cell) {
		len = cell->name_len;
		memcpy(name, cell->name, len + 1);
	}
	up_read(&net->cells_lock);

	ret = ERR_PTR(-ENOENT);
	if (!cell)
		goto out_n;

	ret = lookup_one_len(name, dentry->d_parent, len);

	/* We don't want to d_add() the @cell dentry here as we don't want to
	 * the cached dentry to hide changes to the local cell name.
	 */

out_n:
	kfree(name);
out_p:
	return ret;
}

/*
 * Look up an entry in a dynroot directory.
 */
static struct dentry *afs_dynroot_lookup(struct inode *dir, struct dentry *dentry,
					 unsigned int flags)
{
	_enter("%pd", dentry);

	ASSERTCMP(d_inode(dentry), ==, NULL);

	if (flags & LOOKUP_CREATE)
		return ERR_PTR(-EOPNOTSUPP);

	if (dentry->d_name.len >= AFSNAMEMAX) {
		_leave(" = -ENAMETOOLONG");
		return ERR_PTR(-ENAMETOOLONG);
	}

	if (dentry->d_name.len == 5 &&
	    memcmp(dentry->d_name.name, "@cell", 5) == 0)
		return afs_lookup_atcell(dentry);

	return d_splice_alias(afs_try_auto_mntpt(dentry, dir), dentry);
}

const struct inode_operations afs_dynroot_inode_operations = {
	.lookup		= afs_dynroot_lookup,
};

/*
 * Dirs in the dynamic root don't need revalidation.
 */
static int afs_dynroot_d_revalidate(struct dentry *dentry, unsigned int flags)
{
	return 1;
}

const struct dentry_operations afs_dynroot_dentry_operations = {
	.d_revalidate	= afs_dynroot_d_revalidate,
	.d_delete	= always_delete_dentry,
	.d_release	= afs_d_release,
	.d_automount	= afs_d_automount,
};

/*
 * Create a manually added cell mount directory.
 * - The caller must hold net->proc_cells_lock
 */
int afs_dynroot_mkdir(struct afs_net *net, struct afs_cell *cell)
{
	struct super_block *sb = net->dynroot_sb;
	struct dentry *root, *subdir;
	int ret;

	if (!sb || atomic_read(&sb->s_active) == 0)
		return 0;

	/* Let the ->lookup op do the creation */
	root = sb->s_root;
	inode_lock(root->d_inode);
	subdir = lookup_one_len(cell->name, root, cell->name_len);
	if (IS_ERR(subdir)) {
		ret = PTR_ERR(subdir);
		goto unlock;
	}

	/* Note that we're retaining an extra ref on the dentry */
	subdir->d_fsdata = (void *)1UL;
	ret = 0;
unlock:
	inode_unlock(root->d_inode);
	return ret;
}

/*
 * Remove a manually added cell mount directory.
 * - The caller must hold net->proc_cells_lock
 */
void afs_dynroot_rmdir(struct afs_net *net, struct afs_cell *cell)
{
	struct super_block *sb = net->dynroot_sb;
	struct dentry *root, *subdir;

	if (!sb || atomic_read(&sb->s_active) == 0)
		return;

	root = sb->s_root;
	inode_lock(root->d_inode);

	/* Don't want to trigger a lookup call, which will re-add the cell */
	subdir = try_lookup_one_len(cell->name, root, cell->name_len);
	if (IS_ERR_OR_NULL(subdir)) {
		_debug("lookup %ld", PTR_ERR(subdir));
		goto no_dentry;
	}

	_debug("rmdir %pd %u", subdir, d_count(subdir));

	if (subdir->d_fsdata) {
		_debug("unpin %u", d_count(subdir));
		subdir->d_fsdata = NULL;
		dput(subdir);
	}
	dput(subdir);
no_dentry:
	inode_unlock(root->d_inode);
	_leave("");
}

/*
 * Populate a newly created dynamic root with cell names.
 */
int afs_dynroot_populate(struct super_block *sb)
{
	struct afs_cell *cell;
	struct afs_net *net = afs_sb2net(sb);
	int ret;

	mutex_lock(&net->proc_cells_lock);

	net->dynroot_sb = sb;
	hlist_for_each_entry(cell, &net->proc_cells, proc_link) {
		ret = afs_dynroot_mkdir(net, cell);
		if (ret < 0)
			goto error;
	}

	ret = 0;
out:
	mutex_unlock(&net->proc_cells_lock);
	return ret;

error:
	net->dynroot_sb = NULL;
	goto out;
}

/*
 * When a dynamic root that's in the process of being destroyed, depopulate it
 * of pinned directories.
 */
void afs_dynroot_depopulate(struct super_block *sb)
{
	struct afs_net *net = afs_sb2net(sb);
	struct dentry *root = sb->s_root, *subdir, *tmp;

	/* Prevent more subdirs from being created */
	mutex_lock(&net->proc_cells_lock);
	if (net->dynroot_sb == sb)
		net->dynroot_sb = NULL;
	mutex_unlock(&net->proc_cells_lock);

	if (root) {
		inode_lock(root->d_inode);

		/* Remove all the pins for dirs created for manually added cells */
		list_for_each_entry_safe(subdir, tmp, &root->d_subdirs, d_child) {
			if (subdir->d_fsdata) {
				subdir->d_fsdata = NULL;
				dput(subdir);
			}
		}

		inode_unlock(root->d_inode);
	}
}<|MERGE_RESOLUTION|>--- conflicted
+++ resolved
@@ -131,11 +131,6 @@
 	}
 
 	ret = dns_query(net->net, "afsdb", name, len, "srv=1",
-<<<<<<< HEAD
-			NULL, NULL, false);
-	if (ret == -ENODATA || ret == -ENOKEY)
-		ret = -ENOENT;
-=======
 			&result, NULL, false);
 	if (ret == -ENODATA || ret == -ENOKEY || ret == 0)
 		ret = -ENOENT;
@@ -152,7 +147,6 @@
 	}
 
 	kfree(result);
->>>>>>> 0436bb83
 	return ret;
 }
 
