// SPDX-License-Identifier: GPL-2.0
/*
 * FUSE-BPF: Filesystem in Userspace with BPF
 * Copyright (c) 2021 Google LLC
 */

#include "fuse_i.h"

#include <linux/fdtable.h>
#include <linux/filter.h>
#include <linux/fs_stack.h>
#include <linux/namei.h>

#include "../internal.h"

#define FUSE_BPF_IOCB_MASK (IOCB_APPEND | IOCB_DSYNC | IOCB_HIPRI | IOCB_NOWAIT | IOCB_SYNC)

struct fuse_bpf_aio_req {
	struct kiocb iocb;
	refcount_t ref;
	struct kiocb *iocb_orig;
};

static struct kmem_cache *fuse_bpf_aio_request_cachep;

static void fuse_stat_to_attr(struct fuse_conn *fc, struct inode *inode,
		struct kstat *stat, struct fuse_attr *attr);

static void fuse_file_accessed(struct file *dst_file, struct file *src_file)
{
	struct inode *dst_inode;
	struct inode *src_inode;

	if (dst_file->f_flags & O_NOATIME)
		return;

	dst_inode = file_inode(dst_file);
	src_inode = file_inode(src_file);

	if ((!timespec64_equal(&dst_inode->i_mtime, &src_inode->i_mtime) ||
	     !timespec64_equal(&dst_inode->i_ctime, &src_inode->i_ctime))) {
		dst_inode->i_mtime = src_inode->i_mtime;
		dst_inode->i_ctime = src_inode->i_ctime;
	}

	touch_atime(&dst_file->f_path);
}

int fuse_open_initialize(struct fuse_bpf_args *fa, struct fuse_open_io *foio,
			 struct inode *inode, struct file *file, bool isdir)
{
	foio->foi = (struct fuse_open_in) {
		.flags = file->f_flags & ~(O_CREAT | O_EXCL | O_NOCTTY),
	};

	foio->foo = (struct fuse_open_out) {0};

	*fa = (struct fuse_bpf_args) {
		.nodeid = get_fuse_inode(inode)->nodeid,
		.opcode = isdir ? FUSE_OPENDIR : FUSE_OPEN,
		.in_numargs = 1,
		.out_numargs = 1,
		.in_args[0] = (struct fuse_bpf_in_arg) {
			.size = sizeof(foio->foi),
			.value = &foio->foi,
		},
		.out_args[0] = (struct fuse_bpf_arg) {
			.size = sizeof(foio->foo),
			.value = &foio->foo,
		},
	};

	return 0;
}

int fuse_open_backing(struct fuse_bpf_args *fa,
		      struct inode *inode, struct file *file, bool isdir)
{
	struct fuse_mount *fm = get_fuse_mount(inode);
	const struct fuse_open_in *foi = fa->in_args[0].value;
	struct fuse_file *ff;
	int retval;
	int mask;
	struct fuse_dentry *fd = get_fuse_dentry(file->f_path.dentry);
	struct file *backing_file;

	ff = fuse_file_alloc(fm);
	if (!ff)
		return -ENOMEM;
	file->private_data = ff;

	switch (foi->flags & O_ACCMODE) {
	case O_RDONLY:
		mask = MAY_READ;
		break;

	case O_WRONLY:
		mask = MAY_WRITE;
		break;

	case O_RDWR:
		mask = MAY_READ | MAY_WRITE;
		break;

	default:
		return -EINVAL;
	}

	retval = inode_permission(&init_user_ns,
				  get_fuse_inode(inode)->backing_inode, mask);
	if (retval)
		return retval;

	backing_file = dentry_open(&fd->backing_path,
				   foi->flags,
				   current_cred());

	if (IS_ERR(backing_file)) {
		fuse_file_free(ff);
		file->private_data = NULL;
		return PTR_ERR(backing_file);
	}
	ff->backing_file = backing_file;

	return 0;
}

void *fuse_open_finalize(struct fuse_bpf_args *fa,
		       struct inode *inode, struct file *file, bool isdir)
{
	struct fuse_file *ff = file->private_data;
	struct fuse_open_out *foo = fa->out_args[0].value;

	if (ff) {
		ff->fh = foo->fh;
		ff->nodeid = get_fuse_inode(inode)->nodeid;
	}
	return 0;
}

int fuse_create_open_initialize(
		struct fuse_bpf_args *fa, struct fuse_create_open_io *fcoio,
		struct inode *dir, struct dentry *entry,
		struct file *file, unsigned int flags, umode_t mode)
{
	fcoio->fci = (struct fuse_create_in) {
		.flags = file->f_flags & ~(O_CREAT | O_EXCL | O_NOCTTY),
		.mode = mode,
	};

	fcoio->feo = (struct fuse_entry_out) {0};
	fcoio->foo = (struct fuse_open_out) {0};

	*fa = (struct fuse_bpf_args) {
		.nodeid = get_node_id(dir),
		.opcode = FUSE_CREATE,
		.in_numargs = 2,
		.out_numargs = 2,
		.in_args[0] = (struct fuse_bpf_in_arg) {
			.size = sizeof(fcoio->fci),
			.value = &fcoio->fci,
		},
		.in_args[1] = (struct fuse_bpf_in_arg) {
			.size = entry->d_name.len + 1,
			.value = entry->d_name.name,
		},
		.out_args[0] = (struct fuse_bpf_arg) {
			.size = sizeof(fcoio->feo),
			.value = &fcoio->feo,
		},
		.out_args[1] = (struct fuse_bpf_arg) {
			.size = sizeof(fcoio->foo),
			.value = &fcoio->foo,
		},
	};

	return 0;
}

static int fuse_open_file_backing(struct inode *inode, struct file *file)
{
	struct fuse_mount *fm = get_fuse_mount(inode);
	struct dentry *entry = file->f_path.dentry;
	struct fuse_dentry *fuse_dentry = get_fuse_dentry(entry);
	struct fuse_file *fuse_file;
	struct file *backing_file;

	fuse_file = fuse_file_alloc(fm);
	if (!fuse_file)
		return -ENOMEM;
	file->private_data = fuse_file;

	backing_file = dentry_open(&fuse_dentry->backing_path, file->f_flags,
				   current_cred());
	if (IS_ERR(backing_file)) {
		fuse_file_free(fuse_file);
		file->private_data = NULL;
		return PTR_ERR(backing_file);
	}
	fuse_file->backing_file = backing_file;

	return 0;
}

int fuse_create_open_backing(
		struct fuse_bpf_args *fa,
		struct inode *dir, struct dentry *entry,
		struct file *file, unsigned int flags, umode_t mode)
{
	struct fuse_inode *dir_fuse_inode = get_fuse_inode(dir);
	struct fuse_dentry *fuse_entry = get_fuse_dentry(entry);
	struct fuse_dentry *dir_fuse_dentry = get_fuse_dentry(entry->d_parent);
	struct dentry *backing_dentry = NULL;
	struct inode *inode = NULL;
	struct dentry *newent;
	int err = 0;
	const struct fuse_create_in *fci = fa->in_args[0].value;
	struct inode *d_inode = entry->d_inode;
	u64 target_nodeid = 0;

	if (!dir_fuse_inode || !dir_fuse_dentry)
		return -EIO;

	inode_lock_nested(dir_fuse_inode->backing_inode, I_MUTEX_PARENT);
	backing_dentry = lookup_one_len(fa->in_args[1].value,
					dir_fuse_dentry->backing_path.dentry,
					strlen(fa->in_args[1].value));
	inode_unlock(dir_fuse_inode->backing_inode);

	if (IS_ERR(backing_dentry))
		return PTR_ERR(backing_dentry);

	if (d_really_is_positive(backing_dentry)) {
		err = -EIO;
		goto out;
	}

	err = vfs_create(&init_user_ns,  dir_fuse_inode->backing_inode,
			 backing_dentry, fci->mode, true);
	if (err)
		goto out;

	if (fuse_entry->backing_path.dentry)
		path_put(&fuse_entry->backing_path);
	fuse_entry->backing_path = (struct path) {
		.mnt = dir_fuse_dentry->backing_path.mnt,
		.dentry = backing_dentry,
	};
	path_get(&fuse_entry->backing_path);

	if (d_inode)
		target_nodeid = get_fuse_inode(d_inode)->nodeid;

	inode = fuse_iget_backing(dir->i_sb, target_nodeid,
			fuse_entry->backing_path.dentry->d_inode);
	if (!inode) {
		err = -EIO;
		goto out;
	}

	if (get_fuse_inode(inode)->bpf)
		bpf_prog_put(get_fuse_inode(inode)->bpf);
	get_fuse_inode(inode)->bpf = fuse_entry->bpf;
	fuse_entry->bpf = NULL;

	newent = d_splice_alias(inode, entry);
	if (IS_ERR(newent)) {
		err = PTR_ERR(newent);
		goto out;
	}

	inode = NULL;
	entry = newent ? newent : entry;
	err = finish_open(file, entry, fuse_open_file_backing);

out:
	iput(inode);
	dput(backing_dentry);
	return err;
}

void *fuse_create_open_finalize(
		struct fuse_bpf_args *fa,
		struct inode *dir, struct dentry *entry,
		struct file *file, unsigned int flags, umode_t mode)
{
	struct fuse_file *ff = file->private_data;
	struct fuse_inode *fi = get_fuse_inode(file->f_inode);
	struct fuse_entry_out *feo = fa->out_args[0].value;
	struct fuse_open_out *foo = fa->out_args[1].value;

	if (fi)
		fi->nodeid = feo->nodeid;
	if (ff)
		ff->fh = foo->fh;
	return 0;
}

int fuse_release_initialize(struct fuse_bpf_args *fa, struct fuse_release_in *fri,
			    struct inode *inode, struct fuse_file *ff)
{
	/* Always put backing file whatever bpf/userspace says */
	fput(ff->backing_file);

	*fri = (struct fuse_release_in) {
		.fh = ff->fh,
	};

	*fa = (struct fuse_bpf_args) {
		.nodeid = get_fuse_inode(inode)->nodeid,
		.opcode = S_ISDIR(inode->i_mode) ? FUSE_RELEASEDIR
						 : FUSE_RELEASE,
		.in_numargs = 1,
		.in_args[0].size = sizeof(*fri),
		.in_args[0].value = fri,
	};

	return 0;
}

int fuse_release_backing(struct fuse_bpf_args *fa,
			 struct inode *inode, struct fuse_file *ff)
{
	return 0;
}

void *fuse_release_finalize(struct fuse_bpf_args *fa,
			    struct inode *inode, struct fuse_file *ff)
{
	return NULL;
}

int fuse_flush_initialize(struct fuse_bpf_args *fa, struct fuse_flush_in *ffi,
			   struct file *file, fl_owner_t id)
{
	struct fuse_file *fuse_file = file->private_data;

	*ffi = (struct fuse_flush_in) {
		.fh = fuse_file->fh,
	};

	*fa = (struct fuse_bpf_args) {
		.nodeid = get_node_id(file->f_inode),
		.opcode = FUSE_FLUSH,
		.in_numargs = 1,
		.in_args[0].size = sizeof(*ffi),
		.in_args[0].value = ffi,
		.flags = FUSE_BPF_FORCE,
	};

	return 0;
}

int fuse_flush_backing(struct fuse_bpf_args *fa, struct file *file, fl_owner_t id)
{
	struct fuse_file *fuse_file = file->private_data;
	struct file *backing_file = fuse_file->backing_file;

	if (backing_file->f_op->flush)
		return backing_file->f_op->flush(backing_file, id);
	return 0;
}

void *fuse_flush_finalize(struct fuse_bpf_args *fa, struct file *file, fl_owner_t id)
{
	return NULL;
}

int fuse_lseek_initialize(struct fuse_bpf_args *fa, struct fuse_lseek_io *flio,
			  struct file *file, loff_t offset, int whence)
{
	struct fuse_file *fuse_file = file->private_data;

	flio->fli = (struct fuse_lseek_in) {
		.fh = fuse_file->fh,
		.offset = offset,
		.whence = whence,
	};

	*fa = (struct fuse_bpf_args) {
		.nodeid = get_node_id(file->f_inode),
		.opcode = FUSE_LSEEK,
		.in_numargs = 1,
		.in_args[0].size = sizeof(flio->fli),
		.in_args[0].value = &flio->fli,
		.out_numargs = 1,
		.out_args[0].size = sizeof(flio->flo),
		.out_args[0].value = &flio->flo,
	};

	return 0;
}

int fuse_lseek_backing(struct fuse_bpf_args *fa, struct file *file, loff_t offset, int whence)
{
	const struct fuse_lseek_in *fli = fa->in_args[0].value;
	struct fuse_lseek_out *flo = fa->out_args[0].value;
	struct fuse_file *fuse_file = file->private_data;
	struct file *backing_file = fuse_file->backing_file;
	loff_t ret;

	/* TODO: Handle changing of the file handle */
	if (offset == 0) {
		if (whence == SEEK_CUR) {
			flo->offset = file->f_pos;
			return flo->offset;
		}

		if (whence == SEEK_SET) {
			flo->offset = vfs_setpos(file, 0, 0);
			return flo->offset;
		}
	}

	inode_lock(file->f_inode);
	backing_file->f_pos = file->f_pos;
	ret = vfs_llseek(backing_file, fli->offset, fli->whence);
	flo->offset = ret;
	inode_unlock(file->f_inode);
	return ret;
}

void *fuse_lseek_finalize(struct fuse_bpf_args *fa, struct file *file, loff_t offset, int whence)
{
	struct fuse_lseek_out *flo = fa->out_args[0].value;

	if (!fa->error_in)
		file->f_pos = flo->offset;
	return ERR_PTR(flo->offset);
}

int fuse_copy_file_range_initialize(struct fuse_bpf_args *fa, struct fuse_copy_file_range_io *fcf,
				   struct file *file_in, loff_t pos_in, struct file *file_out,
				   loff_t pos_out, size_t len, unsigned int flags)
{
	struct fuse_file *fuse_file_in = file_in->private_data;
	struct fuse_file *fuse_file_out = file_out->private_data;


	fcf->fci = (struct fuse_copy_file_range_in) {
		.fh_in = fuse_file_in->fh,
		.off_in = pos_in,
		.nodeid_out = fuse_file_out->nodeid,
		.fh_out = fuse_file_out->fh,
		.off_out = pos_out,
		.len = len,
		.flags = flags,
	};

	*fa = (struct fuse_bpf_args) {
		.nodeid = get_node_id(file_in->f_inode),
		.opcode = FUSE_COPY_FILE_RANGE,
		.in_numargs = 1,
		.in_args[0].size = sizeof(fcf->fci),
		.in_args[0].value = &fcf->fci,
		.out_numargs = 1,
		.out_args[0].size = sizeof(fcf->fwo),
		.out_args[0].value = &fcf->fwo,
	};

	return 0;
}

int fuse_copy_file_range_backing(struct fuse_bpf_args *fa, struct file *file_in, loff_t pos_in,
				 struct file *file_out, loff_t pos_out, size_t len,
				 unsigned int flags)
{
	const struct fuse_copy_file_range_in *fci = fa->in_args[0].value;
	struct fuse_file *fuse_file_in = file_in->private_data;
	struct file *backing_file_in = fuse_file_in->backing_file;
	struct fuse_file *fuse_file_out = file_out->private_data;
	struct file *backing_file_out = fuse_file_out->backing_file;

	/* TODO: Handle changing of in/out files */
	if (backing_file_out)
		return vfs_copy_file_range(backing_file_in, fci->off_in, backing_file_out,
					   fci->off_out, fci->len, fci->flags);
	else
		return generic_copy_file_range(file_in, pos_in, file_out, pos_out, len,
					       flags);
}

void *fuse_copy_file_range_finalize(struct fuse_bpf_args *fa, struct file *file_in, loff_t pos_in,
				    struct file *file_out, loff_t pos_out, size_t len,
				    unsigned int flags)
{
	return NULL;
}

int fuse_fsync_initialize(struct fuse_bpf_args *fa, struct fuse_fsync_in *ffi,
		   struct file *file, loff_t start, loff_t end, int datasync)
{
	struct fuse_file *fuse_file = file->private_data;

	*ffi = (struct fuse_fsync_in) {
		.fh = fuse_file->fh,
		.fsync_flags = datasync ? FUSE_FSYNC_FDATASYNC : 0,
	};

	*fa = (struct fuse_bpf_args) {
		.nodeid = get_fuse_inode(file->f_inode)->nodeid,
		.opcode = FUSE_FSYNC,
		.in_numargs = 1,
		.in_args[0].size = sizeof(*ffi),
		.in_args[0].value = ffi,
		.flags = FUSE_BPF_FORCE,
	};

	return 0;
}

int fuse_fsync_backing(struct fuse_bpf_args *fa,
		   struct file *file, loff_t start, loff_t end, int datasync)
{
	struct fuse_file *fuse_file = file->private_data;
	struct file *backing_file = fuse_file->backing_file;
	const struct fuse_fsync_in *ffi = fa->in_args[0].value;
	int new_datasync = (ffi->fsync_flags & FUSE_FSYNC_FDATASYNC) ? 1 : 0;

	return vfs_fsync(backing_file, new_datasync);
}

void *fuse_fsync_finalize(struct fuse_bpf_args *fa,
		   struct file *file, loff_t start, loff_t end, int datasync)
{
	return NULL;
}

int fuse_dir_fsync_initialize(struct fuse_bpf_args *fa, struct fuse_fsync_in *ffi,
		   struct file *file, loff_t start, loff_t end, int datasync)
{
	struct fuse_file *fuse_file = file->private_data;

	*ffi = (struct fuse_fsync_in) {
		.fh = fuse_file->fh,
		.fsync_flags = datasync ? FUSE_FSYNC_FDATASYNC : 0,
	};

	*fa = (struct fuse_bpf_args) {
		.nodeid = get_fuse_inode(file->f_inode)->nodeid,
		.opcode = FUSE_FSYNCDIR,
		.in_numargs = 1,
		.in_args[0].size = sizeof(*ffi),
		.in_args[0].value = ffi,
		.flags = FUSE_BPF_FORCE,
	};

	return 0;
}

int fuse_getxattr_initialize(struct fuse_bpf_args *fa,
		struct fuse_getxattr_io *fgio,
		struct dentry *dentry, const char *name, void *value,
		size_t size)
{
	*fgio = (struct fuse_getxattr_io) {
		.fgi.size = size,
	};

	*fa = (struct fuse_bpf_args) {
		.nodeid = get_fuse_inode(dentry->d_inode)->nodeid,
		.opcode = FUSE_GETXATTR,
		.in_numargs = 2,
		.out_numargs = 1,
		.in_args[0] = (struct fuse_bpf_in_arg) {
			.size = sizeof(fgio->fgi),
			.value = &fgio->fgi,
		},
		.in_args[1] = (struct fuse_bpf_in_arg) {
			.size = strlen(name) + 1,
			.value = name,
		},
		.flags = size ? FUSE_BPF_OUT_ARGVAR : 0,
		.out_args[0].size = size ? size : sizeof(fgio->fgo),
		.out_args[0].value = size ? value : &fgio->fgo,
	};
	return 0;
}

int fuse_getxattr_backing(struct fuse_bpf_args *fa,
		struct dentry *dentry, const char *name, void *value,
		size_t size)
{
	ssize_t ret = vfs_getxattr(&init_user_ns,
				   get_fuse_dentry(dentry)->backing_path.dentry,
				   fa->in_args[1].value, value, size);

	if (fa->flags & FUSE_BPF_OUT_ARGVAR)
		fa->out_args[0].size = ret;
	else
		((struct fuse_getxattr_out *)fa->out_args[0].value)->size = ret;

	return 0;
}

void *fuse_getxattr_finalize(struct fuse_bpf_args *fa,
		struct dentry *dentry, const char *name, void *value,
		size_t size)
{
	struct fuse_getxattr_out *fgo;

	if (fa->flags & FUSE_BPF_OUT_ARGVAR)
		return ERR_PTR(fa->out_args[0].size);

	fgo = fa->out_args[0].value;

	return ERR_PTR(fgo->size);

}

int fuse_listxattr_initialize(struct fuse_bpf_args *fa,
			      struct fuse_getxattr_io *fgio,
			      struct dentry *dentry, char *list, size_t size)
{
	*fgio = (struct fuse_getxattr_io){
		.fgi.size = size,
	};

	*fa = (struct fuse_bpf_args){
		.nodeid = get_fuse_inode(dentry->d_inode)->nodeid,
		.opcode = FUSE_LISTXATTR,
		.in_numargs = 1,
		.out_numargs = 1,
		.in_args[0] =
			(struct fuse_bpf_in_arg){
				.size = sizeof(fgio->fgi),
				.value = &fgio->fgi,
			},
		.flags = size ? FUSE_BPF_OUT_ARGVAR : 0,
		.out_args[0].size = size ? size : sizeof(fgio->fgo),
		.out_args[0].value = size ? (void *)list : &fgio->fgo,
	};

	return 0;
}

int fuse_listxattr_backing(struct fuse_bpf_args *fa, struct dentry *dentry,
			   char *list, size_t size)
{
	ssize_t ret =
		vfs_listxattr(get_fuse_dentry(dentry)->backing_path.dentry,
			      list, size);

	if (ret < 0)
		return ret;

	if (fa->flags & FUSE_BPF_OUT_ARGVAR)
		fa->out_args[0].size = ret;
	else
		((struct fuse_getxattr_out *)fa->out_args[0].value)->size = ret;

	return ret;
}

void *fuse_listxattr_finalize(struct fuse_bpf_args *fa, struct dentry *dentry,
			      char *list, size_t size)
{
	struct fuse_getxattr_out *fgo;

	if (fa->error_in)
		return NULL;

	if (fa->flags & FUSE_BPF_OUT_ARGVAR)
		return ERR_PTR(fa->out_args[0].size);

	fgo = fa->out_args[0].value;
	return ERR_PTR(fgo->size);
}

int fuse_setxattr_initialize(struct fuse_bpf_args *fa,
			     struct fuse_setxattr_in *fsxi,
			     struct dentry *dentry, const char *name,
			     const void *value, size_t size, int flags)
{
	*fsxi = (struct fuse_setxattr_in) {
		.size = size,
		.flags = flags,
	};

	*fa = (struct fuse_bpf_args) {
		.nodeid = get_fuse_inode(dentry->d_inode)->nodeid,
		.opcode = FUSE_SETXATTR,
		.in_numargs = 3,
		.in_args[0] = (struct fuse_bpf_in_arg) {
			.size = sizeof(*fsxi),
			.value = fsxi,
		},
		.in_args[1] = (struct fuse_bpf_in_arg) {
			.size = strlen(name) + 1,
			.value = name,
		},
		.in_args[2] = (struct fuse_bpf_in_arg) {
			.size = size,
			.value = value,
		},
	};

	return 0;
}

int fuse_setxattr_backing(struct fuse_bpf_args *fa, struct dentry *dentry,
			  const char *name, const void *value, size_t size,
			  int flags)
{
	return vfs_setxattr(&init_user_ns,
			    get_fuse_dentry(dentry)->backing_path.dentry, name,
			    value, size, flags);
}

void *fuse_setxattr_finalize(struct fuse_bpf_args *fa, struct dentry *dentry,
			     const char *name, const void *value, size_t size,
			     int flags)
{
	return NULL;
}

int fuse_removexattr_initialize(struct fuse_bpf_args *fa,
				struct fuse_dummy_io *unused,
				struct dentry *dentry, const char *name)
{
	*fa = (struct fuse_bpf_args) {
		.nodeid = get_fuse_inode(dentry->d_inode)->nodeid,
		.opcode = FUSE_REMOVEXATTR,
		.in_numargs = 1,
		.in_args[0] = (struct fuse_bpf_in_arg) {
			.size = strlen(name) + 1,
			.value = name,
		},
	};

	return 0;
}

int fuse_removexattr_backing(struct fuse_bpf_args *fa,
			     struct dentry *dentry, const char *name)
{
	struct path *backing_path =
		&get_fuse_dentry(dentry)->backing_path;

	/* TODO account for changes of the name by prefilter */
	return vfs_removexattr(&init_user_ns, backing_path->dentry, name);
}

void *fuse_removexattr_finalize(struct fuse_bpf_args *fa,
				struct dentry *dentry, const char *name)
{
	return NULL;
}

static inline void fuse_bpf_aio_put(struct fuse_bpf_aio_req *aio_req)
{
	if (refcount_dec_and_test(&aio_req->ref))
		kmem_cache_free(fuse_bpf_aio_request_cachep, aio_req);
}

static void fuse_bpf_aio_cleanup_handler(struct fuse_bpf_aio_req *aio_req)
{
	struct kiocb *iocb = &aio_req->iocb;
	struct kiocb *iocb_orig = aio_req->iocb_orig;

	if (iocb->ki_flags & IOCB_WRITE) {
		__sb_writers_acquired(file_inode(iocb->ki_filp)->i_sb,
				      SB_FREEZE_WRITE);
		file_end_write(iocb->ki_filp);
		fuse_copyattr(iocb_orig->ki_filp, iocb->ki_filp);
	}
	iocb_orig->ki_pos = iocb->ki_pos;
	fuse_bpf_aio_put(aio_req);
}

static void fuse_bpf_aio_rw_complete(struct kiocb *iocb, long res, long res2)
{
	struct fuse_bpf_aio_req *aio_req =
		container_of(iocb, struct fuse_bpf_aio_req, iocb);
	struct kiocb *iocb_orig = aio_req->iocb_orig;

	fuse_bpf_aio_cleanup_handler(aio_req);
	iocb_orig->ki_complete(iocb_orig, res, res2);
}


int fuse_file_read_iter_initialize(
		struct fuse_bpf_args *fa, struct fuse_file_read_iter_io *fri,
		struct kiocb *iocb, struct iov_iter *to)
{
	struct file *file = iocb->ki_filp;
	struct fuse_file *ff = file->private_data;

	fri->fri = (struct fuse_read_in) {
		.fh = ff->fh,
		.offset = iocb->ki_pos,
		.size = to->count,
	};

	fri->frio = (struct fuse_read_iter_out) {
		.ret = fri->fri.size,
	};

	/* TODO we can't assume 'to' is a kvec */
	/* TODO we also can't assume the vector has only one component */
	*fa = (struct fuse_bpf_args) {
		.opcode = FUSE_READ,
		.nodeid = ff->nodeid,
		.in_numargs = 1,
		.in_args[0].size = sizeof(fri->fri),
		.in_args[0].value = &fri->fri,
		.out_numargs = 1,
		.out_args[0].size = sizeof(fri->frio),
		.out_args[0].value = &fri->frio,
		/*
		 * TODO Design this properly.
		 * Possible approach: do not pass buf to bpf
		 * If going to userland, do a deep copy
		 * For extra credit, do that to/from the vector, rather than
		 * making an extra copy in the kernel
		 */
	};

	return 0;
}

int fuse_file_read_iter_backing(struct fuse_bpf_args *fa,
		struct kiocb *iocb, struct iov_iter *to)
{
	struct fuse_read_iter_out *frio = fa->out_args[0].value;
	struct file *file = iocb->ki_filp;
	struct fuse_file *ff = file->private_data;
	ssize_t ret;

	if (!iov_iter_count(to))
		return 0;

	if ((iocb->ki_flags & IOCB_DIRECT) &&
	    (!ff->backing_file->f_mapping->a_ops ||
	     !ff->backing_file->f_mapping->a_ops->direct_IO))
		return -EINVAL;

	/* TODO This just plain ignores any change to fuse_read_in */
	if (is_sync_kiocb(iocb)) {
		ret = vfs_iter_read(ff->backing_file, to, &iocb->ki_pos,
				iocb_to_rw_flags(iocb->ki_flags, FUSE_BPF_IOCB_MASK));
	} else {
		struct fuse_bpf_aio_req *aio_req;

		ret = -ENOMEM;
		aio_req = kmem_cache_zalloc(fuse_bpf_aio_request_cachep, GFP_KERNEL);
		if (!aio_req)
			goto out;

		aio_req->iocb_orig = iocb;
		kiocb_clone(&aio_req->iocb, iocb, ff->backing_file);
		aio_req->iocb.ki_complete = fuse_bpf_aio_rw_complete;
		refcount_set(&aio_req->ref, 2);
		ret = vfs_iocb_iter_read(ff->backing_file, &aio_req->iocb, to);
		fuse_bpf_aio_put(aio_req);
		if (ret != -EIOCBQUEUED)
			fuse_bpf_aio_cleanup_handler(aio_req);
	}

	frio->ret = ret;

	/* TODO Need to point value at the buffer for post-modification */

out:
	fuse_file_accessed(file, ff->backing_file);

	return ret;
}

void *fuse_file_read_iter_finalize(struct fuse_bpf_args *fa,
		struct kiocb *iocb, struct iov_iter *to)
{
	struct fuse_read_iter_out *frio = fa->out_args[0].value;

	return ERR_PTR(frio->ret);
}

int fuse_file_write_iter_initialize(
		struct fuse_bpf_args *fa, struct fuse_file_write_iter_io *fwio,
		struct kiocb *iocb, struct iov_iter *from)
{
	struct file *file = iocb->ki_filp;
	struct fuse_file *ff = file->private_data;

	*fwio = (struct fuse_file_write_iter_io) {
		.fwi.fh = ff->fh,
		.fwi.offset = iocb->ki_pos,
		.fwi.size = from->count,
	};

	/* TODO we can't assume 'from' is a kvec */
	*fa = (struct fuse_bpf_args) {
		.opcode = FUSE_WRITE,
		.nodeid = ff->nodeid,
		.in_numargs = 2,
		.in_args[0].size = sizeof(fwio->fwi),
		.in_args[0].value = &fwio->fwi,
		.in_args[1].size = fwio->fwi.size,
		.in_args[1].value = from->kvec->iov_base,
		.out_numargs = 1,
		.out_args[0].size = sizeof(fwio->fwio),
		.out_args[0].value = &fwio->fwio,
	};

	return 0;
}

int fuse_file_write_iter_backing(struct fuse_bpf_args *fa,
		struct kiocb *iocb, struct iov_iter *from)
{
	struct file *file = iocb->ki_filp;
	struct fuse_file *ff = file->private_data;
	struct fuse_write_iter_out *fwio = fa->out_args[0].value;
	ssize_t ret;

	if (!iov_iter_count(from))
		return 0;

	/* TODO This just plain ignores any change to fuse_write_in */
	/* TODO uint32_t seems smaller than ssize_t.... right? */
	inode_lock(file_inode(file));

	fuse_copyattr(file, ff->backing_file);

	if (is_sync_kiocb(iocb)) {
		file_start_write(ff->backing_file);
		ret = vfs_iter_write(ff->backing_file, from, &iocb->ki_pos,
					   iocb_to_rw_flags(iocb->ki_flags, FUSE_BPF_IOCB_MASK));
		file_end_write(ff->backing_file);

		/* Must reflect change in size of backing file to upper file */
		if (ret > 0)
			fuse_copyattr(file, ff->backing_file);
	} else {
		struct fuse_bpf_aio_req *aio_req;

		ret = -ENOMEM;
		aio_req = kmem_cache_zalloc(fuse_bpf_aio_request_cachep, GFP_KERNEL);
		if (!aio_req)
			goto out;

		file_start_write(ff->backing_file);
		__sb_writers_release(file_inode(ff->backing_file)->i_sb, SB_FREEZE_WRITE);
		aio_req->iocb_orig = iocb;
		kiocb_clone(&aio_req->iocb, iocb, ff->backing_file);
		aio_req->iocb.ki_complete = fuse_bpf_aio_rw_complete;
		refcount_set(&aio_req->ref, 2);
		ret = vfs_iocb_iter_write(ff->backing_file, &aio_req->iocb, from);
		fuse_bpf_aio_put(aio_req);
		if (ret != -EIOCBQUEUED)
			fuse_bpf_aio_cleanup_handler(aio_req);
	}

out:
	inode_unlock(file_inode(file));
	fwio->ret = ret;
	if (ret < 0)
		return ret;
	return 0;
}

void *fuse_file_write_iter_finalize(struct fuse_bpf_args *fa,
		struct kiocb *iocb, struct iov_iter *from)
{
	struct fuse_write_iter_out *fwio = fa->out_args[0].value;

	return ERR_PTR(fwio->ret);
}

<<<<<<< HEAD
=======
long fuse_backing_ioctl(struct file *file, unsigned int command, unsigned long arg, int flags)
{
	struct fuse_file *ff = file->private_data;
	long ret;

	if (flags & FUSE_IOCTL_COMPAT)
		ret = -ENOTTY;
	else
		ret = vfs_ioctl(ff->backing_file, command, arg);

	return ret;
}

>>>>>>> a78ea39d
int fuse_file_flock_backing(struct file *file, int cmd, struct file_lock *fl)
{
	struct fuse_file *ff = file->private_data;
	struct file *backing_file = ff->backing_file;
	int error;

	fl->fl_file = backing_file;
	if (backing_file->f_op->flock)
		error = backing_file->f_op->flock(backing_file, cmd, fl);
	else
		error = locks_lock_file_wait(backing_file, fl);
	return error;
}

ssize_t fuse_backing_mmap(struct file *file, struct vm_area_struct *vma)
{
	int ret;
	struct fuse_file *ff = file->private_data;
	struct inode *fuse_inode = file_inode(file);
	struct file *backing_file = ff->backing_file;
	struct inode *backing_inode = file_inode(backing_file);

	if (!backing_file->f_op->mmap)
		return -ENODEV;

	if (WARN_ON(file != vma->vm_file))
		return -EIO;

	vma->vm_file = get_file(backing_file);

	ret = call_mmap(vma->vm_file, vma);

	if (ret)
		fput(backing_file);
	else
		fput(file);

	if (file->f_flags & O_NOATIME)
		return ret;

	if ((!timespec64_equal(&fuse_inode->i_mtime,
			       &backing_inode->i_mtime) ||
	     !timespec64_equal(&fuse_inode->i_ctime,
			       &backing_inode->i_ctime))) {
		fuse_inode->i_mtime = backing_inode->i_mtime;
		fuse_inode->i_ctime = backing_inode->i_ctime;
	}
	touch_atime(&file->f_path);

	return ret;
}

int fuse_file_fallocate_initialize(struct fuse_bpf_args *fa,
		struct fuse_fallocate_in *ffi,
		struct file *file, int mode, loff_t offset, loff_t length)
{
	struct fuse_file *ff = file->private_data;

	*ffi = (struct fuse_fallocate_in) {
		.fh = ff->fh,
		.offset = offset,
		.length = length,
		.mode = mode
	};

	*fa = (struct fuse_bpf_args) {
		.opcode = FUSE_FALLOCATE,
		.nodeid = ff->nodeid,
		.in_numargs = 1,
		.in_args[0].size = sizeof(*ffi),
		.in_args[0].value = ffi,
	};

	return 0;
}

int fuse_file_fallocate_backing(struct fuse_bpf_args *fa,
		struct file *file, int mode, loff_t offset, loff_t length)
{
	const struct fuse_fallocate_in *ffi = fa->in_args[0].value;
	struct fuse_file *ff = file->private_data;

	return vfs_fallocate(ff->backing_file, ffi->mode, ffi->offset,
			     ffi->length);
}

void *fuse_file_fallocate_finalize(struct fuse_bpf_args *fa,
		struct file *file, int mode, loff_t offset, loff_t length)
{
	return NULL;
}

/*******************************************************************************
 * Directory operations after here                                             *
 ******************************************************************************/

int fuse_lookup_initialize(struct fuse_bpf_args *fa, struct fuse_lookup_io *fli,
	       struct inode *dir, struct dentry *entry, unsigned int flags)
{
	*fa = (struct fuse_bpf_args) {
		.nodeid = get_fuse_inode(dir)->nodeid,
		.opcode = FUSE_LOOKUP,
		.in_numargs = 1,
		.out_numargs = 2,
		.flags = FUSE_BPF_OUT_ARGVAR,
		.in_args[0] = (struct fuse_bpf_in_arg) {
			.size = entry->d_name.len + 1,
			.value = entry->d_name.name,
		},
		.out_args[0] = (struct fuse_bpf_arg) {
			.size = sizeof(fli->feo),
			.value = &fli->feo,
		},
		.out_args[1] = (struct fuse_bpf_arg) {
			.size = sizeof(fli->feb.out),
			.value = &fli->feb.out,
		},
	};

	return 0;
}

int fuse_lookup_backing(struct fuse_bpf_args *fa, struct inode *dir,
			  struct dentry *entry, unsigned int flags)
{
	struct fuse_dentry *fuse_entry = get_fuse_dentry(entry);
	struct fuse_dentry *dir_fuse_entry = get_fuse_dentry(entry->d_parent);
	struct dentry *dir_backing_entry = dir_fuse_entry->backing_path.dentry;
	struct inode *dir_backing_inode = dir_backing_entry->d_inode;
	struct dentry *backing_entry;
	struct fuse_entry_out *feo = (void *)fa->out_args[0].value;
	struct kstat stat;
	int err;

	/* TODO this will not handle lookups over mount points */
	inode_lock_nested(dir_backing_inode, I_MUTEX_PARENT);
	backing_entry = lookup_one_len(entry->d_name.name, dir_backing_entry,
					strlen(entry->d_name.name));
	inode_unlock(dir_backing_inode);

	if (IS_ERR(backing_entry))
		return PTR_ERR(backing_entry);

	fuse_entry->backing_path = (struct path) {
		.dentry = backing_entry,
		.mnt = mntget(dir_fuse_entry->backing_path.mnt),
	};

	if (d_is_negative(backing_entry)) {
		fa->error_in = -ENOENT;
		return 0;
	}

	err = vfs_getattr(&fuse_entry->backing_path, &stat,
				  STATX_BASIC_STATS, 0);
	if (err) {
		path_put_init(&fuse_entry->backing_path);
		return err;
	}

	fuse_stat_to_attr(get_fuse_conn(dir),
			  backing_entry->d_inode, &stat, &feo->attr);
	return 0;
}

int fuse_handle_backing(struct fuse_entry_bpf *feb, struct inode **backing_inode,
			struct path *backing_path)
{
	switch (feb->out.backing_action) {
	case FUSE_ACTION_KEEP:
		/* backing inode/path are added in fuse_lookup_backing */
		break;

	case FUSE_ACTION_REMOVE:
		iput(*backing_inode);
		*backing_inode = NULL;
		path_put_init(backing_path);
		break;

	case FUSE_ACTION_REPLACE: {
		struct file *backing_file = feb->backing_file;

		if (!backing_file)
			return -EINVAL;
		if (IS_ERR(backing_file))
			return PTR_ERR(backing_file);

		if (backing_inode)
			iput(*backing_inode);
		*backing_inode = backing_file->f_inode;
		ihold(*backing_inode);

		path_put(backing_path);
		*backing_path = backing_file->f_path;
		path_get(backing_path);
		break;
	}

	default:
		return -EINVAL;
	}

	return 0;
}

int fuse_handle_bpf_prog(struct fuse_entry_bpf *feb, struct inode *parent,
			 struct bpf_prog **bpf)
{
	struct bpf_prog *new_bpf = NULL;

	switch (feb->out.bpf_action) {
	case FUSE_ACTION_KEEP: {
		/* Parent isn't presented, but we want to keep
		 * Don't touch bpf program at all in this case
		 */
		if (!parent)
			return 0;

		new_bpf = get_fuse_inode(parent)->bpf;
		if (new_bpf)
			bpf_prog_inc(new_bpf);
		break;
	}

	case FUSE_ACTION_REMOVE:
		break;

	case FUSE_ACTION_REPLACE: {
		struct file *bpf_file = feb->bpf_file;

		if (!bpf_file)
			return -EINVAL;
		if (IS_ERR(bpf_file))
			return PTR_ERR(bpf_file);

		new_bpf = fuse_get_bpf_prog(bpf_file);
		if (IS_ERR(new_bpf))
			return PTR_ERR(new_bpf);
		break;
	}

	default:
		return -EINVAL;
	}

	/* Cannot change existing program */
	if (*bpf) {
		if (new_bpf)
			bpf_prog_put(new_bpf);
		return new_bpf == *bpf ? 0 : -EINVAL;
	}

	*bpf = new_bpf;
	return 0;
}

struct dentry *fuse_lookup_finalize(struct fuse_bpf_args *fa, struct inode *dir,
			   struct dentry *entry, unsigned int flags)
{
	struct fuse_dentry *fuse_entry;
	struct dentry *backing_entry;
	struct inode *inode = NULL, *backing_inode;
	struct inode *entry_inode = entry->d_inode;
	struct fuse_entry_out *feo = fa->out_args[0].value;
	struct fuse_entry_bpf_out *febo = fa->out_args[1].value;
	struct fuse_entry_bpf *feb = container_of(febo, struct fuse_entry_bpf,
						  out);
	int error = -1;
	u64 target_nodeid = 0;
	struct dentry *ret = NULL;

	fuse_entry = get_fuse_dentry(entry);
	if (!fuse_entry) {
		ret = ERR_PTR(-EIO);
		goto out;
	}

	backing_entry = fuse_entry->backing_path.dentry;
	if (!backing_entry) {
		ret = ERR_PTR(-ENOENT);
		goto out;
	}

	if (entry_inode)
		target_nodeid = get_fuse_inode(entry_inode)->nodeid;

	backing_inode = backing_entry->d_inode;
	if (backing_inode)
		inode = fuse_iget_backing(dir->i_sb, target_nodeid,
					  backing_inode);

	error = inode ?
		fuse_handle_bpf_prog(feb, dir, &get_fuse_inode(inode)->bpf) :
		fuse_handle_bpf_prog(feb, dir, &fuse_entry->bpf);
	if (error) {
		ret = ERR_PTR(error);
		goto out;
	}

	if (inode) {
		error = fuse_handle_backing(feb,
					&get_fuse_inode(inode)->backing_inode,
					&fuse_entry->backing_path);
		if (error) {
			ret = ERR_PTR(error);
			goto out;
		}

		get_fuse_inode(inode)->nodeid = feo->nodeid;
		ret = d_splice_alias(inode, entry);
		if (!IS_ERR(ret))
			inode = NULL;
	}
out:
	iput(inode);
	if (feb->backing_file)
		fput(feb->backing_file);
	return ret;
}

int fuse_revalidate_backing(struct dentry *entry, unsigned int flags)
{
	struct fuse_dentry *fuse_dentry = get_fuse_dentry(entry);
	struct dentry *backing_entry = fuse_dentry->backing_path.dentry;

	spin_lock(&backing_entry->d_lock);
	if (d_unhashed(backing_entry)) {
		spin_unlock(&backing_entry->d_lock);
			return 0;
	}
	spin_unlock(&backing_entry->d_lock);

	if (unlikely(backing_entry->d_flags & DCACHE_OP_REVALIDATE))
		return backing_entry->d_op->d_revalidate(backing_entry, flags);
	return 1;
}

int fuse_canonical_path_initialize(struct fuse_bpf_args *fa,
				   struct fuse_dummy_io *fdi,
				   const struct path *path,
				   struct path *canonical_path)
{
	fa->opcode = FUSE_CANONICAL_PATH;
	return 0;
}

int fuse_canonical_path_backing(struct fuse_bpf_args *fa, const struct path *path,
				struct path *canonical_path)
{
	get_fuse_backing_path(path->dentry, canonical_path);
	return 0;
}

void *fuse_canonical_path_finalize(struct fuse_bpf_args *fa,
				   const struct path *path,
				   struct path *canonical_path)
{
	return NULL;
}

int fuse_mknod_initialize(
		struct fuse_bpf_args *fa, struct fuse_mknod_in *fmi,
		struct inode *dir, struct dentry *entry, umode_t mode, dev_t rdev)
{
	*fmi = (struct fuse_mknod_in) {
		.mode = mode,
		.rdev = new_encode_dev(rdev),
		.umask = current_umask(),
	};
	*fa = (struct fuse_bpf_args) {
		.nodeid = get_node_id(dir),
		.opcode = FUSE_MKNOD,
		.in_numargs = 2,
		.in_args[0] = (struct fuse_bpf_in_arg) {
			.size = sizeof(*fmi),
			.value = fmi,
		},
		.in_args[1] = (struct fuse_bpf_in_arg) {
			.size = entry->d_name.len + 1,
			.value = entry->d_name.name,
		},
	};

	return 0;
}

int fuse_mknod_backing(
		struct fuse_bpf_args *fa,
		struct inode *dir, struct dentry *entry, umode_t mode, dev_t rdev)
{
	int err = 0;
	const struct fuse_mknod_in *fmi = fa->in_args[0].value;
	struct fuse_inode *fuse_inode = get_fuse_inode(dir);
	struct inode *backing_inode = fuse_inode->backing_inode;
	struct path backing_path = {};
	struct inode *inode = NULL;

	//TODO Actually deal with changing the backing entry in mknod
	get_fuse_backing_path(entry, &backing_path);
	if (!backing_path.dentry)
		return -EBADF;

	inode_lock_nested(backing_inode, I_MUTEX_PARENT);
	mode = fmi->mode;
	if (!IS_POSIXACL(backing_inode))
		mode &= ~fmi->umask;
	err = vfs_mknod(&init_user_ns, backing_inode, backing_path.dentry,
			mode, new_decode_dev(fmi->rdev));
	inode_unlock(backing_inode);
	if (err)
		goto out;
	if (d_really_is_negative(backing_path.dentry) ||
		unlikely(d_unhashed(backing_path.dentry))) {
		err = -EINVAL;
		/**
		 * TODO: overlayfs responds to this situation with a
		 * lookupOneLen. Should we do that too?
		 */
		goto out;
	}
	inode = fuse_iget_backing(dir->i_sb, fuse_inode->nodeid, backing_inode);
	if (IS_ERR(inode)) {
		err = PTR_ERR(inode);
		goto out;
	}
	d_instantiate(entry, inode);
out:
	path_put(&backing_path);
	return err;
}

void *fuse_mknod_finalize(
		struct fuse_bpf_args *fa,
		struct inode *dir, struct dentry *entry, umode_t mode, dev_t rdev)
{
	return NULL;
}

int fuse_mkdir_initialize(
		struct fuse_bpf_args *fa, struct fuse_mkdir_in *fmi,
		struct inode *dir, struct dentry *entry, umode_t mode)
{
	*fmi = (struct fuse_mkdir_in) {
		.mode = mode,
		.umask = current_umask(),
	};
	*fa = (struct fuse_bpf_args) {
		.nodeid = get_node_id(dir),
		.opcode = FUSE_MKDIR,
		.in_numargs = 2,
		.in_args[0] = (struct fuse_bpf_in_arg) {
			.size = sizeof(*fmi),
			.value = fmi,
		},
		.in_args[1] = (struct fuse_bpf_in_arg) {
			.size = entry->d_name.len + 1,
			.value = entry->d_name.name,
		},
	};

	return 0;
}

int fuse_mkdir_backing(
		struct fuse_bpf_args *fa,
		struct inode *dir, struct dentry *entry, umode_t mode)
{
	int err = 0;
	const struct fuse_mkdir_in *fmi = fa->in_args[0].value;
	struct fuse_inode *fuse_inode = get_fuse_inode(dir);
	struct inode *backing_inode = fuse_inode->backing_inode;
	struct path backing_path = {};
	struct inode *inode = NULL;
	struct dentry *d;

	//TODO Actually deal with changing the backing entry in mkdir
	get_fuse_backing_path(entry, &backing_path);
	if (!backing_path.dentry)
		return -EBADF;

	inode_lock_nested(backing_inode, I_MUTEX_PARENT);
	mode = fmi->mode;
	if (!IS_POSIXACL(backing_inode))
		mode &= ~fmi->umask;
	err = vfs_mkdir(&init_user_ns, backing_inode, backing_path.dentry, mode);
	if (err)
		goto out;
	if (d_really_is_negative(backing_path.dentry) ||
		unlikely(d_unhashed(backing_path.dentry))) {
		d = lookup_one_len(entry->d_name.name, backing_path.dentry->d_parent,
				entry->d_name.len);
		if (IS_ERR(d)) {
			err = PTR_ERR(d);
			goto out;
		}
		dput(backing_path.dentry);
		backing_path.dentry = d;
	}
	inode = fuse_iget_backing(dir->i_sb, fuse_inode->nodeid, backing_inode);
	if (IS_ERR(inode)) {
		err = PTR_ERR(inode);
		goto out;
	}
	d_instantiate(entry, inode);
out:
	inode_unlock(backing_inode);
	path_put(&backing_path);
	return err;
}

void *fuse_mkdir_finalize(
		struct fuse_bpf_args *fa,
		struct inode *dir, struct dentry *entry, umode_t mode)
{
	return NULL;
}

int fuse_rmdir_initialize(
		struct fuse_bpf_args *fa, struct fuse_dummy_io *dummy,
		struct inode *dir, struct dentry *entry)
{
	*fa = (struct fuse_bpf_args) {
		.nodeid = get_node_id(dir),
		.opcode = FUSE_RMDIR,
		.in_numargs = 1,
		.in_args[0] = (struct fuse_bpf_in_arg) {
			.size = entry->d_name.len + 1,
			.value = entry->d_name.name,
		},
	};

	return 0;
}

int fuse_rmdir_backing(
		struct fuse_bpf_args *fa,
		struct inode *dir, struct dentry *entry)
{
	int err = 0;
	struct path backing_path = {};
	struct dentry *backing_parent_dentry;
	struct inode *backing_inode;

	/* TODO Actually deal with changing the backing entry in rmdir */
	get_fuse_backing_path(entry, &backing_path);
	if (!backing_path.dentry)
		return -EBADF;

	/* TODO Not sure if we should reverify like overlayfs, or get inode from d_parent */
	backing_parent_dentry = dget_parent(backing_path.dentry);
	backing_inode = d_inode(backing_parent_dentry);

	inode_lock_nested(backing_inode, I_MUTEX_PARENT);
	err = vfs_rmdir(&init_user_ns, backing_inode, backing_path.dentry);
	inode_unlock(backing_inode);

	dput(backing_parent_dentry);
	if (!err)
		d_drop(entry);
	path_put(&backing_path);
	return err;
}

void *fuse_rmdir_finalize(
		struct fuse_bpf_args *fa,
		struct inode *dir, struct dentry *entry)
{
	return NULL;
}

static int fuse_rename_backing_common(
			 struct inode *olddir, struct dentry *oldent,
			 struct inode *newdir, struct dentry *newent,
			 unsigned int flags)
{
	int err = 0;
	struct path old_backing_path;
	struct path new_backing_path;
	struct dentry *old_backing_dir_dentry;
	struct dentry *old_backing_dentry;
	struct dentry *new_backing_dir_dentry;
	struct dentry *new_backing_dentry;
	struct dentry *trap = NULL;
	struct inode *target_inode;
	struct renamedata rd;

	//TODO Actually deal with changing anything that isn't a flag
	get_fuse_backing_path(oldent, &old_backing_path);
	if (!old_backing_path.dentry)
		return -EBADF;
	get_fuse_backing_path(newent, &new_backing_path);
	if (!new_backing_path.dentry) {
		/*
		 * TODO A file being moved from a backing path to another
		 * backing path which is not yet instrumented with FUSE-BPF.
		 * This may be slow and should be substituted with something
		 * more clever.
		 */
		err = -EXDEV;
		goto put_old_path;
	}
	if (new_backing_path.mnt != old_backing_path.mnt) {
		err = -EXDEV;
		goto put_new_path;
	}
	old_backing_dentry = old_backing_path.dentry;
	new_backing_dentry = new_backing_path.dentry;
	old_backing_dir_dentry = dget_parent(old_backing_dentry);
	new_backing_dir_dentry = dget_parent(new_backing_dentry);
	target_inode = d_inode(newent);

	trap = lock_rename(old_backing_dir_dentry, new_backing_dir_dentry);
	if (trap == old_backing_dentry) {
		err = -EINVAL;
		goto put_parents;
	}
	if (trap == new_backing_dentry) {
		err = -ENOTEMPTY;
		goto put_parents;
	}
	rd = (struct renamedata) {
		.old_mnt_userns = &init_user_ns,
		.old_dir = d_inode(old_backing_dir_dentry),
		.old_dentry = old_backing_dentry,
		.new_mnt_userns = &init_user_ns,
		.new_dir = d_inode(new_backing_dir_dentry),
		.new_dentry = new_backing_dentry,
		.flags = flags,
	};
	err = vfs_rename(&rd);
	if (err)
		goto unlock;
	if (target_inode)
		fsstack_copy_attr_all(target_inode,
				get_fuse_inode(target_inode)->backing_inode);
	fsstack_copy_attr_all(d_inode(oldent), d_inode(old_backing_dentry));
unlock:
	unlock_rename(old_backing_dir_dentry, new_backing_dir_dentry);
put_parents:
	dput(new_backing_dir_dentry);
	dput(old_backing_dir_dentry);
put_new_path:
	path_put(&new_backing_path);
put_old_path:
	path_put(&old_backing_path);
	return err;
}

int fuse_rename2_initialize(struct fuse_bpf_args *fa, struct fuse_rename2_in *fri,
			    struct inode *olddir, struct dentry *oldent,
			    struct inode *newdir, struct dentry *newent,
			    unsigned int flags)
{
	*fri = (struct fuse_rename2_in) {
		.newdir = get_node_id(newdir),
		.flags = flags,
	};
	*fa = (struct fuse_bpf_args) {
		.nodeid = get_node_id(olddir),
		.opcode = FUSE_RENAME2,
		.in_numargs = 3,
		.in_args[0] = (struct fuse_bpf_in_arg) {
			.size = sizeof(*fri),
			.value = fri,
		},
		.in_args[1] = (struct fuse_bpf_in_arg) {
			.size = oldent->d_name.len + 1,
			.value = oldent->d_name.name,
		},
		.in_args[2] = (struct fuse_bpf_in_arg) {
			.size = newent->d_name.len + 1,
			.value = newent->d_name.name,
		},
	};

	return 0;
}

int fuse_rename2_backing(struct fuse_bpf_args *fa,
			 struct inode *olddir, struct dentry *oldent,
			 struct inode *newdir, struct dentry *newent,
			 unsigned int flags)
{
	const struct fuse_rename2_in *fri = fa->in_args[0].value;

	/* TODO: deal with changing dirs/ents */
	return fuse_rename_backing_common(olddir, oldent, newdir, newent, fri->flags);
}

void *fuse_rename2_finalize(struct fuse_bpf_args *fa,
			    struct inode *olddir, struct dentry *oldent,
			    struct inode *newdir, struct dentry *newent,
			    unsigned int flags)
{
	return NULL;
}

int fuse_rename_initialize(struct fuse_bpf_args *fa, struct fuse_rename_in *fri,
			   struct inode *olddir, struct dentry *oldent,
			   struct inode *newdir, struct dentry *newent)
{
	*fri = (struct fuse_rename_in) {
		.newdir = get_node_id(newdir),
	};
	*fa = (struct fuse_bpf_args) {
		.nodeid = get_node_id(olddir),
		.opcode = FUSE_RENAME,
		.in_numargs = 3,
		.in_args[0] = (struct fuse_bpf_in_arg) {
			.size = sizeof(*fri),
			.value = fri,
		},
		.in_args[1] = (struct fuse_bpf_in_arg) {
			.size = oldent->d_name.len + 1,
			.value = oldent->d_name.name,
		},
		.in_args[2] = (struct fuse_bpf_in_arg) {
			.size = newent->d_name.len + 1,
			.value = newent->d_name.name,
		},
	};

	return 0;
}

int fuse_rename_backing(struct fuse_bpf_args *fa,
			struct inode *olddir, struct dentry *oldent,
			struct inode *newdir, struct dentry *newent)
{
	/* TODO: deal with changing dirs/ents */
	return fuse_rename_backing_common(olddir, oldent, newdir, newent, 0);
}

void *fuse_rename_finalize(struct fuse_bpf_args *fa,
			   struct inode *olddir, struct dentry *oldent,
			   struct inode *newdir, struct dentry *newent)
{
	return NULL;
}

int fuse_unlink_initialize(
		struct fuse_bpf_args *fa, struct fuse_dummy_io *dummy,
		struct inode *dir, struct dentry *entry)
{
	*fa = (struct fuse_bpf_args) {
		.nodeid = get_node_id(dir),
		.opcode = FUSE_UNLINK,
		.in_numargs = 1,
		.in_args[0] = (struct fuse_bpf_in_arg) {
			.size = entry->d_name.len + 1,
			.value = entry->d_name.name,
		},
	};

	return 0;
}

int fuse_unlink_backing(
		struct fuse_bpf_args *fa,
		struct inode *dir, struct dentry *entry)
{
	int err = 0;
	struct path backing_path = {};
	struct dentry *backing_parent_dentry;
	struct inode *backing_inode;

	/* TODO Actually deal with changing the backing entry in unlink */
	get_fuse_backing_path(entry, &backing_path);
	if (!backing_path.dentry)
		return -EBADF;

	/* TODO Not sure if we should reverify like overlayfs, or get inode from d_parent */
	backing_parent_dentry = dget_parent(backing_path.dentry);
	backing_inode = d_inode(backing_parent_dentry);

	inode_lock_nested(backing_inode, I_MUTEX_PARENT);
	err = vfs_unlink(&init_user_ns, backing_inode, backing_path.dentry, NULL);
	inode_unlock(backing_inode);

	dput(backing_parent_dentry);
	if (!err)
		d_drop(entry);
	path_put(&backing_path);
	return err;
}

void *fuse_unlink_finalize(
		struct fuse_bpf_args *fa,
		struct inode *dir, struct dentry *entry)
{
	return NULL;
}

int fuse_link_initialize(struct fuse_bpf_args *fa, struct fuse_link_in *fli,
			 struct dentry *entry, struct inode *dir,
			 struct dentry *newent)
{
	struct inode *src_inode = entry->d_inode;

	*fli = (struct fuse_link_in){
		.oldnodeid = get_node_id(src_inode),
	};

	fa->opcode = FUSE_LINK;
	fa->in_numargs = 2;
	fa->in_args[0].size = sizeof(*fli);
	fa->in_args[0].value = fli;
	fa->in_args[1].size = newent->d_name.len + 1;
	fa->in_args[1].value = newent->d_name.name;

	return 0;
}

int fuse_link_backing(struct fuse_bpf_args *fa, struct dentry *entry,
		      struct inode *dir, struct dentry *newent)
{
	int err = 0;
	struct path backing_old_path = {};
	struct path backing_new_path = {};
	struct dentry *backing_dir_dentry;
	struct inode *fuse_new_inode = NULL;
	struct fuse_inode *fuse_dir_inode = get_fuse_inode(dir);
	struct inode *backing_dir_inode = fuse_dir_inode->backing_inode;

	get_fuse_backing_path(entry, &backing_old_path);
	if (!backing_old_path.dentry)
		return -EBADF;

	get_fuse_backing_path(newent, &backing_new_path);
	if (!backing_new_path.dentry) {
		err = -EBADF;
		goto err_dst_path;
	}

	backing_dir_dentry = dget_parent(backing_new_path.dentry);
	backing_dir_inode = d_inode(backing_dir_dentry);

	inode_lock_nested(backing_dir_inode, I_MUTEX_PARENT);
	err = vfs_link(backing_old_path.dentry,  &init_user_ns,
		       backing_dir_inode, backing_new_path.dentry, NULL);
	inode_unlock(backing_dir_inode);
	if (err)
		goto out;

	if (d_really_is_negative(backing_new_path.dentry) ||
	    unlikely(d_unhashed(backing_new_path.dentry))) {
		err = -EINVAL;
		/**
		 * TODO: overlayfs responds to this situation with a
		 * lookupOneLen. Should we do that too?
		 */
		goto out;
	}

	fuse_new_inode = fuse_iget_backing(dir->i_sb, fuse_dir_inode->nodeid, backing_dir_inode);
	if (IS_ERR(fuse_new_inode)) {
		err = PTR_ERR(fuse_new_inode);
		goto out;
	}
	d_instantiate(newent, fuse_new_inode);

out:
	dput(backing_dir_dentry);
	path_put(&backing_new_path);
err_dst_path:
	path_put(&backing_old_path);
	return err;
}

void *fuse_link_finalize(struct fuse_bpf_args *fa, struct dentry *entry,
			 struct inode *dir, struct dentry *newent)
{
	return NULL;
}

int fuse_getattr_initialize(struct fuse_bpf_args *fa, struct fuse_getattr_io *fgio,
			const struct dentry *entry, struct kstat *stat,
			u32 request_mask, unsigned int flags)
{
	fgio->fgi = (struct fuse_getattr_in) {
		.getattr_flags = flags,
		.fh = -1, /* TODO is this OK? */
	};

	fgio->fao = (struct fuse_attr_out) {0};

	*fa = (struct fuse_bpf_args) {
		.nodeid = get_node_id(entry->d_inode),
		.opcode = FUSE_GETATTR,
		.in_numargs = 1,
		.out_numargs = 1,
		.in_args[0] = (struct fuse_bpf_in_arg) {
			.size = sizeof(fgio->fgi),
			.value = &fgio->fgi,
		},
		.out_args[0] = (struct fuse_bpf_arg) {
			.size = sizeof(fgio->fao),
			.value = &fgio->fao,
		},
	};

	return 0;
}

static void fuse_stat_to_attr(struct fuse_conn *fc, struct inode *inode,
		struct kstat *stat, struct fuse_attr *attr)
{
	unsigned int blkbits;

	/* see the comment in fuse_change_attributes() */
	if (fc->writeback_cache && S_ISREG(inode->i_mode)) {
		stat->size = i_size_read(inode);
		stat->mtime.tv_sec = inode->i_mtime.tv_sec;
		stat->mtime.tv_nsec = inode->i_mtime.tv_nsec;
		stat->ctime.tv_sec = inode->i_ctime.tv_sec;
		stat->ctime.tv_nsec = inode->i_ctime.tv_nsec;
	}

	attr->ino = stat->ino;
	attr->mode = (inode->i_mode & S_IFMT) | (stat->mode & 07777);
	attr->nlink = stat->nlink;
	attr->uid = from_kuid(fc->user_ns, stat->uid);
	attr->gid = from_kgid(fc->user_ns, stat->gid);
	attr->atime = stat->atime.tv_sec;
	attr->atimensec = stat->atime.tv_nsec;
	attr->mtime = stat->mtime.tv_sec;
	attr->mtimensec = stat->mtime.tv_nsec;
	attr->ctime = stat->ctime.tv_sec;
	attr->ctimensec = stat->ctime.tv_nsec;
	attr->size = stat->size;
	attr->blocks = stat->blocks;

	if (stat->blksize != 0)
		blkbits = ilog2(stat->blksize);
	else
		blkbits = inode->i_sb->s_blocksize_bits;

	attr->blksize = 1 << blkbits;
}

int fuse_getattr_backing(struct fuse_bpf_args *fa,
		const struct dentry *entry, struct kstat *stat,
			u32 request_mask, unsigned int flags)
{
	struct path *backing_path =
		&get_fuse_dentry(entry)->backing_path;
	struct inode *backing_inode = backing_path->dentry->d_inode;
	struct fuse_attr_out *fao = fa->out_args[0].value;
	struct kstat tmp;
	int err;

	if (!stat)
		stat = &tmp;

	err = vfs_getattr(backing_path, stat, request_mask, flags);

	if (!err)
		fuse_stat_to_attr(get_fuse_conn(entry->d_inode),
				  backing_inode, stat, &fao->attr);

	return err;
}

void *fuse_getattr_finalize(struct fuse_bpf_args *fa,
			const struct dentry *entry, struct kstat *stat,
			u32 request_mask, unsigned int flags)
{
	struct fuse_attr_out *outarg = fa->out_args[0].value;
	struct inode *inode = entry->d_inode;
	u64 attr_version = fuse_get_attr_version(get_fuse_mount(inode)->fc);
	int err = 0;

	/* TODO: Ensure this doesn't happen if we had an error getting attrs in
	 * backing.
	 */
	err = finalize_attr(inode, outarg, attr_version, stat);
	return ERR_PTR(err);
}

static void fattr_to_iattr(struct fuse_conn *fc,
			   const struct fuse_setattr_in *arg,
			   struct iattr *iattr)
{
	unsigned int fvalid = arg->valid;

	if (fvalid & FATTR_MODE)
		iattr->ia_valid |= ATTR_MODE, iattr->ia_mode = arg->mode;
	if (fvalid & FATTR_UID) {
		iattr->ia_valid |= ATTR_UID;
		iattr->ia_uid = make_kuid(fc->user_ns, arg->uid);
	}
	if (fvalid & FATTR_GID) {
		iattr->ia_valid |= ATTR_GID;
		iattr->ia_gid = make_kgid(fc->user_ns, arg->gid);
	}
	if (fvalid & FATTR_SIZE)
		iattr->ia_valid |= ATTR_SIZE,  iattr->ia_size = arg->size;
	if (fvalid & FATTR_ATIME) {
		iattr->ia_valid |= ATTR_ATIME;
		iattr->ia_atime.tv_sec = arg->atime;
		iattr->ia_atime.tv_nsec = arg->atimensec;
		if (!(fvalid & FATTR_ATIME_NOW))
			iattr->ia_valid |= ATTR_ATIME_SET;
	}
	if (fvalid & FATTR_MTIME) {
		iattr->ia_valid |= ATTR_MTIME;
		iattr->ia_mtime.tv_sec = arg->mtime;
		iattr->ia_mtime.tv_nsec = arg->mtimensec;
		if (!(fvalid & FATTR_MTIME_NOW))
			iattr->ia_valid |= ATTR_MTIME_SET;
	}
	if (fvalid & FATTR_CTIME) {
		iattr->ia_valid |= ATTR_CTIME;
		iattr->ia_ctime.tv_sec = arg->ctime;
		iattr->ia_ctime.tv_nsec = arg->ctimensec;
	}
}

int fuse_setattr_initialize(struct fuse_bpf_args *fa, struct fuse_setattr_io *fsio,
		struct dentry *dentry, struct iattr *attr, struct file *file)
{
	struct fuse_conn *fc = get_fuse_conn(dentry->d_inode);

	*fsio = (struct fuse_setattr_io) {0};
	iattr_to_fattr(fc, attr, &fsio->fsi, true);

	*fa = (struct fuse_bpf_args) {
		.opcode = FUSE_SETATTR,
		.nodeid = get_node_id(dentry->d_inode),
		.in_numargs = 1,
		.in_args[0].size = sizeof(fsio->fsi),
		.in_args[0].value = &fsio->fsi,
		.out_numargs = 1,
		.out_args[0].size = sizeof(fsio->fao),
		.out_args[0].value = &fsio->fao,
	};

	return 0;
}

int fuse_setattr_backing(struct fuse_bpf_args *fa,
		struct dentry *dentry, struct iattr *attr, struct file *file)
{
	struct fuse_conn *fc = get_fuse_conn(dentry->d_inode);
	const struct fuse_setattr_in *fsi = fa->in_args[0].value;
	struct iattr new_attr = {0};
	struct path *backing_path = &get_fuse_dentry(dentry)->backing_path;
	int res;

	fattr_to_iattr(fc, fsi, &new_attr);
	/* TODO: Some info doesn't get saved by the attr->fattr->attr transition
	 * When we actually allow the bpf to change these, we may have to consider
	 * the extra flags more, or pass more info into the bpf. Until then we can
	 * keep everything except for ATTR_FILE, since we'd need a file on the
	 * lower fs. For what it's worth, neither f2fs nor ext4 make use of that
	 * even if it is present.
	 */
	new_attr.ia_valid = attr->ia_valid & ~ATTR_FILE;
	inode_lock(d_inode(backing_path->dentry));
	res = notify_change(&init_user_ns, backing_path->dentry, &new_attr,
			    NULL);
	inode_unlock(d_inode(backing_path->dentry));

	if (res == 0 && (new_attr.ia_valid & ATTR_SIZE))
		i_size_write(dentry->d_inode, new_attr.ia_size);
	return res;
}

void *fuse_setattr_finalize(struct fuse_bpf_args *fa,
		struct dentry *dentry, struct iattr *attr, struct file *file)
{
	return NULL;
}

int fuse_statfs_initialize(
		struct fuse_bpf_args *fa, struct fuse_statfs_out *fso,
		struct dentry *dentry, struct kstatfs *buf)
{
	*fso = (struct fuse_statfs_out) {0};
	*fa = (struct fuse_bpf_args) {
		.nodeid = get_node_id(d_inode(dentry)),
		.opcode = FUSE_STATFS,
		.out_numargs = 1,
		.out_numargs = 1,
		.out_args[0].size = sizeof(fso),
		.out_args[0].value = fso,
	};

	return 0;
}

int fuse_statfs_backing(
		struct fuse_bpf_args *fa,
		struct dentry *dentry, struct kstatfs *buf)
{
	int err = 0;
	struct path backing_path;
	struct fuse_statfs_out *fso = fa->out_args[0].value;

	get_fuse_backing_path(dentry, &backing_path);
	if (!backing_path.dentry)
		return -EBADF;
	err = vfs_statfs(&backing_path, buf);
	path_put(&backing_path);
	buf->f_type = FUSE_SUPER_MAGIC;

	//TODO Provide postfilter opportunity to modify
	if (!err)
		convert_statfs_to_fuse(&fso->st, buf);

	return err;
}

void *fuse_statfs_finalize(
		struct fuse_bpf_args *fa,
		struct dentry *dentry, struct kstatfs *buf)
{
	struct fuse_statfs_out *fso = fa->out_args[0].value;

	if (!fa->error_in)
		convert_fuse_statfs(buf, &fso->st);
	return NULL;
}

int fuse_get_link_initialize(struct fuse_bpf_args *fa, struct fuse_dummy_io *unused,
		struct inode *inode, struct dentry *dentry,
		struct delayed_call *callback, const char **out)
{
	/*
	 * TODO
	 * If we want to handle changing these things, we'll need to copy
	 * the lower fs's data into our own buffer, and provide our own callback
	 * to free that buffer.
	 *
	 * Pre could change the name we're looking at
	 * postfilter can change the name we return
	 *
	 * We ought to only make that buffer if it's been requested, so leaving
	 * this unimplemented for the moment
	 */
	*fa = (struct fuse_bpf_args) {
		.opcode = FUSE_READLINK,
		.nodeid = get_node_id(inode),
		.in_numargs = 1,
		.in_args[0] = (struct fuse_bpf_in_arg) {
			.size = dentry->d_name.len + 1,
			.value = dentry->d_name.name,
		},
		/*
		 * .out_argvar = 1,
		 * .out_numargs = 1,
		 * .out_args[0].size = ,
		 * .out_args[0].value = ,
		 */
	};

	return 0;
}

int fuse_get_link_backing(struct fuse_bpf_args *fa,
		struct inode *inode, struct dentry *dentry,
		struct delayed_call *callback, const char **out)
{
	struct path backing_path;

	if (!dentry) {
		*out = ERR_PTR(-ECHILD);
		return PTR_ERR(*out);
	}

	get_fuse_backing_path(dentry, &backing_path);
	if (!backing_path.dentry) {
		*out = ERR_PTR(-ECHILD);
		return PTR_ERR(*out);
	}

	/*
	 * TODO: If we want to do our own thing, copy the data and then call the
	 * callback
	 */
	*out = vfs_get_link(backing_path.dentry, callback);

	path_put(&backing_path);
	return 0;
}

void *fuse_get_link_finalize(struct fuse_bpf_args *fa,
		struct inode *inode, struct dentry *dentry,
		struct delayed_call *callback,  const char **out)
{
	return NULL;
}

int fuse_symlink_initialize(
		struct fuse_bpf_args *fa, struct fuse_dummy_io *unused,
		struct inode *dir, struct dentry *entry, const char *link, int len)
{
	*fa = (struct fuse_bpf_args) {
		.nodeid = get_node_id(dir),
		.opcode = FUSE_SYMLINK,
		.in_numargs = 2,
		.in_args[0] = (struct fuse_bpf_in_arg) {
			.size = entry->d_name.len + 1,
			.value = entry->d_name.name,
		},
		.in_args[1] = (struct fuse_bpf_in_arg) {
			.size = len,
			.value = link,
		},
	};

	return 0;
}

int fuse_symlink_backing(
		struct fuse_bpf_args *fa,
		struct inode *dir, struct dentry *entry, const char *link, int len)
{
	int err = 0;
	struct fuse_inode *fuse_inode = get_fuse_inode(dir);
	struct inode *backing_inode = fuse_inode->backing_inode;
	struct path backing_path = {};
	struct inode *inode = NULL;

	//TODO Actually deal with changing the backing entry in symlink
	get_fuse_backing_path(entry, &backing_path);
	if (!backing_path.dentry)
		return -EBADF;

	inode_lock_nested(backing_inode, I_MUTEX_PARENT);
	err = vfs_symlink(&init_user_ns, backing_inode, backing_path.dentry,
			  link);
	inode_unlock(backing_inode);
	if (err)
		goto out;
	if (d_really_is_negative(backing_path.dentry) ||
		unlikely(d_unhashed(backing_path.dentry))) {
		err = -EINVAL;
		/**
		 * TODO: overlayfs responds to this situation with a
		 * lookupOneLen. Should we do that too?
		 */
		goto out;
	}
	inode = fuse_iget_backing(dir->i_sb, fuse_inode->nodeid, backing_inode);
	if (IS_ERR(inode)) {
		err = PTR_ERR(inode);
		goto out;
	}
	d_instantiate(entry, inode);
out:
	path_put(&backing_path);
	return err;
}

void *fuse_symlink_finalize(
		struct fuse_bpf_args *fa,
		struct inode *dir, struct dentry *entry, const char *link, int len)
{
	return NULL;
}

int fuse_readdir_initialize(struct fuse_bpf_args *fa, struct fuse_read_io *frio,
			    struct file *file, struct dir_context *ctx,
			    bool *force_again, bool *allow_force, bool is_continued)
{
	struct fuse_file *ff = file->private_data;
	u8 *page = (u8 *)__get_free_page(GFP_KERNEL);

	if (!page)
		return -ENOMEM;

	*fa = (struct fuse_bpf_args) {
		.nodeid = ff->nodeid,
		.opcode = FUSE_READDIR,
		.in_numargs = 1,
		.flags = FUSE_BPF_OUT_ARGVAR,
		.out_numargs = 2,
		.in_args[0] = (struct fuse_bpf_in_arg) {
			.size = sizeof(frio->fri),
			.value = &frio->fri,
		},
		.out_args[0] = (struct fuse_bpf_arg) {
			.size = sizeof(frio->fro),
			.value = &frio->fro,
		},
		.out_args[1] = (struct fuse_bpf_arg) {
			.size = PAGE_SIZE,
			.value = page,
		},
	};

	frio->fri = (struct fuse_read_in) {
		.fh = ff->fh,
		.offset = ctx->pos,
		.size = PAGE_SIZE,
	};
	frio->fro = (struct fuse_read_out) {
		.again = 0,
		.offset = 0,
	};
	*force_again = false;
	*allow_force = true;
	return 0;
}

struct extfuse_ctx {
	struct dir_context ctx;
	u8 *addr;
	size_t offset;
};

static int filldir(struct dir_context *ctx, const char *name, int namelen,
				   loff_t offset, u64 ino, unsigned int d_type)
{
	struct extfuse_ctx *ec = container_of(ctx, struct extfuse_ctx, ctx);
	struct fuse_dirent *fd = (struct fuse_dirent *) (ec->addr + ec->offset);

	if (ec->offset + sizeof(struct fuse_dirent) + namelen > PAGE_SIZE)
		return -ENOMEM;

	*fd = (struct fuse_dirent) {
		.ino = ino,
		.off = offset,
		.namelen = namelen,
		.type = d_type,
	};

	memcpy(fd->name, name, namelen);
	ec->offset += FUSE_DIRENT_SIZE(fd);

	return 0;
}

static int parse_dirfile(char *buf, size_t nbytes, struct dir_context *ctx)
{
	while (nbytes >= FUSE_NAME_OFFSET) {
		struct fuse_dirent *dirent = (struct fuse_dirent *) buf;
		size_t reclen = FUSE_DIRENT_SIZE(dirent);

		if (!dirent->namelen || dirent->namelen > FUSE_NAME_MAX)
			return -EIO;
		if (reclen > nbytes)
			break;
		if (memchr(dirent->name, '/', dirent->namelen) != NULL)
			return -EIO;

		ctx->pos = dirent->off;
		if (!dir_emit(ctx, dirent->name, dirent->namelen, dirent->ino,
				dirent->type))
			break;

		buf += reclen;
		nbytes -= reclen;
	}

	return 0;
}


int fuse_readdir_backing(struct fuse_bpf_args *fa,
			 struct file *file, struct dir_context *ctx,
			 bool *force_again, bool *allow_force, bool is_continued)
{
	struct fuse_file *ff = file->private_data;
	struct file *backing_dir = ff->backing_file;
	struct fuse_read_out *fro = fa->out_args[0].value;
	struct extfuse_ctx ec;
	int err;

	ec = (struct extfuse_ctx) {
		.ctx.actor = filldir,
		.ctx.pos = ctx->pos,
		.addr = fa->out_args[1].value,
	};

	if (!ec.addr)
		return -ENOMEM;

	if (!is_continued)
		backing_dir->f_pos = file->f_pos;

	err = iterate_dir(backing_dir, &ec.ctx);
	if (ec.offset == 0)
		*allow_force = false;
	fa->out_args[1].size = ec.offset;

	fro->offset = ec.ctx.pos;
	fro->again = false;
	return err;
}

void *fuse_readdir_finalize(struct fuse_bpf_args *fa,
			    struct file *file, struct dir_context *ctx,
			    bool *force_again, bool *allow_force, bool is_continued)
{
	struct fuse_read_out *fro = fa->out_args[0].value;
	struct fuse_file *ff = file->private_data;
	struct file *backing_dir = ff->backing_file;
	int err = 0;

	err = parse_dirfile(fa->out_args[1].value, fa->out_args[1].size, ctx);
	*force_again = !!fro->again;
	if (*force_again && !*allow_force)
		err = -EINVAL;

	ctx->pos = fro->offset;
	backing_dir->f_pos = fro->offset;

	free_page((unsigned long) fa->out_args[1].value);
	return ERR_PTR(err);
}

int fuse_access_initialize(struct fuse_bpf_args *fa, struct fuse_access_in *fai,
			    struct inode *inode, int mask)
{
	*fai = (struct fuse_access_in) {
		.mask = mask,
	};

	*fa = (struct fuse_bpf_args) {
		.opcode = FUSE_ACCESS,
		.nodeid = get_node_id(inode),
		.in_numargs = 1,
		.in_args[0].size = sizeof(*fai),
		.in_args[0].value = fai,
	};

	return 0;
}

int fuse_access_backing(struct fuse_bpf_args *fa, struct inode *inode, int mask)
{
	struct fuse_inode *fi = get_fuse_inode(inode);
	const struct fuse_access_in *fai = fa->in_args[0].value;

	return inode_permission(&init_user_ns, fi->backing_inode, fai->mask);
}

void *fuse_access_finalize(struct fuse_bpf_args *fa, struct inode *inode, int mask)
{
	return NULL;
}

int __init fuse_bpf_init(void)
{
	fuse_bpf_aio_request_cachep = kmem_cache_create("fuse_bpf_aio_req",
						   sizeof(struct fuse_bpf_aio_req),
						   0, SLAB_HWCACHE_ALIGN, NULL);
	if (!fuse_bpf_aio_request_cachep)
		return -ENOMEM;

	return 0;
}

void __exit fuse_bpf_cleanup(void)
{
	kmem_cache_destroy(fuse_bpf_aio_request_cachep);
}

ssize_t fuse_bpf_simple_request(struct fuse_mount *fm, struct fuse_bpf_args *bpf_args)
{
	int i;
	ssize_t res;
	struct fuse_args args = {
		.nodeid = bpf_args->nodeid,
		.opcode = bpf_args->opcode,
		.error_in = bpf_args->error_in,
		.in_numargs = bpf_args->in_numargs,
		.out_numargs = bpf_args->out_numargs,
		.force = !!(bpf_args->flags & FUSE_BPF_FORCE),
		.out_argvar = !!(bpf_args->flags & FUSE_BPF_OUT_ARGVAR),
	};

	for (i = 0; i < args.in_numargs; ++i)
		args.in_args[i] = (struct fuse_in_arg) {
			.size = bpf_args->in_args[i].size,
			.value = bpf_args->in_args[i].value,
		};
	for (i = 0; i < args.out_numargs; ++i)
		args.out_args[i] = (struct fuse_arg) {
			.size = bpf_args->out_args[i].size,
			.value = bpf_args->out_args[i].value,
		};

	res = fuse_simple_request(fm, &args);

	*bpf_args = (struct fuse_bpf_args) {
		.nodeid = args.nodeid,
		.opcode = args.opcode,
		.error_in = args.error_in,
		.in_numargs = args.in_numargs,
		.out_numargs = args.out_numargs,
	};
	if (args.force)
		bpf_args->flags |= FUSE_BPF_FORCE;
	if (args.out_argvar)
		bpf_args->flags |= FUSE_BPF_OUT_ARGVAR;
	for (i = 0; i < args.in_numargs; ++i)
		bpf_args->in_args[i] = (struct fuse_bpf_in_arg) {
			.size = args.in_args[i].size,
			.value = args.in_args[i].value,
		};
	for (i = 0; i < args.out_numargs; ++i)
		bpf_args->out_args[i] = (struct fuse_bpf_arg) {
			.size = args.out_args[i].size,
			.value = args.out_args[i].value,
		};
	return res;
}<|MERGE_RESOLUTION|>--- conflicted
+++ resolved
@@ -967,8 +967,7 @@
 	return ERR_PTR(fwio->ret);
 }
 
-<<<<<<< HEAD
-=======
+
 long fuse_backing_ioctl(struct file *file, unsigned int command, unsigned long arg, int flags)
 {
 	struct fuse_file *ff = file->private_data;
@@ -982,7 +981,6 @@
 	return ret;
 }
 
->>>>>>> a78ea39d
 int fuse_file_flock_backing(struct file *file, int cmd, struct file_lock *fl)
 {
 	struct fuse_file *ff = file->private_data;
