// SPDX-License-Identifier: GPL-2.0
/*
 * FUSE-BPF: Filesystem in Userspace with BPF
 * Copyright (c) 2021 Google LLC
 */

#include "fuse_i.h"

#include <linux/fdtable.h>
#include <linux/filter.h>
#include <linux/fs_stack.h>
#include <linux/namei.h>

#include "../internal.h"

#define FUSE_BPF_IOCB_MASK (IOCB_APPEND | IOCB_DSYNC | IOCB_HIPRI | IOCB_NOWAIT | IOCB_SYNC)

struct fuse_bpf_aio_req {
	struct kiocb iocb;
	refcount_t ref;
	struct kiocb *iocb_orig;
};

static struct kmem_cache *fuse_bpf_aio_request_cachep;

static void fuse_stat_to_attr(struct fuse_conn *fc, struct inode *inode,
		struct kstat *stat, struct fuse_attr *attr);

static void fuse_file_accessed(struct file *dst_file, struct file *src_file)
{
	struct inode *dst_inode;
	struct inode *src_inode;

	if (dst_file->f_flags & O_NOATIME)
		return;

	dst_inode = file_inode(dst_file);
	src_inode = file_inode(src_file);

	if ((!timespec64_equal(&dst_inode->i_mtime, &src_inode->i_mtime) ||
	     !timespec64_equal(&dst_inode->i_ctime, &src_inode->i_ctime))) {
		dst_inode->i_mtime = src_inode->i_mtime;
		dst_inode->i_ctime = src_inode->i_ctime;
	}

	touch_atime(&dst_file->f_path);
}

int fuse_open_initialize(struct fuse_bpf_args *fa, struct fuse_open_io *foio,
			 struct inode *inode, struct file *file, bool isdir)
{
	foio->foi = (struct fuse_open_in) {
		.flags = file->f_flags & ~(O_CREAT | O_EXCL | O_NOCTTY),
	};

	foio->foo = (struct fuse_open_out) {0};

	*fa = (struct fuse_bpf_args) {
		.nodeid = get_fuse_inode(inode)->nodeid,
		.opcode = isdir ? FUSE_OPENDIR : FUSE_OPEN,
		.in_numargs = 1,
		.out_numargs = 1,
		.in_args[0] = (struct fuse_bpf_in_arg) {
			.size = sizeof(foio->foi),
			.value = &foio->foi,
		},
		.out_args[0] = (struct fuse_bpf_arg) {
			.size = sizeof(foio->foo),
			.value = &foio->foo,
		},
	};

	return 0;
}

int fuse_open_backing(struct fuse_bpf_args *fa,
		      struct inode *inode, struct file *file, bool isdir)
{
	struct fuse_mount *fm = get_fuse_mount(inode);
	const struct fuse_open_in *foi = fa->in_args[0].value;
	struct fuse_file *ff;
	int retval;
	int mask;
	struct fuse_dentry *fd = get_fuse_dentry(file->f_path.dentry);
	struct file *backing_file;

	ff = fuse_file_alloc(fm);
	if (!ff)
		return -ENOMEM;
	file->private_data = ff;

	switch (foi->flags & O_ACCMODE) {
	case O_RDONLY:
		mask = MAY_READ;
		break;

	case O_WRONLY:
		mask = MAY_WRITE;
		break;

	case O_RDWR:
		mask = MAY_READ | MAY_WRITE;
		break;

	default:
		return -EINVAL;
	}

	retval = inode_permission(&init_user_ns,
				  get_fuse_inode(inode)->backing_inode, mask);
	if (retval)
		return retval;

	backing_file = dentry_open(&fd->backing_path,
				   foi->flags,
				   current_cred());

	if (IS_ERR(backing_file)) {
		fuse_file_free(ff);
		file->private_data = NULL;
		return PTR_ERR(backing_file);
	}
	ff->backing_file = backing_file;

	return 0;
}

void *fuse_open_finalize(struct fuse_bpf_args *fa,
		       struct inode *inode, struct file *file, bool isdir)
{
	struct fuse_file *ff = file->private_data;
	struct fuse_open_out *foo = fa->out_args[0].value;

	if (ff) {
		ff->fh = foo->fh;
		ff->nodeid = get_fuse_inode(inode)->nodeid;
	}
	return 0;
}

int fuse_create_open_initialize(
		struct fuse_bpf_args *fa, struct fuse_create_open_io *fcoio,
		struct inode *dir, struct dentry *entry,
		struct file *file, unsigned int flags, umode_t mode)
{
	fcoio->fci = (struct fuse_create_in) {
		.flags = file->f_flags & ~(O_CREAT | O_EXCL | O_NOCTTY),
		.mode = mode,
	};

	fcoio->feo = (struct fuse_entry_out) {0};
	fcoio->foo = (struct fuse_open_out) {0};

	*fa = (struct fuse_bpf_args) {
		.nodeid = get_node_id(dir),
		.opcode = FUSE_CREATE,
		.in_numargs = 2,
		.out_numargs = 2,
		.in_args[0] = (struct fuse_bpf_in_arg) {
			.size = sizeof(fcoio->fci),
			.value = &fcoio->fci,
		},
		.in_args[1] = (struct fuse_bpf_in_arg) {
			.size = entry->d_name.len + 1,
			.value = entry->d_name.name,
		},
		.out_args[0] = (struct fuse_bpf_arg) {
			.size = sizeof(fcoio->feo),
			.value = &fcoio->feo,
		},
		.out_args[1] = (struct fuse_bpf_arg) {
			.size = sizeof(fcoio->foo),
			.value = &fcoio->foo,
		},
	};

	return 0;
}

static int fuse_open_file_backing(struct inode *inode, struct file *file)
{
	struct fuse_mount *fm = get_fuse_mount(inode);
	struct dentry *entry = file->f_path.dentry;
	struct fuse_dentry *fuse_dentry = get_fuse_dentry(entry);
	struct fuse_file *fuse_file;
	struct file *backing_file;

	fuse_file = fuse_file_alloc(fm);
	if (!fuse_file)
		return -ENOMEM;
	file->private_data = fuse_file;

	backing_file = dentry_open(&fuse_dentry->backing_path, file->f_flags,
				   current_cred());
	if (IS_ERR(backing_file)) {
		fuse_file_free(fuse_file);
		file->private_data = NULL;
		return PTR_ERR(backing_file);
	}
	fuse_file->backing_file = backing_file;

	return 0;
}

int fuse_create_open_backing(
		struct fuse_bpf_args *fa,
		struct inode *dir, struct dentry *entry,
		struct file *file, unsigned int flags, umode_t mode)
{
	struct fuse_inode *dir_fuse_inode = get_fuse_inode(dir);
	struct fuse_dentry *fuse_entry = get_fuse_dentry(entry);
	struct fuse_dentry *dir_fuse_dentry = get_fuse_dentry(entry->d_parent);
	struct dentry *backing_dentry = NULL;
	struct inode *inode = NULL;
	struct dentry *newent;
	int err = 0;
	const struct fuse_create_in *fci = fa->in_args[0].value;
	struct inode *d_inode = entry->d_inode;
	u64 target_nodeid = 0;

	if (!dir_fuse_inode || !dir_fuse_dentry)
		return -EIO;

	inode_lock_nested(dir_fuse_inode->backing_inode, I_MUTEX_PARENT);
	backing_dentry = lookup_one_len(fa->in_args[1].value,
					dir_fuse_dentry->backing_path.dentry,
					strlen(fa->in_args[1].value));
	inode_unlock(dir_fuse_inode->backing_inode);

	if (IS_ERR(backing_dentry))
		return PTR_ERR(backing_dentry);

	if (d_really_is_positive(backing_dentry)) {
		err = -EIO;
		goto out;
	}

	err = vfs_create(&init_user_ns,  dir_fuse_inode->backing_inode,
			 backing_dentry, fci->mode, true);
	if (err)
		goto out;

	if (fuse_entry->backing_path.dentry)
		path_put(&fuse_entry->backing_path);
	fuse_entry->backing_path = (struct path) {
		.mnt = dir_fuse_dentry->backing_path.mnt,
		.dentry = backing_dentry,
	};
	path_get(&fuse_entry->backing_path);

	if (d_inode)
		target_nodeid = get_fuse_inode(d_inode)->nodeid;

	inode = fuse_iget_backing(dir->i_sb, target_nodeid,
			fuse_entry->backing_path.dentry->d_inode);
	if (!inode) {
		err = -EIO;
		goto out;
	}

	if (get_fuse_inode(inode)->bpf)
		bpf_prog_put(get_fuse_inode(inode)->bpf);
	get_fuse_inode(inode)->bpf = fuse_entry->bpf;
	fuse_entry->bpf = NULL;

	newent = d_splice_alias(inode, entry);
	if (IS_ERR(newent)) {
		err = PTR_ERR(newent);
		goto out;
	}

	inode = NULL;
	entry = newent ? newent : entry;
	err = finish_open(file, entry, fuse_open_file_backing);

out:
	iput(inode);
	dput(backing_dentry);
	return err;
}

void *fuse_create_open_finalize(
		struct fuse_bpf_args *fa,
		struct inode *dir, struct dentry *entry,
		struct file *file, unsigned int flags, umode_t mode)
{
	struct fuse_file *ff = file->private_data;
	struct fuse_inode *fi = get_fuse_inode(file->f_inode);
	struct fuse_entry_out *feo = fa->out_args[0].value;
	struct fuse_open_out *foo = fa->out_args[1].value;

	if (fi)
		fi->nodeid = feo->nodeid;
	if (ff)
		ff->fh = foo->fh;
	return 0;
}

int fuse_release_initialize(struct fuse_bpf_args *fa, struct fuse_release_in *fri,
			    struct inode *inode, struct fuse_file *ff)
{
	/* Always put backing file whatever bpf/userspace says */
	fput(ff->backing_file);

	*fri = (struct fuse_release_in) {
		.fh = ff->fh,
	};

	*fa = (struct fuse_bpf_args) {
		.nodeid = get_fuse_inode(inode)->nodeid,
		.opcode = S_ISDIR(inode->i_mode) ? FUSE_RELEASEDIR
						 : FUSE_RELEASE,
		.in_numargs = 1,
		.in_args[0].size = sizeof(*fri),
		.in_args[0].value = fri,
	};

	return 0;
}

int fuse_release_backing(struct fuse_bpf_args *fa,
			 struct inode *inode, struct fuse_file *ff)
{
	return 0;
}

void *fuse_release_finalize(struct fuse_bpf_args *fa,
			    struct inode *inode, struct fuse_file *ff)
{
	return NULL;
}

int fuse_flush_initialize(struct fuse_bpf_args *fa, struct fuse_flush_in *ffi,
			   struct file *file, fl_owner_t id)
{
	struct fuse_file *fuse_file = file->private_data;

	*ffi = (struct fuse_flush_in) {
		.fh = fuse_file->fh,
	};

	*fa = (struct fuse_bpf_args) {
		.nodeid = get_node_id(file->f_inode),
		.opcode = FUSE_FLUSH,
		.in_numargs = 1,
		.in_args[0].size = sizeof(*ffi),
		.in_args[0].value = ffi,
		.flags = FUSE_BPF_FORCE,
	};

	return 0;
}

int fuse_flush_backing(struct fuse_bpf_args *fa, struct file *file, fl_owner_t id)
{
	struct fuse_file *fuse_file = file->private_data;
	struct file *backing_file = fuse_file->backing_file;

	if (backing_file->f_op->flush)
		return backing_file->f_op->flush(backing_file, id);
	return 0;
}

void *fuse_flush_finalize(struct fuse_bpf_args *fa, struct file *file, fl_owner_t id)
{
	return NULL;
}

int fuse_lseek_initialize(struct fuse_bpf_args *fa, struct fuse_lseek_io *flio,
			  struct file *file, loff_t offset, int whence)
{
	struct fuse_file *fuse_file = file->private_data;

	flio->fli = (struct fuse_lseek_in) {
		.fh = fuse_file->fh,
		.offset = offset,
		.whence = whence,
	};

	*fa = (struct fuse_bpf_args) {
		.nodeid = get_node_id(file->f_inode),
		.opcode = FUSE_LSEEK,
		.in_numargs = 1,
		.in_args[0].size = sizeof(flio->fli),
		.in_args[0].value = &flio->fli,
		.out_numargs = 1,
		.out_args[0].size = sizeof(flio->flo),
		.out_args[0].value = &flio->flo,
	};

	return 0;
}

int fuse_lseek_backing(struct fuse_bpf_args *fa, struct file *file, loff_t offset, int whence)
{
	const struct fuse_lseek_in *fli = fa->in_args[0].value;
	struct fuse_lseek_out *flo = fa->out_args[0].value;
	struct fuse_file *fuse_file = file->private_data;
	struct file *backing_file = fuse_file->backing_file;
	loff_t ret;

	/* TODO: Handle changing of the file handle */
	if (offset == 0) {
		if (whence == SEEK_CUR) {
			flo->offset = file->f_pos;
			return flo->offset;
		}

		if (whence == SEEK_SET) {
			flo->offset = vfs_setpos(file, 0, 0);
			return flo->offset;
		}
	}

	inode_lock(file->f_inode);
	backing_file->f_pos = file->f_pos;
	ret = vfs_llseek(backing_file, fli->offset, fli->whence);
	flo->offset = ret;
	inode_unlock(file->f_inode);
	return ret;
}

void *fuse_lseek_finalize(struct fuse_bpf_args *fa, struct file *file, loff_t offset, int whence)
{
	struct fuse_lseek_out *flo = fa->out_args[0].value;

	if (!fa->error_in)
		file->f_pos = flo->offset;
	return ERR_PTR(flo->offset);
}

int fuse_copy_file_range_initialize(struct fuse_bpf_args *fa, struct fuse_copy_file_range_io *fcf,
				   struct file *file_in, loff_t pos_in, struct file *file_out,
				   loff_t pos_out, size_t len, unsigned int flags)
{
	struct fuse_file *fuse_file_in = file_in->private_data;
	struct fuse_file *fuse_file_out = file_out->private_data;


	fcf->fci = (struct fuse_copy_file_range_in) {
		.fh_in = fuse_file_in->fh,
		.off_in = pos_in,
		.nodeid_out = fuse_file_out->nodeid,
		.fh_out = fuse_file_out->fh,
		.off_out = pos_out,
		.len = len,
		.flags = flags,
	};

	*fa = (struct fuse_bpf_args) {
		.nodeid = get_node_id(file_in->f_inode),
		.opcode = FUSE_COPY_FILE_RANGE,
		.in_numargs = 1,
		.in_args[0].size = sizeof(fcf->fci),
		.in_args[0].value = &fcf->fci,
		.out_numargs = 1,
		.out_args[0].size = sizeof(fcf->fwo),
		.out_args[0].value = &fcf->fwo,
	};

	return 0;
}

int fuse_copy_file_range_backing(struct fuse_bpf_args *fa, struct file *file_in, loff_t pos_in,
				 struct file *file_out, loff_t pos_out, size_t len,
				 unsigned int flags)
{
	const struct fuse_copy_file_range_in *fci = fa->in_args[0].value;
	struct fuse_file *fuse_file_in = file_in->private_data;
	struct file *backing_file_in = fuse_file_in->backing_file;
	struct fuse_file *fuse_file_out = file_out->private_data;
	struct file *backing_file_out = fuse_file_out->backing_file;

	/* TODO: Handle changing of in/out files */
	if (backing_file_out)
		return vfs_copy_file_range(backing_file_in, fci->off_in, backing_file_out,
					   fci->off_out, fci->len, fci->flags);
	else
		return generic_copy_file_range(file_in, pos_in, file_out, pos_out, len,
					       flags);
}

void *fuse_copy_file_range_finalize(struct fuse_bpf_args *fa, struct file *file_in, loff_t pos_in,
				    struct file *file_out, loff_t pos_out, size_t len,
				    unsigned int flags)
{
	return NULL;
}

int fuse_fsync_initialize(struct fuse_bpf_args *fa, struct fuse_fsync_in *ffi,
		   struct file *file, loff_t start, loff_t end, int datasync)
{
	struct fuse_file *fuse_file = file->private_data;

	*ffi = (struct fuse_fsync_in) {
		.fh = fuse_file->fh,
		.fsync_flags = datasync ? FUSE_FSYNC_FDATASYNC : 0,
	};

	*fa = (struct fuse_bpf_args) {
		.nodeid = get_fuse_inode(file->f_inode)->nodeid,
		.opcode = FUSE_FSYNC,
		.in_numargs = 1,
		.in_args[0].size = sizeof(*ffi),
		.in_args[0].value = ffi,
		.flags = FUSE_BPF_FORCE,
	};

	return 0;
}

int fuse_fsync_backing(struct fuse_bpf_args *fa,
		   struct file *file, loff_t start, loff_t end, int datasync)
{
	struct fuse_file *fuse_file = file->private_data;
	struct file *backing_file = fuse_file->backing_file;
	const struct fuse_fsync_in *ffi = fa->in_args[0].value;
	int new_datasync = (ffi->fsync_flags & FUSE_FSYNC_FDATASYNC) ? 1 : 0;

	return vfs_fsync(backing_file, new_datasync);
}

void *fuse_fsync_finalize(struct fuse_bpf_args *fa,
		   struct file *file, loff_t start, loff_t end, int datasync)
{
	return NULL;
}

int fuse_dir_fsync_initialize(struct fuse_bpf_args *fa, struct fuse_fsync_in *ffi,
		   struct file *file, loff_t start, loff_t end, int datasync)
{
	struct fuse_file *fuse_file = file->private_data;

	*ffi = (struct fuse_fsync_in) {
		.fh = fuse_file->fh,
		.fsync_flags = datasync ? FUSE_FSYNC_FDATASYNC : 0,
	};

	*fa = (struct fuse_bpf_args) {
		.nodeid = get_fuse_inode(file->f_inode)->nodeid,
		.opcode = FUSE_FSYNCDIR,
		.in_numargs = 1,
		.in_args[0].size = sizeof(*ffi),
		.in_args[0].value = ffi,
		.flags = FUSE_BPF_FORCE,
	};

	return 0;
}

int fuse_getxattr_initialize(struct fuse_bpf_args *fa,
		struct fuse_getxattr_io *fgio,
		struct dentry *dentry, const char *name, void *value,
		size_t size)
{
	*fgio = (struct fuse_getxattr_io) {
		.fgi.size = size,
	};

	*fa = (struct fuse_bpf_args) {
		.nodeid = get_fuse_inode(dentry->d_inode)->nodeid,
		.opcode = FUSE_GETXATTR,
		.in_numargs = 2,
		.out_numargs = 1,
		.in_args[0] = (struct fuse_bpf_in_arg) {
			.size = sizeof(fgio->fgi),
			.value = &fgio->fgi,
		},
		.in_args[1] = (struct fuse_bpf_in_arg) {
			.size = strlen(name) + 1,
			.value = name,
		},
		.flags = size ? FUSE_BPF_OUT_ARGVAR : 0,
		.out_args[0].size = size ? size : sizeof(fgio->fgo),
		.out_args[0].value = size ? value : &fgio->fgo,
	};
	return 0;
}

int fuse_getxattr_backing(struct fuse_bpf_args *fa,
		struct dentry *dentry, const char *name, void *value,
		size_t size)
{
	ssize_t ret = vfs_getxattr(&init_user_ns,
				   get_fuse_dentry(dentry)->backing_path.dentry,
				   fa->in_args[1].value, value, size);

	if (fa->flags & FUSE_BPF_OUT_ARGVAR)
		fa->out_args[0].size = ret;
	else
		((struct fuse_getxattr_out *)fa->out_args[0].value)->size = ret;

	return 0;
}

void *fuse_getxattr_finalize(struct fuse_bpf_args *fa,
		struct dentry *dentry, const char *name, void *value,
		size_t size)
{
	struct fuse_getxattr_out *fgo;

	if (fa->flags & FUSE_BPF_OUT_ARGVAR)
		return ERR_PTR(fa->out_args[0].size);

	fgo = fa->out_args[0].value;

	return ERR_PTR(fgo->size);

}

int fuse_listxattr_initialize(struct fuse_bpf_args *fa,
			      struct fuse_getxattr_io *fgio,
			      struct dentry *dentry, char *list, size_t size)
{
	*fgio = (struct fuse_getxattr_io){
		.fgi.size = size,
	};

	*fa = (struct fuse_bpf_args){
		.nodeid = get_fuse_inode(dentry->d_inode)->nodeid,
		.opcode = FUSE_LISTXATTR,
		.in_numargs = 1,
		.out_numargs = 1,
		.in_args[0] =
			(struct fuse_bpf_in_arg){
				.size = sizeof(fgio->fgi),
				.value = &fgio->fgi,
			},
		.flags = size ? FUSE_BPF_OUT_ARGVAR : 0,
		.out_args[0].size = size ? size : sizeof(fgio->fgo),
		.out_args[0].value = size ? (void *)list : &fgio->fgo,
	};

	return 0;
}

int fuse_listxattr_backing(struct fuse_bpf_args *fa, struct dentry *dentry,
			   char *list, size_t size)
{
	ssize_t ret =
		vfs_listxattr(get_fuse_dentry(dentry)->backing_path.dentry,
			      list, size);

	if (ret < 0)
		return ret;

	if (fa->flags & FUSE_BPF_OUT_ARGVAR)
		fa->out_args[0].size = ret;
	else
		((struct fuse_getxattr_out *)fa->out_args[0].value)->size = ret;

	return ret;
}

void *fuse_listxattr_finalize(struct fuse_bpf_args *fa, struct dentry *dentry,
			      char *list, size_t size)
{
	struct fuse_getxattr_out *fgo;

	if (fa->error_in)
		return NULL;

	if (fa->flags & FUSE_BPF_OUT_ARGVAR)
		return ERR_PTR(fa->out_args[0].size);

	fgo = fa->out_args[0].value;
	return ERR_PTR(fgo->size);
}

int fuse_setxattr_initialize(struct fuse_bpf_args *fa,
			     struct fuse_setxattr_in *fsxi,
			     struct dentry *dentry, const char *name,
			     const void *value, size_t size, int flags)
{
	*fsxi = (struct fuse_setxattr_in) {
		.size = size,
		.flags = flags,
	};

	*fa = (struct fuse_bpf_args) {
		.nodeid = get_fuse_inode(dentry->d_inode)->nodeid,
		.opcode = FUSE_SETXATTR,
		.in_numargs = 3,
		.in_args[0] = (struct fuse_bpf_in_arg) {
			.size = sizeof(*fsxi),
			.value = fsxi,
		},
		.in_args[1] = (struct fuse_bpf_in_arg) {
			.size = strlen(name) + 1,
			.value = name,
		},
		.in_args[2] = (struct fuse_bpf_in_arg) {
			.size = size,
			.value = value,
		},
	};

	return 0;
}

int fuse_setxattr_backing(struct fuse_bpf_args *fa, struct dentry *dentry,
			  const char *name, const void *value, size_t size,
			  int flags)
{
	return vfs_setxattr(&init_user_ns,
			    get_fuse_dentry(dentry)->backing_path.dentry, name,
			    value, size, flags);
}

void *fuse_setxattr_finalize(struct fuse_bpf_args *fa, struct dentry *dentry,
			     const char *name, const void *value, size_t size,
			     int flags)
{
	return NULL;
}

int fuse_removexattr_initialize(struct fuse_bpf_args *fa,
				struct fuse_dummy_io *unused,
				struct dentry *dentry, const char *name)
{
	*fa = (struct fuse_bpf_args) {
		.nodeid = get_fuse_inode(dentry->d_inode)->nodeid,
		.opcode = FUSE_REMOVEXATTR,
		.in_numargs = 1,
		.in_args[0] = (struct fuse_bpf_in_arg) {
			.size = strlen(name) + 1,
			.value = name,
		},
	};

	return 0;
}

int fuse_removexattr_backing(struct fuse_bpf_args *fa,
			     struct dentry *dentry, const char *name)
{
	struct path *backing_path =
		&get_fuse_dentry(dentry)->backing_path;

	/* TODO account for changes of the name by prefilter */
	return vfs_removexattr(&init_user_ns, backing_path->dentry, name);
}

void *fuse_removexattr_finalize(struct fuse_bpf_args *fa,
				struct dentry *dentry, const char *name)
{
	return NULL;
}

static inline void fuse_bpf_aio_put(struct fuse_bpf_aio_req *aio_req)
{
	if (refcount_dec_and_test(&aio_req->ref))
		kmem_cache_free(fuse_bpf_aio_request_cachep, aio_req);
}

static void fuse_bpf_aio_cleanup_handler(struct fuse_bpf_aio_req *aio_req)
{
	struct kiocb *iocb = &aio_req->iocb;
	struct kiocb *iocb_orig = aio_req->iocb_orig;

	if (iocb->ki_flags & IOCB_WRITE) {
		__sb_writers_acquired(file_inode(iocb->ki_filp)->i_sb,
				      SB_FREEZE_WRITE);
		file_end_write(iocb->ki_filp);
		fuse_copyattr(iocb_orig->ki_filp, iocb->ki_filp);
	}
	iocb_orig->ki_pos = iocb->ki_pos;
	fuse_bpf_aio_put(aio_req);
}

static void fuse_bpf_aio_rw_complete(struct kiocb *iocb, long res, long res2)
{
	struct fuse_bpf_aio_req *aio_req =
		container_of(iocb, struct fuse_bpf_aio_req, iocb);
	struct kiocb *iocb_orig = aio_req->iocb_orig;

	fuse_bpf_aio_cleanup_handler(aio_req);
	iocb_orig->ki_complete(iocb_orig, res, res2);
}


int fuse_file_read_iter_initialize(
		struct fuse_bpf_args *fa, struct fuse_file_read_iter_io *fri,
		struct kiocb *iocb, struct iov_iter *to)
{
	struct file *file = iocb->ki_filp;
	struct fuse_file *ff = file->private_data;

	fri->fri = (struct fuse_read_in) {
		.fh = ff->fh,
		.offset = iocb->ki_pos,
		.size = to->count,
	};

	fri->frio = (struct fuse_read_iter_out) {
		.ret = fri->fri.size,
	};

	/* TODO we can't assume 'to' is a kvec */
	/* TODO we also can't assume the vector has only one component */
	*fa = (struct fuse_bpf_args) {
		.opcode = FUSE_READ,
		.nodeid = ff->nodeid,
		.in_numargs = 1,
		.in_args[0].size = sizeof(fri->fri),
		.in_args[0].value = &fri->fri,
		.out_numargs = 1,
		.out_args[0].size = sizeof(fri->frio),
		.out_args[0].value = &fri->frio,
		/*
		 * TODO Design this properly.
		 * Possible approach: do not pass buf to bpf
		 * If going to userland, do a deep copy
		 * For extra credit, do that to/from the vector, rather than
		 * making an extra copy in the kernel
		 */
	};

	return 0;
}

int fuse_file_read_iter_backing(struct fuse_bpf_args *fa,
		struct kiocb *iocb, struct iov_iter *to)
{
	struct fuse_read_iter_out *frio = fa->out_args[0].value;
	struct file *file = iocb->ki_filp;
	struct fuse_file *ff = file->private_data;
	ssize_t ret;

	if (!iov_iter_count(to))
		return 0;

	if ((iocb->ki_flags & IOCB_DIRECT) &&
	    (!ff->backing_file->f_mapping->a_ops ||
	     !ff->backing_file->f_mapping->a_ops->direct_IO))
		return -EINVAL;

	/* TODO This just plain ignores any change to fuse_read_in */
	if (is_sync_kiocb(iocb)) {
		ret = vfs_iter_read(ff->backing_file, to, &iocb->ki_pos,
				iocb_to_rw_flags(iocb->ki_flags, FUSE_BPF_IOCB_MASK));
	} else {
		struct fuse_bpf_aio_req *aio_req;

		ret = -ENOMEM;
		aio_req = kmem_cache_zalloc(fuse_bpf_aio_request_cachep, GFP_KERNEL);
		if (!aio_req)
			goto out;

		aio_req->iocb_orig = iocb;
		kiocb_clone(&aio_req->iocb, iocb, ff->backing_file);
		aio_req->iocb.ki_complete = fuse_bpf_aio_rw_complete;
		refcount_set(&aio_req->ref, 2);
		ret = vfs_iocb_iter_read(ff->backing_file, &aio_req->iocb, to);
		fuse_bpf_aio_put(aio_req);
		if (ret != -EIOCBQUEUED)
			fuse_bpf_aio_cleanup_handler(aio_req);
	}

	frio->ret = ret;

	/* TODO Need to point value at the buffer for post-modification */

out:
	fuse_file_accessed(file, ff->backing_file);

	return ret;
}

void *fuse_file_read_iter_finalize(struct fuse_bpf_args *fa,
		struct kiocb *iocb, struct iov_iter *to)
{
	struct fuse_read_iter_out *frio = fa->out_args[0].value;

	return ERR_PTR(frio->ret);
}

int fuse_file_write_iter_initialize(
		struct fuse_bpf_args *fa, struct fuse_file_write_iter_io *fwio,
		struct kiocb *iocb, struct iov_iter *from)
{
	struct file *file = iocb->ki_filp;
	struct fuse_file *ff = file->private_data;

	*fwio = (struct fuse_file_write_iter_io) {
		.fwi.fh = ff->fh,
		.fwi.offset = iocb->ki_pos,
		.fwi.size = from->count,
	};

	/* TODO we can't assume 'from' is a kvec */
	*fa = (struct fuse_bpf_args) {
		.opcode = FUSE_WRITE,
		.nodeid = ff->nodeid,
		.in_numargs = 2,
		.in_args[0].size = sizeof(fwio->fwi),
		.in_args[0].value = &fwio->fwi,
		.in_args[1].size = fwio->fwi.size,
		.in_args[1].value = from->kvec->iov_base,
		.out_numargs = 1,
		.out_args[0].size = sizeof(fwio->fwio),
		.out_args[0].value = &fwio->fwio,
	};

	return 0;
}

int fuse_file_write_iter_backing(struct fuse_bpf_args *fa,
		struct kiocb *iocb, struct iov_iter *from)
{
	struct file *file = iocb->ki_filp;
	struct fuse_file *ff = file->private_data;
	struct fuse_write_iter_out *fwio = fa->out_args[0].value;
	ssize_t ret;

	if (!iov_iter_count(from))
		return 0;

	/* TODO This just plain ignores any change to fuse_write_in */
	/* TODO uint32_t seems smaller than ssize_t.... right? */
	inode_lock(file_inode(file));

	fuse_copyattr(file, ff->backing_file);

	if (is_sync_kiocb(iocb)) {
		file_start_write(ff->backing_file);
		ret = vfs_iter_write(ff->backing_file, from, &iocb->ki_pos,
					   iocb_to_rw_flags(iocb->ki_flags, FUSE_BPF_IOCB_MASK));
		file_end_write(ff->backing_file);

		/* Must reflect change in size of backing file to upper file */
		if (ret > 0)
			fuse_copyattr(file, ff->backing_file);
	} else {
		struct fuse_bpf_aio_req *aio_req;

		ret = -ENOMEM;
		aio_req = kmem_cache_zalloc(fuse_bpf_aio_request_cachep, GFP_KERNEL);
		if (!aio_req)
			goto out;

		file_start_write(ff->backing_file);
		__sb_writers_release(file_inode(ff->backing_file)->i_sb, SB_FREEZE_WRITE);
		aio_req->iocb_orig = iocb;
		kiocb_clone(&aio_req->iocb, iocb, ff->backing_file);
		aio_req->iocb.ki_complete = fuse_bpf_aio_rw_complete;
		refcount_set(&aio_req->ref, 2);
		ret = vfs_iocb_iter_write(ff->backing_file, &aio_req->iocb, from);
		fuse_bpf_aio_put(aio_req);
		if (ret != -EIOCBQUEUED)
			fuse_bpf_aio_cleanup_handler(aio_req);
	}

out:
	inode_unlock(file_inode(file));
	fwio->ret = ret;
	if (ret < 0)
		return ret;
	return 0;
}

void *fuse_file_write_iter_finalize(struct fuse_bpf_args *fa,
		struct kiocb *iocb, struct iov_iter *from)
{
	struct fuse_write_iter_out *fwio = fa->out_args[0].value;

	return ERR_PTR(fwio->ret);
}

<<<<<<< HEAD
=======

>>>>>>> 9b5d202c
long fuse_backing_ioctl(struct file *file, unsigned int command, unsigned long arg, int flags)
{
	struct fuse_file *ff = file->private_data;
	long ret;

	if (flags & FUSE_IOCTL_COMPAT)
		ret = -ENOTTY;
	else
		ret = vfs_ioctl(ff->backing_file, command, arg);

	return ret;
}

int fuse_file_flock_backing(struct file *file, int cmd, struct file_lock *fl)
{
	struct fuse_file *ff = file->private_data;
	struct file *backing_file = ff->backing_file;
	int error;

	fl->fl_file = backing_file;
	if (backing_file->f_op->flock)
		error = backing_file->f_op->flock(backing_file, cmd, fl);
	else
		error = locks_lock_file_wait(backing_file, fl);
	return error;
}

ssize_t fuse_backing_mmap(struct file *file, struct vm_area_struct *vma)
{
	int ret;
	struct fuse_file *ff = file->private_data;
	struct inode *fuse_inode = file_inode(file);
	struct file *backing_file = ff->backing_file;
	struct inode *backing_inode = file_inode(backing_file);

	if (!backing_file->f_op->mmap)
		return -ENODEV;

	if (WARN_ON(file != vma->vm_file))
		return -EIO;

	vma->vm_file = get_file(backing_file);

	ret = call_mmap(vma->vm_file, vma);

	if (ret)
		fput(backing_file);
	else
		fput(file);

	if (file->f_flags & O_NOATIME)
		return ret;

	if ((!timespec64_equal(&fuse_inode->i_mtime,
			       &backing_inode->i_mtime) ||
	     !timespec64_equal(&fuse_inode->i_ctime,
			       &backing_inode->i_ctime))) {
		fuse_inode->i_mtime = backing_inode->i_mtime;
		fuse_inode->i_ctime = backing_inode->i_ctime;
	}
	touch_atime(&file->f_path);

	return ret;
}

int fuse_file_fallocate_initialize(struct fuse_bpf_args *fa,
		struct fuse_fallocate_in *ffi,
		struct file *file, int mode, loff_t offset, loff_t length)
{
	struct fuse_file *ff = file->private_data;

	*ffi = (struct fuse_fallocate_in) {
		.fh = ff->fh,
		.offset = offset,
		.length = length,
		.mode = mode
	};

	*fa = (struct fuse_bpf_args) {
		.opcode = FUSE_FALLOCATE,
		.nodeid = ff->nodeid,
		.in_numargs = 1,
		.in_args[0].size = sizeof(*ffi),
		.in_args[0].value = ffi,
	};

	return 0;
}

int fuse_file_fallocate_backing(struct fuse_bpf_args *fa,
		struct file *file, int mode, loff_t offset, loff_t length)
{
	const struct fuse_fallocate_in *ffi = fa->in_args[0].value;
	struct fuse_file *ff = file->private_data;

	return vfs_fallocate(ff->backing_file, ffi->mode, ffi->offset,
			     ffi->length);
}

void *fuse_file_fallocate_finalize(struct fuse_bpf_args *fa,
		struct file *file, int mode, loff_t offset, loff_t length)
{
	return NULL;
}

/*******************************************************************************
 * Directory operations after here                                             *
 ******************************************************************************/

int fuse_lookup_initialize(struct fuse_bpf_args *fa, struct fuse_lookup_io *fli,
	       struct inode *dir, struct dentry *entry, unsigned int flags)
{
	*fa = (struct fuse_bpf_args) {
		.nodeid = get_fuse_inode(dir)->nodeid,
		.opcode = FUSE_LOOKUP,
		.in_numargs = 1,
		.out_numargs = 2,
		.flags = FUSE_BPF_OUT_ARGVAR,
		.in_args[0] = (struct fuse_bpf_in_arg) {
			.size = entry->d_name.len + 1,
			.value = entry->d_name.name,
		},
		.out_args[0] = (struct fuse_bpf_arg) {
			.size = sizeof(fli->feo),
			.value = &fli->feo,
		},
		.out_args[1] = (struct fuse_bpf_arg) {
			.size = sizeof(fli->feb.out),
			.value = &fli->feb.out,
		},
	};

	return 0;
}

int fuse_lookup_backing(struct fuse_bpf_args *fa, struct inode *dir,
			  struct dentry *entry, unsigned int flags)
{
	struct fuse_dentry *fuse_entry = get_fuse_dentry(entry);
	struct fuse_dentry *dir_fuse_entry = get_fuse_dentry(entry->d_parent);
	struct dentry *dir_backing_entry = dir_fuse_entry->backing_path.dentry;
	struct inode *dir_backing_inode = dir_backing_entry->d_inode;
	struct dentry *backing_entry;
	struct fuse_entry_out *feo = (void *)fa->out_args[0].value;
	struct kstat stat;
	int err;

	/* TODO this will not handle lookups over mount points */
	inode_lock_nested(dir_backing_inode, I_MUTEX_PARENT);
	backing_entry = lookup_one_len(entry->d_name.name, dir_backing_entry,
					strlen(entry->d_name.name));
	inode_unlock(dir_backing_inode);

	if (IS_ERR(backing_entry))
		return PTR_ERR(backing_entry);

	fuse_entry->backing_path = (struct path) {
		.dentry = backing_entry,
		.mnt = mntget(dir_fuse_entry->backing_path.mnt),
	};

	if (d_is_negative(backing_entry)) {
		fa->error_in = -ENOENT;
		return 0;
	}

	err = vfs_getattr(&fuse_entry->backing_path, &stat,
				  STATX_BASIC_STATS, 0);
	if (err) {
		path_put_init(&fuse_entry->backing_path);
		return err;
	}

	fuse_stat_to_attr(get_fuse_conn(dir),
			  backing_entry->d_inode, &stat, &feo->attr);
	return 0;
}

int fuse_handle_backing(struct fuse_entry_bpf *feb, struct inode **backing_inode,
			struct path *backing_path)
{
	switch (feb->out.backing_action) {
	case FUSE_ACTION_KEEP:
		/* backing inode/path are added in fuse_lookup_backing */
		break;

	case FUSE_ACTION_REMOVE:
		iput(*backing_inode);
		*backing_inode = NULL;
		path_put_init(backing_path);
		break;

	case FUSE_ACTION_REPLACE: {
		struct file *backing_file = feb->backing_file;

		if (!backing_file)
			return -EINVAL;
		if (IS_ERR(backing_file))
			return PTR_ERR(backing_file);

		if (backing_inode)
			iput(*backing_inode);
		*backing_inode = backing_file->f_inode;
		ihold(*backing_inode);

		path_put(backing_path);
		*backing_path = backing_file->f_path;
		path_get(backing_path);
		break;
	}

	default:
		return -EINVAL;
	}

	return 0;
}

int fuse_handle_bpf_prog(struct fuse_entry_bpf *feb, struct inode *parent,
			 struct bpf_prog **bpf)
{
	struct bpf_prog *new_bpf = NULL;

	switch (feb->out.bpf_action) {
	case FUSE_ACTION_KEEP: {
		/* Parent isn't presented, but we want to keep
		 * Don't touch bpf program at all in this case
		 */
		if (!parent)
			return 0;

		new_bpf = get_fuse_inode(parent)->bpf;
		if (new_bpf)
			bpf_prog_inc(new_bpf);
		break;
	}

	case FUSE_ACTION_REMOVE:
		break;

	case FUSE_ACTION_REPLACE: {
		struct file *bpf_file = feb->bpf_file;

		if (!bpf_file)
			return -EINVAL;
		if (IS_ERR(bpf_file))
			return PTR_ERR(bpf_file);

		new_bpf = fuse_get_bpf_prog(bpf_file);
		if (IS_ERR(new_bpf))
			return PTR_ERR(new_bpf);
		break;
	}

	default:
		return -EINVAL;
	}

	/* Cannot change existing program */
	if (*bpf) {
		if (new_bpf)
			bpf_prog_put(new_bpf);
		return new_bpf == *bpf ? 0 : -EINVAL;
	}

	*bpf = new_bpf;
	return 0;
}

struct dentry *fuse_lookup_finalize(struct fuse_bpf_args *fa, struct inode *dir,
			   struct dentry *entry, unsigned int flags)
{
	struct fuse_dentry *fuse_entry;
	struct dentry *backing_entry;
	struct inode *inode = NULL, *backing_inode;
	struct inode *entry_inode = entry->d_inode;
	struct fuse_entry_out *feo = fa->out_args[0].value;
	struct fuse_entry_bpf_out *febo = fa->out_args[1].value;
	struct fuse_entry_bpf *feb = container_of(febo, struct fuse_entry_bpf,
						  out);
	int error = -1;
	u64 target_nodeid = 0;
	struct dentry *ret = NULL;

	fuse_entry = get_fuse_dentry(entry);
	if (!fuse_entry) {
		ret = ERR_PTR(-EIO);
		goto out;
	}

	backing_entry = fuse_entry->backing_path.dentry;
	if (!backing_entry) {
		ret = ERR_PTR(-ENOENT);
		goto out;
	}

	if (entry_inode)
		target_nodeid = get_fuse_inode(entry_inode)->nodeid;

	backing_inode = backing_entry->d_inode;
	if (backing_inode)
		inode = fuse_iget_backing(dir->i_sb, target_nodeid,
					  backing_inode);

	error = inode ?
		fuse_handle_bpf_prog(feb, dir, &get_fuse_inode(inode)->bpf) :
		fuse_handle_bpf_prog(feb, dir, &fuse_entry->bpf);
	if (error) {
		ret = ERR_PTR(error);
		goto out;
	}

	if (inode) {
		error = fuse_handle_backing(feb,
					&get_fuse_inode(inode)->backing_inode,
					&fuse_entry->backing_path);
		if (error) {
			ret = ERR_PTR(error);
			goto out;
		}

		get_fuse_inode(inode)->nodeid = feo->nodeid;
		ret = d_splice_alias(inode, entry);
		if (!IS_ERR(ret))
			inode = NULL;
	}
out:
	iput(inode);
	if (feb->backing_file)
		fput(feb->backing_file);
	return ret;
}

int fuse_revalidate_backing(struct dentry *entry, unsigned int flags)
{
	struct fuse_dentry *fuse_dentry = get_fuse_dentry(entry);
	struct dentry *backing_entry = fuse_dentry->backing_path.dentry;

	spin_lock(&backing_entry->d_lock);
	if (d_unhashed(backing_entry)) {
		spin_unlock(&backing_entry->d_lock);
			return 0;
	}
	spin_unlock(&backing_entry->d_lock);

	if (unlikely(backing_entry->d_flags & DCACHE_OP_REVALIDATE))
		return backing_entry->d_op->d_revalidate(backing_entry, flags);
	return 1;
}

int fuse_canonical_path_initialize(struct fuse_bpf_args *fa,
				   struct fuse_dummy_io *fdi,
				   const struct path *path,
				   struct path *canonical_path)
{
	fa->opcode = FUSE_CANONICAL_PATH;
	return 0;
}

int fuse_canonical_path_backing(struct fuse_bpf_args *fa, const struct path *path,
				struct path *canonical_path)
{
	get_fuse_backing_path(path->dentry, canonical_path);
	return 0;
}

void *fuse_canonical_path_finalize(struct fuse_bpf_args *fa,
				   const struct path *path,
				   struct path *canonical_path)
{
	return NULL;
}

int fuse_mknod_initialize(
		struct fuse_bpf_args *fa, struct fuse_mknod_in *fmi,
		struct inode *dir, struct dentry *entry, umode_t mode, dev_t rdev)
{
	*fmi = (struct fuse_mknod_in) {
		.mode = mode,
		.rdev = new_encode_dev(rdev),
		.umask = current_umask(),
	};
	*fa = (struct fuse_bpf_args) {
		.nodeid = get_node_id(dir),
		.opcode = FUSE_MKNOD,
		.in_numargs = 2,
		.in_args[0] = (struct fuse_bpf_in_arg) {
			.size = sizeof(*fmi),
			.value = fmi,
		},
		.in_args[1] = (struct fuse_bpf_in_arg) {
			.size = entry->d_name.len + 1,
			.value = entry->d_name.name,
		},
	};

	return 0;
}

int fuse_mknod_backing(
		struct fuse_bpf_args *fa,
		struct inode *dir, struct dentry *entry, umode_t mode, dev_t rdev)
{
	int err = 0;
	const struct fuse_mknod_in *fmi = fa->in_args[0].value;
	struct fuse_inode *fuse_inode = get_fuse_inode(dir);
	struct inode *backing_inode = fuse_inode->backing_inode;
	struct path backing_path = {};
	struct inode *inode = NULL;

	//TODO Actually deal with changing the backing entry in mknod
	get_fuse_backing_path(entry, &backing_path);
	if (!backing_path.dentry)
		return -EBADF;

	inode_lock_nested(backing_inode, I_MUTEX_PARENT);
	mode = fmi->mode;
	if (!IS_POSIXACL(backing_inode))
		mode &= ~fmi->umask;
	err = vfs_mknod(&init_user_ns, backing_inode, backing_path.dentry,
			mode, new_decode_dev(fmi->rdev));
	inode_unlock(backing_inode);
	if (err)
		goto out;
	if (d_really_is_negative(backing_path.dentry) ||
		unlikely(d_unhashed(backing_path.dentry))) {
		err = -EINVAL;
		/**
		 * TODO: overlayfs responds to this situation with a
		 * lookupOneLen. Should we do that too?
		 */
		goto out;
	}
	inode = fuse_iget_backing(dir->i_sb, fuse_inode->nodeid, backing_inode);
	if (IS_ERR(inode)) {
		err = PTR_ERR(inode);
		goto out;
	}
	d_instantiate(entry, inode);
out:
	path_put(&backing_path);
	return err;
}

void *fuse_mknod_finalize(
		struct fuse_bpf_args *fa,
		struct inode *dir, struct dentry *entry, umode_t mode, dev_t rdev)
{
	return NULL;
}

int fuse_mkdir_initialize(
		struct fuse_bpf_args *fa, struct fuse_mkdir_in *fmi,
		struct inode *dir, struct dentry *entry, umode_t mode)
{
	*fmi = (struct fuse_mkdir_in) {
		.mode = mode,
		.umask = current_umask(),
	};
	*fa = (struct fuse_bpf_args) {
		.nodeid = get_node_id(dir),
		.opcode = FUSE_MKDIR,
		.in_numargs = 2,
		.in_args[0] = (struct fuse_bpf_in_arg) {
			.size = sizeof(*fmi),
			.value = fmi,
		},
		.in_args[1] = (struct fuse_bpf_in_arg) {
			.size = entry->d_name.len + 1,
			.value = entry->d_name.name,
		},
	};

	return 0;
}

int fuse_mkdir_backing(
		struct fuse_bpf_args *fa,
		struct inode *dir, struct dentry *entry, umode_t mode)
{
	int err = 0;
	const struct fuse_mkdir_in *fmi = fa->in_args[0].value;
	struct fuse_inode *fuse_inode = get_fuse_inode(dir);
	struct inode *backing_inode = fuse_inode->backing_inode;
	struct path backing_path = {};
	struct inode *inode = NULL;
	struct dentry *d;

	//TODO Actually deal with changing the backing entry in mkdir
	get_fuse_backing_path(entry, &backing_path);
	if (!backing_path.dentry)
		return -EBADF;

	inode_lock_nested(backing_inode, I_MUTEX_PARENT);
	mode = fmi->mode;
	if (!IS_POSIXACL(backing_inode))
		mode &= ~fmi->umask;
	err = vfs_mkdir(&init_user_ns, backing_inode, backing_path.dentry, mode);
	if (err)
		goto out;
	if (d_really_is_negative(backing_path.dentry) ||
		unlikely(d_unhashed(backing_path.dentry))) {
		d = lookup_one_len(entry->d_name.name, backing_path.dentry->d_parent,
				entry->d_name.len);
		if (IS_ERR(d)) {
			err = PTR_ERR(d);
			goto out;
		}
		dput(backing_path.dentry);
		backing_path.dentry = d;
	}
	inode = fuse_iget_backing(dir->i_sb, fuse_inode->nodeid, backing_inode);
	if (IS_ERR(inode)) {
		err = PTR_ERR(inode);
		goto out;
	}
	d_instantiate(entry, inode);
out:
	inode_unlock(backing_inode);
	path_put(&backing_path);
	return err;
}

void *fuse_mkdir_finalize(
		struct fuse_bpf_args *fa,
		struct inode *dir, struct dentry *entry, umode_t mode)
{
	return NULL;
}

int fuse_rmdir_initialize(
		struct fuse_bpf_args *fa, struct fuse_dummy_io *dummy,
		struct inode *dir, struct dentry *entry)
{
	*fa = (struct fuse_bpf_args) {
		.nodeid = get_node_id(dir),
		.opcode = FUSE_RMDIR,
		.in_numargs = 1,
		.in_args[0] = (struct fuse_bpf_in_arg) {
			.size = entry->d_name.len + 1,
			.value = entry->d_name.name,
		},
	};

	return 0;
}

int fuse_rmdir_backing(
		struct fuse_bpf_args *fa,
		struct inode *dir, struct dentry *entry)
{
	int err = 0;
	struct path backing_path = {};
	struct dentry *backing_parent_dentry;
	struct inode *backing_inode;

	/* TODO Actually deal with changing the backing entry in rmdir */
	get_fuse_backing_path(entry, &backing_path);
	if (!backing_path.dentry)
		return -EBADF;

	/* TODO Not sure if we should reverify like overlayfs, or get inode from d_parent */
	backing_parent_dentry = dget_parent(backing_path.dentry);
	backing_inode = d_inode(backing_parent_dentry);

	inode_lock_nested(backing_inode, I_MUTEX_PARENT);
	err = vfs_rmdir(&init_user_ns, backing_inode, backing_path.dentry);
	inode_unlock(backing_inode);

	dput(backing_parent_dentry);
	if (!err)
		d_drop(entry);
	path_put(&backing_path);
	return err;
}

void *fuse_rmdir_finalize(
		struct fuse_bpf_args *fa,
		struct inode *dir, struct dentry *entry)
{
	return NULL;
}

static int fuse_rename_backing_common(
			 struct inode *olddir, struct dentry *oldent,
			 struct inode *newdir, struct dentry *newent,
			 unsigned int flags)
{
	int err = 0;
	struct path old_backing_path;
	struct path new_backing_path;
	struct dentry *old_backing_dir_dentry;
	struct dentry *old_backing_dentry;
	struct dentry *new_backing_dir_dentry;
	struct dentry *new_backing_dentry;
	struct dentry *trap = NULL;
	struct inode *target_inode;
	struct renamedata rd;

	//TODO Actually deal with changing anything that isn't a flag
	get_fuse_backing_path(oldent, &old_backing_path);
	if (!old_backing_path.dentry)
		return -EBADF;
	get_fuse_backing_path(newent, &new_backing_path);
	if (!new_backing_path.dentry) {
		/*
		 * TODO A file being moved from a backing path to another
		 * backing path which is not yet instrumented with FUSE-BPF.
		 * This may be slow and should be substituted with something
		 * more clever.
		 */
		err = -EXDEV;
		goto put_old_path;
	}
	if (new_backing_path.mnt != old_backing_path.mnt) {
		err = -EXDEV;
		goto put_new_path;
	}
	old_backing_dentry = old_backing_path.dentry;
	new_backing_dentry = new_backing_path.dentry;
	old_backing_dir_dentry = dget_parent(old_backing_dentry);
	new_backing_dir_dentry = dget_parent(new_backing_dentry);
	target_inode = d_inode(newent);

	trap = lock_rename(old_backing_dir_dentry, new_backing_dir_dentry);
	if (trap == old_backing_dentry) {
		err = -EINVAL;
		goto put_parents;
	}
	if (trap == new_backing_dentry) {
		err = -ENOTEMPTY;
		goto put_parents;
	}
	rd = (struct renamedata) {
		.old_mnt_userns = &init_user_ns,
		.old_dir = d_inode(old_backing_dir_dentry),
		.old_dentry = old_backing_dentry,
		.new_mnt_userns = &init_user_ns,
		.new_dir = d_inode(new_backing_dir_dentry),
		.new_dentry = new_backing_dentry,
		.flags = flags,
	};
	err = vfs_rename(&rd);
	if (err)
		goto unlock;
	if (target_inode)
		fsstack_copy_attr_all(target_inode,
				get_fuse_inode(target_inode)->backing_inode);
	fsstack_copy_attr_all(d_inode(oldent), d_inode(old_backing_dentry));
unlock:
	unlock_rename(old_backing_dir_dentry, new_backing_dir_dentry);
put_parents:
	dput(new_backing_dir_dentry);
	dput(old_backing_dir_dentry);
put_new_path:
	path_put(&new_backing_path);
put_old_path:
	path_put(&old_backing_path);
	return err;
}

int fuse_rename2_initialize(struct fuse_bpf_args *fa, struct fuse_rename2_in *fri,
			    struct inode *olddir, struct dentry *oldent,
			    struct inode *newdir, struct dentry *newent,
			    unsigned int flags)
{
	*fri = (struct fuse_rename2_in) {
		.newdir = get_node_id(newdir),
		.flags = flags,
	};
	*fa = (struct fuse_bpf_args) {
		.nodeid = get_node_id(olddir),
		.opcode = FUSE_RENAME2,
		.in_numargs = 3,
		.in_args[0] = (struct fuse_bpf_in_arg) {
			.size = sizeof(*fri),
			.value = fri,
		},
		.in_args[1] = (struct fuse_bpf_in_arg) {
			.size = oldent->d_name.len + 1,
			.value = oldent->d_name.name,
		},
		.in_args[2] = (struct fuse_bpf_in_arg) {
			.size = newent->d_name.len + 1,
			.value = newent->d_name.name,
		},
	};

	return 0;
}

int fuse_rename2_backing(struct fuse_bpf_args *fa,
			 struct inode *olddir, struct dentry *oldent,
			 struct inode *newdir, struct dentry *newent,
			 unsigned int flags)
{
	const struct fuse_rename2_in *fri = fa->in_args[0].value;

	/* TODO: deal with changing dirs/ents */
	return fuse_rename_backing_common(olddir, oldent, newdir, newent, fri->flags);
}

void *fuse_rename2_finalize(struct fuse_bpf_args *fa,
			    struct inode *olddir, struct dentry *oldent,
			    struct inode *newdir, struct dentry *newent,
			    unsigned int flags)
{
	return NULL;
}

int fuse_rename_initialize(struct fuse_bpf_args *fa, struct fuse_rename_in *fri,
			   struct inode *olddir, struct dentry *oldent,
			   struct inode *newdir, struct dentry *newent)
{
	*fri = (struct fuse_rename_in) {
		.newdir = get_node_id(newdir),
	};
	*fa = (struct fuse_bpf_args) {
		.nodeid = get_node_id(olddir),
		.opcode = FUSE_RENAME,
		.in_numargs = 3,
		.in_args[0] = (struct fuse_bpf_in_arg) {
			.size = sizeof(*fri),
			.value = fri,
		},
		.in_args[1] = (struct fuse_bpf_in_arg) {
			.size = oldent->d_name.len + 1,
			.value = oldent->d_name.name,
		},
		.in_args[2] = (struct fuse_bpf_in_arg) {
			.size = newent->d_name.len + 1,
			.value = newent->d_name.name,
		},
	};

	return 0;
}

int fuse_rename_backing(struct fuse_bpf_args *fa,
			struct inode *olddir, struct dentry *oldent,
			struct inode *newdir, struct dentry *newent)
{
	/* TODO: deal with changing dirs/ents */
	return fuse_rename_backing_common(olddir, oldent, newdir, newent, 0);
}

void *fuse_rename_finalize(struct fuse_bpf_args *fa,
			   struct inode *olddir, struct dentry *oldent,
			   struct inode *newdir, struct dentry *newent)
{
	return NULL;
}

int fuse_unlink_initialize(
		struct fuse_bpf_args *fa, struct fuse_dummy_io *dummy,
		struct inode *dir, struct dentry *entry)
{
	*fa = (struct fuse_bpf_args) {
		.nodeid = get_node_id(dir),
		.opcode = FUSE_UNLINK,
		.in_numargs = 1,
		.in_args[0] = (struct fuse_bpf_in_arg) {
			.size = entry->d_name.len + 1,
			.value = entry->d_name.name,
		},
	};

	return 0;
}

int fuse_unlink_backing(
		struct fuse_bpf_args *fa,
		struct inode *dir, struct dentry *entry)
{
	int err = 0;
	struct path backing_path = {};
	struct dentry *backing_parent_dentry;
	struct inode *backing_inode;

	/* TODO Actually deal with changing the backing entry in unlink */
	get_fuse_backing_path(entry, &backing_path);
	if (!backing_path.dentry)
		return -EBADF;

	/* TODO Not sure if we should reverify like overlayfs, or get inode from d_parent */
	backing_parent_dentry = dget_parent(backing_path.dentry);
	backing_inode = d_inode(backing_parent_dentry);

	inode_lock_nested(backing_inode, I_MUTEX_PARENT);
	err = vfs_unlink(&init_user_ns, backing_inode, backing_path.dentry, NULL);
	inode_unlock(backing_inode);

	dput(backing_parent_dentry);
	if (!err)
		d_drop(entry);
	path_put(&backing_path);
	return err;
}

void *fuse_unlink_finalize(
		struct fuse_bpf_args *fa,
		struct inode *dir, struct dentry *entry)
{
	return NULL;
}

int fuse_link_initialize(struct fuse_bpf_args *fa, struct fuse_link_in *fli,
			 struct dentry *entry, struct inode *dir,
			 struct dentry *newent)
{
	struct inode *src_inode = entry->d_inode;

	*fli = (struct fuse_link_in){
		.oldnodeid = get_node_id(src_inode),
	};

	fa->opcode = FUSE_LINK;
	fa->in_numargs = 2;
	fa->in_args[0].size = sizeof(*fli);
	fa->in_args[0].value = fli;
	fa->in_args[1].size = newent->d_name.len + 1;
	fa->in_args[1].value = newent->d_name.name;

	return 0;
}

int fuse_link_backing(struct fuse_bpf_args *fa, struct dentry *entry,
		      struct inode *dir, struct dentry *newent)
{
	int err = 0;
	struct path backing_old_path = {};
	struct path backing_new_path = {};
	struct dentry *backing_dir_dentry;
	struct inode *fuse_new_inode = NULL;
	struct fuse_inode *fuse_dir_inode = get_fuse_inode(dir);
	struct inode *backing_dir_inode = fuse_dir_inode->backing_inode;

	get_fuse_backing_path(entry, &backing_old_path);
	if (!backing_old_path.dentry)
		return -EBADF;

	get_fuse_backing_path(newent, &backing_new_path);
	if (!backing_new_path.dentry) {
		err = -EBADF;
		goto err_dst_path;
	}

	backing_dir_dentry = dget_parent(backing_new_path.dentry);
	backing_dir_inode = d_inode(backing_dir_dentry);

	inode_lock_nested(backing_dir_inode, I_MUTEX_PARENT);
	err = vfs_link(backing_old_path.dentry,  &init_user_ns,
		       backing_dir_inode, backing_new_path.dentry, NULL);
	inode_unlock(backing_dir_inode);
	if (err)
		goto out;

	if (d_really_is_negative(backing_new_path.dentry) ||
	    unlikely(d_unhashed(backing_new_path.dentry))) {
		err = -EINVAL;
		/**
		 * TODO: overlayfs responds to this situation with a
		 * lookupOneLen. Should we do that too?
		 */
		goto out;
	}

	fuse_new_inode = fuse_iget_backing(dir->i_sb, fuse_dir_inode->nodeid, backing_dir_inode);
	if (IS_ERR(fuse_new_inode)) {
		err = PTR_ERR(fuse_new_inode);
		goto out;
	}
	d_instantiate(newent, fuse_new_inode);

out:
	dput(backing_dir_dentry);
	path_put(&backing_new_path);
err_dst_path:
	path_put(&backing_old_path);
	return err;
}

void *fuse_link_finalize(struct fuse_bpf_args *fa, struct dentry *entry,
			 struct inode *dir, struct dentry *newent)
{
	return NULL;
}

int fuse_getattr_initialize(struct fuse_bpf_args *fa, struct fuse_getattr_io *fgio,
			const struct dentry *entry, struct kstat *stat,
			u32 request_mask, unsigned int flags)
{
	fgio->fgi = (struct fuse_getattr_in) {
		.getattr_flags = flags,
		.fh = -1, /* TODO is this OK? */
	};

	fgio->fao = (struct fuse_attr_out) {0};

	*fa = (struct fuse_bpf_args) {
		.nodeid = get_node_id(entry->d_inode),
		.opcode = FUSE_GETATTR,
		.in_numargs = 1,
		.out_numargs = 1,
		.in_args[0] = (struct fuse_bpf_in_arg) {
			.size = sizeof(fgio->fgi),
			.value = &fgio->fgi,
		},
		.out_args[0] = (struct fuse_bpf_arg) {
			.size = sizeof(fgio->fao),
			.value = &fgio->fao,
		},
	};

	return 0;
}

static void fuse_stat_to_attr(struct fuse_conn *fc, struct inode *inode,
		struct kstat *stat, struct fuse_attr *attr)
{
	unsigned int blkbits;

	/* see the comment in fuse_change_attributes() */
	if (fc->writeback_cache && S_ISREG(inode->i_mode)) {
		stat->size = i_size_read(inode);
		stat->mtime.tv_sec = inode->i_mtime.tv_sec;
		stat->mtime.tv_nsec = inode->i_mtime.tv_nsec;
		stat->ctime.tv_sec = inode->i_ctime.tv_sec;
		stat->ctime.tv_nsec = inode->i_ctime.tv_nsec;
	}

	attr->ino = stat->ino;
	attr->mode = (inode->i_mode & S_IFMT) | (stat->mode & 07777);
	attr->nlink = stat->nlink;
	attr->uid = from_kuid(fc->user_ns, stat->uid);
	attr->gid = from_kgid(fc->user_ns, stat->gid);
	attr->atime = stat->atime.tv_sec;
	attr->atimensec = stat->atime.tv_nsec;
	attr->mtime = stat->mtime.tv_sec;
	attr->mtimensec = stat->mtime.tv_nsec;
	attr->ctime = stat->ctime.tv_sec;
	attr->ctimensec = stat->ctime.tv_nsec;
	attr->size = stat->size;
	attr->blocks = stat->blocks;

	if (stat->blksize != 0)
		blkbits = ilog2(stat->blksize);
	else
		blkbits = inode->i_sb->s_blocksize_bits;

	attr->blksize = 1 << blkbits;
}

int fuse_getattr_backing(struct fuse_bpf_args *fa,
		const struct dentry *entry, struct kstat *stat,
			u32 request_mask, unsigned int flags)
{
	struct path *backing_path =
		&get_fuse_dentry(entry)->backing_path;
	struct inode *backing_inode = backing_path->dentry->d_inode;
	struct fuse_attr_out *fao = fa->out_args[0].value;
	struct kstat tmp;
	int err;

	if (!stat)
		stat = &tmp;

	err = vfs_getattr(backing_path, stat, request_mask, flags);

	if (!err)
		fuse_stat_to_attr(get_fuse_conn(entry->d_inode),
				  backing_inode, stat, &fao->attr);

	return err;
}

void *fuse_getattr_finalize(struct fuse_bpf_args *fa,
			const struct dentry *entry, struct kstat *stat,
			u32 request_mask, unsigned int flags)
{
	struct fuse_attr_out *outarg = fa->out_args[0].value;
	struct inode *inode = entry->d_inode;
	u64 attr_version = fuse_get_attr_version(get_fuse_mount(inode)->fc);
	int err = 0;

	/* TODO: Ensure this doesn't happen if we had an error getting attrs in
	 * backing.
	 */
	err = finalize_attr(inode, outarg, attr_version, stat);
	return ERR_PTR(err);
}

static void fattr_to_iattr(struct fuse_conn *fc,
			   const struct fuse_setattr_in *arg,
			   struct iattr *iattr)
{
	unsigned int fvalid = arg->valid;

	if (fvalid & FATTR_MODE)
		iattr->ia_valid |= ATTR_MODE, iattr->ia_mode = arg->mode;
	if (fvalid & FATTR_UID) {
		iattr->ia_valid |= ATTR_UID;
		iattr->ia_uid = make_kuid(fc->user_ns, arg->uid);
	}
	if (fvalid & FATTR_GID) {
		iattr->ia_valid |= ATTR_GID;
		iattr->ia_gid = make_kgid(fc->user_ns, arg->gid);
	}
	if (fvalid & FATTR_SIZE)
		iattr->ia_valid |= ATTR_SIZE,  iattr->ia_size = arg->size;
	if (fvalid & FATTR_ATIME) {
		iattr->ia_valid |= ATTR_ATIME;
		iattr->ia_atime.tv_sec = arg->atime;
		iattr->ia_atime.tv_nsec = arg->atimensec;
		if (!(fvalid & FATTR_ATIME_NOW))
			iattr->ia_valid |= ATTR_ATIME_SET;
	}
	if (fvalid & FATTR_MTIME) {
		iattr->ia_valid |= ATTR_MTIME;
		iattr->ia_mtime.tv_sec = arg->mtime;
		iattr->ia_mtime.tv_nsec = arg->mtimensec;
		if (!(fvalid & FATTR_MTIME_NOW))
			iattr->ia_valid |= ATTR_MTIME_SET;
	}
	if (fvalid & FATTR_CTIME) {
		iattr->ia_valid |= ATTR_CTIME;
		iattr->ia_ctime.tv_sec = arg->ctime;
		iattr->ia_ctime.tv_nsec = arg->ctimensec;
	}
}

int fuse_setattr_initialize(struct fuse_bpf_args *fa, struct fuse_setattr_io *fsio,
		struct dentry *dentry, struct iattr *attr, struct file *file)
{
	struct fuse_conn *fc = get_fuse_conn(dentry->d_inode);

	*fsio = (struct fuse_setattr_io) {0};
	iattr_to_fattr(fc, attr, &fsio->fsi, true);

	*fa = (struct fuse_bpf_args) {
		.opcode = FUSE_SETATTR,
		.nodeid = get_node_id(dentry->d_inode),
		.in_numargs = 1,
		.in_args[0].size = sizeof(fsio->fsi),
		.in_args[0].value = &fsio->fsi,
		.out_numargs = 1,
		.out_args[0].size = sizeof(fsio->fao),
		.out_args[0].value = &fsio->fao,
	};

	return 0;
}

int fuse_setattr_backing(struct fuse_bpf_args *fa,
		struct dentry *dentry, struct iattr *attr, struct file *file)
{
	struct fuse_conn *fc = get_fuse_conn(dentry->d_inode);
	const struct fuse_setattr_in *fsi = fa->in_args[0].value;
	struct iattr new_attr = {0};
	struct path *backing_path = &get_fuse_dentry(dentry)->backing_path;
	int res;

	fattr_to_iattr(fc, fsi, &new_attr);
	/* TODO: Some info doesn't get saved by the attr->fattr->attr transition
	 * When we actually allow the bpf to change these, we may have to consider
	 * the extra flags more, or pass more info into the bpf. Until then we can
	 * keep everything except for ATTR_FILE, since we'd need a file on the
	 * lower fs. For what it's worth, neither f2fs nor ext4 make use of that
	 * even if it is present.
	 */
	new_attr.ia_valid = attr->ia_valid & ~ATTR_FILE;
	inode_lock(d_inode(backing_path->dentry));
	res = notify_change(&init_user_ns, backing_path->dentry, &new_attr,
			    NULL);
	inode_unlock(d_inode(backing_path->dentry));

	if (res == 0 && (new_attr.ia_valid & ATTR_SIZE))
		i_size_write(dentry->d_inode, new_attr.ia_size);
	return res;
}

void *fuse_setattr_finalize(struct fuse_bpf_args *fa,
		struct dentry *dentry, struct iattr *attr, struct file *file)
{
	return NULL;
}

int fuse_statfs_initialize(
		struct fuse_bpf_args *fa, struct fuse_statfs_out *fso,
		struct dentry *dentry, struct kstatfs *buf)
{
	*fso = (struct fuse_statfs_out) {0};
	*fa = (struct fuse_bpf_args) {
		.nodeid = get_node_id(d_inode(dentry)),
		.opcode = FUSE_STATFS,
		.out_numargs = 1,
		.out_numargs = 1,
		.out_args[0].size = sizeof(fso),
		.out_args[0].value = fso,
	};

	return 0;
}

int fuse_statfs_backing(
		struct fuse_bpf_args *fa,
		struct dentry *dentry, struct kstatfs *buf)
{
	int err = 0;
	struct path backing_path;
	struct fuse_statfs_out *fso = fa->out_args[0].value;

	get_fuse_backing_path(dentry, &backing_path);
	if (!backing_path.dentry)
		return -EBADF;
	err = vfs_statfs(&backing_path, buf);
	path_put(&backing_path);
	buf->f_type = FUSE_SUPER_MAGIC;

	//TODO Provide postfilter opportunity to modify
	if (!err)
		convert_statfs_to_fuse(&fso->st, buf);

	return err;
}

void *fuse_statfs_finalize(
		struct fuse_bpf_args *fa,
		struct dentry *dentry, struct kstatfs *buf)
{
	struct fuse_statfs_out *fso = fa->out_args[0].value;

	if (!fa->error_in)
		convert_fuse_statfs(buf, &fso->st);
	return NULL;
}

int fuse_get_link_initialize(struct fuse_bpf_args *fa, struct fuse_dummy_io *unused,
		struct inode *inode, struct dentry *dentry,
		struct delayed_call *callback, const char **out)
{
	/*
	 * TODO
	 * If we want to handle changing these things, we'll need to copy
	 * the lower fs's data into our own buffer, and provide our own callback
	 * to free that buffer.
	 *
	 * Pre could change the name we're looking at
	 * postfilter can change the name we return
	 *
	 * We ought to only make that buffer if it's been requested, so leaving
	 * this unimplemented for the moment
	 */
	*fa = (struct fuse_bpf_args) {
		.opcode = FUSE_READLINK,
		.nodeid = get_node_id(inode),
		.in_numargs = 1,
		.in_args[0] = (struct fuse_bpf_in_arg) {
			.size = dentry->d_name.len + 1,
			.value = dentry->d_name.name,
		},
		/*
		 * .out_argvar = 1,
		 * .out_numargs = 1,
		 * .out_args[0].size = ,
		 * .out_args[0].value = ,
		 */
	};

	return 0;
}

int fuse_get_link_backing(struct fuse_bpf_args *fa,
		struct inode *inode, struct dentry *dentry,
		struct delayed_call *callback, const char **out)
{
	struct path backing_path;

	if (!dentry) {
		*out = ERR_PTR(-ECHILD);
		return PTR_ERR(*out);
	}

	get_fuse_backing_path(dentry, &backing_path);
	if (!backing_path.dentry) {
		*out = ERR_PTR(-ECHILD);
		return PTR_ERR(*out);
	}

	/*
	 * TODO: If we want to do our own thing, copy the data and then call the
	 * callback
	 */
	*out = vfs_get_link(backing_path.dentry, callback);

	path_put(&backing_path);
	return 0;
}

void *fuse_get_link_finalize(struct fuse_bpf_args *fa,
		struct inode *inode, struct dentry *dentry,
		struct delayed_call *callback,  const char **out)
{
	return NULL;
}

int fuse_symlink_initialize(
		struct fuse_bpf_args *fa, struct fuse_dummy_io *unused,
		struct inode *dir, struct dentry *entry, const char *link, int len)
{
	*fa = (struct fuse_bpf_args) {
		.nodeid = get_node_id(dir),
		.opcode = FUSE_SYMLINK,
		.in_numargs = 2,
		.in_args[0] = (struct fuse_bpf_in_arg) {
			.size = entry->d_name.len + 1,
			.value = entry->d_name.name,
		},
		.in_args[1] = (struct fuse_bpf_in_arg) {
			.size = len,
			.value = link,
		},
	};

	return 0;
}

int fuse_symlink_backing(
		struct fuse_bpf_args *fa,
		struct inode *dir, struct dentry *entry, const char *link, int len)
{
	int err = 0;
	struct fuse_inode *fuse_inode = get_fuse_inode(dir);
	struct inode *backing_inode = fuse_inode->backing_inode;
	struct path backing_path = {};
	struct inode *inode = NULL;

	//TODO Actually deal with changing the backing entry in symlink
	get_fuse_backing_path(entry, &backing_path);
	if (!backing_path.dentry)
		return -EBADF;

	inode_lock_nested(backing_inode, I_MUTEX_PARENT);
	err = vfs_symlink(&init_user_ns, backing_inode, backing_path.dentry,
			  link);
	inode_unlock(backing_inode);
	if (err)
		goto out;
	if (d_really_is_negative(backing_path.dentry) ||
		unlikely(d_unhashed(backing_path.dentry))) {
		err = -EINVAL;
		/**
		 * TODO: overlayfs responds to this situation with a
		 * lookupOneLen. Should we do that too?
		 */
		goto out;
	}
	inode = fuse_iget_backing(dir->i_sb, fuse_inode->nodeid, backing_inode);
	if (IS_ERR(inode)) {
		err = PTR_ERR(inode);
		goto out;
	}
	d_instantiate(entry, inode);
out:
	path_put(&backing_path);
	return err;
}

void *fuse_symlink_finalize(
		struct fuse_bpf_args *fa,
		struct inode *dir, struct dentry *entry, const char *link, int len)
{
	return NULL;
}

int fuse_readdir_initialize(struct fuse_bpf_args *fa, struct fuse_read_io *frio,
			    struct file *file, struct dir_context *ctx,
			    bool *force_again, bool *allow_force, bool is_continued)
{
	struct fuse_file *ff = file->private_data;
	u8 *page = (u8 *)__get_free_page(GFP_KERNEL);

	if (!page)
		return -ENOMEM;

	*fa = (struct fuse_bpf_args) {
		.nodeid = ff->nodeid,
		.opcode = FUSE_READDIR,
		.in_numargs = 1,
		.flags = FUSE_BPF_OUT_ARGVAR,
		.out_numargs = 2,
		.in_args[0] = (struct fuse_bpf_in_arg) {
			.size = sizeof(frio->fri),
			.value = &frio->fri,
		},
		.out_args[0] = (struct fuse_bpf_arg) {
			.size = sizeof(frio->fro),
			.value = &frio->fro,
		},
		.out_args[1] = (struct fuse_bpf_arg) {
			.size = PAGE_SIZE,
			.value = page,
		},
	};

	frio->fri = (struct fuse_read_in) {
		.fh = ff->fh,
		.offset = ctx->pos,
		.size = PAGE_SIZE,
	};
	frio->fro = (struct fuse_read_out) {
		.again = 0,
		.offset = 0,
	};
	*force_again = false;
	*allow_force = true;
	return 0;
}

struct extfuse_ctx {
	struct dir_context ctx;
	u8 *addr;
	size_t offset;
};

static int filldir(struct dir_context *ctx, const char *name, int namelen,
				   loff_t offset, u64 ino, unsigned int d_type)
{
	struct extfuse_ctx *ec = container_of(ctx, struct extfuse_ctx, ctx);
	struct fuse_dirent *fd = (struct fuse_dirent *) (ec->addr + ec->offset);

	if (ec->offset + sizeof(struct fuse_dirent) + namelen > PAGE_SIZE)
		return -ENOMEM;

	*fd = (struct fuse_dirent) {
		.ino = ino,
		.off = offset,
		.namelen = namelen,
		.type = d_type,
	};

	memcpy(fd->name, name, namelen);
	ec->offset += FUSE_DIRENT_SIZE(fd);

	return 0;
}

static int parse_dirfile(char *buf, size_t nbytes, struct dir_context *ctx)
{
	while (nbytes >= FUSE_NAME_OFFSET) {
		struct fuse_dirent *dirent = (struct fuse_dirent *) buf;
		size_t reclen = FUSE_DIRENT_SIZE(dirent);

		if (!dirent->namelen || dirent->namelen > FUSE_NAME_MAX)
			return -EIO;
		if (reclen > nbytes)
			break;
		if (memchr(dirent->name, '/', dirent->namelen) != NULL)
			return -EIO;

		ctx->pos = dirent->off;
		if (!dir_emit(ctx, dirent->name, dirent->namelen, dirent->ino,
				dirent->type))
			break;

		buf += reclen;
		nbytes -= reclen;
	}

	return 0;
}


int fuse_readdir_backing(struct fuse_bpf_args *fa,
			 struct file *file, struct dir_context *ctx,
			 bool *force_again, bool *allow_force, bool is_continued)
{
	struct fuse_file *ff = file->private_data;
	struct file *backing_dir = ff->backing_file;
	struct fuse_read_out *fro = fa->out_args[0].value;
	struct extfuse_ctx ec;
	int err;

	ec = (struct extfuse_ctx) {
		.ctx.actor = filldir,
		.ctx.pos = ctx->pos,
		.addr = fa->out_args[1].value,
	};

	if (!ec.addr)
		return -ENOMEM;

	if (!is_continued)
		backing_dir->f_pos = file->f_pos;

	err = iterate_dir(backing_dir, &ec.ctx);
	if (ec.offset == 0)
		*allow_force = false;
	fa->out_args[1].size = ec.offset;

	fro->offset = ec.ctx.pos;
	fro->again = false;
	return err;
}

void *fuse_readdir_finalize(struct fuse_bpf_args *fa,
			    struct file *file, struct dir_context *ctx,
			    bool *force_again, bool *allow_force, bool is_continued)
{
	struct fuse_read_out *fro = fa->out_args[0].value;
	struct fuse_file *ff = file->private_data;
	struct file *backing_dir = ff->backing_file;
	int err = 0;

	err = parse_dirfile(fa->out_args[1].value, fa->out_args[1].size, ctx);
	*force_again = !!fro->again;
	if (*force_again && !*allow_force)
		err = -EINVAL;

	ctx->pos = fro->offset;
	backing_dir->f_pos = fro->offset;

	free_page((unsigned long) fa->out_args[1].value);
	return ERR_PTR(err);
}

int fuse_access_initialize(struct fuse_bpf_args *fa, struct fuse_access_in *fai,
			    struct inode *inode, int mask)
{
	*fai = (struct fuse_access_in) {
		.mask = mask,
	};

	*fa = (struct fuse_bpf_args) {
		.opcode = FUSE_ACCESS,
		.nodeid = get_node_id(inode),
		.in_numargs = 1,
		.in_args[0].size = sizeof(*fai),
		.in_args[0].value = fai,
	};

	return 0;
}

int fuse_access_backing(struct fuse_bpf_args *fa, struct inode *inode, int mask)
{
	struct fuse_inode *fi = get_fuse_inode(inode);
	const struct fuse_access_in *fai = fa->in_args[0].value;

	return inode_permission(&init_user_ns, fi->backing_inode, fai->mask);
}

void *fuse_access_finalize(struct fuse_bpf_args *fa, struct inode *inode, int mask)
{
	return NULL;
}

int __init fuse_bpf_init(void)
{
	fuse_bpf_aio_request_cachep = kmem_cache_create("fuse_bpf_aio_req",
						   sizeof(struct fuse_bpf_aio_req),
						   0, SLAB_HWCACHE_ALIGN, NULL);
	if (!fuse_bpf_aio_request_cachep)
		return -ENOMEM;

	return 0;
}

void __exit fuse_bpf_cleanup(void)
{
	kmem_cache_destroy(fuse_bpf_aio_request_cachep);
}

ssize_t fuse_bpf_simple_request(struct fuse_mount *fm, struct fuse_bpf_args *bpf_args)
{
	int i;
	ssize_t res;
	struct fuse_args args = {
		.nodeid = bpf_args->nodeid,
		.opcode = bpf_args->opcode,
		.error_in = bpf_args->error_in,
		.in_numargs = bpf_args->in_numargs,
		.out_numargs = bpf_args->out_numargs,
		.force = !!(bpf_args->flags & FUSE_BPF_FORCE),
		.out_argvar = !!(bpf_args->flags & FUSE_BPF_OUT_ARGVAR),
	};

	for (i = 0; i < args.in_numargs; ++i)
		args.in_args[i] = (struct fuse_in_arg) {
			.size = bpf_args->in_args[i].size,
			.value = bpf_args->in_args[i].value,
		};
	for (i = 0; i < args.out_numargs; ++i)
		args.out_args[i] = (struct fuse_arg) {
			.size = bpf_args->out_args[i].size,
			.value = bpf_args->out_args[i].value,
		};

	res = fuse_simple_request(fm, &args);

	*bpf_args = (struct fuse_bpf_args) {
		.nodeid = args.nodeid,
		.opcode = args.opcode,
		.error_in = args.error_in,
		.in_numargs = args.in_numargs,
		.out_numargs = args.out_numargs,
	};
	if (args.force)
		bpf_args->flags |= FUSE_BPF_FORCE;
	if (args.out_argvar)
		bpf_args->flags |= FUSE_BPF_OUT_ARGVAR;
	for (i = 0; i < args.in_numargs; ++i)
		bpf_args->in_args[i] = (struct fuse_bpf_in_arg) {
			.size = args.in_args[i].size,
			.value = args.in_args[i].value,
		};
	for (i = 0; i < args.out_numargs; ++i)
		bpf_args->out_args[i] = (struct fuse_bpf_arg) {
			.size = args.out_args[i].size,
			.value = args.out_args[i].value,
		};
	return res;
}<|MERGE_RESOLUTION|>--- conflicted
+++ resolved
@@ -967,10 +967,7 @@
 	return ERR_PTR(fwio->ret);
 }
 
-<<<<<<< HEAD
-=======
-
->>>>>>> 9b5d202c
+
 long fuse_backing_ioctl(struct file *file, unsigned int command, unsigned long arg, int flags)
 {
 	struct fuse_file *ff = file->private_data;
