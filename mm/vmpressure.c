// SPDX-License-Identifier: GPL-2.0-only
/*
 * Linux VM pressure
 *
 * Copyright 2012 Linaro Ltd.
 *		  Anton Vorontsov <anton.vorontsov@linaro.org>
 *
 * Based on ideas from Andrew Morton, David Rientjes, KOSAKI Motohiro,
 * Leonid Moiseichuk, Mel Gorman, Minchan Kim and Pekka Enberg.
 */

#include <linux/cgroup.h>
#include <linux/fs.h>
#include <linux/log2.h>
#include <linux/sched.h>
#include <linux/mm.h>
#include <linux/vmstat.h>
#include <linux/eventfd.h>
#include <linux/slab.h>
#include <linux/swap.h>
#include <linux/printk.h>
#include <linux/vmpressure.h>

#include <trace/hooks/mm.h>

/*
 * The window size (vmpressure_win) is the number of scanned pages before
 * we try to analyze scanned/reclaimed ratio. So the window is used as a
 * rate-limit tunable for the "low" level notification, and also for
 * averaging the ratio for medium/critical levels. Using small window
 * sizes can cause lot of false positives, but too big window size will
 * delay the notifications.
 *
 * As the vmscan reclaimer logic works with chunks which are multiple of
 * SWAP_CLUSTER_MAX, it makes sense to use it for the window size as well.
 *
 * TODO: Make the window size depend on machine size, as we do for vmstat
 * thresholds. Currently we set it to 512 pages (2MB for 4KB pages).
 */
static const unsigned long vmpressure_win = SWAP_CLUSTER_MAX * 16;

/*
 * These thresholds are used when we account memory pressure through
 * scanned/reclaimed ratio. The current values were chosen empirically. In
 * essence, they are percents: the higher the value, the more number
 * unsuccessful reclaims there were.
 */
static const unsigned int vmpressure_level_med = 60;
static const unsigned int vmpressure_level_critical = 95;

/*
 * When there are too little pages left to scan, vmpressure() may miss the
 * critical pressure as number of pages will be less than "window size".
 * However, in that case the vmscan priority will raise fast as the
 * reclaimer will try to scan LRUs more deeply.
 *
 * The vmscan logic considers these special priorities:
 *
 * prio == DEF_PRIORITY (12): reclaimer starts with that value
 * prio <= DEF_PRIORITY - 2 : kswapd becomes somewhat overwhelmed
 * prio == 0                : close to OOM, kernel scans every page in an lru
 *
 * Any value in this range is acceptable for this tunable (i.e. from 12 to
 * 0). Current value for the vmpressure_level_critical_prio is chosen
 * empirically, but the number, in essence, means that we consider
 * critical level when scanning depth is ~10% of the lru size (vmscan
 * scans 'lru_size >> prio' pages, so it is actually 12.5%, or one
 * eights).
 */
static const unsigned int vmpressure_level_critical_prio = ilog2(100 / 10);

static struct vmpressure *work_to_vmpressure(struct work_struct *work)
{
	return container_of(work, struct vmpressure, work);
}

static struct vmpressure *vmpressure_parent(struct vmpressure *vmpr)
{
	struct mem_cgroup *memcg = vmpressure_to_memcg(vmpr);

	memcg = parent_mem_cgroup(memcg);
	if (!memcg)
		return NULL;
	return memcg_to_vmpressure(memcg);
}

enum vmpressure_levels {
	VMPRESSURE_LOW = 0,
	VMPRESSURE_MEDIUM,
	VMPRESSURE_CRITICAL,
	VMPRESSURE_NUM_LEVELS,
};

enum vmpressure_modes {
	VMPRESSURE_NO_PASSTHROUGH = 0,
	VMPRESSURE_HIERARCHY,
	VMPRESSURE_LOCAL,
	VMPRESSURE_NUM_MODES,
};

static const char * const vmpressure_str_levels[] = {
	[VMPRESSURE_LOW] = "low",
	[VMPRESSURE_MEDIUM] = "medium",
	[VMPRESSURE_CRITICAL] = "critical",
};

static const char * const vmpressure_str_modes[] = {
	[VMPRESSURE_NO_PASSTHROUGH] = "default",
	[VMPRESSURE_HIERARCHY] = "hierarchy",
	[VMPRESSURE_LOCAL] = "local",
};

static enum vmpressure_levels vmpressure_level(unsigned long pressure)
{
	if (pressure >= vmpressure_level_critical)
		return VMPRESSURE_CRITICAL;
	else if (pressure >= vmpressure_level_med)
		return VMPRESSURE_MEDIUM;
	return VMPRESSURE_LOW;
}

static enum vmpressure_levels vmpressure_calc_level(unsigned long scanned,
						    unsigned long reclaimed)
{
	unsigned long scale = scanned + reclaimed;
	unsigned long pressure = 0;

	/*
	 * reclaimed can be greater than scanned for things such as reclaimed
	 * slab pages. shrink_node() just adds reclaimed pages without a
	 * related increment to scanned pages.
	 */
	if (reclaimed >= scanned)
		goto out;
	/*
	 * We calculate the ratio (in percents) of how many pages were
	 * scanned vs. reclaimed in a given time frame (window). Note that
	 * time is in VM reclaimer's "ticks", i.e. number of pages
	 * scanned. This makes it possible to set desired reaction time
	 * and serves as a ratelimit.
	 */
	pressure = scale - (reclaimed * scale / scanned);
	pressure = pressure * 100 / scale;

out:
	pr_debug("%s: %3lu  (s: %lu  r: %lu)\n", __func__, pressure,
		 scanned, reclaimed);

	return vmpressure_level(pressure);
}

struct vmpressure_event {
	struct eventfd_ctx *efd;
	enum vmpressure_levels level;
	enum vmpressure_modes mode;
	struct list_head node;
};

static bool vmpressure_event(struct vmpressure *vmpr,
			     const enum vmpressure_levels level,
			     bool ancestor, bool signalled)
{
	struct vmpressure_event *ev;
	bool ret = false;

	mutex_lock(&vmpr->events_lock);
	list_for_each_entry(ev, &vmpr->events, node) {
		if (ancestor && ev->mode == VMPRESSURE_LOCAL)
			continue;
		if (signalled && ev->mode == VMPRESSURE_NO_PASSTHROUGH)
			continue;
		if (level < ev->level)
			continue;
		eventfd_signal(ev->efd, 1);
		ret = true;
	}
	mutex_unlock(&vmpr->events_lock);

	return ret;
}

static void vmpressure_work_fn(struct work_struct *work)
{
	struct vmpressure *vmpr = work_to_vmpressure(work);
	unsigned long scanned;
	unsigned long reclaimed;
	enum vmpressure_levels level;
	bool ancestor = false;
	bool signalled = false;

	spin_lock(&vmpr->sr_lock);
	/*
	 * Several contexts might be calling vmpressure(), so it is
	 * possible that the work was rescheduled again before the old
	 * work context cleared the counters. In that case we will run
	 * just after the old work returns, but then scanned might be zero
	 * here. No need for any locks here since we don't care if
	 * vmpr->reclaimed is in sync.
	 */
	scanned = vmpr->tree_scanned;
	if (!scanned) {
		spin_unlock(&vmpr->sr_lock);
		return;
	}

	reclaimed = vmpr->tree_reclaimed;
	vmpr->tree_scanned = 0;
	vmpr->tree_reclaimed = 0;
	spin_unlock(&vmpr->sr_lock);

	level = vmpressure_calc_level(scanned, reclaimed);

	do {
		if (vmpressure_event(vmpr, level, ancestor, signalled))
			signalled = true;
		ancestor = true;
	} while ((vmpr = vmpressure_parent(vmpr)));
}

/**
 * vmpressure() - Account memory pressure through scanned/reclaimed ratio
 * @gfp:	reclaimer's gfp mask
 * @memcg:	cgroup memory controller handle
 * @tree:	legacy subtree mode
 * @scanned:	number of pages scanned
 * @reclaimed:	number of pages reclaimed
 *
 * This function should be called from the vmscan reclaim path to account
 * "instantaneous" memory pressure (scanned/reclaimed ratio). The raw
 * pressure index is then further refined and averaged over time.
 *
 * If @tree is set, vmpressure is in traditional userspace reporting
 * mode: @memcg is considered the pressure root and userspace is
 * notified of the entire subtree's reclaim efficiency.
 *
 * If @tree is not set, reclaim efficiency is recorded for @memcg, and
 * only in-kernel users are notified.
 *
 * This function does not return any value.
 */
void vmpressure(gfp_t gfp, struct mem_cgroup *memcg, bool tree,
		unsigned long scanned, unsigned long reclaimed)
{
	struct vmpressure *vmpr;
	bool bypass = false;

	if (mem_cgroup_disabled())
		return;

<<<<<<< HEAD
	trace_android_vh_vmpressure(memcg, &bypass);
	if (bypass)
=======
	/*
	 * The in-kernel users only care about the reclaim efficiency
	 * for this @memcg rather than the whole subtree, and there
	 * isn't and won't be any in-kernel user in a legacy cgroup.
	 */
	if (!cgroup_subsys_on_dfl(memory_cgrp_subsys) && !tree)
>>>>>>> 35ecaa36
		return;

	vmpr = memcg_to_vmpressure(memcg);

	/*
	 * Here we only want to account pressure that userland is able to
	 * help us with. For example, suppose that DMA zone is under
	 * pressure; if we notify userland about that kind of pressure,
	 * then it will be mostly a waste as it will trigger unnecessary
	 * freeing of memory by userland (since userland is more likely to
	 * have HIGHMEM/MOVABLE pages instead of the DMA fallback). That
	 * is why we include only movable, highmem and FS/IO pages.
	 * Indirect reclaim (kswapd) sets sc->gfp_mask to GFP_KERNEL, so
	 * we account it too.
	 */
	if (!(gfp & (__GFP_HIGHMEM | __GFP_MOVABLE | __GFP_IO | __GFP_FS)))
		return;

	/*
	 * If we got here with no pages scanned, then that is an indicator
	 * that reclaimer was unable to find any shrinkable LRUs at the
	 * current scanning depth. But it does not mean that we should
	 * report the critical pressure, yet. If the scanning priority
	 * (scanning depth) goes too high (deep), we will be notified
	 * through vmpressure_prio(). But so far, keep calm.
	 */
	if (!scanned)
		return;

	if (tree) {
		spin_lock(&vmpr->sr_lock);
		scanned = vmpr->tree_scanned += scanned;
		vmpr->tree_reclaimed += reclaimed;
		spin_unlock(&vmpr->sr_lock);

		if (scanned < vmpressure_win)
			return;
		schedule_work(&vmpr->work);
	} else {
		enum vmpressure_levels level;

		/* For now, no users for root-level efficiency */
		if (!memcg || mem_cgroup_is_root(memcg))
			return;

		spin_lock(&vmpr->sr_lock);
		scanned = vmpr->scanned += scanned;
		reclaimed = vmpr->reclaimed += reclaimed;
		if (scanned < vmpressure_win) {
			spin_unlock(&vmpr->sr_lock);
			return;
		}
		vmpr->scanned = vmpr->reclaimed = 0;
		spin_unlock(&vmpr->sr_lock);

		level = vmpressure_calc_level(scanned, reclaimed);

		if (level > VMPRESSURE_LOW) {
			/*
			 * Let the socket buffer allocator know that
			 * we are having trouble reclaiming LRU pages.
			 *
			 * For hysteresis keep the pressure state
			 * asserted for a second in which subsequent
			 * pressure events can occur.
			 */
			memcg->socket_pressure = jiffies + HZ;
		}
	}
}

/**
 * vmpressure_prio() - Account memory pressure through reclaimer priority level
 * @gfp:	reclaimer's gfp mask
 * @memcg:	cgroup memory controller handle
 * @prio:	reclaimer's priority
 *
 * This function should be called from the reclaim path every time when
 * the vmscan's reclaiming priority (scanning depth) changes.
 *
 * This function does not return any value.
 */
void vmpressure_prio(gfp_t gfp, struct mem_cgroup *memcg, int prio)
{
	/*
	 * We only use prio for accounting critical level. For more info
	 * see comment for vmpressure_level_critical_prio variable above.
	 */
	if (prio > vmpressure_level_critical_prio)
		return;

	/*
	 * OK, the prio is below the threshold, updating vmpressure
	 * information before shrinker dives into long shrinking of long
	 * range vmscan. Passing scanned = vmpressure_win, reclaimed = 0
	 * to the vmpressure() basically means that we signal 'critical'
	 * level.
	 */
	vmpressure(gfp, memcg, true, vmpressure_win, 0);
}

#define MAX_VMPRESSURE_ARGS_LEN	(strlen("critical") + strlen("hierarchy") + 2)

/**
 * vmpressure_register_event() - Bind vmpressure notifications to an eventfd
 * @memcg:	memcg that is interested in vmpressure notifications
 * @eventfd:	eventfd context to link notifications with
 * @args:	event arguments (pressure level threshold, optional mode)
 *
 * This function associates eventfd context with the vmpressure
 * infrastructure, so that the notifications will be delivered to the
 * @eventfd. The @args parameter is a comma-delimited string that denotes a
 * pressure level threshold (one of vmpressure_str_levels, i.e. "low", "medium",
 * or "critical") and an optional mode (one of vmpressure_str_modes, i.e.
 * "hierarchy" or "local").
 *
 * To be used as memcg event method.
 *
 * Return: 0 on success, -ENOMEM on memory failure or -EINVAL if @args could
 * not be parsed.
 */
int vmpressure_register_event(struct mem_cgroup *memcg,
			      struct eventfd_ctx *eventfd, const char *args)
{
	struct vmpressure *vmpr = memcg_to_vmpressure(memcg);
	struct vmpressure_event *ev;
	enum vmpressure_modes mode = VMPRESSURE_NO_PASSTHROUGH;
	enum vmpressure_levels level;
	char *spec, *spec_orig;
	char *token;
	int ret = 0;

	spec_orig = spec = kstrndup(args, MAX_VMPRESSURE_ARGS_LEN, GFP_KERNEL);
	if (!spec)
		return -ENOMEM;

	/* Find required level */
	token = strsep(&spec, ",");
	ret = match_string(vmpressure_str_levels, VMPRESSURE_NUM_LEVELS, token);
	if (ret < 0)
		goto out;
	level = ret;

	/* Find optional mode */
	token = strsep(&spec, ",");
	if (token) {
		ret = match_string(vmpressure_str_modes, VMPRESSURE_NUM_MODES, token);
		if (ret < 0)
			goto out;
		mode = ret;
	}

	ev = kzalloc(sizeof(*ev), GFP_KERNEL);
	if (!ev) {
		ret = -ENOMEM;
		goto out;
	}

	ev->efd = eventfd;
	ev->level = level;
	ev->mode = mode;

	mutex_lock(&vmpr->events_lock);
	list_add(&ev->node, &vmpr->events);
	mutex_unlock(&vmpr->events_lock);
	ret = 0;
out:
	kfree(spec_orig);
	return ret;
}

/**
 * vmpressure_unregister_event() - Unbind eventfd from vmpressure
 * @memcg:	memcg handle
 * @eventfd:	eventfd context that was used to link vmpressure with the @cg
 *
 * This function does internal manipulations to detach the @eventfd from
 * the vmpressure notifications, and then frees internal resources
 * associated with the @eventfd (but the @eventfd itself is not freed).
 *
 * To be used as memcg event method.
 */
void vmpressure_unregister_event(struct mem_cgroup *memcg,
				 struct eventfd_ctx *eventfd)
{
	struct vmpressure *vmpr = memcg_to_vmpressure(memcg);
	struct vmpressure_event *ev;

	mutex_lock(&vmpr->events_lock);
	list_for_each_entry(ev, &vmpr->events, node) {
		if (ev->efd != eventfd)
			continue;
		list_del(&ev->node);
		kfree(ev);
		break;
	}
	mutex_unlock(&vmpr->events_lock);
}

/**
 * vmpressure_init() - Initialize vmpressure control structure
 * @vmpr:	Structure to be initialized
 *
 * This function should be called on every allocated vmpressure structure
 * before any usage.
 */
void vmpressure_init(struct vmpressure *vmpr)
{
	spin_lock_init(&vmpr->sr_lock);
	mutex_init(&vmpr->events_lock);
	INIT_LIST_HEAD(&vmpr->events);
	INIT_WORK(&vmpr->work, vmpressure_work_fn);
}

/**
 * vmpressure_cleanup() - shuts down vmpressure control structure
 * @vmpr:	Structure to be cleaned up
 *
 * This function should be called before the structure in which it is
 * embedded is cleaned up.
 */
void vmpressure_cleanup(struct vmpressure *vmpr)
{
	/*
	 * Make sure there is no pending work before eventfd infrastructure
	 * goes away.
	 */
	flush_work(&vmpr->work);
}<|MERGE_RESOLUTION|>--- conflicted
+++ resolved
@@ -247,17 +247,16 @@
 	if (mem_cgroup_disabled())
 		return;
 
-<<<<<<< HEAD
 	trace_android_vh_vmpressure(memcg, &bypass);
 	if (bypass)
-=======
+		return;
+
 	/*
 	 * The in-kernel users only care about the reclaim efficiency
 	 * for this @memcg rather than the whole subtree, and there
 	 * isn't and won't be any in-kernel user in a legacy cgroup.
 	 */
 	if (!cgroup_subsys_on_dfl(memory_cgrp_subsys) && !tree)
->>>>>>> 35ecaa36
 		return;
 
 	vmpr = memcg_to_vmpressure(memcg);
