--- conflicted
+++ resolved
@@ -3,11 +3,4 @@
 # Makefile
 #
 
-obj-y := consistent.o init.o
-
-<<<<<<< HEAD
-obj-$(CONFIG_MMU) += pgtable.o mmu_context.o fault.o
-=======
-obj-y += pgtable.o mmu_context.o fault.o
-obj-$(CONFIG_HIGHMEM) += highmem.o
->>>>>>> 05cdf457
+obj-y := consistent.o init.o pgtable.o mmu_context.o fault.o