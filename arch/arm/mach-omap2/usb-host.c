/*
 * usb-host.c - OMAP USB Host
 *
 * This file will contain the board specific details for the
 * Synopsys EHCI/OHCI host controller on OMAP3430 and onwards
 *
 * Copyright (C) 2007-2011 Texas Instruments
 * Author: Vikram Pandita <vikram.pandita@ti.com>
 * Author: Keshava Munegowda <keshava_mgowda@ti.com>
 *
 * Generalization by:
 * Felipe Balbi <balbi@ti.com>
 *
 * This program is free software; you can redistribute it and/or modify
 * it under the terms of the GNU General Public License version 2 as
 * published by the Free Software Foundation.
 */

#include <linux/types.h>
#include <linux/errno.h>
#include <linux/delay.h>
#include <linux/platform_device.h>
#include <linux/slab.h>
#include <linux/dma-mapping.h>

#include <asm/io.h>

<<<<<<< HEAD
#include <plat/usb.h>
#include "soc.h"
#include "omap_device.h"
=======
#include <plat/omap_device.h>
>>>>>>> e8c4a7ac

#include "mux.h"
#include "usb.h"

#ifdef CONFIG_MFD_OMAP_USB_HOST

#define OMAP_USBHS_DEVICE	"usbhs_omap"
#define OMAP_USBTLL_DEVICE	"usbhs_tll"
#define	USBHS_UHH_HWMODNAME	"usb_host_hs"
#define USBHS_TLL_HWMODNAME	"usb_tll_hs"

static struct usbhs_omap_platform_data		usbhs_data;
static struct usbtll_omap_platform_data		usbtll_data;
static struct ehci_hcd_omap_platform_data	ehci_data;
static struct ohci_hcd_omap_platform_data	ohci_data;

static struct omap_device_pm_latency omap_uhhtll_latency[] = {
	  {
		.deactivate_func = omap_device_idle_hwmods,
		.activate_func	 = omap_device_enable_hwmods,
		.flags = OMAP_DEVICE_LATENCY_AUTO_ADJUST,
	  },
};

/* MUX settings for EHCI pins */
/*
 * setup_ehci_io_mux - initialize IO pad mux for USBHOST
 */
static void __init setup_ehci_io_mux(const enum usbhs_omap_port_mode *port_mode)
{
	switch (port_mode[0]) {
	case OMAP_EHCI_PORT_MODE_PHY:
		omap_mux_init_signal("hsusb1_stp", OMAP_PIN_OUTPUT);
		omap_mux_init_signal("hsusb1_clk", OMAP_PIN_OUTPUT);
		omap_mux_init_signal("hsusb1_dir", OMAP_PIN_INPUT_PULLDOWN);
		omap_mux_init_signal("hsusb1_nxt", OMAP_PIN_INPUT_PULLDOWN);
		omap_mux_init_signal("hsusb1_data0", OMAP_PIN_INPUT_PULLDOWN);
		omap_mux_init_signal("hsusb1_data1", OMAP_PIN_INPUT_PULLDOWN);
		omap_mux_init_signal("hsusb1_data2", OMAP_PIN_INPUT_PULLDOWN);
		omap_mux_init_signal("hsusb1_data3", OMAP_PIN_INPUT_PULLDOWN);
		omap_mux_init_signal("hsusb1_data4", OMAP_PIN_INPUT_PULLDOWN);
		omap_mux_init_signal("hsusb1_data5", OMAP_PIN_INPUT_PULLDOWN);
		omap_mux_init_signal("hsusb1_data6", OMAP_PIN_INPUT_PULLDOWN);
		omap_mux_init_signal("hsusb1_data7", OMAP_PIN_INPUT_PULLDOWN);
		break;
	case OMAP_EHCI_PORT_MODE_TLL:
		omap_mux_init_signal("hsusb1_tll_stp",
			OMAP_PIN_INPUT_PULLUP);
		omap_mux_init_signal("hsusb1_tll_clk",
			OMAP_PIN_INPUT_PULLDOWN);
		omap_mux_init_signal("hsusb1_tll_dir",
			OMAP_PIN_INPUT_PULLDOWN);
		omap_mux_init_signal("hsusb1_tll_nxt",
			OMAP_PIN_INPUT_PULLDOWN);
		omap_mux_init_signal("hsusb1_tll_data0",
			OMAP_PIN_INPUT_PULLDOWN);
		omap_mux_init_signal("hsusb1_tll_data1",
			OMAP_PIN_INPUT_PULLDOWN);
		omap_mux_init_signal("hsusb1_tll_data2",
			OMAP_PIN_INPUT_PULLDOWN);
		omap_mux_init_signal("hsusb1_tll_data3",
			OMAP_PIN_INPUT_PULLDOWN);
		omap_mux_init_signal("hsusb1_tll_data4",
			OMAP_PIN_INPUT_PULLDOWN);
		omap_mux_init_signal("hsusb1_tll_data5",
			OMAP_PIN_INPUT_PULLDOWN);
		omap_mux_init_signal("hsusb1_tll_data6",
			OMAP_PIN_INPUT_PULLDOWN);
		omap_mux_init_signal("hsusb1_tll_data7",
			OMAP_PIN_INPUT_PULLDOWN);
		break;
	case OMAP_USBHS_PORT_MODE_UNUSED:
		/* FALLTHROUGH */
	default:
		break;
	}

	switch (port_mode[1]) {
	case OMAP_EHCI_PORT_MODE_PHY:
		omap_mux_init_signal("hsusb2_stp", OMAP_PIN_OUTPUT);
		omap_mux_init_signal("hsusb2_clk", OMAP_PIN_OUTPUT);
		omap_mux_init_signal("hsusb2_dir", OMAP_PIN_INPUT_PULLDOWN);
		omap_mux_init_signal("hsusb2_nxt", OMAP_PIN_INPUT_PULLDOWN);
		omap_mux_init_signal("hsusb2_data0",
			OMAP_PIN_INPUT_PULLDOWN);
		omap_mux_init_signal("hsusb2_data1",
			OMAP_PIN_INPUT_PULLDOWN);
		omap_mux_init_signal("hsusb2_data2",
			OMAP_PIN_INPUT_PULLDOWN);
		omap_mux_init_signal("hsusb2_data3",
			OMAP_PIN_INPUT_PULLDOWN);
		omap_mux_init_signal("hsusb2_data4",
			OMAP_PIN_INPUT_PULLDOWN);
		omap_mux_init_signal("hsusb2_data5",
			OMAP_PIN_INPUT_PULLDOWN);
		omap_mux_init_signal("hsusb2_data6",
			OMAP_PIN_INPUT_PULLDOWN);
		omap_mux_init_signal("hsusb2_data7",
			OMAP_PIN_INPUT_PULLDOWN);
		break;
	case OMAP_EHCI_PORT_MODE_TLL:
		omap_mux_init_signal("hsusb2_tll_stp",
			OMAP_PIN_INPUT_PULLUP);
		omap_mux_init_signal("hsusb2_tll_clk",
			OMAP_PIN_INPUT_PULLDOWN);
		omap_mux_init_signal("hsusb2_tll_dir",
			OMAP_PIN_INPUT_PULLDOWN);
		omap_mux_init_signal("hsusb2_tll_nxt",
			OMAP_PIN_INPUT_PULLDOWN);
		omap_mux_init_signal("hsusb2_tll_data0",
			OMAP_PIN_INPUT_PULLDOWN);
		omap_mux_init_signal("hsusb2_tll_data1",
			OMAP_PIN_INPUT_PULLDOWN);
		omap_mux_init_signal("hsusb2_tll_data2",
			OMAP_PIN_INPUT_PULLDOWN);
		omap_mux_init_signal("hsusb2_tll_data3",
			OMAP_PIN_INPUT_PULLDOWN);
		omap_mux_init_signal("hsusb2_tll_data4",
			OMAP_PIN_INPUT_PULLDOWN);
		omap_mux_init_signal("hsusb2_tll_data5",
			OMAP_PIN_INPUT_PULLDOWN);
		omap_mux_init_signal("hsusb2_tll_data6",
			OMAP_PIN_INPUT_PULLDOWN);
		omap_mux_init_signal("hsusb2_tll_data7",
			OMAP_PIN_INPUT_PULLDOWN);
		break;
	case OMAP_USBHS_PORT_MODE_UNUSED:
		/* FALLTHROUGH */
	default:
		break;
	}

	switch (port_mode[2]) {
	case OMAP_EHCI_PORT_MODE_PHY:
		printk(KERN_WARNING "Port3 can't be used in PHY mode\n");
		break;
	case OMAP_EHCI_PORT_MODE_TLL:
		omap_mux_init_signal("hsusb3_tll_stp",
			OMAP_PIN_INPUT_PULLUP);
		omap_mux_init_signal("hsusb3_tll_clk",
			OMAP_PIN_INPUT_PULLDOWN);
		omap_mux_init_signal("hsusb3_tll_dir",
			OMAP_PIN_INPUT_PULLDOWN);
		omap_mux_init_signal("hsusb3_tll_nxt",
			OMAP_PIN_INPUT_PULLDOWN);
		omap_mux_init_signal("hsusb3_tll_data0",
			OMAP_PIN_INPUT_PULLDOWN);
		omap_mux_init_signal("hsusb3_tll_data1",
			OMAP_PIN_INPUT_PULLDOWN);
		omap_mux_init_signal("hsusb3_tll_data2",
			OMAP_PIN_INPUT_PULLDOWN);
		omap_mux_init_signal("hsusb3_tll_data3",
			OMAP_PIN_INPUT_PULLDOWN);
		omap_mux_init_signal("hsusb3_tll_data4",
			OMAP_PIN_INPUT_PULLDOWN);
		omap_mux_init_signal("hsusb3_tll_data5",
			OMAP_PIN_INPUT_PULLDOWN);
		omap_mux_init_signal("hsusb3_tll_data6",
			OMAP_PIN_INPUT_PULLDOWN);
		omap_mux_init_signal("hsusb3_tll_data7",
			OMAP_PIN_INPUT_PULLDOWN);
		break;
	case OMAP_USBHS_PORT_MODE_UNUSED:
		/* FALLTHROUGH */
	default:
		break;
	}

	return;
}

static
void __init setup_4430ehci_io_mux(const enum usbhs_omap_port_mode *port_mode)
{
	switch (port_mode[0]) {
	case OMAP_EHCI_PORT_MODE_PHY:
		omap_mux_init_signal("usbb1_ulpiphy_stp",
			OMAP_PIN_OUTPUT);
		omap_mux_init_signal("usbb1_ulpiphy_clk",
			OMAP_PIN_INPUT_PULLDOWN);
		omap_mux_init_signal("usbb1_ulpiphy_dir",
			OMAP_PIN_INPUT_PULLDOWN);
		omap_mux_init_signal("usbb1_ulpiphy_nxt",
			OMAP_PIN_INPUT_PULLDOWN);
		omap_mux_init_signal("usbb1_ulpiphy_dat0",
			OMAP_PIN_INPUT_PULLDOWN);
		omap_mux_init_signal("usbb1_ulpiphy_dat1",
			OMAP_PIN_INPUT_PULLDOWN);
		omap_mux_init_signal("usbb1_ulpiphy_dat2",
			OMAP_PIN_INPUT_PULLDOWN);
		omap_mux_init_signal("usbb1_ulpiphy_dat3",
			OMAP_PIN_INPUT_PULLDOWN);
		omap_mux_init_signal("usbb1_ulpiphy_dat4",
			OMAP_PIN_INPUT_PULLDOWN);
		omap_mux_init_signal("usbb1_ulpiphy_dat5",
			OMAP_PIN_INPUT_PULLDOWN);
		omap_mux_init_signal("usbb1_ulpiphy_dat6",
			OMAP_PIN_INPUT_PULLDOWN);
		omap_mux_init_signal("usbb1_ulpiphy_dat7",
			OMAP_PIN_INPUT_PULLDOWN);
			break;
	case OMAP_EHCI_PORT_MODE_TLL:
		omap_mux_init_signal("usbb1_ulpitll_stp",
			OMAP_PIN_INPUT_PULLUP);
		omap_mux_init_signal("usbb1_ulpitll_clk",
			OMAP_PIN_INPUT_PULLDOWN);
		omap_mux_init_signal("usbb1_ulpitll_dir",
			OMAP_PIN_INPUT_PULLDOWN);
		omap_mux_init_signal("usbb1_ulpitll_nxt",
			OMAP_PIN_INPUT_PULLDOWN);
		omap_mux_init_signal("usbb1_ulpitll_dat0",
			OMAP_PIN_INPUT_PULLDOWN);
		omap_mux_init_signal("usbb1_ulpitll_dat1",
			OMAP_PIN_INPUT_PULLDOWN);
		omap_mux_init_signal("usbb1_ulpitll_dat2",
			OMAP_PIN_INPUT_PULLDOWN);
		omap_mux_init_signal("usbb1_ulpitll_dat3",
			OMAP_PIN_INPUT_PULLDOWN);
		omap_mux_init_signal("usbb1_ulpitll_dat4",
			OMAP_PIN_INPUT_PULLDOWN);
		omap_mux_init_signal("usbb1_ulpitll_dat5",
			OMAP_PIN_INPUT_PULLDOWN);
		omap_mux_init_signal("usbb1_ulpitll_dat6",
			OMAP_PIN_INPUT_PULLDOWN);
		omap_mux_init_signal("usbb1_ulpitll_dat7",
			OMAP_PIN_INPUT_PULLDOWN);
			break;
	case OMAP_USBHS_PORT_MODE_UNUSED:
	default:
			break;
	}
	switch (port_mode[1]) {
	case OMAP_EHCI_PORT_MODE_PHY:
		omap_mux_init_signal("usbb2_ulpiphy_stp",
			OMAP_PIN_OUTPUT);
		omap_mux_init_signal("usbb2_ulpiphy_clk",
			OMAP_PIN_INPUT_PULLDOWN);
		omap_mux_init_signal("usbb2_ulpiphy_dir",
			OMAP_PIN_INPUT_PULLDOWN);
		omap_mux_init_signal("usbb2_ulpiphy_nxt",
			OMAP_PIN_INPUT_PULLDOWN);
		omap_mux_init_signal("usbb2_ulpiphy_dat0",
			OMAP_PIN_INPUT_PULLDOWN);
		omap_mux_init_signal("usbb2_ulpiphy_dat1",
			OMAP_PIN_INPUT_PULLDOWN);
		omap_mux_init_signal("usbb2_ulpiphy_dat2",
			OMAP_PIN_INPUT_PULLDOWN);
		omap_mux_init_signal("usbb2_ulpiphy_dat3",
			OMAP_PIN_INPUT_PULLDOWN);
		omap_mux_init_signal("usbb2_ulpiphy_dat4",
			OMAP_PIN_INPUT_PULLDOWN);
		omap_mux_init_signal("usbb2_ulpiphy_dat5",
			OMAP_PIN_INPUT_PULLDOWN);
		omap_mux_init_signal("usbb2_ulpiphy_dat6",
			OMAP_PIN_INPUT_PULLDOWN);
		omap_mux_init_signal("usbb2_ulpiphy_dat7",
			OMAP_PIN_INPUT_PULLDOWN);
			break;
	case OMAP_EHCI_PORT_MODE_TLL:
		omap_mux_init_signal("usbb2_ulpitll_stp",
			OMAP_PIN_INPUT_PULLUP);
		omap_mux_init_signal("usbb2_ulpitll_clk",
			OMAP_PIN_INPUT_PULLDOWN);
		omap_mux_init_signal("usbb2_ulpitll_dir",
			OMAP_PIN_INPUT_PULLDOWN);
		omap_mux_init_signal("usbb2_ulpitll_nxt",
			OMAP_PIN_INPUT_PULLDOWN);
		omap_mux_init_signal("usbb2_ulpitll_dat0",
			OMAP_PIN_INPUT_PULLDOWN);
		omap_mux_init_signal("usbb2_ulpitll_dat1",
			OMAP_PIN_INPUT_PULLDOWN);
		omap_mux_init_signal("usbb2_ulpitll_dat2",
			OMAP_PIN_INPUT_PULLDOWN);
		omap_mux_init_signal("usbb2_ulpitll_dat3",
			OMAP_PIN_INPUT_PULLDOWN);
		omap_mux_init_signal("usbb2_ulpitll_dat4",
			OMAP_PIN_INPUT_PULLDOWN);
		omap_mux_init_signal("usbb2_ulpitll_dat5",
			OMAP_PIN_INPUT_PULLDOWN);
		omap_mux_init_signal("usbb2_ulpitll_dat6",
			OMAP_PIN_INPUT_PULLDOWN);
		omap_mux_init_signal("usbb2_ulpitll_dat7",
			OMAP_PIN_INPUT_PULLDOWN);
			break;
	case OMAP_USBHS_PORT_MODE_UNUSED:
	default:
			break;
	}
}

static void __init setup_ohci_io_mux(const enum usbhs_omap_port_mode *port_mode)
{
	switch (port_mode[0]) {
	case OMAP_OHCI_PORT_MODE_PHY_6PIN_DATSE0:
	case OMAP_OHCI_PORT_MODE_PHY_6PIN_DPDM:
	case OMAP_OHCI_PORT_MODE_TLL_6PIN_DATSE0:
	case OMAP_OHCI_PORT_MODE_TLL_6PIN_DPDM:
		omap_mux_init_signal("mm1_rxdp",
			OMAP_PIN_INPUT_PULLDOWN);
		omap_mux_init_signal("mm1_rxdm",
			OMAP_PIN_INPUT_PULLDOWN);
		/* FALLTHROUGH */
	case OMAP_OHCI_PORT_MODE_PHY_4PIN_DPDM:
	case OMAP_OHCI_PORT_MODE_TLL_4PIN_DPDM:
		omap_mux_init_signal("mm1_rxrcv",
			OMAP_PIN_INPUT_PULLDOWN);
		/* FALLTHROUGH */
	case OMAP_OHCI_PORT_MODE_PHY_3PIN_DATSE0:
	case OMAP_OHCI_PORT_MODE_TLL_3PIN_DATSE0:
		omap_mux_init_signal("mm1_txen_n", OMAP_PIN_OUTPUT);
		/* FALLTHROUGH */
	case OMAP_OHCI_PORT_MODE_TLL_2PIN_DATSE0:
	case OMAP_OHCI_PORT_MODE_TLL_2PIN_DPDM:
		omap_mux_init_signal("mm1_txse0",
			OMAP_PIN_INPUT_PULLDOWN);
		omap_mux_init_signal("mm1_txdat",
			OMAP_PIN_INPUT_PULLDOWN);
		break;
	case OMAP_USBHS_PORT_MODE_UNUSED:
		/* FALLTHROUGH */
	default:
		break;
	}
	switch (port_mode[1]) {
	case OMAP_OHCI_PORT_MODE_PHY_6PIN_DATSE0:
	case OMAP_OHCI_PORT_MODE_PHY_6PIN_DPDM:
	case OMAP_OHCI_PORT_MODE_TLL_6PIN_DATSE0:
	case OMAP_OHCI_PORT_MODE_TLL_6PIN_DPDM:
		omap_mux_init_signal("mm2_rxdp",
			OMAP_PIN_INPUT_PULLDOWN);
		omap_mux_init_signal("mm2_rxdm",
			OMAP_PIN_INPUT_PULLDOWN);
		/* FALLTHROUGH */
	case OMAP_OHCI_PORT_MODE_PHY_4PIN_DPDM:
	case OMAP_OHCI_PORT_MODE_TLL_4PIN_DPDM:
		omap_mux_init_signal("mm2_rxrcv",
			OMAP_PIN_INPUT_PULLDOWN);
		/* FALLTHROUGH */
	case OMAP_OHCI_PORT_MODE_PHY_3PIN_DATSE0:
	case OMAP_OHCI_PORT_MODE_TLL_3PIN_DATSE0:
		omap_mux_init_signal("mm2_txen_n", OMAP_PIN_OUTPUT);
		/* FALLTHROUGH */
	case OMAP_OHCI_PORT_MODE_TLL_2PIN_DATSE0:
	case OMAP_OHCI_PORT_MODE_TLL_2PIN_DPDM:
		omap_mux_init_signal("mm2_txse0",
			OMAP_PIN_INPUT_PULLDOWN);
		omap_mux_init_signal("mm2_txdat",
			OMAP_PIN_INPUT_PULLDOWN);
		break;
	case OMAP_USBHS_PORT_MODE_UNUSED:
		/* FALLTHROUGH */
	default:
		break;
	}
	switch (port_mode[2]) {
	case OMAP_OHCI_PORT_MODE_PHY_6PIN_DATSE0:
	case OMAP_OHCI_PORT_MODE_PHY_6PIN_DPDM:
	case OMAP_OHCI_PORT_MODE_TLL_6PIN_DATSE0:
	case OMAP_OHCI_PORT_MODE_TLL_6PIN_DPDM:
		omap_mux_init_signal("mm3_rxdp",
			OMAP_PIN_INPUT_PULLDOWN);
		omap_mux_init_signal("mm3_rxdm",
			OMAP_PIN_INPUT_PULLDOWN);
		/* FALLTHROUGH */
	case OMAP_OHCI_PORT_MODE_PHY_4PIN_DPDM:
	case OMAP_OHCI_PORT_MODE_TLL_4PIN_DPDM:
		omap_mux_init_signal("mm3_rxrcv",
			OMAP_PIN_INPUT_PULLDOWN);
		/* FALLTHROUGH */
	case OMAP_OHCI_PORT_MODE_PHY_3PIN_DATSE0:
	case OMAP_OHCI_PORT_MODE_TLL_3PIN_DATSE0:
		omap_mux_init_signal("mm3_txen_n", OMAP_PIN_OUTPUT);
		/* FALLTHROUGH */
	case OMAP_OHCI_PORT_MODE_TLL_2PIN_DATSE0:
	case OMAP_OHCI_PORT_MODE_TLL_2PIN_DPDM:
		omap_mux_init_signal("mm3_txse0",
			OMAP_PIN_INPUT_PULLDOWN);
		omap_mux_init_signal("mm3_txdat",
			OMAP_PIN_INPUT_PULLDOWN);
		break;
	case OMAP_USBHS_PORT_MODE_UNUSED:
		/* FALLTHROUGH */
	default:
		break;
	}
}

static
void __init setup_4430ohci_io_mux(const enum usbhs_omap_port_mode *port_mode)
{
	switch (port_mode[0]) {
	case OMAP_OHCI_PORT_MODE_PHY_6PIN_DATSE0:
	case OMAP_OHCI_PORT_MODE_PHY_6PIN_DPDM:
	case OMAP_OHCI_PORT_MODE_TLL_6PIN_DATSE0:
	case OMAP_OHCI_PORT_MODE_TLL_6PIN_DPDM:
		omap_mux_init_signal("usbb1_mm_rxdp",
			OMAP_PIN_INPUT_PULLDOWN);
		omap_mux_init_signal("usbb1_mm_rxdm",
			OMAP_PIN_INPUT_PULLDOWN);

	case OMAP_OHCI_PORT_MODE_PHY_4PIN_DPDM:
	case OMAP_OHCI_PORT_MODE_TLL_4PIN_DPDM:
		omap_mux_init_signal("usbb1_mm_rxrcv",
			OMAP_PIN_INPUT_PULLDOWN);

	case OMAP_OHCI_PORT_MODE_PHY_3PIN_DATSE0:
	case OMAP_OHCI_PORT_MODE_TLL_3PIN_DATSE0:
		omap_mux_init_signal("usbb1_mm_txen",
			OMAP_PIN_INPUT_PULLDOWN);


	case OMAP_OHCI_PORT_MODE_TLL_2PIN_DATSE0:
	case OMAP_OHCI_PORT_MODE_TLL_2PIN_DPDM:
		omap_mux_init_signal("usbb1_mm_txdat",
			OMAP_PIN_INPUT_PULLDOWN);
		omap_mux_init_signal("usbb1_mm_txse0",
			OMAP_PIN_INPUT_PULLDOWN);
		break;

	case OMAP_USBHS_PORT_MODE_UNUSED:
	default:
		break;
	}

	switch (port_mode[1]) {
	case OMAP_OHCI_PORT_MODE_PHY_6PIN_DATSE0:
	case OMAP_OHCI_PORT_MODE_PHY_6PIN_DPDM:
	case OMAP_OHCI_PORT_MODE_TLL_6PIN_DATSE0:
	case OMAP_OHCI_PORT_MODE_TLL_6PIN_DPDM:
		omap_mux_init_signal("usbb2_mm_rxdp",
			OMAP_PIN_INPUT_PULLDOWN);
		omap_mux_init_signal("usbb2_mm_rxdm",
			OMAP_PIN_INPUT_PULLDOWN);

	case OMAP_OHCI_PORT_MODE_PHY_4PIN_DPDM:
	case OMAP_OHCI_PORT_MODE_TLL_4PIN_DPDM:
		omap_mux_init_signal("usbb2_mm_rxrcv",
			OMAP_PIN_INPUT_PULLDOWN);

	case OMAP_OHCI_PORT_MODE_PHY_3PIN_DATSE0:
	case OMAP_OHCI_PORT_MODE_TLL_3PIN_DATSE0:
		omap_mux_init_signal("usbb2_mm_txen",
			OMAP_PIN_INPUT_PULLDOWN);


	case OMAP_OHCI_PORT_MODE_TLL_2PIN_DATSE0:
	case OMAP_OHCI_PORT_MODE_TLL_2PIN_DPDM:
		omap_mux_init_signal("usbb2_mm_txdat",
			OMAP_PIN_INPUT_PULLDOWN);
		omap_mux_init_signal("usbb2_mm_txse0",
			OMAP_PIN_INPUT_PULLDOWN);
		break;

	case OMAP_USBHS_PORT_MODE_UNUSED:
	default:
		break;
	}
}

void __init usbhs_init(const struct usbhs_omap_board_data *pdata)
{
	struct omap_hwmod	*uhh_hwm, *tll_hwm;
	struct platform_device	*pdev;
	int			bus_id = -1;
	int			i;

	for (i = 0; i < OMAP3_HS_USB_PORTS; i++) {
		usbhs_data.port_mode[i] = pdata->port_mode[i];
		usbtll_data.port_mode[i] = pdata->port_mode[i];
		ohci_data.port_mode[i] = pdata->port_mode[i];
		ehci_data.port_mode[i] = pdata->port_mode[i];
		ehci_data.reset_gpio_port[i] = pdata->reset_gpio_port[i];
		ehci_data.regulator[i] = pdata->regulator[i];
	}
	ehci_data.phy_reset = pdata->phy_reset;
	ohci_data.es2_compatibility = pdata->es2_compatibility;
	usbhs_data.ehci_data = &ehci_data;
	usbhs_data.ohci_data = &ohci_data;

	if (cpu_is_omap34xx()) {
		setup_ehci_io_mux(pdata->port_mode);
		setup_ohci_io_mux(pdata->port_mode);
	} else if (cpu_is_omap44xx()) {
		setup_4430ehci_io_mux(pdata->port_mode);
		setup_4430ohci_io_mux(pdata->port_mode);
	}

	uhh_hwm = omap_hwmod_lookup(USBHS_UHH_HWMODNAME);
	if (!uhh_hwm) {
		pr_err("Could not look up %s\n", USBHS_UHH_HWMODNAME);
		return;
	}

	tll_hwm = omap_hwmod_lookup(USBHS_TLL_HWMODNAME);
	if (!tll_hwm) {
		pr_err("Could not look up %s\n", USBHS_TLL_HWMODNAME);
		return;
	}

	pdev = omap_device_build(OMAP_USBTLL_DEVICE, bus_id, tll_hwm,
				&usbtll_data, sizeof(usbtll_data),
				omap_uhhtll_latency,
				ARRAY_SIZE(omap_uhhtll_latency), false);
	if (IS_ERR(pdev)) {
		pr_err("Could not build hwmod device %s\n",
		       USBHS_TLL_HWMODNAME);
		return;
	}

	pdev = omap_device_build(OMAP_USBHS_DEVICE, bus_id, uhh_hwm,
				&usbhs_data, sizeof(usbhs_data),
				omap_uhhtll_latency,
				ARRAY_SIZE(omap_uhhtll_latency), false);
	if (IS_ERR(pdev)) {
		pr_err("Could not build hwmod devices %s\n",
		       USBHS_UHH_HWMODNAME);
		return;
	}
}

#else

void __init usbhs_init(const struct usbhs_omap_board_data *pdata)
{
}

#endif<|MERGE_RESOLUTION|>--- conflicted
+++ resolved
@@ -25,14 +25,8 @@
 
 #include <asm/io.h>
 
-<<<<<<< HEAD
-#include <plat/usb.h>
 #include "soc.h"
 #include "omap_device.h"
-=======
-#include <plat/omap_device.h>
->>>>>>> e8c4a7ac
-
 #include "mux.h"
 #include "usb.h"
 
