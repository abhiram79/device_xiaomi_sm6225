--- conflicted
+++ resolved
@@ -674,13 +674,8 @@
 securam_fail:
 	put_device(&pdev->dev);
 securam_fail_no_ref_dev:
-<<<<<<< HEAD
-	iounmap(pm_data.sfrbu);
-	pm_data.sfrbu = NULL;
-=======
 	iounmap(soc_pm.data.sfrbu);
 	soc_pm.data.sfrbu = NULL;
->>>>>>> 0ecfebd2
 	return ret;
 }
 
