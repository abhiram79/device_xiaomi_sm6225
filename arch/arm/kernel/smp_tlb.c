/*
 *  linux/arch/arm/kernel/smp_tlb.c
 *
 *  Copyright (C) 2002 ARM Limited, All Rights Reserved.
 *
 * This program is free software; you can redistribute it and/or modify
 * it under the terms of the GNU General Public License version 2 as
 * published by the Free Software Foundation.
 */
#include <linux/preempt.h>
#include <linux/smp.h>

#include <asm/smp_plat.h>
#include <asm/tlbflush.h>
#include <asm/mmu_context.h>

/**********************************************************************/

/*
 * TLB operations
 */
struct tlb_args {
	struct vm_area_struct *ta_vma;
	unsigned long ta_start;
	unsigned long ta_end;
};

static inline void ipi_flush_tlb_all(void *ignored)
{
	local_flush_tlb_all();
}

static inline void ipi_flush_tlb_mm(void *arg)
{
	struct mm_struct *mm = (struct mm_struct *)arg;

	local_flush_tlb_mm(mm);
}

static inline void ipi_flush_tlb_page(void *arg)
{
	struct tlb_args *ta = (struct tlb_args *)arg;

	local_flush_tlb_page(ta->ta_vma, ta->ta_start);
}

static inline void ipi_flush_tlb_kernel_page(void *arg)
{
	struct tlb_args *ta = (struct tlb_args *)arg;

	local_flush_tlb_kernel_page(ta->ta_start);
}

static inline void ipi_flush_tlb_range(void *arg)
{
	struct tlb_args *ta = (struct tlb_args *)arg;

	local_flush_tlb_range(ta->ta_vma, ta->ta_start, ta->ta_end);
}

static inline void ipi_flush_tlb_kernel_range(void *arg)
{
	struct tlb_args *ta = (struct tlb_args *)arg;

	local_flush_tlb_kernel_range(ta->ta_start, ta->ta_end);
}

static inline void ipi_flush_bp_all(void *ignored)
{
	local_flush_bp_all();
}

<<<<<<< HEAD
=======
#ifdef CONFIG_ARM_ERRATA_798181
static int erratum_a15_798181(void)
{
	unsigned int midr = read_cpuid_id();

	/* Cortex-A15 r0p0..r3p2 affected */
	if ((midr & 0xff0ffff0) != 0x410fc0f0 || midr > 0x413fc0f2)
		return 0;
	return 1;
}
#else
static int erratum_a15_798181(void)
{
	return 0;
}
#endif

static void ipi_flush_tlb_a15_erratum(void *arg)
{
	dmb();
}

static void broadcast_tlb_a15_erratum(void)
{
	if (!erratum_a15_798181())
		return;

	dummy_flush_tlb_a15_erratum();
	smp_call_function(ipi_flush_tlb_a15_erratum, NULL, 1);
}

static void broadcast_tlb_mm_a15_erratum(struct mm_struct *mm)
{
	int cpu, this_cpu;
	cpumask_t mask = { CPU_BITS_NONE };

	if (!erratum_a15_798181())
		return;

	dummy_flush_tlb_a15_erratum();
	this_cpu = get_cpu();
	for_each_online_cpu(cpu) {
		if (cpu == this_cpu)
			continue;
		/*
		 * We only need to send an IPI if the other CPUs are running
		 * the same ASID as the one being invalidated. There is no
		 * need for locking around the active_asids check since the
		 * switch_mm() function has at least one dmb() (as required by
		 * this workaround) in case a context switch happens on
		 * another CPU after the condition below.
		 */
		if (atomic64_read(&mm->context.id) ==
		    atomic64_read(&per_cpu(active_asids, cpu)))
			cpumask_set_cpu(cpu, &mask);
	}
	smp_call_function_many(&mask, ipi_flush_tlb_a15_erratum, NULL, 1);
	put_cpu();
}

>>>>>>> e4aa937e
void flush_tlb_all(void)
{
	if (tlb_ops_need_broadcast())
		on_each_cpu(ipi_flush_tlb_all, NULL, 1);
	else
		local_flush_tlb_all();
	broadcast_tlb_a15_erratum();
}

void flush_tlb_mm(struct mm_struct *mm)
{
	if (tlb_ops_need_broadcast())
		on_each_cpu_mask(mm_cpumask(mm), ipi_flush_tlb_mm, mm, 1);
	else
		local_flush_tlb_mm(mm);
	broadcast_tlb_mm_a15_erratum(mm);
}

void flush_tlb_page(struct vm_area_struct *vma, unsigned long uaddr)
{
	if (tlb_ops_need_broadcast()) {
		struct tlb_args ta;
		ta.ta_vma = vma;
		ta.ta_start = uaddr;
		on_each_cpu_mask(mm_cpumask(vma->vm_mm), ipi_flush_tlb_page,
					&ta, 1);
	} else
		local_flush_tlb_page(vma, uaddr);
	broadcast_tlb_mm_a15_erratum(vma->vm_mm);
}

void flush_tlb_kernel_page(unsigned long kaddr)
{
	if (tlb_ops_need_broadcast()) {
		struct tlb_args ta;
		ta.ta_start = kaddr;
		on_each_cpu(ipi_flush_tlb_kernel_page, &ta, 1);
	} else
		local_flush_tlb_kernel_page(kaddr);
	broadcast_tlb_a15_erratum();
}

void flush_tlb_range(struct vm_area_struct *vma,
                     unsigned long start, unsigned long end)
{
	if (tlb_ops_need_broadcast()) {
		struct tlb_args ta;
		ta.ta_vma = vma;
		ta.ta_start = start;
		ta.ta_end = end;
		on_each_cpu_mask(mm_cpumask(vma->vm_mm), ipi_flush_tlb_range,
					&ta, 1);
	} else
		local_flush_tlb_range(vma, start, end);
	broadcast_tlb_mm_a15_erratum(vma->vm_mm);
}

void flush_tlb_kernel_range(unsigned long start, unsigned long end)
{
	if (tlb_ops_need_broadcast()) {
		struct tlb_args ta;
		ta.ta_start = start;
		ta.ta_end = end;
		on_each_cpu(ipi_flush_tlb_kernel_range, &ta, 1);
	} else
		local_flush_tlb_kernel_range(start, end);
	broadcast_tlb_a15_erratum();
}

void flush_bp_all(void)
{
	if (tlb_ops_need_broadcast())
		on_each_cpu(ipi_flush_bp_all, NULL, 1);
	else
		local_flush_bp_all();
}<|MERGE_RESOLUTION|>--- conflicted
+++ resolved
@@ -70,8 +70,6 @@
 	local_flush_bp_all();
 }
 
-<<<<<<< HEAD
-=======
 #ifdef CONFIG_ARM_ERRATA_798181
 static int erratum_a15_798181(void)
 {
@@ -132,7 +130,6 @@
 	put_cpu();
 }
 
->>>>>>> e4aa937e
 void flush_tlb_all(void)
 {
 	if (tlb_ops_need_broadcast())
