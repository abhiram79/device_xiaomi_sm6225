--- conflicted
+++ resolved
@@ -216,9 +216,6 @@
 	return pte_set_flags(pte, _PAGE_SPECIAL);
 }
 
-<<<<<<< HEAD
-extern pteval_t __supported_pte_mask;
-
 /*
  * Mask out unsupported bits in a present pgprot.  Non-present pgprots
  * can use those bits for other purposes, so leave them be.
@@ -233,8 +230,6 @@
 	return protval;
 }
 
-=======
->>>>>>> 54321d94
 static inline pte_t pfn_pte(unsigned long page_nr, pgprot_t pgprot)
 {
 	return __pte(((phys_addr_t)page_nr << PAGE_SHIFT) |
