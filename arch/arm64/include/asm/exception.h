--- conflicted
+++ resolved
@@ -57,44 +57,29 @@
 				  void (*func)(struct pt_regs *));
 asmlinkage void asm_exit_to_user_mode(struct pt_regs *regs);
 
-<<<<<<< HEAD
-void do_mem_abort(unsigned long far, unsigned int esr, struct pt_regs *regs);
 void do_undefinstr(struct pt_regs *regs);
 void do_bti(struct pt_regs *regs);
+void do_sysinstr(unsigned int esr, struct pt_regs *regs);
+void do_cp15instr(unsigned int esr, struct pt_regs *regs);
+void do_mem_abort(unsigned long far, unsigned int esr, struct pt_regs *regs);
+void do_el0_undef(struct pt_regs *regs, unsigned long esr);
+void do_el1_undef(struct pt_regs *regs, unsigned long esr);
+void do_el0_bti(struct pt_regs *regs);
+void do_el1_bti(struct pt_regs *regs, unsigned long esr);
 void do_debug_exception(unsigned long addr_if_watchpoint, unsigned int esr,
 			struct pt_regs *regs);
 void do_fpsimd_acc(unsigned int esr, struct pt_regs *regs);
 void do_sve_acc(unsigned int esr, struct pt_regs *regs);
 void do_fpsimd_exc(unsigned int esr, struct pt_regs *regs);
-void do_sysinstr(unsigned int esr, struct pt_regs *regs);
+void do_el0_sys(unsigned long esr, struct pt_regs *regs);
 void do_sp_pc_abort(unsigned long addr, unsigned int esr, struct pt_regs *regs);
 void bad_el0_sync(struct pt_regs *regs, int reason, unsigned int esr);
-void do_cp15instr(unsigned int esr, struct pt_regs *regs);
-void do_el0_svc(struct pt_regs *regs);
-void do_el0_svc_compat(struct pt_regs *regs);
-void do_ptrauth_fault(struct pt_regs *regs, unsigned int esr);
-void do_serror(struct pt_regs *regs, unsigned int esr);
-=======
-void do_mem_abort(unsigned long far, unsigned long esr, struct pt_regs *regs);
-void do_el0_undef(struct pt_regs *regs, unsigned long esr);
-void do_el1_undef(struct pt_regs *regs, unsigned long esr);
-void do_el0_bti(struct pt_regs *regs);
-void do_el1_bti(struct pt_regs *regs, unsigned long esr);
-void do_debug_exception(unsigned long addr_if_watchpoint, unsigned long esr,
-			struct pt_regs *regs);
-void do_fpsimd_acc(unsigned long esr, struct pt_regs *regs);
-void do_sve_acc(unsigned long esr, struct pt_regs *regs);
-void do_fpsimd_exc(unsigned long esr, struct pt_regs *regs);
-void do_el0_sys(unsigned long esr, struct pt_regs *regs);
-void do_sp_pc_abort(unsigned long addr, unsigned long esr, struct pt_regs *regs);
-void bad_el0_sync(struct pt_regs *regs, int reason, unsigned long esr);
 void do_el0_cp15(unsigned long esr, struct pt_regs *regs);
 void do_el0_svc(struct pt_regs *regs);
 void do_el0_svc_compat(struct pt_regs *regs);
 void do_el0_fpac(struct pt_regs *regs, unsigned long esr);
 void do_el1_fpac(struct pt_regs *regs, unsigned long esr);
-void do_serror(struct pt_regs *regs, unsigned long esr);
->>>>>>> 00c03985
+void do_serror(struct pt_regs *regs, unsigned int esr);
 void do_notify_resume(struct pt_regs *regs, unsigned long thread_flags);
 
 void panic_bad_stack(struct pt_regs *regs, unsigned int esr, unsigned long far);
